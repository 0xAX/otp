/*
 * %CopyrightBegin%
 *
 * Copyright Ericsson AB 1996-2016. All Rights Reserved.
 *
 * Licensed under the Apache License, Version 2.0 (the "License");
 * you may not use this file except in compliance with the License.
 * You may obtain a copy of the License at
 *
 *     http://www.apache.org/licenses/LICENSE-2.0
 *
 * Unless required by applicable law or agreed to in writing, software
 * distributed under the License is distributed on an "AS IS" BASIS,
 * WITHOUT WARRANTIES OR CONDITIONS OF ANY KIND, either express or implied.
 * See the License for the specific language governing permissions and
 * limitations under the License.
 *
 * %CopyrightEnd%
 */

#ifdef HAVE_CONFIG_H
#  include "config.h"
#endif

#ifdef ISC32
#define _POSIX_SOURCE
#define _XOPEN_SOURCE
#endif

#include <sys/times.h>		/* ! */
#include <time.h>
#include <signal.h>
#include <sys/wait.h>
#include <sys/uio.h>
#include <termios.h>
#include <ctype.h>
#include <sys/utsname.h>
#include <sys/select.h>

#ifdef ISC32
#include <sys/bsdtypes.h>
#endif

#include <termios.h>
#ifdef HAVE_FCNTL_H
#include <fcntl.h>
#endif
#ifdef HAVE_SYS_IOCTL_H
#include <sys/ioctl.h>
#endif

#define ERTS_WANT_BREAK_HANDLING
#define WANT_NONBLOCKING    /* must define this to pull in defs from sys.h */
#include "sys.h"
#include "erl_thr_progress.h"

#if defined(__APPLE__) && defined(__MACH__) && !defined(__DARWIN__)
#define __DARWIN__ 1
#endif

#ifdef USE_THREADS
#include "erl_threads.h"
#endif

#include "erl_mseg.h"

extern char **environ;
erts_smp_rwmtx_t environ_rwmtx;

#define MAX_VSIZE 16		/* Max number of entries allowed in an I/O
				 * vector sock_sendv().
				 */
/*
 * Don't need global.h, but bif_table.h (included by bif.h),
 * won't compile otherwise
 */
#include "global.h"
#include "bif.h"

#include "erl_check_io.h"
#include "erl_cpu_topology.h"

extern int  driver_interrupt(int, int);
extern void do_break(void);

extern void erl_sys_args(int*, char**);

/* The following two defs should probably be moved somewhere else */

extern void erts_sys_init_float(void);


#ifdef DEBUG
static int debug_log = 0;
#endif

#ifdef ERTS_SMP
static erts_smp_atomic32_t have_prepared_crash_dump;
#define ERTS_PREPARED_CRASH_DUMP \
  ((int) erts_smp_atomic32_xchg_nob(&have_prepared_crash_dump, 1))
#else
static volatile int have_prepared_crash_dump;
#define ERTS_PREPARED_CRASH_DUMP \
  (have_prepared_crash_dump++)
#endif

erts_smp_atomic_t sys_misc_mem_sz;

#if defined(ERTS_SMP)
static void smp_sig_notify(int signum);
static int sig_notify_fds[2] = {-1, -1};

#ifdef ERTS_SYS_SUSPEND_SIGNAL
static int sig_suspend_fds[2] = {-1, -1};
#endif

#endif

jmp_buf erts_sys_sigsegv_jmp;

static int crashdump_companion_cube_fd = -1;

/********************* General functions ****************************/

/* This is used by both the drivers and general I/O, must be set early */
static int max_files = -1;

/* 
 * a few variables used by the break handler 
 */
#ifdef ERTS_SMP
erts_smp_atomic32_t erts_break_requested;
#define ERTS_SET_BREAK_REQUESTED \
  erts_smp_atomic32_set_nob(&erts_break_requested, (erts_aint32_t) 1)
#define ERTS_UNSET_BREAK_REQUESTED \
  erts_smp_atomic32_set_nob(&erts_break_requested, (erts_aint32_t) 0)
#else
volatile int erts_break_requested = 0;
#define ERTS_SET_BREAK_REQUESTED (erts_break_requested = 1)
#define ERTS_UNSET_BREAK_REQUESTED (erts_break_requested = 0)
#endif

#ifndef ERTS_SMP
static Eterm signalstate_sigterm[] = {
    am_sigint,   /* 0 */
    am_sighup,   /* 1 */
    am_sigquit,  /* 2 */
    am_sigabrt,  /* 3 */
    am_sigalrm,  /* 4 */
    am_sigterm,  /* 5 */
    am_sigusr1,  /* 6 */
    am_sigusr2,  /* 7 */
    am_sigchld,  /* 8 */
    am_sigstop,  /* 9 */
    am_sigtstp   /* 10 */
};

volatile Uint erts_signal_state = 0;
#define ERTS_SET_SIGNAL_STATE(S) (erts_signal_state |= signum_to_signalstate(S))
#define ERTS_CLEAR_SIGNAL_STATE (erts_signal_state = 0)
static ERTS_INLINE Uint signum_to_signalstate(int signum);
#endif

/* set early so the break handler has access to initial mode */
static struct termios initial_tty_mode;
static int replace_intr = 0;
/* assume yes initially, ttsl_init will clear it */
int using_oldshell = 1;

#ifdef ERTS_ENABLE_KERNEL_POLL

int erts_use_kernel_poll = 0;

struct {
    int (*select)(ErlDrvPort, ErlDrvEvent, int, int);
    int (*enif_select)(ErlNifEnv*, ErlNifEvent, enum ErlNifSelectFlags, void*, const ErlNifPid*, Eterm);
    int (*event)(ErlDrvPort, ErlDrvEvent, ErlDrvEventData);
    void (*check_io_as_interrupt)(void);
    void (*check_io_interrupt)(int);
    void (*check_io_interrupt_tmd)(int, ErtsMonotonicTime);
    void (*check_io)(int);
    Uint (*size)(void);
    Eterm (*info)(void *);
    int (*check_io_debug)(ErtsCheckIoDebugInfo *);
} io_func = {0};


int
driver_select(ErlDrvPort port, ErlDrvEvent event, int mode, int on)
{
    return (*io_func.select)(port, event, mode, on);
}

int
driver_event(ErlDrvPort port, ErlDrvEvent event, ErlDrvEventData event_data)
{
    return (*io_func.event)(port, event, event_data);
}

int enif_select(ErlNifEnv* env, ErlNifEvent event,
                enum ErlNifSelectFlags flags, void* obj, const ErlNifPid* pid, Eterm ref)
{
    return (*io_func.enif_select)(env, event, flags, obj, pid, ref);
}


Eterm erts_check_io_info(void *p)
{
    return (*io_func.info)(p);
}

int
erts_check_io_debug(ErtsCheckIoDebugInfo *ip)
{
    return (*io_func.check_io_debug)(ip);
}


static void
init_check_io(void)
{
    if (erts_use_kernel_poll) {
	io_func.select			= driver_select_kp;
        io_func.enif_select		= enif_select_kp;
	io_func.event			= driver_event_kp;
#ifdef ERTS_POLL_NEED_ASYNC_INTERRUPT_SUPPORT
	io_func.check_io_as_interrupt	= erts_check_io_async_sig_interrupt_kp;
#endif
	io_func.check_io_interrupt	= erts_check_io_interrupt_kp;
	io_func.check_io_interrupt_tmd	= erts_check_io_interrupt_timed_kp;
	io_func.check_io		= erts_check_io_kp;
	io_func.size			= erts_check_io_size_kp;
	io_func.info			= erts_check_io_info_kp;
	io_func.check_io_debug		= erts_check_io_debug_kp;
	erts_init_check_io_kp();
	max_files = erts_check_io_max_files_kp();
    }
    else {
	io_func.select			= driver_select_nkp;
        io_func.enif_select		= enif_select_nkp;
	io_func.event			= driver_event_nkp;
#ifdef ERTS_POLL_NEED_ASYNC_INTERRUPT_SUPPORT
	io_func.check_io_as_interrupt	= erts_check_io_async_sig_interrupt_nkp;
#endif
	io_func.check_io_interrupt	= erts_check_io_interrupt_nkp;
	io_func.check_io_interrupt_tmd	= erts_check_io_interrupt_timed_nkp;
	io_func.check_io		= erts_check_io_nkp;
	io_func.size			= erts_check_io_size_nkp;
	io_func.info			= erts_check_io_info_nkp;
	io_func.check_io_debug		= erts_check_io_debug_nkp;
	erts_init_check_io_nkp();
	max_files = erts_check_io_max_files_nkp();
    }
}

#ifdef ERTS_POLL_NEED_ASYNC_INTERRUPT_SUPPORT
#define ERTS_CHK_IO_AS_INTR()	(*io_func.check_io_as_interrupt)()
#else
#define ERTS_CHK_IO_AS_INTR()	(*io_func.check_io_interrupt)(1)
#endif
#define ERTS_CHK_IO_INTR	(*io_func.check_io_interrupt)
#define ERTS_CHK_IO_INTR_TMD	(*io_func.check_io_interrupt_tmd)
#define ERTS_CHK_IO		(*io_func.check_io)
#define ERTS_CHK_IO_SZ		(*io_func.size)

#else /* !ERTS_ENABLE_KERNEL_POLL */

static void
init_check_io(void)
{
    erts_init_check_io();
    max_files = erts_check_io_max_files();
}

#ifdef ERTS_POLL_NEED_ASYNC_INTERRUPT_SUPPORT
#define ERTS_CHK_IO_AS_INTR()	erts_check_io_async_sig_interrupt()
#else
#define ERTS_CHK_IO_AS_INTR()	erts_check_io_interrupt(1)
#endif
#define ERTS_CHK_IO_INTR	erts_check_io_interrupt
#define ERTS_CHK_IO_INTR_TMD	erts_check_io_interrupt_timed
#define ERTS_CHK_IO		erts_check_io
#define ERTS_CHK_IO_SZ		erts_check_io_size

#endif

void
erts_sys_schedule_interrupt(int set)
{
    ERTS_CHK_IO_INTR(set);
}

#ifdef ERTS_SMP
void
erts_sys_schedule_interrupt_timed(int set, ErtsMonotonicTime timeout_time)
{
    ERTS_CHK_IO_INTR_TMD(set, timeout_time);
}
#endif

UWord
erts_sys_get_page_size(void)
{
#if defined(_SC_PAGESIZE)
    return (UWord) sysconf(_SC_PAGESIZE);
#elif defined(HAVE_GETPAGESIZE)
    return (UWord) getpagesize();
#else
    return (UWord) 4*1024; /* Guess 4 KB */
#endif
}

Uint
erts_sys_misc_mem_sz(void)
{
    Uint res = ERTS_CHK_IO_SZ();
    res += erts_smp_atomic_read_mb(&sys_misc_mem_sz);
    return res;
}

/*
 * reset the terminal to the original settings on exit
 */
void sys_tty_reset(int exit_code)
{
  if (using_oldshell && !replace_intr) {
    SET_BLOCKING(0);
  }
  else if (isatty(0)) {
    tcsetattr(0,TCSANOW,&initial_tty_mode);
  }
}

#ifdef __tile__
/* Direct malloc to spread memory around the caches of multiple tiles. */
#include <malloc.h>
#if defined(MALLOC_USE_HASH)
MALLOC_USE_HASH(1);
#endif
#endif

#ifdef USE_THREADS

#ifdef ERTS_THR_HAVE_SIG_FUNCS

/*
 * Child thread inherits parents signal mask at creation. In order to
 * guarantee that the main thread will receive all SIGINT, and
 * SIGUSR1 signals sent to the process, we block these signals in the
 * parent thread when creating a new thread.
 */

static sigset_t thr_create_sigmask;

#endif /* #ifdef ERTS_THR_HAVE_SIG_FUNCS */

typedef struct {
#ifdef ERTS_THR_HAVE_SIG_FUNCS
    sigset_t saved_sigmask;
#endif
    int sched_bind_data;
} erts_thr_create_data_t;

/*
 * thr_create_prepare() is called in parent thread before thread creation.
 * Returned value is passed as argument to thr_create_cleanup().
 */
static void *
thr_create_prepare(void)
{
    erts_thr_create_data_t *tcdp;

    tcdp = erts_alloc(ERTS_ALC_T_TMP, sizeof(erts_thr_create_data_t));

#ifdef ERTS_THR_HAVE_SIG_FUNCS
    erts_thr_sigmask(SIG_BLOCK, &thr_create_sigmask, &tcdp->saved_sigmask);
#endif
    tcdp->sched_bind_data = erts_sched_bind_atthrcreate_prepare();

    return (void *) tcdp;
}


/* thr_create_cleanup() is called in parent thread after thread creation. */
static void
thr_create_cleanup(void *vtcdp)
{
    erts_thr_create_data_t *tcdp = (erts_thr_create_data_t *) vtcdp;

    erts_sched_bind_atthrcreate_parent(tcdp->sched_bind_data);

#ifdef ERTS_THR_HAVE_SIG_FUNCS
    /* Restore signalmask... */
    erts_thr_sigmask(SIG_SETMASK, &tcdp->saved_sigmask, NULL);
#endif

    erts_free(ERTS_ALC_T_TMP, tcdp);
}

static void
thr_create_prepare_child(void *vtcdp)
{
    erts_thr_create_data_t *tcdp = (erts_thr_create_data_t *) vtcdp;

#ifdef ERTS_ENABLE_LOCK_COUNT
    erts_lcnt_thread_setup();
#endif

#ifndef NO_FPE_SIGNALS
    /*
     * We do not want fp exeptions in other threads than the
     * scheduler threads. We enable fpe explicitly in the scheduler
     * threads after this.
     */
    erts_thread_disable_fpe();
#endif

    erts_sched_bind_atthrcreate_child(tcdp->sched_bind_data);
}

#endif /* #ifdef USE_THREADS */

void
erts_sys_pre_init(void)
{
#ifdef USE_THREADS
    erts_thr_init_data_t eid = ERTS_THR_INIT_DATA_DEF_INITER;
#endif

    erts_printf_add_cr_to_stdout = 1;
    erts_printf_add_cr_to_stderr = 1;

#ifdef USE_THREADS

    eid.thread_create_child_func = thr_create_prepare_child;
    /* Before creation in parent */
    eid.thread_create_prepare_func = thr_create_prepare;
    /* After creation in parent */
    eid.thread_create_parent_func = thr_create_cleanup,

    erts_thr_init(&eid);

#ifdef ERTS_ENABLE_LOCK_CHECK
    erts_lc_init();
#endif

#ifdef ERTS_ENABLE_LOCK_COUNT
    erts_lcnt_init();
#endif

#endif /* USE_THREADS */

    erts_init_sys_time_sup();

#ifdef USE_THREADS

#ifdef ERTS_SMP
    erts_smp_atomic32_init_nob(&erts_break_requested, 0);
    erts_smp_atomic32_init_nob(&have_prepared_crash_dump, 0);
#else
    erts_break_requested = 0;
    have_prepared_crash_dump = 0;
#endif

#endif /* USE_THREADS */

    erts_smp_atomic_init_nob(&sys_misc_mem_sz, 0);

    {
      /*
       * Unfortunately we depend on fd 0,1,2 in the old shell code.
       * So if for some reason we do not have those open when we start
       * we have to open them here. Not doing this can cause the emulator
       * to deadlock when reaping the fd_driver ports :(
       */
      int fd;
      /* Make sure fd 0 is open */
      if ((fd = open("/dev/null", O_RDONLY)) != 0)
	close(fd);
      /* Make sure fds 1 and 2 are open */
      while (fd < 3) {
	fd = open("/dev/null", O_WRONLY);
      }
      close(fd);
    }

    /* We need a file descriptor to close in the crashdump creation.
     * We close this one to be sure we can get a fd for our real file ...
     * so, we create one here ... a stone to carry all the way home.
     */

    crashdump_companion_cube_fd = open("/dev/null", O_RDONLY);

    /* don't lose it, there will be cake */
}

void
erl_sys_init(void)
{

#ifdef USE_SETLINEBUF
    setlinebuf(stdout);
#else
    setvbuf(stdout, (char *)NULL, _IOLBF, BUFSIZ);
#endif

    erts_sys_init_float();

    /* we save this so the break handler can set and reset it properly */
    /* also so that we can reset on exit (break handler or not) */
    if (isatty(0)) {
	tcgetattr(0,&initial_tty_mode);
    }
    tzset(); /* Required at least for NetBSD with localtime_r() */
}

/* signal handling */

SIGFUNC sys_signal(int sig, SIGFUNC func)
{
    struct sigaction act, oact;

    sigemptyset(&act.sa_mask);
    act.sa_flags = 0;
    act.sa_handler = func;
    sigaction(sig, &act, &oact);
    return(oact.sa_handler);
}

#ifdef USE_THREADS
#undef  sigprocmask
#define sigprocmask erts_thr_sigmask
#endif

void sys_sigblock(int sig)
{
    sigset_t mask;

    sigemptyset(&mask);
    sigaddset(&mask, sig);
    sigprocmask(SIG_BLOCK, &mask, (sigset_t *)NULL);
}

void sys_sigrelease(int sig)
{
    sigset_t mask;

    sigemptyset(&mask);
    sigaddset(&mask, sig);
    sigprocmask(SIG_UNBLOCK, &mask, (sigset_t *)NULL);
}

#ifdef ERTS_HAVE_TRY_CATCH
void erts_sys_sigsegv_handler(int signo) {
    if (signo == SIGSEGV) {
        longjmp(erts_sys_sigsegv_jmp, 1);
    }
}
#endif

/*
 * Function returns 1 if we can read from all values in between
 * start and stop.
 */
int
erts_sys_is_area_readable(char *start, char *stop) {
    int fds[2];
    if (!pipe(fds)) {
        /* We let write try to figure out if the pointers are readable */
        int res = write(fds[1], start, (char*)stop - (char*)start);
        if (res == -1) {
            close(fds[0]);
            close(fds[1]);
            return 0;
        }
        close(fds[0]);
        close(fds[1]);
        return 1;
    }
    return 0;

}

static ERTS_INLINE int
prepare_crash_dump(int secs)
{
#define NUFBUF (3)
    int i;
    char env[21]; /* enough to hold any 64-bit integer */
    size_t envsz;
    DeclareTmpHeapNoproc(heap,NUFBUF);
    Port *heart_port;
    Eterm *hp = heap;
    Eterm list = NIL;
    int has_heart = 0;

    UseTmpHeapNoproc(NUFBUF);

    if (ERTS_PREPARED_CRASH_DUMP)
	return 0; /* We have already been called */

    heart_port = erts_get_heart_port();

    /* Positive secs means an alarm must be set
     * 0 or negative means no alarm
     *
     * Set alarm before we try to write to a port
     * we don't want to hang on a port write with
     * no alarm.
     *
     */

    if (secs >= 0) {
	alarm((unsigned int)secs);
    }

    /* close all viable sockets via emergency close callbacks.
     * Specifically we want to close epmd sockets.
     */

    erts_emergency_close_ports();

    if (heart_port) {
	has_heart = 1;
	list = CONS(hp, make_small(8), list); hp += 2;
	/* send to heart port, CMD = 8, i.e. prepare crash dump =o */
	erts_port_output(NULL, ERTS_PORT_SIG_FLG_FORCE_IMM_CALL, heart_port,
			 heart_port->common.id, list, NULL);
    }

    /* Make sure we have a fd for our crashdump file. */
    close(crashdump_companion_cube_fd);

    envsz = sizeof(env);
    i = erts_sys_getenv__("ERL_CRASH_DUMP_NICE", env, &envsz);
    if (i >= 0) {
	int nice_val;
	nice_val = i != 0 ? 0 : atoi(env);
	if (nice_val > 39) {
	    nice_val = 39;
	}
	erts_silence_warn_unused_result(nice(nice_val));
    }

    UnUseTmpHeapNoproc(NUFBUF);
#undef NUFBUF
    return has_heart;
}

int erts_sys_prepare_crash_dump(int secs)
{
    return prepare_crash_dump(secs);
}

static void signal_notify_requested(Eterm type) {
    Process* p = NULL;
    Eterm msg, *hp;
    ErtsProcLocks locks = 0;
    ErlOffHeap *ohp;

    Eterm id = erts_whereis_name_to_id(NULL, am_erl_signal_server);

    if ((p = (erts_pid2proc_opt(NULL, 0, id, 0, ERTS_P2P_FLG_INC_REFC))) != NULL) {
        ErtsMessage *msgp = erts_alloc_message_heap(p, &locks, 3, &hp, &ohp);

        /* erl_signal_server ! {notify, sighup} */
        msg = TUPLE2(hp, am_notify, type);
        erts_queue_message(p, locks, msgp, msg, am_system);

        if (locks)
            erts_smp_proc_unlock(p, locks);
        erts_proc_dec_refc(p);
    }
}


static ERTS_INLINE void
break_requested(void)
{
  /*
   * just set a flag - checked for and handled by
   * scheduler threads erts_check_io() (not signal handler).
   */
#ifdef DEBUG			
  fprintf(stderr,"break!\n");
#endif
  if (ERTS_BREAK_REQUESTED)
      erts_exit(ERTS_INTR_EXIT, "");

  ERTS_SET_BREAK_REQUESTED;
  ERTS_CHK_IO_AS_INTR(); /* Make sure we don't sleep in poll */
}

static RETSIGTYPE request_break(int signum)
{
#ifdef ERTS_SMP
    smp_sig_notify(signum);
#else
    break_requested();
#endif
}

#ifdef ETHR_UNUSABLE_SIGUSRX
#warning "Unusable SIGUSR1 & SIGUSR2. Disabling use of these signals"

#else

#ifdef ERTS_SYS_SUSPEND_SIGNAL
void
sys_thr_suspend(erts_tid_t tid) {
    erts_thr_kill(tid, ERTS_SYS_SUSPEND_SIGNAL);
}

void
sys_thr_resume(erts_tid_t tid) {
    int i = 0, res;
    do {
        res = write(sig_suspend_fds[1],&i,sizeof(i));
    } while (res < 0 && errno == EAGAIN);
}
#endif

#ifdef ERTS_SYS_SUSPEND_SIGNAL
#if (defined(SIG_SIGSET) || defined(SIG_SIGNAL))
static RETSIGTYPE suspend_signal(void)
#else
static RETSIGTYPE suspend_signal(int signum)
#endif
{
    int res, buf[1], tmp_errno = errno;
    do {
        res = read(sig_suspend_fds[0], buf, sizeof(int));
    } while (res < 0 && errno == EINTR);

    /* restore previous errno in case read changed it */
    errno = tmp_errno;
}
#endif /* #ifdef ERTS_SYS_SUSPEND_SIGNAL */

#endif /* #ifndef ETHR_UNUSABLE_SIGUSRX */

/*
 Signal      Action   Comment
 ─────────────────────────────────────────────────────────────
  SIGHUP     Term     Hangup detected on controlling terminal or death of controlling process
 !SIGINT     Term     Interrupt from keyboard
  SIGQUIT    Core     Quit from keyboard
 !SIGILL     Core     Illegal Instruction
  SIGABRT    Core     Abort signal from abort(3)
 !SIGFPE     Core     Floating point exception
 !SIGKILL    Term     Kill signal
 !SIGSEGV    Core     Invalid memory reference
 !SIGPIPE    Term     Broken pipe: write to pipe with no readers
  SIGALRM    Term     Timer signal from alarm(2)
  SIGTERM    Term     Termination signal
  SIGUSR1    Term     User-defined signal 1
  SIGUSR2    Term     User-defined signal 2
 !SIGCHLD    Ign      Child stopped or terminated
 !SIGCONT    Cont     Continue if stopped
  SIGSTOP    Stop     Stop process
  SIGTSTP    Stop     Stop typed at terminal
 !SIGTTIN    Stop     Terminal input for background process
 !SIGTTOU    Stop     Terminal output for background process
*/


static ERTS_INLINE int
signalterm_to_signum(Eterm signal)
{
    switch (signal) {
    case am_sighup:  return SIGHUP;
    /* case am_sigint:  return SIGINT; */
    case am_sigquit: return SIGQUIT;
    /* case am_sigill:  return SIGILL; */
    case am_sigabrt: return SIGABRT;
    /* case am_sigsegv: return SIGSEGV; */
    case am_sigalrm: return SIGALRM;
    case am_sigterm: return SIGTERM;
    case am_sigusr1: return SIGUSR1;
    case am_sigusr2: return SIGUSR2;
    case am_sigchld: return SIGCHLD;
    case am_sigstop: return SIGSTOP;
    case am_sigtstp: return SIGTSTP;
    default:         return 0;
    }
}

static ERTS_INLINE Eterm
signum_to_signalterm(int signum)
{
    switch (signum) {
    case SIGHUP:  return am_sighup;
    /* case SIGINT:  return am_sigint; */    /* ^c */
    case SIGQUIT: return am_sigquit;   /* ^\ */
    /* case SIGILL:  return am_sigill; */
    case SIGABRT: return am_sigabrt;
    /* case SIGSEGV: return am_sigsegv; */
    case SIGALRM: return am_sigalrm;
    case SIGTERM: return am_sigterm;
    case SIGUSR1: return am_sigusr1;
    case SIGUSR2: return am_sigusr2;
    case SIGCHLD: return am_sigchld;
    case SIGSTOP: return am_sigstop;
    case SIGTSTP: return am_sigtstp;   /* ^z */
    default:      return am_error;
    }
}

#ifndef ERTS_SMP
static ERTS_INLINE Uint
signum_to_signalstate(int signum)
{
    switch (signum) {
    case SIGINT:  return (1 <<  0);
    case SIGHUP:  return (1 <<  1);
    case SIGQUIT: return (1 <<  2);
    case SIGABRT: return (1 <<  3);
    case SIGALRM: return (1 <<  4);
    case SIGTERM: return (1 <<  5);
    case SIGUSR1: return (1 <<  6);
    case SIGUSR2: return (1 <<  7);
    case SIGCHLD: return (1 <<  8);
    case SIGSTOP: return (1 <<  9);
    case SIGTSTP: return (1 << 10);
    default:      return 0;
    }
}
#endif

static RETSIGTYPE generic_signal_handler(int signum)
{
#ifdef ERTS_SMP
    smp_sig_notify(signum);
#else
    ERTS_SET_SIGNAL_STATE(signum);
    ERTS_CHK_IO_AS_INTR(); /* Make sure we don't sleep in poll */
#endif
}

int erts_set_signal(Eterm signal, Eterm type) {
    int signum;
    if ((signum = signalterm_to_signum(signal)) > 0) {
        if (type == am_ignore) {
            sys_signal(signum, SIG_IGN);
        } else if (type == am_default) {
            sys_signal(signum, SIG_DFL);
        } else {
            sys_signal(signum, generic_signal_handler);
        }
        return 1;
    }
    return 0;
}

/* Disable break */
void erts_set_ignore_break(void) {
<<<<<<< HEAD
    sys_signal(SIGINT,  SIG_IGN);
    sys_signal(SIGQUIT, SIG_IGN);
    sys_signal(SIGTSTP, SIG_IGN);
=======
    /*
     * Ignore signals that can be sent to the VM by
     * typing certain key combinations at the
     * controlling terminal...
     */
    sys_signal(SIGINT,  SIG_IGN);       /* Ctrl-C */
    sys_signal(SIGQUIT, SIG_IGN);       /* Ctrl-\ */
    sys_signal(SIGTSTP, SIG_IGN);       /* Ctrl-Z */
>>>>>>> e91a9ccc
}

/* Don't use ctrl-c for break handler but let it be 
   used by the shell instead (see user_drv.erl) */
void erts_replace_intr(void) {
  struct termios mode;

  if (isatty(0)) {
    tcgetattr(0, &mode);

    /* here's an example of how to replace ctrl-c with ctrl-u */
    /* mode.c_cc[VKILL] = 0;
       mode.c_cc[VINTR] = CKILL; */

    mode.c_cc[VINTR] = 0;	/* disable ctrl-c */
    tcsetattr(0, TCSANOW, &mode);
    replace_intr = 1;
  }
}

void init_break_handler(void)
{
<<<<<<< HEAD
   sys_signal(SIGINT,  request_break);
   sys_signal(SIGTERM, generic_signal_handler);
   sys_signal(SIGHUP,  generic_signal_handler);
=======
   sys_signal(SIGINT, request_break);
>>>>>>> e91a9ccc
#ifndef ETHR_UNUSABLE_SIGUSRX
   sys_signal(SIGUSR1, generic_signal_handler);
#endif /* #ifndef ETHR_UNUSABLE_SIGUSRX */
   sys_signal(SIGQUIT, generic_signal_handler);
}

void sys_init_suspend_handler(void)
{
#ifdef ERTS_SYS_SUSPEND_SIGNAL
   sys_signal(ERTS_SYS_SUSPEND_SIGNAL, suspend_signal);
#endif
}

void
erts_sys_unix_later_init(void)
{
    sys_signal(SIGTERM, request_stop);
}

int sys_max_files(void)
{
   return(max_files);
}

/************************** OS info *******************************/

/* Used by erlang:info/1. */
/* (This code was formerly in drv.XXX/XXX_os_drv.c) */

char os_type[] = "unix";

static int
get_number(char **str_ptr)
{
    char* s = *str_ptr;		/* Pointer to beginning of string. */
    char* dot;			/* Pointer to dot in string or NULL. */

    if (!isdigit((int) *s))
	return 0;
    if ((dot = strchr(s, '.')) == NULL) {
	*str_ptr = s+strlen(s);
	return atoi(s);
    } else {
	*dot = '\0';
	*str_ptr = dot+1;
	return atoi(s);
    }
}

void os_flavor(char* namebuf, unsigned size) {
    struct utsname uts;		/* Information about the system. */
    char* s;

    (void) uname(&uts);
    for (s = uts.sysname; *s; s++) {
	if (isupper((int) *s)) {
	    *s = tolower((int) *s);
	}
    }
    strcpy(namebuf, uts.sysname);
}

void os_version(int *pMajor, int *pMinor, int *pBuild) {
    struct utsname uts;		/* Information about the system. */
    char* release;		/* Pointer to the release string:
				 * X.Y or X.Y.Z.  */

    (void) uname(&uts);
    release = uts.release;
    *pMajor = get_number(&release); /* Pointer to major version. */
    *pMinor = get_number(&release); /* Pointer to minor version. */
    *pBuild = get_number(&release); /* Pointer to build number. */
}

void init_getenv_state(GETENV_STATE *state)
{
   erts_smp_rwmtx_rlock(&environ_rwmtx);
   *state = NULL;
}

char *getenv_string(GETENV_STATE *state0)
{
   char **state = (char **) *state0;
   char *cp;

   ERTS_SMP_LC_ASSERT(erts_smp_lc_rwmtx_is_rlocked(&environ_rwmtx));

   if (state == NULL)
      state = environ;

   cp = *state++;
   *state0 = (GETENV_STATE) state;

   return cp;
}

void fini_getenv_state(GETENV_STATE *state)
{
   *state = NULL;
   erts_smp_rwmtx_runlock(&environ_rwmtx);
}

void erts_do_break_handling(void)
{
    struct termios temp_mode;
    int saved = 0;

    /*
     * Most functions that do_break() calls are intentionally not thread safe;
     * therefore, make sure that all threads but this one are blocked before
     * proceeding!
     */
    erts_smp_thr_progress_block();

    /* during break we revert to initial settings */
    /* this is done differently for oldshell */
    if (using_oldshell && !replace_intr) {
      SET_BLOCKING(1);
    }
    else if (isatty(0)) {
      tcgetattr(0,&temp_mode);
      tcsetattr(0,TCSANOW,&initial_tty_mode);
      saved = 1;
    }

    /* call the break handling function, reset the flag */
    do_break();

    ERTS_UNSET_BREAK_REQUESTED;

    fflush(stdout);

    /* after break we go back to saved settings */
    if (using_oldshell && !replace_intr) {
      SET_NONBLOCKING(1);
    }
    else if (saved) {
      tcsetattr(0,TCSANOW,&temp_mode);
    }

    erts_smp_thr_progress_unblock();
}

#ifdef ERTS_SIGNAL_STATE
void erts_handle_signal_state(void) {
    Uint signal_state = ERTS_SIGNAL_STATE;
    Uint i = 0;

    ERTS_CLEAR_SIGNAL_STATE;

    while (signal_state) {
        if (signal_state & 0x1) {
            signal_notify_requested(signalstate_sigterm[i]);
        }
        i++;
        signal_state = signal_state >> 1;
    }
}
#endif

/* Fills in the systems representation of the jam/beam process identifier.
** The Pid is put in STRING representation in the supplied buffer,
** no interpretatione of this should be done by the rest of the
** emulator. The buffer should be at least 21 bytes long.
*/
void sys_get_pid(char *buffer, size_t buffer_size){
    pid_t p = getpid();
    /* Assume the pid is scalar and can rest in an unsigned long... */
    erts_snprintf(buffer, buffer_size, "%lu",(unsigned long) p);
}

int
erts_sys_putenv_raw(char *key, char *value) {
    return erts_sys_putenv(key, value);
}
int
erts_sys_putenv(char *key, char *value)
{
    int res;
    char *env;
    Uint need = strlen(key) + strlen(value) + 2;

#ifdef HAVE_COPYING_PUTENV
    env = erts_alloc(ERTS_ALC_T_TMP, need);
#else
    env = erts_alloc(ERTS_ALC_T_PUTENV_STR, need);
    erts_smp_atomic_add_nob(&sys_misc_mem_sz, need);
#endif
    strcpy(env,key);
    strcat(env,"=");
    strcat(env,value);
    erts_smp_rwmtx_rwlock(&environ_rwmtx);
    res = putenv(env);
    erts_smp_rwmtx_rwunlock(&environ_rwmtx);
#ifdef HAVE_COPYING_PUTENV
    erts_free(ERTS_ALC_T_TMP, env);
#endif
    return res;
}

int
erts_sys_getenv__(char *key, char *value, size_t *size)
{
    int res;
    char *orig_value = getenv(key);
    if (!orig_value)
	res = -1;
    else {
	size_t len = sys_strlen(orig_value);
	if (len >= *size) {
	    *size = len + 1;
	    res = 1;
	}
	else {
	    *size = len;
	    sys_memcpy((void *) value, (void *) orig_value, len+1);
	    res = 0;
	}
    }
    return res;
}

int
erts_sys_getenv_raw(char *key, char *value, size_t *size) {
    return erts_sys_getenv(key, value, size);
}

/*
 * erts_sys_getenv
 * returns:
 *  -1, if environment key is not set with a value
 *   0, if environment key is set and value fits into buffer size
 *   1, if environment key is set but does not fit into buffer size
 *      size is set with the needed buffer size value
 */

int
erts_sys_getenv(char *key, char *value, size_t *size)
{
    int res;
    erts_smp_rwmtx_rlock(&environ_rwmtx);
    res = erts_sys_getenv__(key, value, size);
    erts_smp_rwmtx_runlock(&environ_rwmtx);
    return res;
}

int
erts_sys_unsetenv(char *key)
{
    int res;
    erts_smp_rwmtx_rwlock(&environ_rwmtx);
    res = unsetenv(key);
    erts_smp_rwmtx_rwunlock(&environ_rwmtx);
    return res;
}

void sys_init_io(void) { }
void erts_sys_alloc_init(void) { }

extern const char pre_loaded_code[];
extern Preload pre_loaded[];

#if ERTS_HAVE_ERTS_SYS_ALIGNED_ALLOC
void *erts_sys_aligned_alloc(UWord alignment, UWord size)
{
#ifdef HAVE_POSIX_MEMALIGN
    void *ptr = NULL;
    int error;
    ASSERT(alignment && (alignment & (alignment-1)) == 0); /* power of 2 */
    error = posix_memalign(&ptr, (size_t) alignment, (size_t) size);
#if HAVE_ERTS_MSEG
    if (error || !ptr) {
	erts_mseg_clear_cache();
	error = posix_memalign(&ptr, (size_t) alignment, (size_t) size);
    }
#endif
    if (error) {
	errno = error;
	return NULL;
    }
    if (!ptr)
	errno = ENOMEM;
    ASSERT(!ptr || (((UWord) ptr) & (alignment - 1)) == 0);
    return ptr;
#else
#  error "Missing erts_sys_aligned_alloc() implementation"
#endif
}

void erts_sys_aligned_free(UWord alignment, void *ptr)
{
    ASSERT(alignment && (alignment & (alignment-1)) == 0); /* power of 2 */
    free(ptr);
}

void *erts_sys_aligned_realloc(UWord alignment, void *ptr, UWord size, UWord old_size)
{
    void *new_ptr = erts_sys_aligned_alloc(alignment, size);
    if (new_ptr) {
	UWord copy_size = old_size < size ? old_size : size;
	sys_memcpy(new_ptr, ptr, (size_t) copy_size);
	erts_sys_aligned_free(alignment, ptr);
    }
    return new_ptr;
}

#endif

void *erts_sys_alloc(ErtsAlcType_t t, void *x, Uint sz)
{
    void *res = malloc((size_t) sz);
#if HAVE_ERTS_MSEG
    if (!res) {
	erts_mseg_clear_cache();
	return malloc((size_t) sz);
    }
#endif
    return res;
}

void *erts_sys_realloc(ErtsAlcType_t t, void *x, void *p, Uint sz)
{
    void *res = realloc(p, (size_t) sz);
#if HAVE_ERTS_MSEG
    if (!res) {
	erts_mseg_clear_cache();
	return realloc(p, (size_t) sz);
    }
#endif
    return res;
}

void erts_sys_free(ErtsAlcType_t t, void *x, void *p)
{
    free(p);
}

/* Return a pointer to a vector of names of preloaded modules */

Preload*
sys_preloaded(void)
{
    return pre_loaded;
}

/* Return a pointer to preloaded code for module "module" */
unsigned char*
sys_preload_begin(Preload* p)
{
    return p->code;
}

/* Clean up if allocated */
void sys_preload_end(Preload* p)
{
    /* Nothing */
}

/* Read a key from console, used by break.c
   Here we assume that all schedulers are stopped so that erl_poll
   does not interfere with the select below.
*/
int sys_get_key(int fd) {
    int c, ret;
    unsigned char rbuf[64];
    fd_set fds;

    fflush(stdout);		/* Flush query ??? */

    FD_ZERO(&fds);
    FD_SET(fd,&fds);

    ret = select(fd+1, &fds, NULL, NULL, NULL);

    if (ret == 1) {
        do {
            c = read(fd,rbuf,64);
        } while (c < 0 && errno == EAGAIN);
        if (c <= 0)
            return c;
    }
    return rbuf[0];
}


extern int erts_initialized;
void
erl_assert_error(const char* expr, const char* func, const char* file, int line)
{
    fflush(stdout);
    fprintf(stderr, "%s:%d:%s() Assertion failed: %s\n",
            file, line, func, expr);
    fflush(stderr);
#if !defined(ERTS_SMP) && 0
    /* Writing a crashdump from a failed assertion when smp support
     * is enabled almost a guaranteed deadlocking, don't even bother.
     *
     * It could maybe be useful (but I'm not convinced) to write the
     * crashdump if smp support is disabled...
     */
    if (erts_initialized)
	erl_crash_dump(file, line, "Assertion failed: %s\n", expr);
#endif
    abort();
}

#ifdef DEBUG

void
erl_debug(char* fmt, ...)
{
    char sbuf[1024];		/* Temporary buffer. */
    va_list va;

    if (debug_log) {
	va_start(va, fmt);
	vsprintf(sbuf, fmt, va);
	va_end(va);
	fprintf(stderr, "%s", sbuf);
    }
}

#endif /* DEBUG */

/*
 * Called from schedule() when it runs out of runnable processes,
 * or when Erlang code has performed INPUT_REDUCTIONS reduction
 * steps. runnable == 0 iff there are no runnable Erlang processes.
 */
void
erl_sys_schedule(int runnable)
{
    ERTS_CHK_IO(!runnable);
    ERTS_SMP_LC_ASSERT(!erts_thr_progress_is_blocking());
}


#ifdef ERTS_SMP

static erts_smp_tid_t sig_dispatcher_tid;

static void
smp_sig_notify(int signum)
{
    int res;
    do {
	/* write() is async-signal safe (according to posix) */
	res = write(sig_notify_fds[1], &signum, sizeof(int));
    } while (res < 0 && errno == EINTR);
    if (res != sizeof(int)) {
	char msg[] =
	    "smp_sig_notify(): Failed to notify signal-dispatcher thread "
	    "about received signal";
	erts_silence_warn_unused_result(write(2, msg, sizeof(msg)));
	abort();
    }
}

static void *
signal_dispatcher_thread_func(void *unused)
{
#ifdef ERTS_ENABLE_LOCK_CHECK
    erts_lc_set_thread_name("signal_dispatcher");
#endif
    while (1) {
        union {int signum; char buf[4];} sb;
        Eterm signal;
	int res, i = 0;
	/* Block on read() waiting for a signal notification to arrive... */

        do {
            res = read(sig_notify_fds[0], (void *) &sb.buf[i], sizeof(int) - i);
            i += res > 0 ? res : 0;
        } while ((i < sizeof(int) && res >= 0) || (res < 0 && errno == EINTR));

	if (res < 0) {
	    erts_exit(ERTS_ABORT_EXIT,
		     "signal-dispatcher thread got unexpected error: %s (%d)\n",
		     erl_errno_id(errno),
		     errno);
	}
        /*
         * NOTE 1: The signal dispatcher thread should not do work
         *         that takes a substantial amount of time (except
         *         perhaps in test and debug builds). It needs to
         *         be responsive, i.e, it should only dispatch work
         *         to other threads.
         *
         * NOTE 2: The signal dispatcher thread is not a blockable
         *         thread (i.e., not a thread managed by the
         *         erl_thr_progress module). This is intentional.
         *         We want to be able to interrupt writing of a crash
         *         dump by hitting C-c twice. Since it isn't a
         *         blockable thread it is important that it doesn't
         *         change the state of any data that a blocking thread
         *         expects to have exclusive access to (unless the
         *         signal dispatcher itself explicitly is blocking all
         *         blockable threads).
         */
        switch (sb.signum) {
            case 0: continue;
            case SIGINT:
                break_requested();
                break;
            default:
                if ((signal = signum_to_signalterm(sb.signum)) == am_error) {
                    erts_exit(ERTS_ABORT_EXIT,
                            "signal-dispatcher thread received unknown "
                            "signal notification: '%d'\n",
                            sb.signum);
                }
                signal_notify_requested(signal);
        }
        ERTS_SMP_LC_ASSERT(!erts_thr_progress_is_blocking());
    }
    return NULL;
}

static void
init_smp_sig_notify(void)
{
    erts_smp_thr_opts_t thr_opts = ERTS_SMP_THR_OPTS_DEFAULT_INITER;
    thr_opts.detached = 1;
    thr_opts.name = "sys_sig_dispatcher";

    if (pipe(sig_notify_fds) < 0) {
	erts_exit(ERTS_ABORT_EXIT,
		 "Failed to create signal-dispatcher pipe: %s (%d)\n",
		 erl_errno_id(errno),
		 errno);
    }

    /* Start signal handler thread */
    erts_smp_thr_create(&sig_dispatcher_tid,
			signal_dispatcher_thread_func,
			NULL,
			&thr_opts);
}

static void
init_smp_sig_suspend(void) {
#ifdef ERTS_SYS_SUSPEND_SIGNAL
  if (pipe(sig_suspend_fds) < 0) {
    erts_exit(ERTS_ABORT_EXIT,
	     "Failed to create sig_suspend pipe: %s (%d)\n",
	     erl_errno_id(errno),
	     errno);
  }
#endif
}

#ifdef __DARWIN__

int erts_darwin_main_thread_pipe[2];
int erts_darwin_main_thread_result_pipe[2];

static void initialize_darwin_main_thread_pipes(void)
{
    if (pipe(erts_darwin_main_thread_pipe) < 0 ||
	pipe(erts_darwin_main_thread_result_pipe) < 0) {
	erts_exit(ERTS_ERROR_EXIT,"Fatal error initializing Darwin main thread stealing");
    }
}

#endif
void
erts_sys_main_thread(void)
{
    erts_thread_disable_fpe();
#ifdef __DARWIN__
    initialize_darwin_main_thread_pipes();
#endif
    /* Become signal receiver thread... */
#ifdef ERTS_ENABLE_LOCK_CHECK
    erts_lc_set_thread_name("signal_receiver");
#endif

    smp_sig_notify(0); /* Notify initialized */

    /* Wait for a signal to arrive... */

#ifdef __DARWIN__
    while (1) {
	/*
	 * The wx driver needs to be able to steal the main thread for Cocoa to
	 * work properly.
	 */
	fd_set readfds;
	int res;

	FD_ZERO(&readfds);
	FD_SET(erts_darwin_main_thread_pipe[0], &readfds);
	res = select(erts_darwin_main_thread_pipe[0] + 1, &readfds, NULL, NULL, NULL);
	if (res > 0 && FD_ISSET(erts_darwin_main_thread_pipe[0],&readfds)) {
	    void* (*func)(void*);
	    void* arg;
	    void *resp;
            res = read(erts_darwin_main_thread_pipe[0],&func,sizeof(void* (*)(void*)));
            if (res != sizeof(void* (*)(void*)))
                break;
            res = read(erts_darwin_main_thread_pipe[0],&arg,sizeof(void*));
            if (res != sizeof(void*))
                break;
	    resp = (*func)(arg);
	    write(erts_darwin_main_thread_result_pipe[1],&resp,sizeof(void *));
	}

        if (res == -1 && errno != EINTR)
            break;
    }
    /* Something broke with the main thread pipe, so we ignore it for now.
       Most probably erts has closed this pipe and is about to exit. */
#endif /* #ifdef __DARWIN__ */

    while (1) {
#ifdef DEBUG
	int res =
#else
	(void)
#endif
	    select(0, NULL, NULL, NULL, NULL);
	ASSERT(res < 0);
	ASSERT(errno == EINTR);
    }
}

#endif /* ERTS_SMP */

#ifdef ERTS_ENABLE_KERNEL_POLL /* get_value() is currently only used when
				  kernel-poll is enabled */

/* Get arg marks argument as handled by
   putting NULL in argv */
static char *
get_value(char* rest, char** argv, int* ip)
{
    char *param = argv[*ip]+1;
    argv[*ip] = NULL;
    if (*rest == '\0') {
	char *next = argv[*ip + 1];
	if (next[0] == '-'
	    && next[1] == '-'
	    &&  next[2] == '\0') {
	    erts_fprintf(stderr, "bad \"%s\" value: \n", param);
	    erts_usage();
	}
	(*ip)++;
	argv[*ip] = NULL;
	return next;
    }
    return rest;
}

#endif /* ERTS_ENABLE_KERNEL_POLL */

void
erl_sys_args(int* argc, char** argv)
{
    int i, j;

    erts_smp_rwmtx_init(&environ_rwmtx, "environ");

    i = 1;

    ASSERT(argc && argv);

    while (i < *argc) {
	if(argv[i][0] == '-') {
	    switch (argv[i][1]) {
#ifdef ERTS_ENABLE_KERNEL_POLL
	    case 'K': {
		char *arg = get_value(argv[i] + 2, argv, &i);
		if (strcmp("true", arg) == 0) {
		    erts_use_kernel_poll = 1;
		}
		else if (strcmp("false", arg) == 0) {
		    erts_use_kernel_poll = 0;
		}
		else {
		    erts_fprintf(stderr, "bad \"K\" value: %s\n", arg);
		    erts_usage();
		}
		break;
	    }
#endif
	    case '-':
		goto done_parsing;
	    default:
		break;
	    }
	}
	i++;
    }

 done_parsing:

#ifdef ERTS_ENABLE_KERNEL_POLL
    if (erts_use_kernel_poll) {
	char no_kp[10];
	size_t no_kp_sz = sizeof(no_kp);
	int res = erts_sys_getenv_raw("ERL_NO_KERNEL_POLL", no_kp, &no_kp_sz);
	if (res > 0
	    || (res == 0
		&& sys_strcmp("false", no_kp) != 0
		&& sys_strcmp("FALSE", no_kp) != 0)) {
	    erts_use_kernel_poll = 0;
	}
    }
#endif

    init_check_io();

#ifdef ERTS_SMP
    init_smp_sig_notify();
    init_smp_sig_suspend();
#endif

    /* Handled arguments have been marked with NULL. Slide arguments
       not handled towards the beginning of argv. */
    for (i = 0, j = 0; i < *argc; i++) {
	if (argv[i])
	    argv[j++] = argv[i];
    }
    *argc = j;
}<|MERGE_RESOLUTION|>--- conflicted
+++ resolved
@@ -854,11 +854,6 @@
 
 /* Disable break */
 void erts_set_ignore_break(void) {
-<<<<<<< HEAD
-    sys_signal(SIGINT,  SIG_IGN);
-    sys_signal(SIGQUIT, SIG_IGN);
-    sys_signal(SIGTSTP, SIG_IGN);
-=======
     /*
      * Ignore signals that can be sent to the VM by
      * typing certain key combinations at the
@@ -867,7 +862,6 @@
     sys_signal(SIGINT,  SIG_IGN);       /* Ctrl-C */
     sys_signal(SIGQUIT, SIG_IGN);       /* Ctrl-\ */
     sys_signal(SIGTSTP, SIG_IGN);       /* Ctrl-Z */
->>>>>>> e91a9ccc
 }
 
 /* Don't use ctrl-c for break handler but let it be 
@@ -890,13 +884,8 @@
 
 void init_break_handler(void)
 {
-<<<<<<< HEAD
    sys_signal(SIGINT,  request_break);
-   sys_signal(SIGTERM, generic_signal_handler);
    sys_signal(SIGHUP,  generic_signal_handler);
-=======
-   sys_signal(SIGINT, request_break);
->>>>>>> e91a9ccc
 #ifndef ETHR_UNUSABLE_SIGUSRX
    sys_signal(SIGUSR1, generic_signal_handler);
 #endif /* #ifndef ETHR_UNUSABLE_SIGUSRX */
@@ -913,7 +902,7 @@
 void
 erts_sys_unix_later_init(void)
 {
-    sys_signal(SIGTERM, request_stop);
+    sys_signal(SIGTERM, generic_signal_handler);
 }
 
 int sys_max_files(void)
