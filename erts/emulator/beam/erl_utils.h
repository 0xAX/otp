/*
 * %CopyrightBegin%
 *
 * Copyright Ericsson AB 2012-2022. All Rights Reserved.
 *
 * Licensed under the Apache License, Version 2.0 (the "License");
 * you may not use this file except in compliance with the License.
 * You may obtain a copy of the License at
 *
 *     http://www.apache.org/licenses/LICENSE-2.0
 *
 * Unless required by applicable law or agreed to in writing, software
 * distributed under the License is distributed on an "AS IS" BASIS,
 * WITHOUT WARRANTIES OR CONDITIONS OF ANY KIND, either express or implied.
 * See the License for the specific language governing permissions and
 * limitations under the License.
 *
 * %CopyrightEnd%
 */

#ifndef ERL_UTILS_H__
#define ERL_UTILS_H__

#include "sys.h"
#include "atom.h"
#include "erl_printf.h"

struct process;

typedef struct {
    union {
	Uint64 not_atomic;
	erts_atomic64_t atomic;
    } counter;
} erts_interval_t;

void erts_interval_init(erts_interval_t *);
Uint64 erts_step_interval_nob(erts_interval_t *);
Uint64 erts_step_interval_relb(erts_interval_t *);
Uint64 erts_ensure_later_interval_nob(erts_interval_t *, Uint64);
Uint64 erts_ensure_later_interval_acqb(erts_interval_t *, Uint64);
ERTS_GLB_INLINE Uint64 erts_current_interval_nob(erts_interval_t *);
ERTS_GLB_INLINE Uint64 erts_current_interval_acqb(erts_interval_t *);

#if ERTS_GLB_INLINE_INCL_FUNC_DEF

ERTS_GLB_INLINE Uint64
erts_current_interval_nob(erts_interval_t *icp)
{
    return (Uint64) erts_atomic64_read_nob(&icp->counter.atomic);
}

ERTS_GLB_INLINE Uint64
erts_current_interval_acqb(erts_interval_t *icp)
{
    return (Uint64) erts_atomic64_read_acqb(&icp->counter.atomic);
}

#endif /* ERTS_GLB_INLINE_INCL_FUNC_DEF */

/*
 * To be used to silence unused result warnings, but do not abuse it.
 */
void erts_silence_warn_unused_result(long unused);


int erts_fit_in_bits_int64(Sint64);
int erts_fit_in_bits_int32(Sint32);
int erts_fit_in_bits_uint(Uint);
Sint erts_list_length(Eterm);
int erts_is_builtin(Eterm, Eterm, int);
Uint32 make_hash2(Eterm);
Uint32 trapping_make_hash2(Eterm, Eterm*, struct process*);
#ifdef DEBUG
#  define DBG_HASHMAP_COLLISION_BONANZA
#endif
#ifdef DBG_HASHMAP_COLLISION_BONANZA
Uint32 erts_dbg_hashmap_collision_bonanza(Uint32 hash, Eterm key);
#endif
Uint32 make_hash(Eterm);
Uint32 make_internal_hash(Eterm, Uint32 salt);
<<<<<<< HEAD
Uint32 make_map_hash(Eterm key, int level);
=======
Uint32 make_map_hash(Eterm key);
>>>>>>> e1044e42

void erts_save_emu_args(int argc, char **argv);
Eterm erts_get_emu_args(struct process *c_p);
Eterm erts_get_ethread_info(struct process * c_p);

Eterm erts_bld_atom(Uint **hpp, Uint *szp, char *str);
Eterm erts_bld_uint(Uint **hpp, Uint *szp, Uint ui);
Eterm erts_bld_uword(Uint **hpp, Uint *szp, UWord uw);
Eterm erts_bld_uint64(Uint **hpp, Uint *szp, Uint64 ui64);
Eterm erts_bld_sint64(Uint **hpp, Uint *szp, Sint64 si64);
#define erts_bld_monotonic_time erts_bld_sint64
Eterm erts_bld_cons(Uint **hpp, Uint *szp, Eterm car, Eterm cdr);
Eterm erts_bld_tuple(Uint **hpp, Uint *szp, Uint arity, ...);
#define erts_bld_tuple2(H,S,E1,E2) erts_bld_tuple(H,S,2,E1,E2)
#define erts_bld_tuple3(H,S,E1,E2,E3) erts_bld_tuple(H,S,3,E1,E2,E3)
#define erts_bld_tuple4(H,S,E1,E2,E3,E4) erts_bld_tuple(H,S,4,E1,E2,E3,E4)
#define erts_bld_tuple5(H,S,E1,E2,E3,E4,E5) erts_bld_tuple(H,S,5,E1,E2,E3,E4,E5)
Eterm erts_bld_tuplev(Uint **hpp, Uint *szp, Uint arity, Eterm terms[]);
Eterm erts_bld_string_n(Uint **hpp, Uint *szp, const char *str, Sint len);
#define erts_bld_string(hpp,szp,str) erts_bld_string_n(hpp,szp,str,sys_strlen(str))
Eterm erts_bld_list(Uint **hpp, Uint *szp, Sint length, Eterm terms[]);
Eterm erts_bld_2tup_list(Uint **hpp, Uint *szp,
			 Sint length, Eterm terms1[], Uint terms2[]);
Eterm
erts_bld_atom_uword_2tup_list(Uint **hpp, Uint *szp,
			     Sint length, Eterm atoms[], UWord uints[]);
Eterm
erts_bld_atom_2uint_3tup_list(Uint **hpp, Uint *szp, Sint length,
			      Eterm atoms[], Uint uints1[], Uint uints2[]);

void erts_init_utils(void);
void erts_init_utils_mem(void);
void erts_utils_sched_spec_data_init(void);

void erts_destroy_tmp_dsbuf(erts_dsprintf_buf_t *);
erts_dsprintf_buf_t *erts_create_tmp_dsbuf(Uint) ERTS_ATTR_MALLOC_D(erts_destroy_tmp_dsbuf,1);

int eq(Eterm, Eterm);

#define EQ(x,y) (((x) == (y)) || (is_not_both_immed((x),(y)) && eq((x),(y))))

ERTS_GLB_INLINE Sint erts_cmp(Eterm, Eterm, int, int);
ERTS_GLB_INLINE int erts_cmp_atoms(Eterm a, Eterm b);

Sint erts_cmp_compound(Eterm, Eterm, int, int);

#define CMP(A,B)                         erts_cmp(A,B,0,0)
#define CMP_TERM(A,B)                    erts_cmp(A,B,1,0)
#define CMP_EQ_ONLY(A,B)                 erts_cmp(A,B,0,1)

#define CMP_LT(a,b)          ((a) != (b) && CMP((a),(b)) <  0)
#define CMP_LE(a,b)          ((a) == (b) || CMP((a),(b)) <= 0)
#define CMP_EQ(a,b)          ((a) == (b) || CMP_EQ_ONLY((a),(b)) == 0)
#define CMP_NE(a,b)          ((a) != (b) && CMP_EQ_ONLY((a),(b)) != 0)
#define CMP_GE(a,b)          ((a) == (b) || CMP((a),(b)) >= 0)
#define CMP_GT(a,b)          ((a) != (b) && CMP((a),(b)) >  0)

#define CMP_EQ_ACTION(X,Y,Action)	\
    if ((X) != (Y)) { EQ_SPEC((X),(Y),!=,Action); }
#define CMP_NE_ACTION(X,Y,Action)	\
    if ((X) == (Y)) { Action; } else { EQ_SPEC((X),(Y),==,Action); }

#define EQ_SPEC(X,Y,Op,Action)                                  \
    if (is_both_immed(X, Y)) {                                  \
        if (X Op Y) { Action; };                                \
    } else if (is_float(X) && is_float(Y)) {                    \
        FloatDef af, bf;                                        \
        GET_DOUBLE(X, af);                                      \
        GET_DOUBLE(Y, bf);                                      \
        if (af.fd Op bf.fd) { Action; };                        \
    } else {                                                    \
        if (erts_cmp_compound(X,Y,0,1) Op 0) { Action; };       \
    }

#define CMP_GE_ACTION(X,Y,Action)                       \
    if ((X) != (Y)) { CMP_SPEC((X),(Y),<,Action); }
#define CMP_LT_ACTION(X,Y,Action)	\
    if ((X) == (Y)) { Action; } else { CMP_SPEC((X),(Y),>=,Action); }

#define CMP_SPEC(X,Y,Op,Action)                                 \
    if (is_atom(X) && is_atom(Y)) {				\
	if (erts_cmp_atoms(X, Y) Op 0) { Action; };		\
    } else if (is_both_small(X, Y)) {				\
	if (signed_val(X) Op signed_val(Y)) { Action; };	\
    } else if (is_float(X) && is_float(Y)) {			\
        FloatDef af, bf;					\
        GET_DOUBLE(X, af);					\
        GET_DOUBLE(Y, bf);					\
        if (af.fd Op bf.fd) { Action; };			\
    } else {							\
	if (erts_cmp_compound(X,Y,0,0) Op 0) { Action; };	\
    }

/*
 * When either operand for is_lt or is_ge is a literal, that literal is
 * almost always an integer and almost never an atom. Therefore, only
 * special case the comparison of small integers before calling the
 * general compare function.
 */

#define CMP_GE_LITERAL_ACTION(X,Y,Action)                       \
    if ((X) != (Y)) { CMP_LITERAL_SPEC((X),(Y),<,Action); }
#define CMP_LT_LITERAL_ACTION(X,Y,Action)	\
    if ((X) == (Y)) { Action; } else { CMP_LITERAL_SPEC((X),(Y),>=,Action); }

#define CMP_LITERAL_SPEC(X,Y,Op,Action)                         \
    if (is_both_small(X, Y)) {                                  \
        if (signed_val(X) Op signed_val(Y)) { Action; };        \
    } else {                                                    \
        if (erts_cmp_compound(X,Y,0,0) Op 0) { Action; };       \
    }

#define erts_float_comp(x,y) (((x)<(y)) ? -1 : (((x)==(y)) ? 0 : 1))

#if ERTS_GLB_INLINE_INCL_FUNC_DEF

ERTS_GLB_INLINE int erts_cmp_atoms(Eterm a, Eterm b) {
    Atom *aa = atom_tab(atom_val(a));
    Atom *bb = atom_tab(atom_val(b));

    byte *name_a, *name_b;
    int len_a, len_b, diff;

    diff = aa->ord0 - bb->ord0;

    if (diff != 0) {
        return diff;
    }

    name_a = &aa->name[3];
    name_b = &bb->name[3];
    len_a = aa->len-3;
    len_b = bb->len-3;

    if (len_a > 0 && len_b > 0) {
        diff = sys_memcmp(name_a, name_b, MIN(len_a, len_b));

        if (diff != 0) {
            return diff;
        }
    }

    return len_a - len_b;
}

ERTS_GLB_INLINE Sint erts_cmp(Eterm a, Eterm b, int exact, int eq_only) {
    if (is_atom(a) && is_atom(b)) {
        return erts_cmp_atoms(a, b);
    } else if (is_both_small(a, b)) {
        return (signed_val(a) - signed_val(b));
    } else if (is_float(a) && is_float(b)) {
        FloatDef af, bf;

        GET_DOUBLE(a, af);
        GET_DOUBLE(b, bf);

        return erts_float_comp(af.fd, bf.fd);
    }

    return erts_cmp_compound(a,b,exact,eq_only);
}

#endif /* ERTS_GLB_INLINE_INCL_FUNC_DEF */

#endif<|MERGE_RESOLUTION|>--- conflicted
+++ resolved
@@ -79,11 +79,7 @@
 #endif
 Uint32 make_hash(Eterm);
 Uint32 make_internal_hash(Eterm, Uint32 salt);
-<<<<<<< HEAD
-Uint32 make_map_hash(Eterm key, int level);
-=======
 Uint32 make_map_hash(Eterm key);
->>>>>>> e1044e42
 
 void erts_save_emu_args(int argc, char **argv);
 Eterm erts_get_emu_args(struct process *c_p);
