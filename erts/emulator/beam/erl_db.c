/*
 * %CopyrightBegin%
 *
 * Copyright Ericsson AB 1996-2022. All Rights Reserved.
 *
 * Licensed under the Apache License, Version 2.0 (the "License");
 * you may not use this file except in compliance with the License.
 * You may obtain a copy of the License at
 *
 *     http://www.apache.org/licenses/LICENSE-2.0
 *
 * Unless required by applicable law or agreed to in writing, software
 * distributed under the License is distributed on an "AS IS" BASIS,
 * WITHOUT WARRANTIES OR CONDITIONS OF ANY KIND, either express or implied.
 * See the License for the specific language governing permissions and
 * limitations under the License.
 *
 * %CopyrightEnd%
 */

/*
 * This file contains the 'ets' bif interface functions.
 */

/*
#ifdef DEBUG
#define HARDDEBUG 1
#endif
*/

#ifdef HAVE_CONFIG_H
#  include "config.h"
#endif

#include "sys.h"
#include "erl_vm.h"
#include "global.h"
#include "erl_process.h"
#include "error.h"
#define ERTS_WANT_DB_INTERNAL__
#include "erl_db.h"
#include "bif.h"
#include "big.h"
#include "erl_binary.h"
#include "bif.h"

/*
 * Extended error information for ETS functions.
 */

#define EXI_TYPE     am_type	/* The type is wrong (or TRAP). */
#define EXI_ID       am_id	/* The table identifier is invalid. */
#define EXI_ACCESS   am_access /* Insufficient access rights for ETS table. */
#define EXI_TAB_TYPE am_table_type /* Unsupported table type for this operation. */
#define EXI_BAD_KEY  am_badkey	/* No such key exists in the table. */
#define EXI_KEY_POS  am_keypos /* The element to update is also the key. */
#define EXI_POSITION am_position /* The position is out of range. */
#define EXI_OWNER    am_owner	 /* The receiving process is already the owner. */
#define EXI_NOT_OWNER am_not_owner /* The current process is not the owner. */

#define DB_WRITE_CONCURRENCY_MIN_LOCKS 1
#define DB_WRITE_CONCURRENCY_MAX_LOCKS 32768

erts_atomic_t erts_ets_misc_mem_size;

/*
** Utility macros
*/

#if defined(DEBUG)
# define DBG_RANDOM_REDS(REDS, SEED) \
         ((REDS) * 0.1 * erts_sched_local_random_float(SEED))
#else
# define DBG_RANDOM_REDS(REDS, SEED) (REDS)
#endif



#define DB_BIF_GET_TABLE(TB, WHAT, KIND, BIF_IX) \
        DB_GET_TABLE(TB, BIF_ARG_1, WHAT, KIND, BIF_IX, NULL, BIF_P)

#define DB_TRAP_GET_TABLE(TB, TID, WHAT, KIND, BIF_EXP) \
        DB_GET_TABLE(TB, TID, WHAT, KIND, 0, BIF_EXP, BIF_P)

#define DB_GET_TABLE(TB, TID, WHAT, KIND, BIF_IX, BIF_EXP, PROC)         \
do {                                                                     \
    Uint freason__;                                                      \
    if (!(TB = db_get_table(PROC, TID, WHAT, KIND, &freason__))) {       \
        return db_bif_fail(PROC, freason__, BIF_IX, BIF_EXP);            \
    }                                                                    \
}while(0)

#define DB_GET_APPROX_NITEMS(DB)                                        \
    erts_flxctr_read_approx(&(DB)->common.counters, ERTS_DB_TABLE_NITEMS_COUNTER_ID)
#define DB_GET_APPROX_MEM_CONSUMED(DB)                                  \
    erts_flxctr_read_approx(&(DB)->common.counters, ERTS_DB_TABLE_MEM_COUNTER_ID)

static BIF_RETTYPE db_bif_fail(Process* p, Uint freason,
                               Uint bif_ix, Export* bif_exp)
{
    if (freason == TRAP) {
        if (!bif_exp) {
            bif_exp = BIF_TRAP_EXPORT(bif_ix);
        }

        ERTS_BIF_PREP_TRAP(bif_exp, p, bif_exp->info.mfa.arity);
    }

    p->freason = freason;
    return THE_NON_VALUE;
}


/* Get a key from any table structure and a tagged object */
#define TERM_GETKEY(tb, obj) db_getkey((tb)->common.keypos, (obj)) 

#  define ITERATION_SAFETY(Proc,Tab) \
    ((IS_TREE_TABLE((Tab)->common.status) || IS_CATREE_TABLE((Tab)->common.status) \
      || ONLY_WRITER(Proc,Tab)) ? ITER_SAFE                             \
     : (((Tab)->common.status & DB_FINE_LOCKED) ? ITER_UNSAFE : ITER_SAFE_LOCKED))

#define DID_TRAP(P,Ret) (!is_value(Ret) && ((P)->freason == TRAP))

/*
 * "fixed_tabs": list of all fixed tables for a process
 */
#ifdef DEBUG
static int fixed_tabs_find(DbFixation* first, DbFixation* fix);
#endif

static void fixed_tabs_insert(Process* p, DbFixation* fix)
{
    DbFixation* first = erts_psd_get(p, ERTS_PSD_ETS_FIXED_TABLES);

    if (!first) {
        fix->tabs.next = fix->tabs.prev = fix;
        erts_psd_set(p, ERTS_PSD_ETS_FIXED_TABLES, fix);
    }
    else {
        ASSERT(!fixed_tabs_find(first, fix));
        fix->tabs.prev = first->tabs.prev;
        fix->tabs.next = first;
        fix->tabs.prev->tabs.next = fix;
        first->tabs.prev = fix;
    }
}

static void fixed_tabs_delete(Process *p, DbFixation* fix)
{
    if (fix->tabs.next == fix) {
        DbFixation* old;
        ASSERT(fix->tabs.prev == fix);
        old = erts_psd_set(p, ERTS_PSD_ETS_FIXED_TABLES, NULL);
        ASSERT(old == fix); (void)old;
    }
    else {
        DbFixation *first = (DbFixation*) erts_psd_get(p, ERTS_PSD_ETS_FIXED_TABLES);

        ASSERT(fixed_tabs_find(first, fix));
        fix->tabs.prev->tabs.next = fix->tabs.next;
        fix->tabs.next->tabs.prev = fix->tabs.prev;

        if (fix == first)
            erts_psd_set(p, ERTS_PSD_ETS_FIXED_TABLES, fix->tabs.next);
    }
}

#ifdef DEBUG
static int fixed_tabs_find(DbFixation* first, DbFixation* fix)
{
    DbFixation* p;

    if (!first) {
        first = (DbFixation*) erts_psd_get(fix->procs.p, ERTS_PSD_ETS_FIXED_TABLES);
    }
    p = first;
    do {
        if (p == fix)
            return 1;
        ASSERT(p->procs.p == fix->procs.p);
        ASSERT(p->tabs.next->tabs.prev == p);
        p = p->tabs.next;
    } while (p != first);
    return 0;
}
#endif


/*
 * fixing_procs: tree of all processes fixating a table
 */
#define ERTS_RBT_PREFIX fixing_procs
#define ERTS_RBT_T DbFixation
#define ERTS_RBT_KEY_T Process*
#define ERTS_RBT_FLAGS_T int
#define ERTS_RBT_INIT_EMPTY_TNODE(T)                    \
    do {						\
	(T)->procs.parent = NULL;			\
	(T)->procs.right = NULL;				\
	(T)->procs.left = NULL;				\
    } while (0)
#define ERTS_RBT_IS_RED(T)        ((T)->procs.is_red)
#define ERTS_RBT_SET_RED(T)       ((T)->procs.is_red = 1)
#define ERTS_RBT_IS_BLACK(T)      (!(T)->procs.is_red)
#define ERTS_RBT_SET_BLACK(T)     ((T)->procs.is_red = 0)
#define ERTS_RBT_GET_FLAGS(T)     ((T)->procs.is_red)
#define ERTS_RBT_SET_FLAGS(T, F)  ((T)->procs.is_red = (F))
#define ERTS_RBT_GET_PARENT(T)    ((T)->procs.parent)
#define ERTS_RBT_SET_PARENT(T, P) ((T)->procs.parent = (P))
#define ERTS_RBT_GET_RIGHT(T)     ((T)->procs.right)
#define ERTS_RBT_SET_RIGHT(T, R)  ((T)->procs.right = (R))
#define ERTS_RBT_GET_LEFT(T)      ((T)->procs.left)
#define ERTS_RBT_SET_LEFT(T, L)   ((T)->procs.left = (L))
#define ERTS_RBT_GET_KEY(T)       ((T)->procs.p)
#define ERTS_RBT_IS_LT(KX, KY)    ((KX) < (KY))
#define ERTS_RBT_IS_EQ(KX, KY)    ((KX) == (KY))

#define ERTS_RBT_WANT_INSERT
#define ERTS_RBT_WANT_LOOKUP
#define ERTS_RBT_WANT_DELETE
#define ERTS_RBT_WANT_FOREACH
#define ERTS_RBT_WANT_FOREACH_DESTROY
#define ERTS_RBT_UNDEF

#include "erl_rbtree.h"

#ifdef HARDDEBUG
# error Do something useful with CHECK_TABLES maybe
#else
# define CHECK_TABLES()
#endif


static void
send_ets_transfer_message(Process *c_p, Process *proc,
                          ErtsProcLocks *locks,
                          DbTable *tb, Eterm heir_data);
static void schedule_free_dbtable(DbTable* tb);
static void delete_sched_table(Process *c_p, DbTable *tb);

static void table_dec_refc(DbTable *tb, erts_aint_t min_val)
{
    if (erts_refc_dectest(&tb->common.refc, min_val) == 0)
	schedule_free_dbtable(tb);
}

static ERTS_INLINE DbTable* btid2tab(Binary* btid)
{
    erts_atomic_t *tbref = erts_binary_to_magic_indirection(btid);
    return (DbTable *) erts_atomic_read_nob(tbref);
}

static int
db_table_tid_destructor(Binary *btid)
{
    ASSERT(btid2tab(btid) == NULL);
    return 1;
}

static ERTS_INLINE void
make_btid(DbTable *tb)
{
    Binary *btid = erts_create_magic_indirection(db_table_tid_destructor);
    erts_atomic_t *tbref = erts_binary_to_magic_indirection(btid);
    erts_atomic_init_nob(tbref, (erts_aint_t) tb);
    tb->common.btid = btid;
    /*
     * Table and magic indirection refer each other,
     * and table is referred once by being alive...
     */
    erts_refc_init(&tb->common.refc, 2);
    erts_refc_inc(&btid->intern.refc, 1);
}

static DbTable *
tid2tab(Eterm tid, Eterm *error_info_p)
{
    DbTable *tb;
    Binary *btid;
    erts_atomic_t *tbref;

    ASSERT(error_info_p);
    if (!is_internal_magic_ref(tid)) {
        *error_info_p = EXI_TYPE;
        return NULL;
    }

    btid = erts_magic_ref2bin(tid);
    if (ERTS_MAGIC_BIN_DESTRUCTOR(btid) != db_table_tid_destructor) {
        *error_info_p = EXI_TYPE;
        return NULL;
    }

    tbref = erts_binary_to_magic_indirection(btid);
    tb = (DbTable *) erts_atomic_read_nob(tbref);

    ASSERT(!tb || tb->common.btid == btid);

    if (tb == NULL) {
	*error_info_p = EXI_ID;
    }

    return tb;
}

static ERTS_INLINE int
is_table_alive(DbTable *tb)
{
    erts_atomic_t *tbref;
    DbTable *rtb;

    tbref = erts_binary_to_magic_indirection(tb->common.btid);
    rtb = (DbTable *) erts_atomic_read_nob(tbref);

    ASSERT(!rtb || rtb == tb);

    return !!rtb;
}

static ERTS_INLINE int
is_table_named(DbTable *tb)
{
    return tb->common.type & DB_NAMED_TABLE;
}


static ERTS_INLINE void
tid_clear(Process *c_p, DbTable *tb)
{
    DbTable *rtb;
    Binary *btid = tb->common.btid;
    erts_atomic_t *tbref = erts_binary_to_magic_indirection(btid);
    rtb = (DbTable *) erts_atomic_xchg_nob(tbref, (erts_aint_t) NULL);
    ASSERT(!rtb || tb == rtb);
    if (rtb) {
        table_dec_refc(tb, 1);
        delete_sched_table(c_p, tb);
    }
}

static ERTS_INLINE Eterm
make_tid_heap(Eterm **hp, ErlOffHeap *oh, DbTable *tb)
{
    return erts_mk_magic_ref(hp, oh, tb->common.btid);
}

static ERTS_INLINE Eterm
make_tid(Process *c_p, DbTable *tb)
{
    Eterm *hp = HAlloc(c_p, ERTS_MAGIC_REF_THING_SIZE);
    return make_tid_heap(&hp, &c_p->off_heap, tb);
}

static Eterm
make_tid_fact(ErtsHeapFactory *hf, DbTable *tb)
{
    Eterm *hp = erts_produce_heap(hf, ERTS_MAGIC_REF_THING_SIZE, 0);
    return make_tid_heap(&hp, hf->off_heap, tb);
}

Eterm
erts_db_make_tid(Process *c_p, DbTableCommon *tb)
{
    return make_tid(c_p, (DbTable*)tb);
}

/* 
** The meta hash table of all NAMED ets tables
*/
#  define META_NAME_TAB_LOCK_CNT 256
union {
    erts_rwmtx_t lck;
    byte align[ERTS_ALC_CACHE_LINE_ALIGN_SIZE(sizeof(erts_rwmtx_t))];
}meta_name_tab_rwlocks[META_NAME_TAB_LOCK_CNT];
static struct meta_name_tab_entry {
    union {
	Eterm name_atom;
	Eterm mcnt; /* Length of mvec in multiple tab entry */
    }u;
    union {
	DbTable *tb;
	struct meta_name_tab_entry* mvec;
    }pu;
} *meta_name_tab;

static unsigned meta_name_tab_mask;

static ERTS_INLINE
struct meta_name_tab_entry* meta_name_tab_bucket(Eterm name, 
						 erts_rwmtx_t** lockp)
{
    unsigned bix = atom_val(name) & meta_name_tab_mask;
    struct meta_name_tab_entry* bucket = &meta_name_tab[bix];
    /* Only non-dirty schedulers are allowed to access the metatable
       The smp 1 optimizations for ETS depend on that */
    ASSERT(erts_get_scheduler_data() && !ERTS_SCHEDULER_IS_DIRTY(erts_get_scheduler_data()));
    *lockp = &meta_name_tab_rwlocks[bix % META_NAME_TAB_LOCK_CNT].lck;
    return bucket;
}    


typedef enum {
    LCK_READ=1,     /* read only access */
    LCK_WRITE=2,    /* exclusive table write access */
    LCK_WRITE_REC=3, /* record write access */
    LCK_NOLOCK_ACCESS=4 /* Used to access the table structure
                      without acquiring the table lock */
} db_lock_kind_t;

extern DbTableMethod db_hash;
extern DbTableMethod db_tree;
extern DbTableMethod db_catree;

int user_requested_db_max_tabs;
int erts_ets_realloc_always_moves;
int erts_ets_always_compress;
static int db_max_tabs;

/* 
** Forward decls, static functions 
*/

static void fix_table_locked(Process* p, DbTable* tb);
static void unfix_table_locked(Process* p,  DbTable* tb, db_lock_kind_t* kind);
static void set_heir(Process* me, DbTable* tb, Eterm heir, UWord heir_data);
static void free_heir_data(DbTable*);
static SWord free_fixations_locked(Process* p, DbTable *tb);

static void delete_all_objects_continue(Process* p, DbTable* tb);
static SWord free_table_continue(Process *p, DbTable *tb, SWord reds);
static void print_table(fmtfn_t to, void *to_arg, int show,  DbTable* tb);
static BIF_RETTYPE ets_select_delete_trap_1(BIF_ALIST_1);
static BIF_RETTYPE ets_select_count_1(BIF_ALIST_1);
static BIF_RETTYPE ets_select_replace_1(BIF_ALIST_1);
static BIF_RETTYPE ets_select_trap_1(BIF_ALIST_1);
static BIF_RETTYPE ets_delete_trap(BIF_ALIST_1);
static Eterm table_info(ErtsHeapFactory* hf, DbTable* tb, Eterm What);

static BIF_RETTYPE ets_select1(Process* p, int bif_ix, Eterm arg1);
static BIF_RETTYPE ets_select2(Process* p, DbTable*, Eterm tid, Eterm ms);
static BIF_RETTYPE ets_select3(Process* p, DbTable*, Eterm tid, Eterm ms, Sint chunk_size);

static BIF_RETTYPE ets_insert_2_list_continuation(Process* p,
                                                  struct ets_insert_2_list_info* ctx);

/* 
 * Exported global
 */
Export ets_select_delete_continue_exp;
Export ets_select_count_continue_exp;
Export ets_select_replace_continue_exp;
Export ets_select_continue_exp;
/*
 * Static traps
 */
static Export ets_delete_continue_exp;

static Export *ets_info_binary_trap = NULL;

static void
free_dbtable(void *vtb)
{
    DbTable *tb = (DbTable *) vtb;
    erts_flxctr_add(&tb->common.counters,
                    ERTS_DB_TABLE_MEM_COUNTER_ID,
                    -((Sint)erts_flxctr_nr_of_allocated_bytes(&tb->common.counters)));

    if (!DB_LOCK_FREE(tb)) {
        ERTS_DB_ALC_MEM_UPDATE_(tb, erts_rwmtx_size(&tb->common.rwlock), 0);
        erts_rwmtx_destroy(&tb->common.rwlock);
        erts_mtx_destroy(&tb->common.fixlock);
    }

<<<<<<< HEAD
    ASSERT(is_immed(tb->common.heir_data));

    ASSERT(erts_flxctr_is_snapshot_ongoing(&tb->common.counters) ||
           sizeof(DbTable) == DB_GET_APPROX_MEM_CONSUMED(tb));

    if (tb->common.btid)
        erts_bin_release(tb->common.btid);
=======
    ASSERT(tb->common.btid);
    erts_bin_release(tb->common.btid);
>>>>>>> 9b5f5a67

    erts_flxctr_destroy(&tb->common.counters, ERTS_ALC_T_ETS_CTRS);
    erts_free(ERTS_ALC_T_DB_TABLE, tb);
}

static void schedule_free_dbtable(DbTable* tb)
{
    /* SMP case:     Caller is allowed to access the *common* part of the *tb
     *  	     structure until the bif has returned (we typically need to
     *  	     unlock the table lock after this function has returned).
     *  	     Caller is *not* allowed to access the specialized part
     *  	     (hash or tree) of *tb after this function has returned.
     */
    ASSERT(erts_refc_read(&tb->common.refc, 0) == 0);
    ASSERT(erts_refc_read(&tb->common.fix_count, 0) == 0);
    erts_schedule_thr_prgr_later_cleanup_op(free_dbtable,
					    (void *) tb,
					    &tb->release.data,
					    sizeof(DbTable));
}

static ERTS_INLINE void
save_sched_table(Process *c_p, DbTable *tb)
{
    ErtsSchedulerData *esdp = erts_proc_sched_data(c_p);
    DbTable *first;

    ASSERT(esdp);
    erts_atomic_inc_nob(&esdp->ets_tables.count);
    erts_refc_inc(&tb->common.refc, 1);

    first = esdp->ets_tables.clist;
    if (!first) {
        tb->common.all.next = tb->common.all.prev = tb;
        esdp->ets_tables.clist = tb;
    }
    else {
        tb->common.all.prev = first->common.all.prev;
        tb->common.all.next = first;
        tb->common.all.prev->common.all.next = tb;
        first->common.all.prev = tb;
    }
}

static ERTS_INLINE void
remove_sched_table(ErtsSchedulerData *esdp, DbTable *tb)
{
    ErtsEtsAllYieldData *eaydp;
    ASSERT(esdp);
    ASSERT(erts_get_ref_numbers_thr_id(ERTS_MAGIC_BIN_REFN(tb->common.btid))
           == (Uint32) esdp->no);

    ASSERT(erts_atomic_read_nob(&esdp->ets_tables.count) > 0);
    erts_atomic_dec_nob(&esdp->ets_tables.count);

    eaydp = ERTS_SCHED_AUX_YIELD_DATA(esdp, ets_all);
    if (eaydp->ongoing) {
        /* ets:all() op process list from last to first... */
        if (eaydp->tab == tb) {
            if (eaydp->tab == esdp->ets_tables.clist)
                eaydp->tab = NULL;
            else
                eaydp->tab = tb->common.all.prev;
        }
    }

    if (tb->common.all.next == tb) {
        ASSERT(tb->common.all.prev == tb);
        ASSERT(esdp->ets_tables.clist == tb);
        esdp->ets_tables.clist = NULL;
    }
    else {
#ifdef DEBUG
        DbTable *tmp = esdp->ets_tables.clist;
        do {
            if (tmp == tb) break;
            tmp = tmp->common.all.next;
        } while (tmp != esdp->ets_tables.clist);
        ASSERT(tmp == tb);
#endif
        tb->common.all.prev->common.all.next = tb->common.all.next;
        tb->common.all.next->common.all.prev = tb->common.all.prev;

        if (esdp->ets_tables.clist == tb)
            esdp->ets_tables.clist = tb->common.all.next;

    }

    table_dec_refc(tb, 0);
}

static void
scheduled_remove_sched_table(void *vtb)
{
    remove_sched_table(erts_get_scheduler_data(), (DbTable *) vtb);
}

static void
delete_sched_table(Process *c_p, DbTable *tb)
{
    ErtsSchedulerData *esdp = erts_proc_sched_data(c_p);
    Uint32 sid;

    ASSERT(esdp);

    ASSERT(tb->common.btid);
    sid = erts_get_ref_numbers_thr_id(ERTS_MAGIC_BIN_REFN(tb->common.btid));
    ASSERT(1 <= sid && sid <= erts_no_schedulers);
    if (sid == (Uint32) esdp->no)
        remove_sched_table(esdp, tb);
    else
        erts_schedule_misc_aux_work((int) sid, scheduled_remove_sched_table, tb);
}

static ERTS_INLINE void
save_owned_table(Process *c_p, DbTable *tb)
{
    DbTable *first;

    erts_proc_lock(c_p, ERTS_PROC_LOCK_STATUS);

    first = (DbTable*) erts_psd_get(c_p, ERTS_PSD_ETS_OWNED_TABLES);

    erts_refc_inc(&tb->common.refc, 1);

    if (!first) {
        tb->common.owned.next = tb->common.owned.prev = tb;
        erts_psd_set(c_p, ERTS_PSD_ETS_OWNED_TABLES, tb);
    }
    else {
        tb->common.owned.prev = first->common.owned.prev;
        tb->common.owned.next = first;
        tb->common.owned.prev->common.owned.next = tb;
        first->common.owned.prev = tb;
    }
    erts_proc_unlock(c_p, ERTS_PROC_LOCK_STATUS);
}

static ERTS_INLINE void
delete_owned_table(Process *p, DbTable *tb)
{
    erts_proc_lock(p, ERTS_PROC_LOCK_STATUS);
    if (tb->common.owned.next == tb) {
        DbTable* old;
        ASSERT(tb->common.owned.prev == tb);
        old = erts_psd_set(p, ERTS_PSD_ETS_OWNED_TABLES, NULL);
        ASSERT(old == tb); (void)old;
    }
    else {
        DbTable *first = (DbTable*) erts_psd_get(p, ERTS_PSD_ETS_OWNED_TABLES);
#ifdef DEBUG
        DbTable *tmp = first;
        do {
            if (tmp == tb) break;
            tmp = tmp->common.owned.next;
        } while (tmp != first);
        ASSERT(tmp == tb);
#endif
        tb->common.owned.prev->common.owned.next = tb->common.owned.next;
        tb->common.owned.next->common.owned.prev = tb->common.owned.prev;

        if (tb == first)
            erts_psd_set(p, ERTS_PSD_ETS_OWNED_TABLES, tb->common.owned.next);
    }
    erts_proc_unlock(p, ERTS_PROC_LOCK_STATUS);

    table_dec_refc(tb, 1);
}

static ERTS_INLINE void db_init_lock(DbTable* tb, int use_frequent_read_lock)
{
    erts_rwmtx_opt_t rwmtx_opt = ERTS_RWMTX_OPT_DEFAULT_INITER;
    if (use_frequent_read_lock)
        rwmtx_opt.type = ERTS_RWMTX_TYPE_FREQUENT_READ;
    if (erts_ets_rwmtx_spin_count >= 0)
        rwmtx_opt.main_spincount = erts_ets_rwmtx_spin_count;
    if (!DB_LOCK_FREE(tb)) {
        erts_rwmtx_init_opt(&tb->common.rwlock, &rwmtx_opt, "db_tab",
                            tb->common.the_name, ERTS_LOCK_FLAGS_CATEGORY_DB);
        ERTS_DB_ALC_MEM_UPDATE_(tb, 0, erts_rwmtx_size(&tb->common.rwlock));
        erts_mtx_init(&tb->common.fixlock, "db_tab_fix",
                      tb->common.the_name, ERTS_LOCK_FLAGS_CATEGORY_DB);
    }
    tb->common.is_thread_safe = !(tb->common.status & DB_FINE_LOCKED);
    ASSERT(!DB_LOCK_FREE(tb) || tb->common.is_thread_safe);
}

static ERTS_INLINE void db_lock(DbTable* tb, db_lock_kind_t kind)
{
    ASSERT(kind != LCK_NOLOCK_ACCESS);
    if (DB_LOCK_FREE(tb))
        return;
    if (tb->common.type & DB_FINE_LOCKED) {
        if (kind == LCK_WRITE) {
            erts_rwmtx_rwlock(&tb->common.rwlock);
            tb->common.is_thread_safe = 1;
        }
        else {
            erts_rwmtx_rlock(&tb->common.rwlock);
            ASSERT(!tb->common.is_thread_safe);
        }
    }
    else
    { 
        switch (kind) {
        case LCK_WRITE:
        case LCK_WRITE_REC:
            erts_rwmtx_rwlock(&tb->common.rwlock);
            break;
        default:
            erts_rwmtx_rlock(&tb->common.rwlock);
        }
        ASSERT(tb->common.is_thread_safe);
    }
}

static ERTS_INLINE void db_unlock(DbTable* tb, db_lock_kind_t kind)
{
    if (DB_LOCK_FREE(tb) || kind == LCK_NOLOCK_ACCESS)
        return;
    if (tb->common.type & DB_FINE_LOCKED) {
        if (kind == LCK_WRITE) {
            ASSERT(tb->common.is_thread_safe);
            tb->common.is_thread_safe = 0;
            erts_rwmtx_rwunlock(&tb->common.rwlock);
        }
        else {
            ASSERT(!tb->common.is_thread_safe);
            erts_rwmtx_runlock(&tb->common.rwlock);
        }
    }
    else {
        ASSERT(tb->common.is_thread_safe);
        switch (kind) {
        case LCK_WRITE:
        case LCK_WRITE_REC:
            erts_rwmtx_rwunlock(&tb->common.rwlock);
            break;
        default:
            erts_rwmtx_runlock(&tb->common.rwlock);
        }
    }
}

static ERTS_INLINE int db_is_exclusive(DbTable* tb, db_lock_kind_t kind)
{
    if (DB_LOCK_FREE(tb))
        return 1;

    return
        kind != LCK_READ &&
        kind != LCK_NOLOCK_ACCESS &&
        tb->common.is_thread_safe;
}

static DbTable* handle_lacking_permission(Process* p, DbTable* tb,
                                          db_lock_kind_t kind,
                                          Uint* freason_p)
{
    if (tb->common.status & DB_BUSY) {
        if (!db_is_exclusive(tb, kind)) {
            db_unlock(tb, kind);
            db_lock(tb, LCK_WRITE);
        }
        if (tb->common.continuation_ctx) {
            ets_insert_2_list_continuation(p, tb->common.continuation_ctx);
        } else {
            delete_all_objects_continue(p, tb);
        }
        db_unlock(tb, LCK_WRITE);
        tb = NULL;
        *freason_p = TRAP;
        p->fvalue = EXI_TYPE;
    }
    else if (p->common.id != tb->common.owner
             && (!(p->flags & F_ETS_SUPER_USER)
                 || (tb->common.status & DB_DELETE))) {
        p->fvalue = (tb->common.status & DB_DELETE) ? EXI_ID : EXI_ACCESS;
        db_unlock(tb, kind);
        tb = NULL;
        *freason_p = BADARG | EXF_HAS_EXT_INFO;
    }
    return tb;
}

static ERTS_INLINE
DbTable* db_get_table_aux(Process *p,
			  Eterm id,
			  int what,
			  db_lock_kind_t kind,
			  int name_already_locked,
                          Uint* freason_p)
{
    DbTable *tb;
    erts_rwmtx_t *name_lck = NULL;

    /*
     * IMPORTANT: Only non-dirty scheduler threads are allowed
     *            to access tables. Memory management depend on it.
     */
    ASSERT(erts_get_scheduler_data() && !ERTS_SCHEDULER_IS_DIRTY(erts_get_scheduler_data()));

    ASSERT((what == DB_READ_TBL_STRUCT) == (kind == LCK_NOLOCK_ACCESS));

    if (META_DB_LOCK_FREE())
        name_already_locked = 1;

    if (is_not_atom(id)) {
        tb = tid2tab(id, &p->fvalue);
    } else {
	struct meta_name_tab_entry* bucket = meta_name_tab_bucket(id,&name_lck);
	if (!name_already_locked)
	    erts_rwmtx_rlock(name_lck);
	else {
	    ERTS_LC_ASSERT(META_DB_LOCK_FREE()
                           || erts_lc_rwmtx_is_rlocked(name_lck)
                           || erts_lc_rwmtx_is_rwlocked(name_lck));
            name_lck = NULL;
	}
        tb = NULL;
	if (bucket->pu.tb != NULL) {
	    if (is_atom(bucket->u.name_atom)) { /* single */
		if (bucket->u.name_atom == id)
		    tb = bucket->pu.tb;
	    }
	    else { /* multi */
		Uint cnt = unsigned_val(bucket->u.mcnt);
		Uint i;
		for (i=0; i<cnt; i++) {
		    if (bucket->pu.mvec[i].u.name_atom == id) {
			tb = bucket->pu.mvec[i].pu.tb;
			break;
		    }
		}
	    }
	}

	if (tb == NULL) {
            if (name_lck)
                erts_rwmtx_runlock(name_lck);
            p->fvalue = EXI_ID;
	}
    }

    if (tb) {
<<<<<<< HEAD
        DB_HASH_ADAPT_NUMBER_OF_LOCKS(tb);
=======
        if (what == DB_READ_TBL_STRUCT) {
            if (name_lck)
                erts_rwmtx_runlock(name_lck);
            return tb;
        }

>>>>>>> 9b5f5a67
	db_lock(tb, kind);
        if (name_lck)
            erts_rwmtx_runlock(name_lck);

#ifdef ETS_DBG_FORCE_TRAP
        /*
         * The ets_SUITE uses this to verify that all table lookups calls
         * can handle a failed TRAP return correctly.
         */
         if (tb->common.dbg_force_trap) {
            if (!(p->flags & F_DBG_FORCED_TRAP)) {
                db_unlock(tb, kind);
                tb = NULL;
                *freason_p = TRAP;
                p->fvalue = EXI_TYPE;
                p->flags |= F_DBG_FORCED_TRAP;
                return tb;
            } else {
                /* back from forced trap */
                p->flags &= ~F_DBG_FORCED_TRAP;
            }
        }
#endif
        if (ERTS_UNLIKELY(!(tb->common.status & what))) {
            tb = handle_lacking_permission(p, tb, kind, freason_p);
        }
    }
    else {
        *freason_p = BADARG | EXF_HAS_EXT_INFO;
    }

    return tb;
}

static ERTS_INLINE
DbTable* db_get_table(Process *p,
		      Eterm id,
		      int what,
		      db_lock_kind_t kind,
                      Uint* freason_p)
{
    return db_get_table_aux(p, id, what, kind, 0, freason_p);
}

static DbTable* db_get_table_or_fail_return(Binary* btid,
                                            Uint32 what,
                                            db_lock_kind_t kind,
                                            Uint bif_ix,
                                            Process* p)
{
    DbTable* tb = btid2tab(btid);
    if (!tb) {
        p->freason = BADARG | EXF_HAS_EXT_INFO;
        p->fvalue = EXI_ID;
    }
    else {
        /* The lock has to be taken to complete the operation */
        db_lock(tb, LCK_WRITE);
        if (!(tb->common.status & what)) {
            Uint freason;
            tb = handle_lacking_permission(p, tb, kind, &freason);
            if (!tb) {
                BIF_RETTYPE ret = db_bif_fail(p, freason, bif_ix, NULL);
                ASSERT(ret == THE_NON_VALUE); (void)ret;
            }
        }
    }

    return tb;
}

static int insert_named_tab(Eterm name_atom, DbTable* tb, int have_lock)
{
    int ret = 0;
    erts_rwmtx_t* rwlock;
    struct meta_name_tab_entry* new_entry;
    struct meta_name_tab_entry* bucket = meta_name_tab_bucket(name_atom,
							      &rwlock);

    if (META_DB_LOCK_FREE())
        have_lock = 1;

    if (!have_lock)
	erts_rwmtx_rwlock(rwlock);

    if (bucket->pu.tb == NULL) { /* empty */
	new_entry = bucket;
    }
    else {
	struct meta_name_tab_entry* entries;
	Uint cnt;
	if (is_atom(bucket->u.name_atom)) { /* single */
	    size_t size;
	    if (bucket->u.name_atom == name_atom) {
		goto done;
	    }
	    cnt = 2;
	    size = sizeof(struct meta_name_tab_entry)*cnt;
	    entries = erts_db_alloc_nt(ERTS_ALC_T_DB_NTAB_ENT, size);
	    ERTS_ETS_MISC_MEM_ADD(size);
	    new_entry = &entries[0];
	    entries[1] = *bucket;
	}
	else { /* multi */
	    size_t size, old_size;
	    Uint i;
	    cnt = unsigned_val(bucket->u.mcnt);
	    for (i=0; i<cnt; i++) {
		if (bucket->pu.mvec[i].u.name_atom == name_atom) {
		    goto done;
		}
	    }
	    old_size = sizeof(struct meta_name_tab_entry)*cnt;
	    size = sizeof(struct meta_name_tab_entry)*(cnt+1);
	    entries = erts_db_realloc_nt(ERTS_ALC_T_DB_NTAB_ENT,
					 bucket->pu.mvec,
					 old_size,
					 size);
	    ERTS_ETS_MISC_MEM_ADD(size-old_size);
	    new_entry = &entries[cnt];
	    cnt++;
	}
	bucket->pu.mvec = entries;
	bucket->u.mcnt = make_small(cnt);
    }
    new_entry->pu.tb = tb;
    new_entry->u.name_atom = name_atom;
    ret = 1; /* Ok */

done:
    if (!have_lock)
	erts_rwmtx_rwunlock(rwlock);
    return ret;
}

static int remove_named_tab(DbTable *tb, int have_lock)
{
    int ret = 0;
    erts_rwmtx_t* rwlock;
    Eterm name_atom = tb->common.the_name;
    struct meta_name_tab_entry* bucket = meta_name_tab_bucket(name_atom,
							      &rwlock);
    ASSERT(is_table_named(tb));

    if (META_DB_LOCK_FREE())
        have_lock = 1;

    if (!have_lock && erts_rwmtx_tryrwlock(rwlock) == EBUSY) {
	db_unlock(tb, LCK_WRITE);
	erts_rwmtx_rwlock(rwlock);
	db_lock(tb, LCK_WRITE);
    }

    ERTS_LC_ASSERT(META_DB_LOCK_FREE() || erts_lc_rwmtx_is_rwlocked(rwlock));

    if (bucket->pu.tb == NULL) {
	goto done;
    }
    else if (is_atom(bucket->u.name_atom)) { /* single */
	if (bucket->u.name_atom != name_atom) {
	    goto done;
	}
	bucket->pu.tb = NULL;
    }
    else { /* multi */
	Uint cnt = unsigned_val(bucket->u.mcnt);
	Uint i = 0;
	for (;;) {
	    if (bucket->pu.mvec[i].u.name_atom == name_atom) {
		break;
	    }
	    if (++i >= cnt) {
		goto done;
	    }
	}
	if (cnt == 2) { /* multi -> single */
	    size_t size;
	    struct meta_name_tab_entry* entries = bucket->pu.mvec;
	    *bucket = entries[1-i];
	    size = sizeof(struct meta_name_tab_entry)*cnt;
	    erts_db_free_nt(ERTS_ALC_T_DB_NTAB_ENT, entries, size);
	    ERTS_ETS_MISC_MEM_ADD(-size);
	    ASSERT(is_atom(bucket->u.name_atom));
	}
	else {
	    size_t size, old_size;
	    ASSERT(cnt > 2);
	    bucket->u.mcnt = make_small(--cnt);
	    if (i != cnt) {
		/* reposition last one before realloc destroys it */
		bucket->pu.mvec[i] = bucket->pu.mvec[cnt];
	    }
	    old_size = sizeof(struct meta_name_tab_entry)*(cnt+1);
	    size = sizeof(struct meta_name_tab_entry)*cnt;
	    bucket->pu.mvec = erts_db_realloc_nt(ERTS_ALC_T_DB_NTAB_ENT,
						 bucket->pu.mvec,
						 old_size,
						 size);
	    ERTS_ETS_MISC_MEM_ADD(size - old_size);
    
	}
    }
    ret = 1; /* Ok */

done:
    if (!have_lock)
	erts_rwmtx_rwunlock(rwlock);
    return ret;
}

/* Do a fast fixation of a hash table.
** Must be matched by a local unfix before releasing table lock.
*/
static ERTS_INLINE void local_fix_table(DbTable* tb)
{
    erts_refc_inc(&tb->common.fix_count, 1);
}
static ERTS_INLINE void local_unfix_table(DbTable* tb)
{
    if (erts_refc_dectest(&tb->common.fix_count, 0) == 0) {
	ASSERT(IS_HASH_TABLE(tb->common.status));
	db_unfix_table_hash(&(tb->hash));
    }
}


/*
 * BIFs.
 */

BIF_RETTYPE ets_safe_fixtable_2(BIF_ALIST_2)
{
    DbTable *tb;
    db_lock_kind_t kind;
#ifdef HARDDEBUG
    erts_fprintf(stderr,
		"ets:safe_fixtable(%T,%T); Process: %T, initial: %T:%T/%bpu\n",
		BIF_ARG_1, BIF_ARG_2, BIF_P->common.id,
		BIF_P->u.initial[0], BIF_P->u.initial[1], BIF_P->u.initial[2]);
#endif
    kind = (BIF_ARG_2 == am_true) ? LCK_READ : LCK_WRITE_REC; 

    DB_BIF_GET_TABLE(tb, DB_READ, kind, BIF_ets_safe_fixtable_2);

    if (BIF_ARG_2 == am_true) {
	fix_table_locked(BIF_P, tb);
    }
    else if (BIF_ARG_2 == am_false) {
	if (IS_FIXED(tb)) {
	    unfix_table_locked(BIF_P, tb, &kind);
	}
    }
    else {
	db_unlock(tb, kind);
	BIF_ERROR(BIF_P, BADARG);
    }
    db_unlock(tb, kind);
    BIF_RET(am_true);
}


/* 
** Returns the first Key in a table 
*/
BIF_RETTYPE ets_first_1(BIF_ALIST_1)
{
    DbTable* tb;
    int cret;
    Eterm ret;

    CHECK_TABLES();

    DB_BIF_GET_TABLE(tb, DB_READ, LCK_READ, BIF_ets_first_1);

    cret = tb->common.meth->db_first(BIF_P, tb, &ret);

    db_unlock(tb, LCK_READ);

    if (cret != DB_ERROR_NONE) {
	BIF_ERROR(BIF_P, BADARG);
    }
    BIF_RET(ret);
}

/* 
** The next BIF, given a key, return the "next" key 
*/
BIF_RETTYPE ets_next_2(BIF_ALIST_2)
{
    DbTable* tb;
    int cret;
    Eterm ret;

    CHECK_TABLES();

    DB_BIF_GET_TABLE(tb, DB_READ, LCK_READ, BIF_ets_next_2);

    cret = tb->common.meth->db_next(BIF_P, tb, BIF_ARG_2, &ret);

    db_unlock(tb, LCK_READ);

    if (cret != DB_ERROR_NONE) {
	BIF_ERROR(BIF_P, BADARG);
    }
    BIF_RET(ret);
}

/* 
** Returns the last Key in a table 
*/
BIF_RETTYPE ets_last_1(BIF_ALIST_1)
{
    DbTable* tb;
    int cret;
    Eterm ret;

    CHECK_TABLES();

    DB_BIF_GET_TABLE(tb, DB_READ, LCK_READ, BIF_ets_last_1);

    cret = tb->common.meth->db_last(BIF_P, tb, &ret);

    db_unlock(tb, LCK_READ);

    if (cret != DB_ERROR_NONE) {
	BIF_ERROR(BIF_P, BADARG);
    }
    BIF_RET(ret);
}

/* 
** The prev BIF, given a key, return the "previous" key 
*/
BIF_RETTYPE ets_prev_2(BIF_ALIST_2)
{
    DbTable* tb;
    int cret;
    Eterm ret;

    CHECK_TABLES();

    DB_BIF_GET_TABLE(tb, DB_READ, LCK_READ, BIF_ets_prev_2);

    cret = tb->common.meth->db_prev(BIF_P,tb,BIF_ARG_2,&ret);

    db_unlock(tb, LCK_READ);

    if (cret != DB_ERROR_NONE) {
	BIF_ERROR(BIF_P, BADARG);
    }
    BIF_RET(ret);
}

/*
** take(Tab, Key)
*/
BIF_RETTYPE ets_take_2(BIF_ALIST_2)
{
    DbTable* tb;
    int cret;
    Eterm ret;
    CHECK_TABLES();

    DB_BIF_GET_TABLE(tb, DB_WRITE, LCK_WRITE_REC, BIF_ets_take_2);

    cret = tb->common.meth->db_take(BIF_P, tb, BIF_ARG_2, &ret);

    ASSERT(cret == DB_ERROR_NONE); (void)cret;
    db_unlock(tb, LCK_WRITE_REC);
    BIF_RET(ret);
}

/* 
** update_element(Tab, Key, {Pos, Value})
** update_element(Tab, Key, [{Pos, Value}])
*/
BIF_RETTYPE ets_update_element_3(BIF_ALIST_3)
{
    DbTable* tb;
    int cret = DB_ERROR_BADITEM;
    Eterm list;
    Eterm iter;
    DeclareTmpHeap(cell,2,BIF_P);
    DbUpdateHandle handle;

    DB_BIF_GET_TABLE(tb, DB_WRITE, LCK_WRITE_REC, BIF_ets_update_element_3);

    UseTmpHeap(2,BIF_P);
    if (!(tb->common.status & (DB_SET | DB_ORDERED_SET | DB_CA_ORDERED_SET))) {
	BIF_P->fvalue = EXI_TAB_TYPE;
	cret = DB_ERROR_BADPARAM;
	goto bail_out;
    }
    if (is_tuple(BIF_ARG_3)) {
	list = CONS(cell, BIF_ARG_3, NIL);
    }
    else {
	list = BIF_ARG_3;
    }

    if (!tb->common.meth->db_lookup_dbterm(BIF_P, tb, BIF_ARG_2, THE_NON_VALUE, &handle)) {
	cret = DB_ERROR_BADKEY;
	goto bail_out;
    }

    /* First verify that list is ok to avoid nasty rollback scenarios
    */
    for (iter=list ; is_not_nil(iter); iter = CDR(list_val(iter))) {
	Eterm pv;
	Eterm* pvp;
	Sint position;

	if (is_not_list(iter)) {
	    goto finalize;
	}
	pv = CAR(list_val(iter));    /* {Pos,Value} */
	if (is_not_tuple(pv)) {
	    goto finalize;
	}
	pvp = tuple_val(pv);
	if (arityval(*pvp) != 2 || !is_small(pvp[1])) {
	    goto finalize;
	}
	position = signed_val(pvp[1]);
	if (position == tb->common.keypos) {
            BIF_P->fvalue = EXI_KEY_POS;
            cret = DB_ERROR_UNSPEC;
            goto finalize;
	}
	if (position < 1 || position == tb->common.keypos ||
	    position > arityval(handle.dbterm->tpl[0])) {
	    goto finalize;
        }
    }
    /* The point of no return, no failures from here on.
    */
    cret = DB_ERROR_NONE;

    for (iter=list ; is_not_nil(iter); iter = CDR(list_val(iter))) {
	Eterm* pvp = tuple_val(CAR(list_val(iter)));    /* {Pos,Value} */
	db_do_update_element(&handle, signed_val(pvp[1]), pvp[2]);
    }

finalize:
    tb->common.meth->db_finalize_dbterm(cret, &handle);

bail_out:
    UnUseTmpHeap(2,BIF_P);
    db_unlock(tb, LCK_WRITE_REC);

    switch (cret) {
    case DB_ERROR_NONE:
	BIF_RET(am_true);
    case DB_ERROR_BADKEY:
	BIF_RET(am_false);
    case DB_ERROR_SYSRES:
	BIF_ERROR(BIF_P, SYSTEM_LIMIT);
    case DB_ERROR_UNSPEC:
        BIF_ERROR(BIF_P, BADARG | EXF_HAS_EXT_INFO);
    default:
	break;
    }
    BIF_ERROR(BIF_P, BADARG);
}

static BIF_RETTYPE
do_update_counter(Process *p, DbTable* tb,
                  Eterm arg2, Eterm arg3, Eterm arg4)
{
    int cret = DB_ERROR_BADITEM;
    Eterm upop_list;
    int list_size;
    Eterm ret;  /* int or [int] */
    Eterm* ret_list_currp = NULL;
    Eterm* ret_list_prevp = NULL;
    Eterm iter;
    DeclareTmpHeap(cell, 5, p);
    Eterm *tuple = cell+2;
    DbUpdateHandle handle;
    Uint halloc_size = 0; /* overestimated heap usage */
    Eterm* htop;          /* actual heap usage */
    Eterm* hstart;
    Eterm* hend;

    UseTmpHeap(5, p);
    if (!(tb->common.status & (DB_SET | DB_ORDERED_SET | DB_CA_ORDERED_SET))) {
        p->fvalue = EXI_TAB_TYPE;
        cret = DB_ERROR_BADPARAM;
	goto bail_out;
    }
    if (is_integer(arg3)) { /* Incr */
        upop_list = CONS(cell,
                         TUPLE2(tuple, make_small(tb->common.keypos+1), arg3),
                         NIL);
    }
    else if (is_tuple(arg3)) { /* {Upop} */
        upop_list = CONS(cell, arg3, NIL);
    }
    else { /* [{Upop}] (probably) */
        upop_list = arg3;
	ret_list_prevp = &ret;
    }

    if (!tb->common.meth->db_lookup_dbterm(p, tb, arg2, arg4, &handle)) {
	p->fvalue = EXI_BAD_KEY;
	cret = DB_ERROR_BADPARAM;
	goto bail_out; /* key not found */
    }

    /* First verify that list is ok to avoid nasty rollback scenarios
    */
    list_size = 0;
    for (iter=upop_list ; is_not_nil(iter); iter = CDR(list_val(iter)),
	                                    list_size += 2) {
	Eterm upop;
	Eterm* tpl;
	Sint position;
	Eterm incr, warp;
	Wterm oldcnt;

	if (is_not_list(iter)) {
	    goto finalize;
	}
	upop = CAR(list_val(iter));
	if (is_not_tuple(upop)) {
	    goto finalize;
	}
	tpl = tuple_val(upop);
	switch (arityval(*tpl)) {
	case 4: /* threshold specified */
	    if (is_not_integer(tpl[3])) {
		goto finalize;
	    }
	    warp = tpl[4];
	    if (is_big(warp)) {
		halloc_size += BIG_NEED_SIZE(big_arity(warp));
	    }
	    else if (is_not_small(warp)) {
		goto finalize;
	    }
	    /* Fall through */
	case 2:
	    if (!is_small(tpl[1])) {
		goto finalize;
	    }
	    incr = tpl[2];
	    if (is_big(incr)) {
		halloc_size += BIG_NEED_SIZE(big_arity(incr));
	    }
	    else if (is_not_small(incr)) {
		goto finalize;
	    }
	    position = signed_val(tpl[1]);
	    if (position == tb->common.keypos) {
                p->fvalue = EXI_KEY_POS;
                cret = DB_ERROR_BADPARAM;
                goto finalize;
            }
            else if (position < 1 || position > arityval(handle.dbterm->tpl[0])) {
                p->fvalue = EXI_POSITION;
                cret = DB_ERROR_BADPARAM;
		goto finalize;
	    }
	    oldcnt = db_do_read_element(&handle, position);
	    if (is_big(oldcnt)) {
		halloc_size += BIG_NEED_SIZE(big_arity(oldcnt));
	    }
	    else if (is_not_small(oldcnt)) {
		goto finalize;
	    }
	    break;
	default:
	    goto finalize;
	}
	halloc_size += 2;  /* worst growth case: small(0)+small(0)=big(2) */
    }

    /* The point of no return, no failures from here on.
    */
    cret = DB_ERROR_NONE;

    if (ret_list_prevp) { /* Prepare to return a list */
	ret = NIL;
	halloc_size += list_size;
	hstart = HAlloc(p, halloc_size);
	ret_list_currp = hstart;
	htop = hstart + list_size;
	hend = hstart + halloc_size;
    }
    else {
#ifdef DEBUG
        ret = THE_NON_VALUE;
#endif
	hstart = htop = HAlloc(p, halloc_size);
    }
    hend = hstart + halloc_size;

    for (iter=upop_list ; is_not_nil(iter); iter = CDR(list_val(iter))) {

	Eterm* tpl = tuple_val(CAR(list_val(iter)));
	Sint position = signed_val(tpl[1]);
	Eterm incr = tpl[2];
	Wterm oldcnt = db_do_read_element(&handle,position);
	Eterm newcnt = db_add_counter(&htop, oldcnt, incr);

	if (newcnt == NIL) {
	    cret = DB_ERROR_SYSRES; /* Can only happen if BIG_ARITY_MAX */
	    ret = NIL;              /* is reached, ie should not happen */
	    htop = hstart;
	    break;
	}
	ASSERT(is_integer(newcnt));

	if (arityval(*tpl) == 4) { /* Maybe warp it */
	    Eterm threshold = tpl[3];
	    if ((CMP(incr,make_small(0)) < 0) ? /* negative increment? */
		(CMP(newcnt,threshold) < 0) :  /* if negative, check if below */
		(CMP(newcnt,threshold) > 0)) { /* else check if above threshold */

		newcnt = tpl[4];
	    }
	}

	db_do_update_element(&handle,position,newcnt);

	if (ret_list_prevp) {
	    *ret_list_prevp = CONS(ret_list_currp,newcnt,NIL);
	    ret_list_prevp = &CDR(ret_list_currp);
	    ret_list_currp += 2;
	}
	else {
	    ret = newcnt;
	    break;	    
	}
    }

    ASSERT(is_integer(ret) || is_nil(ret) || 
	   (is_list(ret) && (list_val(ret)+list_size)==ret_list_currp));
    ASSERT(htop <= hend);

    HRelease(p, hend, htop);

finalize:
    tb->common.meth->db_finalize_dbterm(cret, &handle);

bail_out:
    UnUseTmpHeap(5, p);
    db_unlock(tb, LCK_WRITE_REC);

    switch (cret) {
    case DB_ERROR_NONE:
	BIF_RET(ret);
    case DB_ERROR_SYSRES:
        BIF_ERROR(p, SYSTEM_LIMIT);
    case DB_ERROR_BADPARAM:
        BIF_ERROR(p, BADARG | EXF_HAS_EXT_INFO);
    default:
	break;
    }
    BIF_ERROR(p, BADARG);
}

/*
** update_counter(Tab, Key, Incr)
** update_counter(Tab, Key, Upop)
** update_counter(Tab, Key, [{Upop}])
** Upop = {Pos,Incr} | {Pos,Incr,Threshold,WarpTo}
** Returns new value(s) (integer or [integer])
*/
BIF_RETTYPE ets_update_counter_3(BIF_ALIST_3)
{
    DbTable* tb;

    DB_BIF_GET_TABLE(tb, DB_WRITE, LCK_WRITE_REC, BIF_ets_update_counter_3);

    return do_update_counter(BIF_P, tb, BIF_ARG_2, BIF_ARG_3, THE_NON_VALUE);
}

/*
** update_counter(Tab, Key, Incr, Default)
** update_counter(Tab, Key, Upop, Default)
** update_counter(Tab, Key, [{Upop}], Default)
** Upop = {Pos,Incr} | {Pos,Incr,Threshold,WarpTo}
** Returns new value(s) (integer or [integer])
*/
BIF_RETTYPE ets_update_counter_4(BIF_ALIST_4)
{
    DbTable* tb;

    DB_BIF_GET_TABLE(tb, DB_WRITE, LCK_WRITE_REC, BIF_ets_update_counter_4);

    if (is_not_tuple(BIF_ARG_4)) {
        db_unlock(tb, LCK_WRITE_REC);
        BIF_ERROR(BIF_P, BADARG);
    }

    return do_update_counter(BIF_P, tb, BIF_ARG_2, BIF_ARG_3, BIF_ARG_4);
}

typedef enum {
    /*
     * Prepare phase. Done only by the process calling ets:insert/insert_new.
     * All tuples to insert are allocated and copied without table lock.
     */
    ETS_INSERT_2_LIST_PROCESS_LOCAL,

    /*
     * Commit phase. May be assisted by other calling processes.
     * Prepared tuples inserted with table lock.
     */
    ETS_INSERT_2_LIST_GLOBAL
} ets_insert_2_list_status;

typedef struct ets_insert_2_list_info {
    ets_insert_2_list_status status;
    Binary* btid; /* identifies the table between traps */
    Eterm tid;    /* arg1, also used to detect table name change */
    Eterm list;   /* arg2 */
    DbTable* tb;  /* cached tb, does not keep table alive between traps */
    void* continuation_state;
    erts_atomic_t return_value; /* Eterm: 'true', 'false' or THE_NON_VALUE */
} ets_insert_2_list_info;

static void cancel_trap_continuation(DbTable* tb)
{
    ets_insert_2_list_info* ctx = tb->common.continuation_ctx;

    if (ctx) {
        tb->common.continuation_ctx = NULL;
        erts_bin_release(&(ERTS_MAGIC_BIN_FROM_DATA(ctx)->binary));
    }
}

static ERTS_INLINE BIF_RETTYPE
ets_cret_to_return_value(Process* p, int cret)
{
    ASSERT(p || cret == DB_ERROR_NONE_FALSE || cret == DB_ERROR_NONE);
    switch (cret) {
    case DB_ERROR_NONE_FALSE:
        BIF_RET(am_false);
    case DB_ERROR_NONE:
	BIF_RET(am_true);
    case DB_ERROR_SYSRES:
	BIF_ERROR(p, SYSTEM_LIMIT);
    default:
	BIF_ERROR(p, BADARG);
    }
}

/*
 * > > > > > > > > > > > > > > > > > > > > > > > > > > > > > >
 * > > > > > > > > > > > > > > > > > > > > > > > > > > > > > >
 *
 * Start of code section that Yielding C Fun (YCF) transforms
 *
 * The functions within #idef YCF_FUNCTIONS below are not called directly.
 * YCF generates yieldable versions of these functions before "erl_db.c" is
 * compiled. These generated functions are placed in the file
 * "erl_db_insert_list.ycf.h" which is included below. The generation of
 * "erl_db_insert_list.ycf.h" is defined in
 * "$ERL_TOP/erts/emulator/Makefile.in". See
 * "$ERL_TOP/erts/emulator/internal_doc/AutomaticYieldingOfCCode.md"
 * for more information about YCF.
 *
 * > > > > > > > > > > > > > > > > > > > > > > > > > > > > > >
 * > > > > > > > > > > > > > > > > > > > > > > > > > > > > > >
 */

/*
 * The LOCAL_VARIABLE macro is a trick to create a local variable that does not
 * get renamed by YCF.
 * Such variables will not retain their values over yields. Beware!
 *
 * I use this as a workaround for a limitation/bug in YCF. It does not do
 * proper variable name substitution in expressions passed as argument to
 * YCF_CONSUME_REDS(Expr).
 */
#define LOCAL_VARIABLE(TYPE, NAME) TYPE NAME

#ifdef YCF_FUNCTIONS
static long ets_insert_2_list_check(int keypos, Eterm list)
{
    Eterm lst = THE_NON_VALUE;
    long i = 0;
    for (lst = list; is_list(lst); lst = CDR(list_val(lst))) {
        i++;
        if (is_not_tuple(CAR(list_val(lst))) ||
            (arityval(*tuple_val(CAR(list_val(lst)))) < keypos)) {
            return -1;
        }
    }
    if (lst != NIL) {
        return -1;
    }
    return i;
}

static int ets_insert_new_2_list_has_member(DbTable* tb, Eterm list)
{
    Eterm lst;
    Eterm lookup_ret;
    DbTableMethod* meth = tb->common.meth;
    for (lst = list; is_list(lst); lst = CDR(list_val(lst))) {
        meth->db_member(tb,
                        TERM_GETKEY(tb,CAR(list_val(lst))),
                        &lookup_ret);
        if (lookup_ret != am_false) {
            return 1;
        }
    }
    return 0;
}

static int ets_insert_2_list_from_p_heap(DbTable* tb, Eterm list)
{
    Eterm lst;
    DbTableMethod* meth = tb->common.meth;
    int cret = DB_ERROR_NONE;
    for (lst = list; is_list(lst); lst = CDR(list_val(lst))) {
        LOCAL_VARIABLE(SWord, consumed_reds);
        consumed_reds = 1;
        cret = meth->db_put(tb, CAR(list_val(lst)), 0, &consumed_reds);
        if (cret != DB_ERROR_NONE)
            return cret;
        YCF_CONSUME_REDS(consumed_reds);
    }
    return DB_ERROR_NONE;
}
#endif /* YCF_FUNCTIONS */

/* This function is called both as is, and as YCF transformed. */
static void ets_insert_2_list_destroy_copied_dbterms(DbTableMethod* meth,
                                                     int compressed,
                                                     void* db_term_list)
{
    void* lst = db_term_list;
    void* term = NULL;
    while (lst != NULL) {
        term = meth->db_dbterm_list_remove_first(&lst);
        meth->db_free_dbterm(compressed, term);
    }
}

#ifdef YCF_FUNCTIONS
static void* ets_insert_2_list_copy_term_list(DbTableMethod* meth,
                                              int compress,
                                              int keypos,
                                              Eterm list)
{
    void* db_term_list = NULL;
    void *term;
    Eterm lst;
    for (lst = list; is_list(lst); lst = CDR(list_val(lst))) {
        term = meth->db_eterm_to_dbterm(compress,
                                        keypos,
                                        CAR(list_val(lst)));
        if (db_term_list != NULL) {
            db_term_list =
                meth->db_dbterm_list_prepend(db_term_list,
                                             term);
        } else {
            db_term_list = term;
        }
    }

    return db_term_list;

    /* The following code will be executed if the calling process is
       killed in the middle of the for loop above*/
    YCF_SPECIAL_CODE_START(ON_DESTROY_STATE); {
        ets_insert_2_list_destroy_copied_dbterms(meth,
                                                 compress,
                                                 db_term_list);
    } YCF_SPECIAL_CODE_END();
}

static int ets_insert_new_2_dbterm_list_has_member(DbTable* tb, void* db_term_list)
{
    Eterm lookup_ret;
    DbTableMethod* meth = tb->common.meth;
    void* lst = db_term_list;
    void* term = NULL;
    Eterm key;
    while (lst != NULL) {
        term = meth->db_dbterm_list_remove_first(&lst);
        key = meth->db_get_dbterm_key(tb, term);
        meth->db_member(tb, key, &lookup_ret);
        if (lookup_ret != am_false) {
            return 1;
        }
    }
    return 0;
}

static void ets_insert_2_list_insert_db_term_list(DbTable* tb,
                                                 void* db_term_list)
{
    void* tail = db_term_list;
    void* term = NULL;
    DbTableMethod* meth = tb->common.meth;
    int compress = tb->common.compress;
    do {
        LOCAL_VARIABLE(SWord, consumed_reds);
        consumed_reds = 1;
        term = meth->db_dbterm_list_remove_first(&tail);
        meth->db_put_dbterm(tb, term, 0, &consumed_reds);
        YCF_CONSUME_REDS(consumed_reds);
    } while (tail != NULL);
    return;

    YCF_SPECIAL_CODE_START(ON_DESTROY_STATE); {
        ets_insert_2_list_destroy_copied_dbterms(meth,
                                                 compress,
                                                 tail);
    } YCF_SPECIAL_CODE_END();

}

static int ets_insert_2_list_lock_tbl(Binary *btid,
                                      Process* p,
                                      Uint bif_ix,
                                      ets_insert_2_list_status on_success_status)
{
    DbTable* tb;

    do {
        LOCAL_VARIABLE(ets_insert_2_list_info*,ctx);
        ctx = YCF_GET_EXTRA_CONTEXT();
        ASSERT(ctx->status != ETS_INSERT_2_LIST_GLOBAL);

        tb = db_get_table_or_fail_return(btid,
                                         DB_WRITE,
                                         LCK_WRITE,
                                         bif_ix,
                                         p);
        ASSERT(ctx->status != ETS_INSERT_2_LIST_GLOBAL);

        if (tb == NULL) {
            if (p->freason == TRAP) {
                YCF_YIELD();
            } else {
                return 0;
            }
        }
        else if (is_atom(ctx->tid) && tb->common.the_name != ctx->tid) {
            /*
             * The table has been renamed. We have to fail. This named
             * insert op might otherwise be observable as if it happened
             * AFTER the table was renamed.
             *
             * Note that we are allowed to fail here as long as there is no
             * atomic name change op from one table to another.
             */
            p->freason = BADARG | EXF_HAS_EXT_INFO;
            p->fvalue = EXI_ID;
            db_unlock(tb, LCK_WRITE);
            return 0;
        }
        else {
            ctx->status = on_success_status;
        }
    } while (tb == NULL);

    ERTS_LC_ASSERT(DB_LOCK_FREE(tb) || erts_lc_rwmtx_is_rwlocked(&tb->common.rwlock));
    ASSERT(!(tb->common.status & (DB_DELETE|DB_BUSY)));
    return 1;
}
#endif /* YCF_FUNCTIONS */

static ERTS_INLINE int can_insert_without_yield(Uint32 tb_type,
                                                long list_len,
                                                long reds_left)
{
    if (tb_type & DB_BAG) {
        /* Bag inserts can be really bad and we don't know how much searching
         * for duplicates we will do */
        return 0;
    }
    else {
        return list_len <= reds_left;
    }
}

#ifdef YCF_FUNCTIONS
static BIF_RETTYPE ets_insert_2_list(Process* p,
                                     Eterm table_id,
                                     Binary* btid,
                                     DbTable *tb,
                                     Eterm list,
                                     int is_insert_new)
{
    int cret = DB_ERROR_NONE;
    void* db_term_list = NULL;
    void* destroy_list = NULL;
    DbTableMethod* meth = tb->common.meth;
    int compressed = tb->common.compress;
    int keypos = tb->common.keypos;
    Uint32 tb_type = tb->common.type;
    Uint bif_ix = (is_insert_new ? BIF_ets_insert_new_2 : BIF_ets_insert_2);
    long list_len;
    /* tb should not be accessed after this point unless the table
       lock is held as the table can get deleted while the function is
       yielding */
    list_len = ets_insert_2_list_check(keypos, list);
    if (list_len < 0) {
        Eterm ret;
        /* 
         * Check whether we have sufficient access rights for the
         * table. This is necessary to ensure that the correct reason
         * for the failure will be available in stack backtrace.
         */
        if (ets_insert_2_list_lock_tbl(btid, p, bif_ix, ETS_INSERT_2_LIST_PROCESS_LOCAL)) {
            db_unlock(tb, LCK_WRITE);
            p->freason = BADARG;
        }
        return THE_NON_VALUE;
    }
    if (can_insert_without_yield(tb_type, list_len, YCF_NR_OF_REDS_LEFT())) {
        long reds_boost;
        /* There is enough reductions left to do the inserts directly
           from the heap without yielding */
        if (!ets_insert_2_list_lock_tbl(btid, p, bif_ix, ETS_INSERT_2_LIST_PROCESS_LOCAL))
            return THE_NON_VALUE;
        /* Ensure that we will not yield while inserting from heap */
        reds_boost = YCF_MAX_NR_OF_REDS - YCF_NR_OF_REDS_LEFT();
        YCF_SET_NR_OF_REDS_LEFT(YCF_MAX_NR_OF_REDS);
        if (is_insert_new) {
            if (ets_insert_new_2_list_has_member(tb, list)) {
                cret = DB_ERROR_NONE_FALSE;
            } else {
                cret = ets_insert_2_list_from_p_heap(tb, list);
            }
        } else {
            cret = ets_insert_2_list_from_p_heap(tb, list);
        }
        db_unlock(tb, LCK_WRITE);
        YCF_SET_NR_OF_REDS_LEFT(YCF_NR_OF_REDS_LEFT() - reds_boost);
        return ets_cret_to_return_value(p, cret);
    }
    /* Copy term list from heap so that other processes can help */
    db_term_list =
        ets_insert_2_list_copy_term_list(meth, compressed, keypos, list);
    destroy_list = db_term_list;
    /* Lock table */
    if (!ets_insert_2_list_lock_tbl(btid, p, bif_ix, ETS_INSERT_2_LIST_GLOBAL)) {
        const Eterm fvalue = p->fvalue;
        ASSERT(p->freason == (BADARG | EXF_HAS_EXT_INFO));

        destroy_list = NULL;
        ets_insert_2_list_destroy_copied_dbterms(meth,
                                                 compressed,
                                                 db_term_list);
        /* Restore failure reason as we may have trapped during destroy */
        p->freason = BADARG | EXF_HAS_EXT_INFO;
        p->fvalue = fvalue;
        return THE_NON_VALUE;
    }

    if (is_insert_new) {
        if (ets_insert_new_2_dbterm_list_has_member(tb, db_term_list)) {
            destroy_list = NULL;
            ets_insert_2_list_destroy_copied_dbterms(meth,
                                                     compressed,
                                                     db_term_list);
            cret = DB_ERROR_NONE_FALSE;
        }
        else {
            destroy_list = NULL;
            ets_insert_2_list_insert_db_term_list(tb, db_term_list);
        }
    }
    else {
        destroy_list = NULL;
        ets_insert_2_list_insert_db_term_list(tb, db_term_list);
    }
    
    return ets_cret_to_return_value(NULL, cret);

    YCF_SPECIAL_CODE_START(ON_DESTROY_STATE); {
        ets_insert_2_list_destroy_copied_dbterms(meth,
                                                 compressed,
                                                 destroy_list);
    } YCF_SPECIAL_CODE_END();
}
#endif /* YCF_FUNCTIONS */

/*
 * < < < < < < < < < < < < < < < < < < < < < < < < < < < < < <
 * < < < < < < < < < < < < < < < < < < < < < < < < < < < < < <
 *
 * End of code section that Yielding C Fun (YCF) transforms
 *
 * < < < < < < < < < < < < < < < < < < < < < < < < < < < < < <
 * < < < < < < < < < < < < < < < < < < < < < < < < < < < < < <
 */
#if defined(DEBUG) && defined(ARCH_64)
#include "erl_db_insert_list.debug.ycf.h"
#else
#include "erl_db_insert_list.ycf.h"
#endif

static void* ets_insert_2_yield_alloc(size_t size, void* ctx)
{
    (void)ctx;
    return erts_alloc(ERTS_ALC_T_ETS_I_LST_TRAP, size);
}

static void ets_insert_2_yield_free(void* data, void* ctx)
{
    (void)ctx;
    erts_free(ERTS_ALC_T_ETS_I_LST_TRAP, data);
}

static int ets_insert_2_list_yield_dtor(Binary* bin)
{
    ets_insert_2_list_info* ctx = ERTS_MAGIC_BIN_DATA(bin);
    if (ctx->continuation_state) {
        ets_insert_2_list_ycf_gen_destroy(ctx->continuation_state);
    }
    erts_bin_release(ctx->btid);
    return 1;
}

#define ITERATIONS_PER_RED 8

static BIF_RETTYPE
ets_insert_2_list_continuation(Process* p,
                               ets_insert_2_list_info* ctx)
{
    long reds = ITERATIONS_PER_RED * ERTS_BIF_REDS_LEFT(p);
    long init_reds;
    BIF_RETTYPE ret;

    reds = DBG_RANDOM_REDS(reds, (Uint)ctx);
    init_reds = reds;

    ERTS_LC_ASSERT(ctx->status != ETS_INSERT_2_LIST_GLOBAL
                   || DB_LOCK_FREE(tb)
                   || erts_lc_rwmtx_is_rwlocked(&ctx->tb->common.rwlock));
    ASSERT(ctx->continuation_state);

#if defined(DEBUG) && defined(ARCH_64)
    ycf_debug_set_stack_start(&reds);
#endif
    ret = ets_insert_2_list_ycf_gen_continue(&reds,
                                             &ctx->continuation_state,
                                             ctx);
#if defined(DEBUG) && defined(ARCH_64)
    ycf_debug_reset_stack_start();
#endif

    if (ctx->continuation_state == NULL) {
        if (is_value(ret)) {
            ASSERT(ret == am_true || ret == am_false);
            erts_atomic_set_nob(&ctx->return_value, ret);
        }
        if (ctx->status == ETS_INSERT_2_LIST_GLOBAL) {
            DbTableCommon *tb = &ctx->tb->common;
            if (tb->continuation_ctx) {
                /* Uninstall the continuation from the table struct */
                ASSERT(!(tb->status & DB_DELETE));
                tb->status |= tb->type & (DB_PRIVATE|DB_PROTECTED|DB_PUBLIC);
                tb->status &= ~DB_BUSY;
                tb->continuation_ctx = NULL;
                erts_bin_release(&(ERTS_MAGIC_BIN_FROM_DATA(ctx)->binary));
            }
        }
    }
    BUMP_REDS(p, (init_reds - reds) / ITERATIONS_PER_RED);
    return ret;
}

static BIF_RETTYPE ets_insert_2_list_driver(Process* p,
                                            Eterm tid,
                                            Eterm list,
                                            int is_insert_new) {
#if defined(DEBUG) && defined(ARCH_64)
    int dbg_ycf_stack_start;
#endif
    ets_insert_2_list_info* ctx = NULL;
    BIF_RETTYPE ret = THE_NON_VALUE;
    Eterm state_mref = list;
    Uint bix = (is_insert_new ? BIF_ets_insert_new_2 : BIF_ets_insert_2);
    ets_insert_2_list_info ictx;
    int do_trap;

    if (is_internal_magic_ref(state_mref)) {
        Binary* state_bin = erts_magic_ref2bin(state_mref);
        if (ERTS_MAGIC_BIN_DESTRUCTOR(state_bin) != ets_insert_2_list_yield_dtor) {
            BIF_ERROR(p, BADARG);
        }
        /* Continue a trapped call */
        erts_set_gc_state(p, 1);
        ctx = ERTS_MAGIC_BIN_DATA(state_bin);
        if (ctx->status == ETS_INSERT_2_LIST_GLOBAL) {
            DbTable* tb = btid2tab(ctx->btid);
            if (tb) {
                db_lock(tb, LCK_WRITE);
                if (ctx != tb->common.continuation_ctx) {
                    db_unlock(tb, LCK_WRITE);
                    tb = NULL;
                }
            }
            if (!tb) {
                /*
                 * Operation completed/aborted by someone else.
                 * Note: If insert was successful but table has been deleted,
                 * we still return success. It would be wrong to fail the insert
                 * if someone have seen the result (before the table was deleted).
                 */
                ret = erts_atomic_read_nob(&ctx->return_value);
                if (is_value(ret)) {
                    ASSERT(ret == am_true ||
                           (ret == am_false && is_insert_new));
                    return ret;
                }
                else {
                    ASSERT(!tb || tb->common.status & DB_DELETE);
                    BIF_ERROR(p, BADARG | EXF_HAS_EXT_INFO);
                }
            }
            ASSERT((tb->common.status & (DB_WRITE|DB_BUSY))
                   == DB_BUSY);
        }
        ret = ets_insert_2_list_continuation(p, ctx);
        ASSERT(ctx->continuation_state
               || ret == am_true || ret == am_false || ret == THE_NON_VALUE);
    } else {
        /* Start call */
        long reds = ITERATIONS_PER_RED * ERTS_BIF_REDS_LEFT(p);
        long init_reds;

        reds = DBG_RANDOM_REDS(reds, (Uint)p);
        init_reds = reds;

        ictx.continuation_state = NULL;
        ictx.status = ETS_INSERT_2_LIST_PROCESS_LOCAL;
        erts_atomic_init_nob(&ictx.return_value, THE_NON_VALUE);
        ictx.tb = NULL;
        ictx.tid = tid;
        ictx.list = list;
        DB_GET_TABLE(ictx.tb, tid, DB_READ_TBL_STRUCT, LCK_NOLOCK_ACCESS, bix,
                     NULL, p);
        ictx.btid = ictx.tb->common.btid;
        ctx = &ictx;
#if defined(DEBUG) && defined(ARCH_64)
        ycf_debug_set_stack_start(&dbg_ycf_stack_start);
#endif
        ret = ets_insert_2_list_ycf_gen_yielding(&reds,
                                                 &ctx->continuation_state,
                                                 ctx,
                                                 ets_insert_2_yield_alloc,
                                                 ets_insert_2_yield_free,
                                                 NULL,
                                                 0,
                                                 NULL,
                                                 p,
                                                 tid,
                                                 ctx->btid,
                                                 ctx->tb,
                                                 list,
                                                 is_insert_new);
#if defined(DEBUG) && defined(ARCH_64)
        ycf_debug_reset_stack_start();
#endif
        ASSERT(ctx->continuation_state
               || ret == am_true || ret == am_false || ret == THE_NON_VALUE);

        if (ctx->continuation_state != NULL) {
            Binary* state_bin = erts_create_magic_binary(sizeof(ets_insert_2_list_info),
                                                         ets_insert_2_list_yield_dtor);
            Eterm* hp = HAlloc(p, ERTS_MAGIC_REF_THING_SIZE);
            state_mref = erts_mk_magic_ref(&hp, &MSO(p), state_bin);
            ctx = ERTS_MAGIC_BIN_DATA(state_bin);
            *ctx = ictx;
            erts_refc_inc(&ctx->btid->intern.refc, 2);
        }
        BUMP_REDS(p, (init_reds - reds) / ITERATIONS_PER_RED);
    }
    do_trap = (ctx->continuation_state != NULL);
    if (do_trap) {
        if (ctx->status == ETS_INSERT_2_LIST_GLOBAL &&
            !ctx->tb->common.continuation_ctx) {
            /* Install the continuation in the table structure so other
               threads can help */
            ctx->tb->common.status &= ~(DB_PRIVATE|DB_PROTECTED|DB_PUBLIC);
            ctx->tb->common.status |= DB_BUSY;
            ASSERT(ctx != &ictx);
            erts_refc_inc(&(ERTS_MAGIC_BIN_FROM_DATA(ctx)->binary.intern.refc), 2);
            ctx->tb->common.continuation_ctx = ctx;
        }
    }
    else if (is_non_value(ret)) {
        ASSERT(p->freason != TRAP);
        ERTS_BIF_ERROR_TRAPPED2(p, p->freason, BIF_TRAP_EXPORT(bix),
                                ctx->tid, ctx->list);
    }
    if (ctx->status == ETS_INSERT_2_LIST_GLOBAL) {
        db_unlock(ctx->tb, LCK_WRITE);
    }
    if (do_trap) {
        erts_set_gc_state(p, 0);
        BIF_TRAP2(BIF_TRAP_EXPORT(bix), p, tid, state_mref);
    }

    ASSERT(ret == am_true || ret == am_false);
    return ret;
}

/* 
** The put BIF 
*/
BIF_RETTYPE ets_insert_2(BIF_ALIST_2)
{
    DbTable* tb;
    int cret = DB_ERROR_NONE;
    Eterm insert_term;
    DbTableMethod* meth;
    SWord consumed_reds = 0;
    CHECK_TABLES();
    if (BIF_ARG_2 == NIL) {
        /* Check that the table exists */
        DB_BIF_GET_TABLE(tb, DB_WRITE, LCK_WRITE_REC, BIF_ets_insert_2);
        db_unlock(tb, LCK_WRITE_REC);
	BIF_RET(am_true);
    } if ((is_list(BIF_ARG_2) && CDR(list_val(BIF_ARG_2)) != NIL) ||
          is_internal_magic_ref(BIF_ARG_2)) {
        /* Handle list case */
       return ets_insert_2_list_driver(BIF_P,
                                       BIF_ARG_1,
                                       BIF_ARG_2,
                                       0);
    } else if (is_list(BIF_ARG_2)) {
        insert_term = CAR(list_val(BIF_ARG_2));
    } else {
        insert_term = BIF_ARG_2;
    }

    DB_BIF_GET_TABLE(tb, DB_WRITE, LCK_WRITE_REC, BIF_ets_insert_2);

    meth = tb->common.meth;
    if (is_not_tuple(insert_term) ||
        (arityval(*tuple_val(insert_term)) < tb->common.keypos)) {
        db_unlock(tb, LCK_WRITE_REC);
        BIF_ERROR(BIF_P, BADARG);
    }
    cret = meth->db_put(tb, insert_term, 0, &consumed_reds);

    db_unlock(tb, LCK_WRITE_REC);

    BUMP_REDS(BIF_P, consumed_reds / ITERATIONS_PER_RED);
    return ets_cret_to_return_value(BIF_P, cret);
}


/* 
** The put-if-not-already-there BIF... 
*/
BIF_RETTYPE ets_insert_new_2(BIF_ALIST_2)
{
    DbTable* tb;
    int cret = DB_ERROR_NONE;
    Eterm ret = am_true;
    Eterm obj;
    db_lock_kind_t kind;
    SWord consumed_reds = 0;
    CHECK_TABLES();

    if (BIF_ARG_2 == NIL) {
        /* Check that the table exists */
        DB_BIF_GET_TABLE(tb, DB_WRITE, LCK_WRITE_REC, BIF_ets_insert_2);
        db_unlock(tb, LCK_WRITE_REC);
	BIF_RET(am_true);
    } if ((is_list(BIF_ARG_2) && CDR(list_val(BIF_ARG_2)) != NIL) ||
          is_internal_magic_ref(BIF_ARG_2)) {
        /* Handle list case */
        return ets_insert_2_list_driver(BIF_P, BIF_ARG_1, BIF_ARG_2, 1);
    } else if (is_list(BIF_ARG_2)) {
        obj = CAR(list_val(BIF_ARG_2));
    } else {
        obj = BIF_ARG_2;
    }

    /* Only one object */
    kind = LCK_WRITE_REC;
    DB_BIF_GET_TABLE(tb, DB_WRITE, kind, BIF_ets_insert_new_2);

    if (is_not_tuple(obj)
	|| (arityval(*tuple_val(obj)) < tb->common.keypos)) {
        db_unlock(tb, kind);
        BIF_ERROR(BIF_P, BADARG);
    }
    cret = tb->common.meth->db_put(tb, obj,
				   1,  /* key_clash_fail */
                                   &consumed_reds);

    db_unlock(tb, kind);

    BUMP_REDS(BIF_P, consumed_reds / ITERATIONS_PER_RED);
    switch (cret) {
    case DB_ERROR_NONE:
	BIF_RET(ret);
    case DB_ERROR_BADKEY:
	BIF_RET(am_false);
    case DB_ERROR_SYSRES:
	BIF_ERROR(BIF_P, SYSTEM_LIMIT);
    default:
	BIF_ERROR(BIF_P, BADARG);
    }
}

/*
** Rename a (possibly) named table
*/

BIF_RETTYPE ets_rename_2(BIF_ALIST_2)
{
    DbTable* tb;
    Eterm ret;
    Eterm old_name;
    erts_rwmtx_t *lck1, *lck2;
    Uint freason;

#ifdef HARDDEBUG
    erts_fprintf(stderr,
		"ets:rename(%T,%T); Process: %T, initial: %T:%T/%bpu\n",
		BIF_ARG_1, BIF_ARG_2, BIF_P->common.id,
		BIF_P->u.initial[0], BIF_P->u.initial[1], BIF_P->u.initial[2]);
#endif


    if (is_not_atom(BIF_ARG_2)) {
        /* Do lookup to report bad table identifier or table name. */
        DB_BIF_GET_TABLE(tb, DB_WRITE, LCK_READ, BIF_ets_rename_2);
        db_unlock(tb, LCK_READ);
        BIF_ERROR(BIF_P, BADARG);
    }
retry:
    (void) meta_name_tab_bucket(BIF_ARG_2, &lck1);

    if (is_atom(BIF_ARG_1)) {
        old_name = BIF_ARG_1;
    named_tab:
        (void)meta_name_tab_bucket(old_name, &lck2);
	if (lck1 == lck2)
	    lck2 = NULL;
	else if (lck1 > lck2) {
	    erts_rwmtx_t *tmp = lck1;
	    lck1 = lck2;
	    lck2 = tmp;
	}
    }
    else {
        tb = tid2tab(BIF_ARG_1, &BIF_P->fvalue);
        if (!tb)
            BIF_ERROR(BIF_P, BADARG | EXF_HAS_EXT_INFO);
        else {
            old_name = tb->common.the_name;
            if (is_table_named(tb)) {
                goto named_tab;
            }
            lck1 = NULL;
            lck2 = NULL;
        }
    }

    if (lck1)
        erts_rwmtx_rwlock(lck1);
    if (lck2)
	erts_rwmtx_rwlock(lck2);

    tb = db_get_table_aux(BIF_P, BIF_ARG_1, DB_WRITE, LCK_WRITE, 1, &freason);
    if (!tb)
	goto fail;

    if (is_table_named(tb)) {
        if (tb->common.the_name != old_name) {
            /* Wow! Racing rename op. Unlock all and retry. */
            ASSERT(is_not_atom(BIF_ARG_1));
            if (lck1)
                erts_rwmtx_rwunlock(lck1);
            if (lck2)
                erts_rwmtx_rwunlock(lck2);
            db_unlock(tb, LCK_WRITE);
            goto retry;
        }
        if (!insert_named_tab(BIF_ARG_2, tb, 1))
            goto badarg;

        if (!remove_named_tab(tb, 1))
            erts_exit(ERTS_ERROR_EXIT,"Could not find named tab %s", tb->common.the_name);
        ret = BIF_ARG_2;
    }
    else { /* Not a named table */
        ret = BIF_ARG_1;
    }
    tb->common.the_name = BIF_ARG_2;

    db_unlock(tb, LCK_WRITE);
    if (lck1)
        erts_rwmtx_rwunlock(lck1);
    if (lck2)
	erts_rwmtx_rwunlock(lck2);
    BIF_RET(ret);

badarg:
    freason = BADARG;

fail:
    if (tb)
	db_unlock(tb, LCK_WRITE);
    if (lck1)
        erts_rwmtx_rwunlock(lck1);
    if (lck2)
	erts_rwmtx_rwunlock(lck2);

    return db_bif_fail(BIF_P, freason, BIF_ets_rename_2, NULL);
}


/* 
** The create table BIF     
** Args: (Name, Properties) 
*/

BIF_RETTYPE ets_new_2(BIF_ALIST_2)
{
    DbTable* tb = NULL;
    Eterm list;
    Eterm val;
    Eterm ret;
    Eterm heir;
    UWord heir_data;
    Uint32 status;
    Sint keypos;
    int is_named, is_compressed;
    int is_fine_locked, frequent_read;
    int number_of_locks;
    int is_decentralized_counters;
    int is_decentralized_counters_option;
    int is_explicit_lock_granularity;
    int is_write_concurrency_auto;
    int cret;
    DbTableMethod* meth;

    if (is_not_atom(BIF_ARG_1)) {
	BIF_ERROR(BIF_P, BADARG);
    }
    if (is_not_nil(BIF_ARG_2) && is_not_list(BIF_ARG_2)) {
	BIF_ERROR(BIF_P, BADARG);
    }

    status = DB_SET | DB_PROTECTED;
    keypos = 1;
    is_named = 0;
    is_fine_locked = 0;
    frequent_read = 0;
    is_decentralized_counters = 0;
    is_decentralized_counters_option = -1;
    heir = am_none;
    heir_data = (UWord) am_undefined;
    is_compressed = erts_ets_always_compress;
    number_of_locks = -1;
    is_explicit_lock_granularity = 0;
    is_write_concurrency_auto = 0;

    list = BIF_ARG_2;
    while(is_list(list)) {
	val = CAR(list_val(list));
	if (val == am_bag) {
	    status |= DB_BAG;
	    status &= ~(DB_SET | DB_DUPLICATE_BAG | DB_ORDERED_SET | DB_CA_ORDERED_SET);
	}
	else if (val == am_duplicate_bag) {
	    status |= DB_DUPLICATE_BAG;
	    status &= ~(DB_SET | DB_BAG | DB_ORDERED_SET | DB_CA_ORDERED_SET);
	}
	else if (val == am_ordered_set) {
            is_decentralized_counters = 1;
	    status |= DB_ORDERED_SET;
	    status &= ~(DB_SET | DB_BAG | DB_DUPLICATE_BAG | DB_CA_ORDERED_SET);
	}
	else if (is_tuple(val)) {
	    Eterm *tp = tuple_val(val);
	    if (arityval(tp[0]) == 2) {
		if (tp[1] == am_keypos
		    && is_small(tp[2]) && (signed_val(tp[2]) > 0)) {
		    keypos = signed_val(tp[2]);
		}
		else if (tp[1] == am_write_concurrency) {
                    if (tp[2] == am_auto) {
                        is_decentralized_counters = 1;
                        is_write_concurrency_auto = 1;
                        is_fine_locked = 1;
                        is_explicit_lock_granularity = 0;
                        number_of_locks = -1;
                    } else if (tp[2] == am_true) {
                        if (!(status & DB_ORDERED_SET)) {
                            is_decentralized_counters = 0;
                        }
                        is_fine_locked = 1;
                        is_explicit_lock_granularity = 0;
                        is_write_concurrency_auto = 0;
                        number_of_locks = -1;
                    } else if (tp[2] == am_false) {
                        is_fine_locked = 0;
                        is_explicit_lock_granularity = 0;
                        is_write_concurrency_auto = 0;
                        number_of_locks = -1;
                    } else if (is_tuple(tp[2])) {
                        Eterm *stp = tuple_val(tp[2]);
                        Sint number_of_locks_param;
                        if (arityval(stp[0]) == 2 &&
                            stp[1] == am_debug_hash_fixed_number_of_locks &&
                            term_to_Sint(stp[2], &number_of_locks_param) &&
                            number_of_locks_param >= DB_WRITE_CONCURRENCY_MIN_LOCKS &&
                            number_of_locks_param <= DB_WRITE_CONCURRENCY_MAX_LOCKS) {

                            is_decentralized_counters = 1;
                            is_fine_locked = 1;
                            is_explicit_lock_granularity = 1;
                            is_write_concurrency_auto = 0;
                            number_of_locks = number_of_locks_param;

                        } else break;
                    } else break;
                    if (DB_LOCK_FREE(NULL))
			is_fine_locked = 0;
		}
		else if (tp[1] == am_read_concurrency) {
		    if (tp[2] == am_true) {
			frequent_read = 1;
		    } else if (tp[2] == am_false) {
			frequent_read = 0;
		    } else break;
		}
		else if (tp[1] == am_heir && tp[2] == am_none) {
		    heir = am_none;
		    heir_data = am_undefined;
		}
                else if (tp[1] == am_decentralized_counters) {
		    if (tp[2] == am_true) {
			is_decentralized_counters_option = 1;
		    } else if (tp[2] == am_false) {
			is_decentralized_counters_option = 0;
		    } else break;
                }
		else break;
	    }
	    else if (arityval(tp[0]) == 3 && tp[1] == am_heir
		     && is_internal_pid(tp[2])) {
		heir = tp[2];
		heir_data = tp[3];
	    }
	    else break;
	}
	else if (val == am_public) {
	    status |= DB_PUBLIC;
	    status &= ~(DB_PROTECTED|DB_PRIVATE);
	}
	else if (val == am_private) {
	    status |= DB_PRIVATE;
	    status &= ~(DB_PROTECTED|DB_PUBLIC);
	}
	else if (val == am_named_table) {
	    is_named = 1;
            status |= DB_NAMED_TABLE;
	}
	else if (val == am_compressed) {
	    is_compressed = 1;
	}
	else if (val == am_set || val == am_protected)
	    ;
	else break;

	list = CDR(list_val(list));
    }
    if (is_not_nil(list)) { /* bad opt or not a well formed list */
	BIF_ERROR(BIF_P, BADARG);
    }
    if (-1 != is_decentralized_counters_option) {
        is_decentralized_counters = is_decentralized_counters_option;
    }
    if (IS_TREE_TABLE(status) && is_fine_locked && !(status & DB_PRIVATE)) {
        meth = &db_catree;
        status |= DB_CA_ORDERED_SET;
        status &= ~(DB_SET | DB_BAG | DB_DUPLICATE_BAG | DB_ORDERED_SET);
        status |= DB_FINE_LOCKED;
        if (is_explicit_lock_granularity) {
            /*
             * The hidden debug option to explicitly set the number of locks,
             * currently doesn't make sense for ordered_set.
             */
            BIF_ERROR(BIF_P, BADARG);
        } else if (is_write_concurrency_auto) {
            /*
             * ordered_set tables that are configured with
             * {write_concurrency, true} or {write_concurrency, auto}
             * currently get the same implementation but we record
             * that the auto option was used anyway so that
             * ets:info(T, write_concurrency) can return auto when the
             * table has been configured with {write_concurrency,
             * auto}.
             */
            status |=  DB_FINE_LOCKED_AUTO;
        }
    }
    else if (IS_HASH_TABLE(status)) {
	meth = &db_hash;
	if (is_fine_locked && !(status & DB_PRIVATE)) {
	    status |= DB_FINE_LOCKED;
            if (is_explicit_lock_granularity) {
                status |=  DB_EXPLICIT_LOCK_GRANULARITY;
            } else if (is_write_concurrency_auto) {
                status |=  DB_FINE_LOCKED_AUTO;
            }
	} else {
            number_of_locks = -1;
        }
    }
    else if (IS_TREE_TABLE(status)) {
	meth = &db_tree;
        if (is_explicit_lock_granularity) {
            BIF_ERROR(BIF_P, BADARG);
        }
    }
    else {
	BIF_ERROR(BIF_P, BADARG);
    }

    if (frequent_read && !(status & DB_PRIVATE))
	status |= DB_FREQ_READ;

    /* we create table outside any table lock
     * and take the unusual cost of destroy table if it
     * fails to find a slot
     */
    {
        DbTable init_tb;
        erts_flxctr_init(&init_tb.common.counters, 0, 2, ERTS_ALC_T_ETS_CTRS);
	tb = (DbTable*) erts_db_alloc(ERTS_ALC_T_DB_TABLE,
				      &init_tb, sizeof(DbTable));
        erts_flxctr_init(&tb->common.counters,
                         (status & DB_FINE_LOCKED) && is_decentralized_counters,
                         2,
                         ERTS_ALC_T_ETS_CTRS);
        erts_flxctr_add(&tb->common.counters,
                        ERTS_DB_TABLE_MEM_COUNTER_ID,
                        DB_GET_APPROX_MEM_CONSUMED(&init_tb) +
                        erts_flxctr_nr_of_allocated_bytes(&tb->common.counters));
    }

    tb->common.meth = meth;
    tb->common.the_name = BIF_ARG_1;
    tb->common.status = status;
    tb->common.type = status;
    /* Note, 'type' is *read only* from now on... */
    tb->common.continuation_ctx = NULL;
    erts_refc_init(&tb->common.fix_count, 0);
    db_init_lock(tb, status & (DB_FINE_LOCKED|DB_FREQ_READ));
    tb->common.keypos = keypos;
    tb->common.owner = BIF_P->common.id;
    set_heir(BIF_P, tb, heir, heir_data);

    tb->common.fixing_procs = NULL;
    tb->common.compress = is_compressed;
#ifdef ETS_DBG_FORCE_TRAP
    tb->common.dbg_force_trap = erts_ets_dbg_force_trap;
#endif

    if (IS_HASH_TABLE(status)) {
        DbTableHash* hash_db = (DbTableHash*) tb;
        hash_db->nlocks = number_of_locks;
    }
    cret = meth->db_create(BIF_P, tb);
    ASSERT(cret == DB_ERROR_NONE); (void)cret;

    make_btid(tb);

    if (is_named)
        ret = BIF_ARG_1;
    else
        ret = make_tid(BIF_P, tb);

    save_sched_table(BIF_P, tb);
    save_owned_table(BIF_P, tb);

    if (is_named && !insert_named_tab(BIF_ARG_1, tb, 0)) {
        tid_clear(BIF_P, tb);
        delete_owned_table(BIF_P, tb);

	db_lock(tb,LCK_WRITE);
	free_heir_data(tb);
	tb->common.meth->db_free_empty_table(tb);
	db_unlock(tb,LCK_WRITE);
        table_dec_refc(tb, 0);
	BIF_ERROR(BIF_P, BADARG);
    }

    BIF_P->flags |= F_USING_DB; /* So we can remove tb if p dies */

#ifdef HARDDEBUG
    erts_fprintf(stderr,
		"ets:new(%T,%T)=%T; Process: %T, initial: %T:%T/%bpu\n",
		 BIF_ARG_1, BIF_ARG_2, ret, BIF_P->common.id,
		 BIF_P->u.initial[0], BIF_P->u.initial[1], BIF_P->u.initial[2]);
#endif

    BIF_RET(ret);
}

/*
** Retrieves the tid() of a named ets table.
*/
BIF_RETTYPE ets_whereis_1(BIF_ALIST_1)
{
    DbTable* tb;
    Eterm res;
    Uint freason;

    if (is_not_atom(BIF_ARG_1)) {
        BIF_ERROR(BIF_P, BADARG);
    }

    if ((tb = db_get_table(BIF_P, BIF_ARG_1, DB_INFO, LCK_READ, &freason)) == NULL) {
        if (BIF_P->fvalue == EXI_ID) {
            BIF_RET(am_undefined);
        }
        ASSERT(BIF_P->fvalue == EXI_TYPE);
        /* ToDo: Could we avoid this for freason==TRAP */
        return db_bif_fail(BIF_P, freason, BIF_ets_whereis_1, NULL);
    }

    res = make_tid(BIF_P, tb);
    db_unlock(tb, LCK_READ);

    BIF_RET(res);
}

/* 
** The lookup BIF 
*/
BIF_RETTYPE ets_lookup_2(BIF_ALIST_2)
{
    DbTable* tb;
    int cret;
    Eterm ret;

    CHECK_TABLES();

    DB_BIF_GET_TABLE(tb, DB_READ, LCK_READ, BIF_ets_lookup_2);

    cret = tb->common.meth->db_get(BIF_P, tb, BIF_ARG_2, &ret);

    db_unlock(tb, LCK_READ);

    switch (cret) {
    case DB_ERROR_NONE:
	BIF_RET(ret);
    case DB_ERROR_SYSRES:
	BIF_ERROR(BIF_P, SYSTEM_LIMIT);
    default:
	BIF_ERROR(BIF_P, BADARG);
    }

}

/* 
** The lookup BIF 
*/
BIF_RETTYPE ets_member_2(BIF_ALIST_2)
{
    DbTable* tb;
    int cret;
    Eterm ret;

    CHECK_TABLES();

    DB_BIF_GET_TABLE(tb, DB_READ, LCK_READ, BIF_ets_member_2);

    cret = tb->common.meth->db_member(tb, BIF_ARG_2, &ret);

    db_unlock(tb, LCK_READ);

    switch (cret) {
    case DB_ERROR_NONE:
	BIF_RET(ret);
    case DB_ERROR_SYSRES:
	BIF_ERROR(BIF_P, SYSTEM_LIMIT);
    default:
	BIF_ERROR(BIF_P, BADARG);
    }

}

/* 
** Get an element from a term
** get_element_3(Tab, Key, Index)
** return the element or a list of elements if bag
*/
BIF_RETTYPE ets_lookup_element_3(BIF_ALIST_3)
{
    DbTable* tb;
    Sint index;
    int cret;
    Eterm ret;

    CHECK_TABLES();

    DB_BIF_GET_TABLE(tb, DB_READ, LCK_READ, BIF_ets_lookup_element_3);

    if (is_not_small(BIF_ARG_3) || ((index = signed_val(BIF_ARG_3)) < 1)) {
	db_unlock(tb, LCK_READ);
	BIF_ERROR(BIF_P, BADARG);
    }

    cret = tb->common.meth->db_get_element(BIF_P, tb, 
					   BIF_ARG_2, index, &ret);
    db_unlock(tb, LCK_READ);
    switch (cret) {
    case DB_ERROR_NONE:
	BIF_RET(ret);
    case DB_ERROR_SYSRES:
	BIF_ERROR(BIF_P, SYSTEM_LIMIT);
    case DB_ERROR_BADKEY:
        BIF_P->fvalue = EXI_BAD_KEY;
        BIF_ERROR(BIF_P, BADARG | EXF_HAS_EXT_INFO);
    default:
	BIF_ERROR(BIF_P, BADARG);
    }
}

/* 
 * BIF to erase a whole table and release all memory it holds 
 */
BIF_RETTYPE ets_delete_1(BIF_ALIST_1)
{
    SWord initial_reds = ERTS_BIF_REDS_LEFT(BIF_P);
    SWord reds = initial_reds;
    DbTable* tb;

#ifdef HARDDEBUG
    erts_fprintf(stderr,
		"ets:delete(%T); Process: %T, initial: %T:%T/%bpu\n",
		BIF_ARG_1, BIF_P->common.id,
		BIF_P->u.initial[0], BIF_P->u.initial[1], BIF_P->u.initial[2]);
#endif

    CHECK_TABLES();

    DB_BIF_GET_TABLE(tb, DB_WRITE, LCK_WRITE, BIF_ets_delete_1);
    
    /*
     * Clear all access bits to prevent any ets operation to access the
     * table while it is being deleted.
     */
    tb->common.status &= ~(DB_PROTECTED | DB_PUBLIC | DB_PRIVATE | DB_BUSY);
    tb->common.status |= DB_DELETE;
    cancel_trap_continuation(tb);

    if (tb->common.owner != BIF_P->common.id) {

	/*
	 * The table is being deleted by a process other than its owner.
	 * To make sure that the table will be completely deleted if the
	 * current process will be killed (e.g. by an EXIT signal), we will
	 * now transfer the ownership to the current process.
	 */

        Process *rp = erts_proc_lookup_raw(tb->common.owner);
        /*
         * Process 'rp' might be exiting, but our table lock prevents it
         * from terminating as it cannot complete erts_db_process_exiting().
         */
        ASSERT(!(ERTS_PSFLG_FREE & erts_atomic32_read_nob(&rp->state)));

        delete_owned_table(rp, tb);
        BIF_P->flags |= F_USING_DB;
        tb->common.owner = BIF_P->common.id;
        save_owned_table(BIF_P, tb);
    }

    if (is_table_named(tb))
	remove_named_tab(tb, 0);
    
    /* disable inheritance */
    free_heir_data(tb);
    tb->common.heir = am_none;

    reds -= free_fixations_locked(BIF_P, tb);
    tid_clear(BIF_P, tb);
    db_unlock(tb, LCK_WRITE);

    reds = free_table_continue(BIF_P, tb, reds);
    if (reds < 0) {
	/*
	 * Package the DbTable* pointer into a bignum so that it can be safely
	 * passed through a trap. We used to pass the DbTable* pointer directly
	 * (it looks like an continuation pointer), but that is will crash the
	 * emulator if this BIF is call traced.
	 */
	Eterm *hp = HAlloc(BIF_P, 2);
	hp[0] = make_pos_bignum_header(1);
	hp[1] = (Eterm) tb;
        BUMP_ALL_REDS(BIF_P);
	BIF_TRAP1(&ets_delete_continue_exp, BIF_P, make_big(hp));
    }
    else {
        BUMP_REDS(BIF_P, (initial_reds - reds));
	BIF_RET(am_true);
    }
}

/* 
** BIF ets:give_away(Tab, Pid, GiftData)
*/
BIF_RETTYPE ets_give_away_3(BIF_ALIST_3)
{
    Process* to_proc = NULL;
    ErtsProcLocks to_locks = ERTS_PROC_LOCK_MAIN;
    Eterm to_pid = BIF_ARG_2;
    Eterm from_pid;
    DbTable* tb = NULL;
    Uint freason;

    /*
     * Note that lock of the process must be taken before the lock
     * of the table.
     */
    to_proc = erts_pid2proc(BIF_P, ERTS_PROC_LOCK_MAIN, to_pid, to_locks);
    /*
     * If the table identifier has a problem, we want to report that even if
     * the Pid is bad.
     */
    tb = db_get_table(BIF_P, BIF_ARG_1, DB_WRITE, LCK_WRITE, &freason);
    if (!tb)
        goto fail;

    if (!to_proc) {
        freason = BADARG;
        goto fail;
    }

    if (tb->common.owner != BIF_P->common.id) {
	BIF_P->fvalue = EXI_NOT_OWNER;
	freason = BADARG | EXF_HAS_EXT_INFO;
	goto fail;
    }

    from_pid = tb->common.owner;
    if (to_pid == from_pid) {
	BIF_P->fvalue = EXI_OWNER;
	freason = BADARG | EXF_HAS_EXT_INFO;
	goto fail;
    }

    delete_owned_table(BIF_P, tb);
    to_proc->flags |= F_USING_DB;
    tb->common.owner = to_pid;
    save_owned_table(to_proc, tb);

    db_unlock(tb,LCK_WRITE);
    send_ets_transfer_message(BIF_P, to_proc, &to_locks,
                              tb, BIF_ARG_3);
    erts_proc_unlock(to_proc, to_locks);
    UnUseTmpHeap(5,BIF_P);
    BIF_RET(am_true);

 fail:
    if (to_proc != NULL && to_proc != BIF_P) erts_proc_unlock(to_proc, to_locks);
    if (tb != NULL) db_unlock(tb, LCK_WRITE);

    return db_bif_fail(BIF_P, freason, BIF_ets_give_away_3, NULL);
}

BIF_RETTYPE ets_setopts_2(BIF_ALIST_2)
{
    DbTable* tb = NULL;
    Eterm* tp;
    Eterm opt;
    Eterm heir = THE_NON_VALUE;
    UWord heir_data = (UWord) THE_NON_VALUE;
    Uint32 protection = 0;
    DeclareTmpHeap(fakelist,2,BIF_P);
    Eterm tail;

    DB_BIF_GET_TABLE(tb, DB_WRITE, LCK_WRITE, BIF_ets_setopts_2);
    if (tb == NULL) {
        BIF_ERROR(BIF_P, BADARG | EXF_HAS_EXT_INFO);
    }

    UseTmpHeap(2,BIF_P);
    for (tail = is_tuple(BIF_ARG_2) ? CONS(fakelist, BIF_ARG_2, NIL) : BIF_ARG_2;	
	  is_list(tail);
	  tail = CDR(list_val(tail))) {

	opt = CAR(list_val(tail));
	if (!is_tuple(opt) || (tp = tuple_val(opt), arityval(tp[0]) < 2)) { 
	    goto badarg;
	}

	switch (tp[1]) {
	case am_heir:
	    if (heir != THE_NON_VALUE) goto badarg;
	    heir = tp[2];
	    if (arityval(tp[0]) == 2 && heir == am_none) {
		heir_data = am_undefined;
	    } 
	    else if (arityval(tp[0]) == 3 && is_internal_pid(heir)) {
		heir_data = tp[3];
	    }
	    else goto badarg;
	    break;

	case am_protection:
	    if (arityval(tp[0]) != 2 || protection != 0) goto badarg; 
	    switch (tp[2]) {
	    case am_private: protection = DB_PRIVATE; break;
	    case am_protected: protection = DB_PROTECTED; break;
	    case am_public: protection = DB_PUBLIC; break;
	    default: goto badarg;
	    }
	    break;

	default: goto badarg;
	}
    }

    if (tail != NIL)
        goto badarg;

    if (tb->common.owner != BIF_P->common.id)
	goto badarg;

    if (heir_data != THE_NON_VALUE) {
	free_heir_data(tb);
	set_heir(BIF_P, tb, heir, heir_data);
    }
    if (protection) {
	tb->common.status &= ~(DB_PRIVATE|DB_PROTECTED|DB_PUBLIC);
	tb->common.status |= protection;
    }

    db_unlock (tb,LCK_WRITE);
    UnUseTmpHeap(2,BIF_P);
    BIF_RET(am_true);

badarg:
    UnUseTmpHeap(2,BIF_P);
    if (tb != NULL) {
	db_unlock(tb,LCK_WRITE);
    }
    BIF_ERROR(BIF_P, BADARG);
}

/* 
 * Common for delete_all_objects and select_delete(DeleteAll).
 */
BIF_RETTYPE ets_internal_delete_all_2(BIF_ALIST_2)
{
    SWord initial_reds = ERTS_BIF_REDS_LEFT(BIF_P);
    SWord reds = initial_reds;
    Eterm nitems_holder = THE_NON_VALUE;
    DbTable* tb;
    CHECK_TABLES();

    DB_BIF_GET_TABLE(tb, DB_WRITE, LCK_WRITE, BIF_ets_internal_delete_all_2);

    if (BIF_ARG_2 == am_undefined) {
        reds = tb->common.meth->db_delete_all_objects(BIF_P,
                                                      tb,
                                                      reds,
                                                      &nitems_holder);
        ASSERT(nitems_holder != THE_NON_VALUE);
        ASSERT(!(tb->common.status & DB_BUSY));

        if (reds < 0) {
            /*
             * Oboy, need to trap AND need to be atomic.
             * Solved by cooperative trapping where every process trying to
             * access this table (including this process) will "fail" to lookup
             * the table and instead pitch in deleting objects
             * (in delete_all_objects_continue) and then trap to self.
             */
            ASSERT((tb->common.status & (DB_PRIVATE|DB_PROTECTED|DB_PUBLIC))
                   ==
                   (tb->common.type & (DB_PRIVATE|DB_PROTECTED|DB_PUBLIC)));
            tb->common.status &= ~(DB_PRIVATE|DB_PROTECTED|DB_PUBLIC);
            tb->common.status |= DB_BUSY;
            db_unlock(tb, LCK_WRITE);
            BUMP_ALL_REDS(BIF_P);
            BIF_TRAP2(BIF_TRAP_EXPORT(BIF_ets_internal_delete_all_2), BIF_P,
                      BIF_ARG_1, nitems_holder);
        }
        else {
            /* Done, no trapping needed */
            BUMP_REDS(BIF_P, (initial_reds - reds));
        }

    }
    else {
        /*
         * The table lookup succeeded and second argument is nitems_holder
         * and not 'undefined', which means we have trapped at least once
         * and are now done.
         */
        nitems_holder = BIF_ARG_2;
    }
    db_unlock(tb, LCK_WRITE);
    {
    Eterm nitems =
        tb->common.meth->db_delete_all_objects_get_nitems_from_holder(BIF_P,
                                                                      nitems_holder);
    BIF_RET(nitems);
    }
}

static void delete_all_objects_continue(Process* p, DbTable* tb)
{
    SWord initial_reds = ERTS_BIF_REDS_LEFT(p);
    SWord reds = initial_reds;

    ERTS_LC_ASSERT(DB_LOCK_FREE(tb) || erts_lc_rwmtx_is_rwlocked(&tb->common.rwlock));

    if ((tb->common.status & (DB_DELETE|DB_BUSY)) != DB_BUSY)
        return;

    reds = tb->common.meth->db_delete_all_objects(p, tb, reds, NULL);
    
    if (reds < 0) {
        BUMP_ALL_REDS(p);
    }
    else {
        tb->common.status |= tb->common.type & (DB_PRIVATE|DB_PROTECTED|DB_PUBLIC);
        tb->common.status &= ~DB_BUSY;
        BUMP_REDS(p, (initial_reds - reds));
    }
}

/* 
** Erase an object with given key, or maybe several objects if we have a bag  
** Called as db_erase(Tab, Key), where Key is element 1 of the
** object(s) we want to erase                                  
*/
BIF_RETTYPE ets_delete_2(BIF_ALIST_2)
{
    DbTable* tb;
    int cret;
    Eterm ret;

    CHECK_TABLES();

    DB_BIF_GET_TABLE(tb, DB_WRITE, LCK_WRITE_REC, BIF_ets_delete_2);

    cret = tb->common.meth->db_erase(tb,BIF_ARG_2,&ret);

    db_unlock(tb, LCK_WRITE_REC);

    switch (cret) {
    case DB_ERROR_NONE:
	BIF_RET(ret);
    case DB_ERROR_SYSRES:
	BIF_ERROR(BIF_P, SYSTEM_LIMIT);
    default:
	BIF_ERROR(BIF_P, BADARG);
    }
}

/* 
** Erase a specific object, or maybe several objects if we have a bag  
*/
BIF_RETTYPE ets_delete_object_2(BIF_ALIST_2)
{
    DbTable* tb;
    int cret;
    Eterm ret;

    CHECK_TABLES();

    DB_BIF_GET_TABLE(tb, DB_WRITE, LCK_WRITE_REC, BIF_ets_delete_object_2);

    if (is_not_tuple(BIF_ARG_2) || 
	(arityval(*tuple_val(BIF_ARG_2)) < tb->common.keypos)) {
	db_unlock(tb, LCK_WRITE_REC);
	BIF_ERROR(BIF_P, BADARG);
    }

    cret = tb->common.meth->db_erase_object(tb, BIF_ARG_2, &ret);
    db_unlock(tb, LCK_WRITE_REC);

    switch (cret) {
    case DB_ERROR_NONE:
	BIF_RET(ret);
    case DB_ERROR_SYSRES:
	BIF_ERROR(BIF_P, SYSTEM_LIMIT);
    default:
	BIF_ERROR(BIF_P, BADARG);
    }
}

/*
** This is for trapping, cannot be called directly.
*/
static BIF_RETTYPE ets_select_delete_trap_1(BIF_ALIST_1)
{
    Process *p = BIF_P;
    Eterm a1 = BIF_ARG_1;
    BIF_RETTYPE result;
    DbTable* tb;
    int cret;
    Eterm ret;
    Eterm *tptr;
    db_lock_kind_t kind = LCK_WRITE_REC;
    enum DbIterSafety safety = ITER_SAFE;

    CHECK_TABLES();
    ASSERT(is_tuple(a1));
    tptr = tuple_val(a1);
    ASSERT(arityval(*tptr) >= 1);
    
    DB_TRAP_GET_TABLE(tb, tptr[1], DB_WRITE, kind,
                      &ets_select_delete_continue_exp);

    cret = tb->common.meth->db_select_delete_continue(p,tb,a1,&ret,&safety);

    if(!DID_TRAP(p,ret) && safety != ITER_SAFE) {
        ASSERT(erts_refc_read(&tb->common.fix_count,1));
        unfix_table_locked(p, tb, &kind);
    }

    db_unlock(tb, kind);

    switch (cret) {
    case DB_ERROR_NONE:      
	ERTS_BIF_PREP_RET(result, ret);
	break;
    default:
	ERTS_BIF_PREP_ERROR(result, p, BADARG);
	break;
    }
    erts_match_set_release_result(p);

    return result;
}
    

/*
 * ets:select_delete/2 without special case for "delete-all".
 */
BIF_RETTYPE ets_internal_select_delete_2(BIF_ALIST_2)
{
    BIF_RETTYPE result;
    DbTable* tb;
    int cret;
    Eterm ret;
    enum DbIterSafety safety;

    CHECK_TABLES();

    DB_BIF_GET_TABLE(tb, DB_WRITE, LCK_WRITE_REC, BIF_ets_internal_select_delete_2);

    safety = ITERATION_SAFETY(BIF_P,tb);
    if (safety == ITER_UNSAFE) {
	local_fix_table(tb);
    }
    cret = tb->common.meth->db_select_delete(BIF_P, tb, BIF_ARG_1, BIF_ARG_2,
                                             &ret, safety);

    if (DID_TRAP(BIF_P,ret) && safety != ITER_SAFE) {
	fix_table_locked(BIF_P,tb);
    }
    if (safety == ITER_UNSAFE) {
	local_unfix_table(tb);
    }
    db_unlock(tb, LCK_WRITE_REC);

    switch (cret) {
    case DB_ERROR_NONE:	
	ERTS_BIF_PREP_RET(result, ret);
	break;
    case DB_ERROR_SYSRES:
	ERTS_BIF_PREP_ERROR(result, BIF_P, SYSTEM_LIMIT);
	break;
    default:
	ERTS_BIF_PREP_ERROR(result, BIF_P, BADARG);
	break;
    }

    erts_match_set_release_result(BIF_P);

    return result;
}

/*
 * ets:all/0
 *
 * ets:all() calls ets:internal_request_all/0 which
 * requests information about all tables from
 * each scheduler thread. Each scheduler replies
 * to the calling process with information about
 * existing tables created on that specific scheduler.
 */

struct ErtsEtsAllReq_ {
    erts_atomic32_t refc;
    Process *proc;
    ErtsOIRefStorage ref;
    ErtsEtsAllReqList list[1]; /* one per scheduler */
};

#define ERTS_ETS_ALL_REQ_SIZE           \
    (sizeof(ErtsEtsAllReq)              \
     + (sizeof(ErtsEtsAllReqList)       \
        * (erts_no_schedulers - 1)))

typedef struct {
    ErtsEtsAllReq *ongoing;
    ErlHeapFragment *hfrag;
    DbTable *tab;
    ErtsEtsAllReq *queue;
} ErtsEtsAllData;

/* Tables handled before yielding */
#define ERTS_ETS_ALL_TB_YCNT 200
/*
 * Min yield count required before starting
 * an operation that will require yield.
 */
#define ERTS_ETS_ALL_TB_YCNT_START 10

#ifdef DEBUG
/* Test yielding... */
#undef ERTS_ETS_ALL_TB_YCNT
#undef ERTS_ETS_ALL_TB_YCNT_START
#define ERTS_ETS_ALL_TB_YCNT 10
#define ERTS_ETS_ALL_TB_YCNT_START 1
#endif

static int
ets_all_reply(ErtsSchedulerData *esdp, ErtsEtsAllReq **reqpp,
              ErlHeapFragment **hfragpp, DbTable **tablepp,
              int *yield_count_p)
{
    ErtsEtsAllReq *reqp = *reqpp;
    ErlHeapFragment *hfragp = *hfragpp;
    int ycount = *yield_count_p;
    DbTable *tb, *first;
    Uint sz;
    Eterm list, msg, ref, *hp;
    ErlOffHeap *ohp;
    ErtsMessage *mp;

    /*
     * - save_sched_table() inserts at end of circular list.
     *
     * - This function scans from the end so we know that
     *   the amount of tables to scan won't grow even if we
     *   yield.
     *
     * - remove_sched_table() updates the table we yielded
     *   on if it removes it.
     */

    if (hfragp) {
        /* Restart of a yielded operation... */
        ASSERT(hfragp->used_size < hfragp->alloc_size);
        ohp = &hfragp->off_heap;
        hp = &hfragp->mem[hfragp->used_size];
        list = *hp;
        hfragp->used_size = hfragp->alloc_size;
        first = esdp->ets_tables.clist;
        tb = *tablepp;
    }
    else {
        /* A new operation... */
        ASSERT(!*tablepp);

        /* Max heap size needed... */
        sz = erts_atomic_read_nob(&esdp->ets_tables.count);
        sz *= ERTS_MAGIC_REF_THING_SIZE + 2;
        sz += 3 + ERTS_REF_THING_SIZE;
        hfragp = new_message_buffer(sz);

        hp = &hfragp->mem[0];
        ohp = &hfragp->off_heap;
        list = NIL;
        first = esdp->ets_tables.clist;
        tb = first ? first->common.all.prev : NULL;
    }

    if (tb) {
        while (1) {
            if (is_table_alive(tb)) {
                Eterm tid;
                if (is_table_named(tb))
                    tid = tb->common.the_name;
                else
                    tid = erts_mk_magic_ref(&hp, ohp, tb->common.btid);
                list = CONS(hp, tid, list);
                hp += 2;
            }

            if (tb == first)
                break;

            tb = tb->common.all.prev;

            if (--ycount <= 0) {
                sz = hp - &hfragp->mem[0];
                ASSERT(hfragp->alloc_size > sz + 1);
                *hp = list;
                hfragp->used_size = sz;
                *hfragpp = hfragp;
                *reqpp = reqp;
                *tablepp = tb;
                *yield_count_p = 0;
                return 1; /* Yield! */
            }
        }
    }

    ref = erts_oiref_storage_make_ref(&reqp->ref, &hp);
    msg = TUPLE2(hp, ref, list);
    hp += 3;

    sz = hp - &hfragp->mem[0];
    ASSERT(sz <= hfragp->alloc_size);

    hfragp = erts_resize_message_buffer(hfragp, sz, &msg, 1);

    mp = erts_alloc_message(0, NULL);
    mp->data.heap_frag = hfragp;

    erts_queue_message(reqp->proc, 0, mp, msg, am_system);

    erts_proc_dec_refc(reqp->proc);

    if (erts_atomic32_dec_read_nob(&reqp->refc) == 0)
        erts_free(ERTS_ALC_T_ETS_ALL_REQ, reqp);

    *reqpp = NULL;
    *hfragpp = NULL;
    *tablepp = NULL;
    *yield_count_p = ycount;

    return 0;
}

int
erts_handle_yielded_ets_all_request(ErtsAuxWorkData *awdp)
{
    ErtsSchedulerData *esdp;
    ErtsEtsAllYieldData *eaydp;
    int ix, yc;

    esdp = awdp->esdp;
    /* only on normal scheduler threads... */
    if (!esdp || esdp->type != ERTS_SCHED_NORMAL)
        return 0;

    eaydp = &awdp->yield.ets_all;
    ix = (int) esdp->no - 1;
    yc = ERTS_ETS_ALL_TB_YCNT;
    
    while (1) {
        if (!eaydp->ongoing) {
            ErtsEtsAllReq *ongoing;

            if (!eaydp->queue)
                return 0; /* All work completed! */

            if (yc < ERTS_ETS_ALL_TB_YCNT_START &&
                yc > erts_atomic_read_nob(&esdp->ets_tables.count))
                return 1; /* Yield! */

            eaydp->ongoing = ongoing = eaydp->queue;
            if (ongoing->list[ix].next == ongoing)
                eaydp->queue = NULL;
            else {
                ongoing->list[ix].next->list[ix].prev = ongoing->list[ix].prev;
                ongoing->list[ix].prev->list[ix].next = ongoing->list[ix].next;
                eaydp->queue = ongoing->list[ix].next;
            }
            ASSERT(!eaydp->hfrag);
            ASSERT(!eaydp->tab);
        }

        if (ets_all_reply(esdp, &eaydp->ongoing, &eaydp->hfrag, &eaydp->tab, &yc))
            return 1; /* Yield! */
    }
}

static void
handle_ets_all_request(void *vreq)
{
    ErtsSchedulerData *esdp = erts_get_scheduler_data();
    ErtsEtsAllYieldData *eayp = ERTS_SCHED_AUX_YIELD_DATA(esdp, ets_all);
    ErtsEtsAllReq *req = (ErtsEtsAllReq *) vreq;

    if (!eayp->ongoing && !eayp->queue) {
        /* No ets:all() operations ongoing... */
        ErlHeapFragment *hf = NULL;
        DbTable *tb = NULL;
        int yc = ERTS_ETS_ALL_TB_YCNT;
        if (ets_all_reply(esdp, &req, &hf, &tb, &yc)) {
            /* Yielded... */
            ASSERT(hf);
            eayp->ongoing = req;
            eayp->hfrag = hf;
            eayp->tab = tb;
            erts_more_yield_aux_work(&esdp->aux_work_data);
        }
    }
    else {
        /* Ongoing ets:all() operations; queue up this request... */
        int ix = (int) esdp->no - 1;
        if (!eayp->queue) {
            req->list[ix].next = req;
            req->list[ix].prev = req;
            eayp->queue = req;
        }
        else {
            req->list[ix].next = eayp->queue;
            req->list[ix].prev = eayp->queue->list[ix].prev;
            eayp->queue->list[ix].prev = req;
            req->list[ix].prev->list[ix].next = req;
        }
    }
}

BIF_RETTYPE ets_internal_request_all_0(BIF_ALIST_0)
{
    Eterm ref = erts_make_ref(BIF_P);
    ErtsEtsAllReq *req = erts_alloc(ERTS_ALC_T_ETS_ALL_REQ,
                                    ERTS_ETS_ALL_REQ_SIZE);
    erts_atomic32_init_nob(&req->refc,
			       (erts_aint32_t) erts_no_schedulers);
    erts_oiref_storage_save(&req->ref, ref);
    req->proc = BIF_P;
    erts_proc_add_refc(BIF_P, (Sint) erts_no_schedulers);

    if (erts_no_schedulers > 1)
	erts_schedule_multi_misc_aux_work(1,
                                          1,
					  erts_no_schedulers,
                                          handle_ets_all_request,
					  (void *) req);

    handle_ets_all_request((void *) req);
    BIF_RET(ref);
}

/*
** db_slot(Db, Slot) -> [Items].
*/
BIF_RETTYPE ets_slot_2(BIF_ALIST_2) 
{
    DbTable* tb;
    int cret;
    Eterm ret;

    CHECK_TABLES();

    DB_BIF_GET_TABLE(tb, DB_READ, LCK_READ, BIF_ets_slot_2);

    /* The slot number is checked in table specific code. */
    cret = tb->common.meth->db_slot(BIF_P, tb, BIF_ARG_2, &ret);
    db_unlock(tb, LCK_READ);
    switch (cret) {
    case DB_ERROR_NONE:
	BIF_RET(ret);
    case DB_ERROR_SYSRES:
	BIF_ERROR(BIF_P, SYSTEM_LIMIT);
    default:
	BIF_ERROR(BIF_P, BADARG);
    }
}

/* 
** The match BIF,  called as ets:match(Table, Pattern), ets:match(Continuation) or ets:match(Table,Pattern,ChunkSize).
*/

BIF_RETTYPE ets_match_1(BIF_ALIST_1)
{
    return ets_select1(BIF_P, BIF_ets_match_1, BIF_ARG_1);
}

BIF_RETTYPE ets_match_2(BIF_ALIST_2)
{
    DbTable* tb;
    Eterm ms;
    DeclareTmpHeap(buff,8,BIF_P);
    Eterm *hp = buff;
    Eterm res;

    DB_BIF_GET_TABLE(tb, DB_READ, LCK_READ, BIF_ets_match_2);

    UseTmpHeap(8,BIF_P);
    ms = CONS(hp, am_DollarDollar, NIL);
    hp += 2;
    ms = TUPLE3(hp, BIF_ARG_2, NIL, ms); 
    hp += 4;
    ms = CONS(hp, ms, NIL);
    res = ets_select2(BIF_P, tb, BIF_ARG_1, ms);
    UnUseTmpHeap(8,BIF_P);
    return res;
}

BIF_RETTYPE ets_match_3(BIF_ALIST_3)
{
    DbTable* tb;
    Eterm ms;
    Sint chunk_size;
    DeclareTmpHeap(buff,8,BIF_P);
    Eterm *hp = buff;
    Eterm res;

    DB_BIF_GET_TABLE(tb, DB_READ, LCK_READ, BIF_ets_match_3);

    /* Chunk size strictly greater than 0 */
    if (is_not_small(BIF_ARG_3) || (chunk_size = signed_val(BIF_ARG_3)) <= 0) {
        db_unlock(tb, LCK_READ);
        BIF_ERROR(BIF_P, BADARG);
    }

    UseTmpHeap(8,BIF_P);
    ms = CONS(hp, am_DollarDollar, NIL);
    hp += 2;
    ms = TUPLE3(hp, BIF_ARG_2, NIL, ms); 
    hp += 4;
    ms = CONS(hp, ms, NIL);
    res = ets_select3(BIF_P, tb, BIF_ARG_1, ms, chunk_size);
    UnUseTmpHeap(8,BIF_P);
    return res;
}


BIF_RETTYPE ets_select_3(BIF_ALIST_3)
{
    DbTable* tb;
    Sint chunk_size;

    DB_BIF_GET_TABLE(tb, DB_READ, LCK_READ, BIF_ets_select_3);

    /* Chunk size strictly greater than 0 */
    if (is_not_small(BIF_ARG_3) || (chunk_size = signed_val(BIF_ARG_3)) <= 0) {
        db_unlock(tb, LCK_READ);
        BIF_ERROR(BIF_P, BADARG);
    }

    return ets_select3(BIF_P, tb, BIF_ARG_1, BIF_ARG_2, chunk_size);
}

static BIF_RETTYPE
ets_select3(Process* p, DbTable* tb, Eterm tid, Eterm ms, Sint chunk_size)
{
    BIF_RETTYPE result;
    int cret;
    Eterm ret;
    enum DbIterSafety safety;

    CHECK_TABLES();

    safety = ITERATION_SAFETY(p,tb);
    if (safety == ITER_UNSAFE) {
	local_fix_table(tb);
    }
    cret = tb->common.meth->db_select_chunk(p, tb, tid,
					    ms, chunk_size,
					    0 /* not reversed */,
					    &ret, safety);
    if (DID_TRAP(p,ret) && safety != ITER_SAFE) {
	fix_table_locked(p, tb);
    }
    if (safety == ITER_UNSAFE) {
	local_unfix_table(tb);
    }
    db_unlock(tb, LCK_READ);

    switch (cret) {
    case DB_ERROR_NONE:
	ERTS_BIF_PREP_RET(result, ret);
	break;
    case DB_ERROR_SYSRES:
	ERTS_BIF_PREP_ERROR(result, p, SYSTEM_LIMIT);
	break;
    default:
	ERTS_BIF_PREP_ERROR(result, p, BADARG);
	break;
    }

    erts_match_set_release_result(p);

    return result;
}


/* Trap here from: ets_select_1/2/3
 */
static BIF_RETTYPE ets_select_trap_1(BIF_ALIST_1)
{
    Process *p = BIF_P;
    Eterm a1 = BIF_ARG_1;
    BIF_RETTYPE result;
    DbTable* tb;
    int cret;
    Eterm ret;
    Eterm *tptr;
    db_lock_kind_t kind = LCK_READ;
    enum DbIterSafety safety = ITER_SAFE;

    CHECK_TABLES();

    tptr = tuple_val(a1);
    ASSERT(arityval(*tptr) >= 1);

    DB_TRAP_GET_TABLE(tb, tptr[1], DB_READ, kind,
                      &ets_select_continue_exp);

    cret = tb->common.meth->db_select_continue(p, tb, a1, &ret, &safety);

    if (!DID_TRAP(p,ret)) {
        if (safety != ITER_SAFE) {
            ASSERT(erts_refc_read(&tb->common.fix_count,1));
            unfix_table_locked(p, tb, &kind);
        }
    }
    db_unlock(tb, kind);

    switch (cret) {
    case DB_ERROR_NONE:
	ERTS_BIF_PREP_RET(result, ret);
	break;
    case DB_ERROR_SYSRES:
	ERTS_BIF_PREP_ERROR(result, p, SYSTEM_LIMIT);
	break;
    default:
	ERTS_BIF_PREP_ERROR(result, p, BADARG);
	break;
    }

    erts_match_set_release_result(p);

    return result;
}


BIF_RETTYPE ets_select_1(BIF_ALIST_1)
{
    return ets_select1(BIF_P, BIF_ets_select_1, BIF_ARG_1);
    /* TRAP: ets_select_trap_1 */
}

/*
 * Common impl for select/1, select_reverse/1, match/1 and match_object/1
 */
static BIF_RETTYPE ets_select1(Process *p, int bif_ix, Eterm arg1)
{
    BIF_RETTYPE result;
    DbTable* tb;
    int cret;
    Eterm ret;
    Eterm *tptr;
    enum DbIterSafety safety, safety_copy;

    CHECK_TABLES();

    /*
     * Make sure that the table exists.
     */

    if (!is_tuple(arg1)) {
	if (arg1 == am_EOT) {
	    BIF_RET(am_EOT);
	}
	BIF_ERROR(p, BADARG);
    }
    tptr = tuple_val(arg1);
    if (arityval(*tptr) < 1)
        BIF_ERROR(p, BADARG);

    DB_GET_TABLE(tb, tptr[1], DB_READ, LCK_READ, bif_ix, NULL, p);

    safety = ITERATION_SAFETY(p,tb);
    if (safety == ITER_UNSAFE) {
	local_fix_table(tb);
    }

    safety_copy = safety;
    cret = tb->common.meth->db_select_continue(p,tb, arg1, &ret, &safety_copy);

    if (DID_TRAP(p,ret) && safety != ITER_SAFE) {
	fix_table_locked(p, tb);
    }
    if (safety == ITER_UNSAFE) {
	local_unfix_table(tb);
    }
    db_unlock(tb, LCK_READ);

    switch (cret) {
    case DB_ERROR_NONE:
	ERTS_BIF_PREP_RET(result, ret);
	break;
    case DB_ERROR_SYSRES:
	ERTS_BIF_PREP_ERROR(result, p, SYSTEM_LIMIT);
	break;
    default:
	ERTS_BIF_PREP_ERROR(result, p, BADARG);
	break;
    }

    erts_match_set_release_result(p);

    return result;
}

BIF_RETTYPE ets_select_2(BIF_ALIST_2)
{
    DbTable* tb;
    DB_BIF_GET_TABLE(tb, DB_READ, LCK_READ, BIF_ets_select_2);
    return ets_select2(BIF_P, tb, BIF_ARG_1, BIF_ARG_2);
    /* TRAP: ets_select_trap_1 */
}

static BIF_RETTYPE
ets_select2(Process* p, DbTable* tb, Eterm tid, Eterm ms)
{
    BIF_RETTYPE result;
    int cret;
    enum DbIterSafety safety;
    Eterm ret;

    CHECK_TABLES();

    safety = ITERATION_SAFETY(p,tb);
    if (safety == ITER_UNSAFE) {
	local_fix_table(tb);
    }

    cret = tb->common.meth->db_select(p, tb, tid, ms, 0, &ret, safety);

    if (DID_TRAP(p,ret) && safety != ITER_SAFE) {
	fix_table_locked(p, tb);
    }    
    if (safety == ITER_UNSAFE) {
	local_unfix_table(tb);
    }
    db_unlock(tb, LCK_READ);

    switch (cret) {
    case DB_ERROR_NONE:
	ERTS_BIF_PREP_RET(result, ret);
	break;
    case DB_ERROR_SYSRES:
	ERTS_BIF_PREP_ERROR(result, p, SYSTEM_LIMIT);
	break;
    default:
	ERTS_BIF_PREP_ERROR(result, p, BADARG);
	break;
    }

    erts_match_set_release_result(p);

    return result;
}

/* We get here instead of in the real BIF when trapping */
static BIF_RETTYPE ets_select_count_1(BIF_ALIST_1)
{
    Process *p = BIF_P;
    Eterm a1 = BIF_ARG_1;
    BIF_RETTYPE result;
    DbTable* tb;
    int cret;
    Eterm ret;
    Eterm *tptr;
    db_lock_kind_t kind = LCK_READ;
    enum DbIterSafety safety = ITER_SAFE;

    CHECK_TABLES();

    tptr = tuple_val(a1);
    ASSERT(arityval(*tptr) >= 1);

    DB_TRAP_GET_TABLE(tb, tptr[1], DB_READ, kind,
                      &ets_select_count_continue_exp);

    cret = tb->common.meth->db_select_count_continue(p, tb, a1, &ret, &safety);

    if (!DID_TRAP(p,ret) && safety != ITER_SAFE) {
        ASSERT(erts_refc_read(&tb->common.fix_count,1));
	unfix_table_locked(p, tb, &kind);
    }
    db_unlock(tb, kind);

    switch (cret) {
    case DB_ERROR_NONE:
	ERTS_BIF_PREP_RET(result, ret);
	break;
    case DB_ERROR_SYSRES:
	ERTS_BIF_PREP_ERROR(result, p, SYSTEM_LIMIT);
	break;
    default:
	ERTS_BIF_PREP_ERROR(result, p, BADARG);
	break;
    }

    erts_match_set_release_result(p);

    return result;
}

BIF_RETTYPE ets_select_count_2(BIF_ALIST_2)
{
    BIF_RETTYPE result;
    DbTable* tb;
    int cret;
    enum DbIterSafety safety;
    Eterm ret;

    CHECK_TABLES();

    DB_BIF_GET_TABLE(tb, DB_READ, LCK_READ, BIF_ets_select_count_2);

    safety = ITERATION_SAFETY(BIF_P,tb);
    if (safety == ITER_UNSAFE) {
	local_fix_table(tb);
    }
    cret = tb->common.meth->db_select_count(BIF_P,tb, BIF_ARG_1, BIF_ARG_2,
                                            &ret, safety);

    if (DID_TRAP(BIF_P,ret) && safety != ITER_SAFE) {
	fix_table_locked(BIF_P, tb);
    }
    if (safety == ITER_UNSAFE) {
	local_unfix_table(tb);
    }
    db_unlock(tb, LCK_READ);
    switch (cret) {
    case DB_ERROR_NONE:
	ERTS_BIF_PREP_RET(result, ret);
	break;
    case DB_ERROR_SYSRES:
	ERTS_BIF_PREP_ERROR(result, BIF_P, SYSTEM_LIMIT);
	break;
    default:
	ERTS_BIF_PREP_ERROR(result, BIF_P, BADARG);
	break;
    }

    erts_match_set_release_result(BIF_P);

    return result;
}

/*
 ** This is for trapping, cannot be called directly.
 */
static BIF_RETTYPE ets_select_replace_1(BIF_ALIST_1)
{
    Process *p = BIF_P;
    Eterm a1 = BIF_ARG_1;
    BIF_RETTYPE result;
    DbTable* tb;
    int cret;
    Eterm ret;
    Eterm *tptr;
    db_lock_kind_t kind = LCK_WRITE_REC;
    enum DbIterSafety safety = ITER_SAFE;

    CHECK_TABLES();
    ASSERT(is_tuple(a1));
    tptr = tuple_val(a1);
    ASSERT(arityval(*tptr) >= 1);

    DB_TRAP_GET_TABLE(tb, tptr[1], DB_WRITE, kind,
                      &ets_select_replace_continue_exp);

    cret = tb->common.meth->db_select_replace_continue(p,tb,a1,&ret,&safety);

    if(!DID_TRAP(p,ret) && safety != ITER_SAFE) {
        ASSERT(erts_refc_read(&tb->common.fix_count,1));
        unfix_table_locked(p, tb, &kind);
    }

    db_unlock(tb, kind);

    switch (cret) {
    case DB_ERROR_NONE:
        ERTS_BIF_PREP_RET(result, ret);
        break;
    default:
        ERTS_BIF_PREP_ERROR(result, p, BADARG);
        break;
    }
    erts_match_set_release_result(p);

    return result;
}


BIF_RETTYPE ets_select_replace_2(BIF_ALIST_2)
{
    BIF_RETTYPE result;
    DbTable* tb;
    int cret;
    Eterm ret;
    enum DbIterSafety safety;

    CHECK_TABLES();

    DB_BIF_GET_TABLE(tb, DB_WRITE, LCK_WRITE_REC, BIF_ets_select_replace_2);

    if (tb->common.status & DB_BAG) {
        /* Bag implementation presented both semantic consistency
           and performance issues */
        db_unlock(tb, LCK_WRITE_REC);
        BIF_P->fvalue = EXI_TAB_TYPE;
        BIF_ERROR(BIF_P, BADARG | EXF_HAS_EXT_INFO);
    }

    safety = ITERATION_SAFETY(BIF_P,tb);
    if (safety == ITER_UNSAFE) {
        local_fix_table(tb);
    }
    cret = tb->common.meth->db_select_replace(BIF_P, tb, BIF_ARG_1, BIF_ARG_2,
                                              &ret, safety);

    if (DID_TRAP(BIF_P,ret) && safety != ITER_SAFE) {
        fix_table_locked(BIF_P,tb);
    }
    if (safety == ITER_UNSAFE) {
        local_unfix_table(tb);
    }
    db_unlock(tb, LCK_WRITE_REC);

    switch (cret) {
    case DB_ERROR_NONE:
        ERTS_BIF_PREP_RET(result, ret);
        break;
    case DB_ERROR_SYSRES:
        ERTS_BIF_PREP_ERROR(result, BIF_P, SYSTEM_LIMIT);
        break;
    default:
        ERTS_BIF_PREP_ERROR(result, BIF_P, BADARG);
        break;
    }

    erts_match_set_release_result(BIF_P);

    return result;
}


BIF_RETTYPE ets_select_reverse_3(BIF_ALIST_3)
{
    BIF_RETTYPE result;
    DbTable* tb;
    int cret;
    enum DbIterSafety safety;
    Eterm ret;
    Sint chunk_size;

    CHECK_TABLES();

    DB_BIF_GET_TABLE(tb, DB_READ, LCK_READ, BIF_ets_select_reverse_3);
    
    /* Chunk size strictly greater than 0 */
    if (is_not_small(BIF_ARG_3) || (chunk_size = signed_val(BIF_ARG_3)) <= 0) {
	db_unlock(tb, LCK_READ);
	BIF_ERROR(BIF_P, BADARG);
    }
    safety = ITERATION_SAFETY(BIF_P,tb);
    if (safety == ITER_UNSAFE) {
	local_fix_table(tb);
    }
    cret = tb->common.meth->db_select_chunk(BIF_P,tb, BIF_ARG_1,
					    BIF_ARG_2, chunk_size, 
					    1 /* reversed */, &ret, safety);
    if (DID_TRAP(BIF_P,ret) && safety != ITER_SAFE) {
	fix_table_locked(BIF_P, tb);
    }
    if (safety == ITER_UNSAFE) {
	local_unfix_table(tb);
    }
    db_unlock(tb, LCK_READ);
    switch (cret) {
    case DB_ERROR_NONE:
	ERTS_BIF_PREP_RET(result, ret);
	break;
    case DB_ERROR_SYSRES:
	ERTS_BIF_PREP_ERROR(result, BIF_P, SYSTEM_LIMIT);
	break;
    default:
	ERTS_BIF_PREP_ERROR(result, BIF_P, BADARG);
	break;
    }
    erts_match_set_release_result(BIF_P);
    return result;
}

BIF_RETTYPE ets_select_reverse_1(BIF_ALIST_1)
{
    return ets_select1(BIF_P, BIF_ets_select_reverse_1, BIF_ARG_1);
}

BIF_RETTYPE ets_select_reverse_2(BIF_ALIST_2)
{
    BIF_RETTYPE result;
    DbTable* tb;
    int cret;
    enum DbIterSafety safety;
    Eterm ret;

    CHECK_TABLES();

    DB_BIF_GET_TABLE(tb, DB_READ, LCK_READ, BIF_ets_select_reverse_2);

    safety = ITERATION_SAFETY(BIF_P,tb);
    if (safety == ITER_UNSAFE) {
	local_fix_table(tb);
    }
    cret = tb->common.meth->db_select(BIF_P,tb, BIF_ARG_1, BIF_ARG_2,
				      1 /*reversed*/, &ret, safety);

    if (DID_TRAP(BIF_P,ret) && safety != ITER_SAFE) {
	fix_table_locked(BIF_P, tb);
    }    
    if (safety == ITER_UNSAFE) {
	local_unfix_table(tb);
    }
    db_unlock(tb, LCK_READ);
    switch (cret) {
    case DB_ERROR_NONE:
	ERTS_BIF_PREP_RET(result, ret);
	break;
    case DB_ERROR_SYSRES:
	ERTS_BIF_PREP_ERROR(result, BIF_P, SYSTEM_LIMIT);
	break;
    default:
	ERTS_BIF_PREP_ERROR(result, BIF_P, BADARG);
	break;
    }
    erts_match_set_release_result(BIF_P);
    return result;
}


/* 
** ets:match_object(Continuation)
*/
BIF_RETTYPE ets_match_object_1(BIF_ALIST_1)
{
    return ets_select1(BIF_P, BIF_ets_match_object_1, BIF_ARG_1);
}

/*
** ets:match_object(Table, Pattern)
*/
BIF_RETTYPE ets_match_object_2(BIF_ALIST_2)
{
    DbTable* tb;
    Eterm ms;
    DeclareTmpHeap(buff,8,BIF_P);
    Eterm *hp = buff;
    Eterm res;

    DB_BIF_GET_TABLE(tb, DB_READ, LCK_READ, BIF_ets_match_object_2);

    UseTmpHeap(8,BIF_P);
    ms = CONS(hp, am_DollarUnderscore, NIL);
    hp += 2;
    ms = TUPLE3(hp, BIF_ARG_2, NIL, ms); 
    hp += 4;
    ms = CONS(hp, ms, NIL);
    res = ets_select2(BIF_P, tb, BIF_ARG_1, ms);
    UnUseTmpHeap(8,BIF_P);
    return res;
}

/*
** ets:match_object(Table,Pattern,ChunkSize)
*/
BIF_RETTYPE ets_match_object_3(BIF_ALIST_3)
{
    DbTable* tb;
    Sint chunk_size;
    Eterm ms;
    DeclareTmpHeap(buff,8,BIF_P);
    Eterm *hp = buff;
    Eterm res;

    DB_BIF_GET_TABLE(tb, DB_READ, LCK_READ, BIF_ets_match_object_3);

    /* Chunk size strictly greater than 0 */
    if (is_not_small(BIF_ARG_3) || (chunk_size = signed_val(BIF_ARG_3)) <= 0) {
        db_unlock(tb, LCK_READ);
        BIF_ERROR(BIF_P, BADARG);
    }

    UseTmpHeap(8,BIF_P);
    ms = CONS(hp, am_DollarUnderscore, NIL);
    hp += 2;
    ms = TUPLE3(hp, BIF_ARG_2, NIL, ms); 
    hp += 4;
    ms = CONS(hp, ms, NIL);
    res = ets_select3(BIF_P, tb, BIF_ARG_1, ms, chunk_size);
    UnUseTmpHeap(8,BIF_P);
    return res;
}

/* 
 * BIF to extract information about a particular table.
 */ 

BIF_RETTYPE ets_info_1(BIF_ALIST_1)
{
    static Eterm fields[] = {am_protection, am_keypos, am_type, am_named_table,
                             am_node, am_size, am_name, am_heir, am_owner, am_memory, am_compressed,
                             am_write_concurrency,
                             am_read_concurrency,
                             am_decentralized_counters,
                             am_id};
    Eterm results[sizeof(fields)/sizeof(Eterm)];
    DbTable* tb;
    Eterm res;
    int i;
    Eterm* hp;
    Uint freason;
    Sint size = -1;
    Sint memory = -1;
    Eterm table;
    int is_ctrs_read_result_set = 0;
    /*Process* rp = NULL;*/
    /* If/when we implement lockless private tables:
    Eterm owner;
    */
    if(is_tuple(BIF_ARG_1) &&
       is_tuple_arity(BIF_ARG_1, 2) &&
       erts_flxctr_is_snapshot_result(tuple_val(BIF_ARG_1)[1])) {
        Eterm counter_read_result  = tuple_val(BIF_ARG_1)[1];
        table = tuple_val(BIF_ARG_1)[2];
        size = erts_flxctr_get_snapshot_result_after_trap(counter_read_result,
                                                          ERTS_DB_TABLE_NITEMS_COUNTER_ID);
        memory = erts_flxctr_get_snapshot_result_after_trap(counter_read_result,
                                                            ERTS_DB_TABLE_MEM_COUNTER_ID);
        is_ctrs_read_result_set = 1;
    } else {
        table = BIF_ARG_1;
    }
    if ((tb = db_get_table(BIF_P, table, DB_INFO, LCK_READ, &freason)) == NULL) {
        if (BIF_P->fvalue == EXI_ID) {
            /* The table no longer exists. */
            BIF_RET(am_undefined);
        }
        /* TRAP or invalid table identifier (not atom or magic reference). */
        ASSERT(BIF_P->fvalue == EXI_TYPE);
        return db_bif_fail(BIF_P, freason, BIF_ets_info_1, NULL);
    }

    /* If/when we implement lockless private tables:
    owner = tb->common.owner;
    */

    /* If/when we implement lockless private tables:
    if ((tb->common.status & DB_PRIVATE) && owner != BIF_P->common.id) {
	db_unlock(tb, LCK_READ);
	rp = erts_pid2proc_not_running(BIF_P, ERTS_PROC_LOCK_MAIN,
				       owner, ERTS_PROC_LOCK_MAIN);
	if (rp == NULL) {
	    BIF_RET(am_undefined);
	}
	if (rp == ERTS_PROC_LOCK_BUSY) {
	    ERTS_BIF_YIELD1(BIF_TRAP_EXPORT(BIF_ets_info_1), BIF_P, BIF_ARG_1);
	}
	if ((tb = db_get_table(BIF_P, BIF_ARG_1, DB_INFO, LCK_READ)) == NULL
	    || tb->common.owner != owner) {
	    if (BIF_P != rp)
		erts_proc_unlock(rp, ERTS_PROC_LOCK_MAIN);
	    if (is_atom(BIF_ARG_1) || is_small(BIF_ARG_1)) {
		BIF_RET(am_undefined);
	    }
	    BIF_ERROR(BIF_P, BADARG);
	}
    }*/

    if (!is_ctrs_read_result_set) {
        ErtsFlxCtrSnapshotResult res =
            erts_flxctr_snapshot(&tb->common.counters, ERTS_ALC_T_ETS_CTRS, BIF_P);
        if (ERTS_FLXCTR_GET_RESULT_AFTER_TRAP == res.type) {
            Eterm tuple;
            db_unlock(tb, LCK_READ);
            hp = HAlloc(BIF_P, 3);
            tuple = TUPLE2(hp, res.trap_resume_state, table);
            BIF_TRAP1(BIF_TRAP_EXPORT(BIF_ets_info_1), BIF_P, tuple);
        } else if (res.type == ERTS_FLXCTR_TRY_AGAIN_AFTER_TRAP) {
            db_unlock(tb, LCK_READ);
            BIF_TRAP1(BIF_TRAP_EXPORT(BIF_ets_info_1), BIF_P, table);
        } else {
            size = res.result[ERTS_DB_TABLE_NITEMS_COUNTER_ID];
            memory = res.result[ERTS_DB_TABLE_MEM_COUNTER_ID];
            is_ctrs_read_result_set = 1;
        }
    }
    for (i = 0; i < sizeof(fields)/sizeof(Eterm); i++) {
        if (is_ctrs_read_result_set && am_size == fields[i]) {
            results[i] = erts_make_integer(size, BIF_P);
        } else if (is_ctrs_read_result_set && am_memory == fields[i]) {
            Sint words = (Sint) ((memory + sizeof(Sint) - 1) / sizeof(Sint));
            results[i] = erts_make_integer(words, BIF_P);
        } else {
            ErtsHeapFactory hf;
            erts_factory_proc_init(&hf, BIF_P);
            results[i] = table_info(&hf, tb, fields[i]);
            erts_factory_close(&hf);
            ASSERT(is_value(results[i]));
        }
    }
    db_unlock(tb, LCK_READ);

    /*if (rp != NULL && rp != BIF_P)
	erts_proc_unlock(rp, ERTS_PROC_LOCK_MAIN);*/

    hp = HAlloc(BIF_P, 5*sizeof(fields)/sizeof(Eterm));
    res = NIL;
    for (i = 0; i < sizeof(fields)/sizeof(Eterm); i++) {
	Eterm tuple;
	tuple = TUPLE2(hp, fields[i], results[i]);
	hp += 3;
	res = CONS(hp, tuple, res);
	hp += 2;
    }
    BIF_RET(res);
}

/* 
 * BIF to extract information about a particular table.
 */ 

BIF_RETTYPE ets_info_2(BIF_ALIST_2)
{
    DbTable* tb;
    Eterm ret = THE_NON_VALUE;
    Uint freason;
    if (erts_flxctr_is_snapshot_result(BIF_ARG_1)) {
        Sint res;
        if (am_memory == BIF_ARG_2) {
            res = erts_flxctr_get_snapshot_result_after_trap(BIF_ARG_1,
                                                             ERTS_DB_TABLE_MEM_COUNTER_ID);
            res = (Sint) ((res + sizeof(Sint) - 1) / sizeof(Sint));
        } else {
            res = erts_flxctr_get_snapshot_result_after_trap(BIF_ARG_1,
                                                             ERTS_DB_TABLE_NITEMS_COUNTER_ID);
        }
        BIF_RET(erts_make_integer(res, BIF_P));
    }

    if (BIF_ARG_2 == am_binary)
        BIF_TRAP1(ets_info_binary_trap, BIF_P, BIF_ARG_1);

    if ((tb = db_get_table(BIF_P, BIF_ARG_1, DB_INFO, LCK_READ, &freason)) == NULL) {
        if (BIF_P->fvalue == EXI_ID) {
            BIF_RET(am_undefined);
        }
        /* TRAP or invalid table identifier (not atom or magic reference). */
        ASSERT(BIF_P->fvalue == EXI_TYPE);
        return db_bif_fail(BIF_P, freason, BIF_ets_info_2, NULL);
    }
    if (BIF_ARG_2 == am_size || BIF_ARG_2 == am_memory) {
        ErtsFlxCtrSnapshotResult res =
            erts_flxctr_snapshot(&tb->common.counters, ERTS_ALC_T_ETS_CTRS, BIF_P);
        if (ERTS_FLXCTR_GET_RESULT_AFTER_TRAP == res.type) {
            db_unlock(tb, LCK_READ);
            BIF_TRAP2(BIF_TRAP_EXPORT(BIF_ets_info_2), BIF_P, res.trap_resume_state, BIF_ARG_2);
        } else if (res.type == ERTS_FLXCTR_TRY_AGAIN_AFTER_TRAP) {
            db_unlock(tb, LCK_READ);
            BIF_TRAP2(BIF_TRAP_EXPORT(BIF_ets_info_2), BIF_P, BIF_ARG_1, BIF_ARG_2);
        } else if (BIF_ARG_2 == am_size) {
            ret = erts_make_integer(res.result[ERTS_DB_TABLE_NITEMS_COUNTER_ID], BIF_P);
        } else { /* BIF_ARG_2 == am_memory */
            Sint r = res.result[ERTS_DB_TABLE_MEM_COUNTER_ID];
            r = (Sint) ((r + sizeof(Sint) - 1) / sizeof(Sint));
            ret = erts_make_integer(r, BIF_P);
        }
    } else {
        ErtsHeapFactory hf;
        erts_factory_proc_init(&hf, BIF_P);
        ret = table_info(&hf, tb, BIF_ARG_2);
        erts_factory_close(&hf);
    }
    db_unlock(tb, LCK_READ);
    if (is_non_value(ret)) {
	BIF_ERROR(BIF_P, BADARG);
    }
    BIF_RET(ret);
}


BIF_RETTYPE ets_is_compiled_ms_1(BIF_ALIST_1)
{
    if (erts_db_get_match_prog_binary(BIF_ARG_1)) {
	BIF_RET(am_true);
    } else {
	BIF_RET(am_false);
    }
}

BIF_RETTYPE ets_match_spec_compile_1(BIF_ALIST_1)
{
    Uint freason;
    Binary *mp = db_match_set_compile(BIF_P, BIF_ARG_1, DCOMP_TABLE, &freason);
    Eterm *hp;
    if (mp == NULL) {
	BIF_ERROR(BIF_P, freason);
    }

    hp = HAlloc(BIF_P, ERTS_MAGIC_REF_THING_SIZE);

    BIF_RET(erts_db_make_match_prog_ref(BIF_P, mp, &hp));
}

BIF_RETTYPE ets_match_spec_run_r_3(BIF_ALIST_3)
{
    Eterm ret = BIF_ARG_3;
    int i = 0;
    Eterm *hp;
    Eterm lst;
    Binary *mp;
    Eterm res;
    Uint32 dummy;

    if (!(is_list(BIF_ARG_1) || BIF_ARG_1 == NIL)) {
    error:
	BIF_ERROR(BIF_P, BADARG);
    }
    
    mp = erts_db_get_match_prog_binary(BIF_ARG_2);
    if (!mp)
	goto error;

    if (BIF_ARG_1 == NIL) {
	BIF_RET(BIF_ARG_3);
    }
    for (lst = BIF_ARG_1; is_list(lst); lst = CDR(list_val(lst))) {
	if (++i > CONTEXT_REDS) {
	    BUMP_ALL_REDS(BIF_P);
	    BIF_TRAP3(BIF_TRAP_EXPORT(BIF_ets_match_spec_run_r_3),
		      BIF_P,lst,BIF_ARG_2,ret);
	}
	res = db_prog_match(BIF_P, BIF_P,
                            mp, CAR(list_val(lst)), NULL, 0,
			    ERTS_PAM_COPY_RESULT, &dummy);
	if (is_value(res)) {
	    hp = HAlloc(BIF_P, 2);
	    ret = CONS(hp,res,ret);
	    /*hp += 2;*/
	} 
    }
    if (lst != NIL) {
	goto error;
    }
    BIF_RET2(ret,i);
}

BIF_RETTYPE erts_internal_ets_lookup_binary_info_2(BIF_ALIST_2)
{
    DbTable* tb;
    int cret;
    Eterm ret;

    CHECK_TABLES();

    DB_BIF_GET_TABLE(tb, DB_READ, LCK_READ, BIF_erts_internal_ets_lookup_binary_info_2);

    cret = tb->common.meth->db_get_binary_info(BIF_P, tb, BIF_ARG_2, &ret);

    db_unlock(tb, LCK_READ);

    switch (cret) {
    case DB_ERROR_NONE:
	BIF_RET(ret);
    case DB_ERROR_SYSRES:
	BIF_ERROR(BIF_P, SYSTEM_LIMIT);
    default:
	BIF_ERROR(BIF_P, BADARG);
    }
}

BIF_RETTYPE erts_internal_ets_raw_first_1(BIF_ALIST_1)
{
    DbTable* tb;
    int cret;
    Eterm ret;

    CHECK_TABLES();

    DB_BIF_GET_TABLE(tb, DB_READ, LCK_READ, BIF_erts_internal_ets_raw_first_1);

    cret = tb->common.meth->db_raw_first(BIF_P, tb, &ret);

    db_unlock(tb, LCK_READ);

    if (cret != DB_ERROR_NONE) {
	BIF_ERROR(BIF_P, BADARG);
    }
    BIF_RET(ret);
}

BIF_RETTYPE erts_internal_ets_raw_next_2(BIF_ALIST_2)
{
    DbTable* tb;
    int cret;
    Eterm ret;

    CHECK_TABLES();

    DB_BIF_GET_TABLE(tb, DB_READ, LCK_READ, BIF_erts_internal_ets_raw_next_2);

    cret = tb->common.meth->db_raw_next(BIF_P, tb, BIF_ARG_2, &ret);

    db_unlock(tb, LCK_READ);

    if (cret != DB_ERROR_NONE) {
	BIF_ERROR(BIF_P, BADARG);
    }
    BIF_RET(ret);
}

BIF_RETTYPE
erts_internal_ets_super_user_1(BIF_ALIST_1)
{
    if (BIF_ARG_1 == am_true)
        BIF_P->flags |= F_ETS_SUPER_USER;
    else if (BIF_ARG_1 == am_false)
        BIF_P->flags &= ~F_ETS_SUPER_USER;
    else
	BIF_ERROR(BIF_P, BADARG);
    BIF_RET(am_ok);
}

/*
** External interface (NOT BIF's)
*/

int erts_ets_rwmtx_spin_count = -1;

/* Init the db */

void init_db(ErtsDbSpinCount db_spin_count)
{
    int i;
    unsigned bits;
    size_t size;

    int max_spin_count = (1 << 15) - 1; /* internal limit */
    erts_rwmtx_opt_t rwmtx_opt = ERTS_RWMTX_OPT_DEFAULT_INITER;
    rwmtx_opt.type = ERTS_RWMTX_TYPE_FREQUENT_READ;
    rwmtx_opt.lived = ERTS_RWMTX_LONG_LIVED;

    switch (db_spin_count) {
    case ERTS_DB_SPNCNT_NONE:
	erts_ets_rwmtx_spin_count = 0;
	break;
    case ERTS_DB_SPNCNT_VERY_LOW:
	erts_ets_rwmtx_spin_count = 100;
	break;
    case ERTS_DB_SPNCNT_LOW:
	erts_ets_rwmtx_spin_count = 200;
	erts_ets_rwmtx_spin_count += erts_no_schedulers * 50;
	if (erts_ets_rwmtx_spin_count > 1000)
	    erts_ets_rwmtx_spin_count = 1000;
	break;
    case ERTS_DB_SPNCNT_HIGH:
	erts_ets_rwmtx_spin_count = 2000;
	erts_ets_rwmtx_spin_count += erts_no_schedulers * 100;
	if (erts_ets_rwmtx_spin_count > 15000)
	    erts_ets_rwmtx_spin_count = 15000;
	break;
    case ERTS_DB_SPNCNT_VERY_HIGH:
	erts_ets_rwmtx_spin_count = 15000;
	erts_ets_rwmtx_spin_count += erts_no_schedulers * 500;
	if (erts_ets_rwmtx_spin_count > max_spin_count)
	    erts_ets_rwmtx_spin_count = max_spin_count;
	break;
    case ERTS_DB_SPNCNT_EXTREMELY_HIGH:
	erts_ets_rwmtx_spin_count = max_spin_count;
	break;
    case ERTS_DB_SPNCNT_NORMAL:
    default:
	erts_ets_rwmtx_spin_count = -1;
	break;
    }

    if (erts_ets_rwmtx_spin_count >= 0)
	rwmtx_opt.main_spincount = erts_ets_rwmtx_spin_count;

    for (i=0; i<META_NAME_TAB_LOCK_CNT; i++) {
        erts_rwmtx_init_opt(&meta_name_tab_rwlocks[i].lck, &rwmtx_opt,
            "meta_name_tab", make_small(i),
            ERTS_LOCK_FLAGS_PROPERTY_STATIC | ERTS_LOCK_FLAGS_CATEGORY_DB);
    }

    erts_atomic_init_nob(&erts_ets_misc_mem_size, 0);
    db_initialize_util();

    if (user_requested_db_max_tabs < DB_DEF_MAX_TABS)
	db_max_tabs = DB_DEF_MAX_TABS;
    else
	db_max_tabs = user_requested_db_max_tabs;

    bits = erts_fit_in_bits_int32(db_max_tabs-1);
    if (bits > SMALL_BITS) {
	erts_exit(ERTS_ERROR_EXIT,"Max limit for ets tabled too high %u (max %u).",
		 db_max_tabs, ((Uint)1)<<SMALL_BITS);
    }

    /*
     * We don't have only hard limit for number of tables anymore,                                                                            .
     * but we use 'db_max_tabs' to determine size of name hash table.
     */
    meta_name_tab_mask = (((Uint) 1)<<bits) - 1;
    size = sizeof(struct meta_name_tab_entry)*(meta_name_tab_mask+1);
    meta_name_tab = erts_db_alloc_nt(ERTS_ALC_T_DB_TABLES, size);
    ERTS_ETS_MISC_MEM_ADD(size);

    for (i=0; i<=meta_name_tab_mask; i++) {
	meta_name_tab[i].pu.tb = NULL;
	meta_name_tab[i].u.name_atom = NIL;
    }

    db_initialize_hash();
    db_initialize_tree();
    db_initialize_catree();

    /* Non visual BIF to trap to. */
    erts_init_trap_export(&ets_select_delete_continue_exp,
			  am_ets, ERTS_MAKE_AM("select_delete_trap"), 1,
			  &ets_select_delete_trap_1);

    /* Non visual BIF to trap to. */
    erts_init_trap_export(&ets_select_count_continue_exp,
			  am_ets, ERTS_MAKE_AM("count_trap"), 1,
			  &ets_select_count_1);

    /* Non visual BIF to trap to. */
    erts_init_trap_export(&ets_select_replace_continue_exp,
                          am_ets, ERTS_MAKE_AM("replace_trap"), 1,
                          &ets_select_replace_1);

    /* Non visual BIF to trap to. */
    erts_init_trap_export(&ets_select_continue_exp,
			  am_ets, ERTS_MAKE_AM("select_trap"), 1,
			  &ets_select_trap_1);

    /* Non visual BIF to trap to. */
    erts_init_trap_export(&ets_delete_continue_exp,
			  am_ets, ERTS_MAKE_AM("delete_trap"), 1,
			  &ets_delete_trap);

    /* ets:info(Tab, binary) trap... */

    ets_info_binary_trap = erts_export_put(am_erts_internal,
                                           am_ets_info_binary,
                                           1);
}

void
erts_ets_sched_spec_data_init(ErtsSchedulerData *esdp)
{
    ErtsEtsAllYieldData *eaydp = ERTS_SCHED_AUX_YIELD_DATA(esdp, ets_all);
    eaydp->ongoing = NULL;
    eaydp->hfrag = NULL;
    eaydp->tab = NULL;
    eaydp->queue = NULL;
    esdp->ets_tables.clist = NULL;
    erts_atomic_init_nob(&esdp->ets_tables.count, 0);
}


/* In: Table LCK_WRITE
** Return TRUE : ok, table not mine and NOT locked anymore.
** Return FALSE: failed, table still mine (LCK_WRITE)
*/
static int give_away_to_heir(Process* p, DbTable* tb)
{
    Process* to_proc;
    ErtsProcLocks to_locks = ERTS_PROC_LOCK_MAIN;
    Eterm to_pid;
    UWord heir_data;

    ASSERT(tb->common.owner == p->common.id);
    ASSERT(is_internal_pid(tb->common.heir));
    ASSERT(tb->common.heir != p->common.id);
retry:
    to_pid = tb->common.heir;
    to_proc = erts_pid2proc_opt(p, ERTS_PROC_LOCK_MAIN,
				to_pid, to_locks,
				ERTS_P2P_FLG_TRY_LOCK);
    if (to_proc == ERTS_PROC_LOCK_BUSY) {
	db_unlock(tb,LCK_WRITE);    
	to_proc = erts_pid2proc(p, ERTS_PROC_LOCK_MAIN,
				to_pid, to_locks);    
	db_lock(tb,LCK_WRITE);
	ASSERT(tb != NULL);
    
	if (tb->common.owner != p->common.id) {
	    if (to_proc != NULL ) {
		erts_proc_unlock(to_proc, to_locks);
	    }
	    db_unlock(tb,LCK_WRITE);
	    return !0; /* ok, someone already gave my table away */
	}
	if (tb->common.heir != to_pid) {  /* someone changed the heir */ 
	    if (to_proc != NULL ) {
		erts_proc_unlock(to_proc, to_locks);
	    }
	    if (to_pid == p->common.id || to_pid == am_none) {
		return 0; /* no real heir, table still mine */
	    }
	    goto retry;
	}
    }
    if (to_proc == NULL) {
	return 0; /* heir not alive, table still mine */
    }
    if (to_proc->common.u.alive.started_interval
	!= tb->common.heir_started_interval) {
	erts_proc_unlock(to_proc, to_locks);
	return 0; /* heir dead and pid reused, table still mine */
    }
    
    delete_owned_table(p, tb);
    to_proc->flags |= F_USING_DB;
    tb->common.owner = to_pid;
    save_owned_table(to_proc, tb);

    db_unlock(tb,LCK_WRITE);
    heir_data = tb->common.heir_data;
    if (!is_immed(heir_data)) {
	Eterm* tpv = ((DbTerm*)heir_data)->tpl; /* tuple_val */
	ASSERT(arityval(*tpv) == 1);
	heir_data = tpv[1];
    }
    send_ets_transfer_message(p, to_proc, &to_locks, tb, heir_data);
    erts_proc_unlock(to_proc, to_locks);
    return !0;
}

static void
send_ets_transfer_message(Process *c_p, Process *proc,
                          ErtsProcLocks *locks,
                          DbTable *tb, Eterm heir_data)
{
    Uint hsz, hd_sz;
    ErtsMessage *mp;
    Eterm *hp;
    ErlOffHeap *ohp;
    Eterm tid, hd_copy, msg, sender;

    hsz = 5;
    if (!is_table_named(tb))
        hsz += ERTS_MAGIC_REF_THING_SIZE;
    if (is_immed(heir_data))
        hd_sz = 0;
    else {
        hd_sz = size_object(heir_data);
        hsz += hd_sz;
    }

    mp = erts_alloc_message_heap(proc, locks, hsz, &hp, &ohp);
    if (is_table_named(tb))
        tid = tb->common.the_name;
    else
        tid = erts_mk_magic_ref(&hp, ohp, tb->common.btid);
    if (!hd_sz)
        hd_copy = heir_data;
    else
        hd_copy = copy_struct(heir_data, hd_sz, &hp, ohp);
    sender = c_p->common.id;
    msg = TUPLE4(hp, am_ETS_TRANSFER, tid, sender, hd_copy);
    ERL_MESSAGE_TOKEN(mp) = am_undefined;
    erts_queue_proc_message(c_p, proc, *locks, mp, msg);
}


/* Auto-release fixation from exiting process */
static SWord proc_cleanup_fixed_table(Process* p, DbFixation* fix)
{
    DbTable* tb = btid2tab(fix->tabs.btid);
    SWord work = 0;

    ASSERT(fix->procs.p == p); (void)p;
    if (tb) {
	db_lock(tb, LCK_WRITE_REC);
	if (!(tb->common.status & DB_DELETE)) {
	    erts_aint_t diff;
            int use_locks = !DB_LOCK_FREE(tb);

            if (use_locks)
                erts_mtx_lock(&tb->common.fixlock);

	    ASSERT(fixing_procs_rbt_lookup(tb->common.fixing_procs, p));

	    diff = -((erts_aint_t) fix->counter);
	    erts_refc_add(&tb->common.fix_count,diff,0);
	    fix->counter = 0;

	    fixing_procs_rbt_delete(&tb->common.fixing_procs, fix);

            if (use_locks)
                erts_mtx_unlock(&tb->common.fixlock);

	    if (!IS_FIXED(tb) && IS_HASH_TABLE(tb->common.status)) {
		work += db_unfix_table_hash(&(tb->hash));
	    }

	    ASSERT(sizeof(DbFixation) == ERTS_ALC_DBG_BLK_SZ(fix));
	    ERTS_DB_ALC_MEM_UPDATE_(tb, sizeof(DbFixation), 0);
	}
	db_unlock(tb, LCK_WRITE_REC);
    }

    erts_bin_release(fix->tabs.btid);
    erts_free(ERTS_ALC_T_DB_FIXATION, fix);
    ERTS_ETS_MISC_MEM_ADD(-sizeof(DbFixation));
    ++work;

    return work;
}


/*
 * erts_db_process_exiting() is called when a process terminates.
 * It returns 0 when completely done, and !0 when it wants to
 * yield. *yield_state can hold a pointer to a state while
 * yielding.
 */
#define ERTS_DB_INTERNAL_ERROR(LSTR) \
  erts_exit(ERTS_ABORT_EXIT, "%s:%d:erts_db_process_exiting(): " LSTR "\n", \
	   __FILE__, __LINE__)

int
erts_db_process_exiting(Process *c_p, ErtsProcLocks c_p_locks, void **yield_state)
{
    typedef struct {
        enum {
            GET_OWNED_TABLE,
            FREE_OWNED_TABLE,
            UNFIX_TABLES,
        }op;
        DbTable *tb;
    } CleanupState;
    CleanupState *state = (CleanupState *) *yield_state;
    Eterm pid = c_p->common.id;
    CleanupState default_state;
    SWord initial_reds = ERTS_BIF_REDS_LEFT(c_p);
    SWord reds = initial_reds;

    if (!state) {
	state = &default_state;
	state->op = GET_OWNED_TABLE;
        state->tb = NULL;
    }

    do {
	switch (state->op) {
        case GET_OWNED_TABLE: {
            DbTable* tb;
            erts_proc_lock(c_p, ERTS_PROC_LOCK_STATUS);
            tb = (DbTable*) erts_psd_get(c_p, ERTS_PSD_ETS_OWNED_TABLES);
            erts_proc_unlock(c_p, ERTS_PROC_LOCK_STATUS);

            if (!tb) {
                /* Done with owned tables; now fixations */
                state->op = UNFIX_TABLES;
                break;
            }

            ASSERT(tb != state->tb);
            state->tb = tb;
            db_lock(tb, LCK_WRITE);
            /*
             *  Ownership may have changed since we looked up the table.
             */
            if (tb->common.owner != pid) {
                db_unlock(tb, LCK_WRITE);
                break;
            }
            if (tb->common.heir != am_none
                && tb->common.heir != pid
                && give_away_to_heir(c_p, tb)) {
                break;
            }
            /* Clear all access bits. */
            tb->common.status &= ~(DB_PROTECTED | DB_PUBLIC | DB_PRIVATE
                                   | DB_BUSY);
            tb->common.status |= DB_DELETE;
            cancel_trap_continuation(tb);

            if (is_table_named(tb))
                remove_named_tab(tb, 0);

            free_heir_data(tb);
            reds -= free_fixations_locked(c_p, tb);
            tid_clear(c_p, tb);
            db_unlock(tb, LCK_WRITE);
            state->op = FREE_OWNED_TABLE;
            break;
        }
        case FREE_OWNED_TABLE:
            reds = free_table_continue(c_p, state->tb, reds);
            if (reds < 0)
                goto yield;

            state->op = GET_OWNED_TABLE;
            break;

	case UNFIX_TABLES: {
	    DbFixation* fix;

            fix = (DbFixation*) erts_psd_get(c_p, ERTS_PSD_ETS_FIXED_TABLES);

            if (!fix) {
                /* Done */

                if (state != &default_state)
                    erts_free(ERTS_ALC_T_DB_PROC_CLEANUP, state);
                *yield_state = NULL;

                BUMP_REDS(c_p, (initial_reds - reds));
                return 0;
            }

            fixed_tabs_delete(c_p, fix);
            reds -= proc_cleanup_fixed_table(c_p, fix);

            break;
        }
	default:
	    ERTS_DB_INTERNAL_ERROR("Bad internal state");
        }

    } while (reds > 0);

 yield:

    if (state == &default_state) {
	*yield_state = erts_alloc(ERTS_ALC_T_DB_PROC_CLEANUP,
                                  sizeof(CleanupState));
	sys_memcpy(*yield_state, (void*) state, sizeof(CleanupState));
    }
    else
        ASSERT(state == *yield_state);

    return !0;
}


/*  SMP note: table only need to be LCK_READ locked */
static void fix_table_locked(Process* p, DbTable* tb)
{
    DbFixation *fix;
    int use_locks = !DB_LOCK_FREE(tb);

    if (use_locks)
        erts_mtx_lock(&tb->common.fixlock);

    erts_refc_inc(&tb->common.fix_count,1);
    fix = tb->common.fixing_procs;
    if (fix == NULL) {
	tb->common.time.monotonic
	    = erts_get_monotonic_time(erts_proc_sched_data(p));
	tb->common.time.offset = erts_get_time_offset();
    }
    else {
	fix = fixing_procs_rbt_lookup(fix, p);
	if (fix) {
	    ASSERT(fixed_tabs_find(NULL, fix));
	    ++(fix->counter);
            if (use_locks)
                erts_mtx_unlock(&tb->common.fixlock);
	    return;
	}
    }
    fix = (DbFixation *) erts_db_alloc(ERTS_ALC_T_DB_FIXATION,
				       tb, sizeof(DbFixation));
    ERTS_ETS_MISC_MEM_ADD(sizeof(DbFixation));
    fix->tabs.btid = tb->common.btid;
    erts_refc_inc(&fix->tabs.btid->intern.refc, 2);
    fix->procs.p = p;
    fix->counter = 1;
    fixing_procs_rbt_insert(&tb->common.fixing_procs, fix);

    if (use_locks)
        erts_mtx_unlock(&tb->common.fixlock);

    p->flags |= F_USING_DB;

    fixed_tabs_insert(p, fix);
}

/* SMP note: May re-lock table 
*/
static void unfix_table_locked(Process* p,  DbTable* tb,
			       db_lock_kind_t* kind_p)
{
    DbFixation* fix;
    int use_locks = !DB_LOCK_FREE(tb);

    if (use_locks)
        erts_mtx_lock(&tb->common.fixlock);

    fix = fixing_procs_rbt_lookup(tb->common.fixing_procs, p);

    if (fix) {
	erts_refc_dec(&tb->common.fix_count,0);
	--(fix->counter);
	ASSERT(fix->counter >= 0);
	if (fix->counter == 0) {
	    fixing_procs_rbt_delete(&tb->common.fixing_procs, fix);
            if (use_locks)
                erts_mtx_unlock(&tb->common.fixlock);
	    fixed_tabs_delete(p, fix);

	    erts_refc_dec(&fix->tabs.btid->intern.refc, 1);

	    erts_db_free(ERTS_ALC_T_DB_FIXATION,
			 tb, (void *) fix, sizeof(DbFixation));
	    ERTS_ETS_MISC_MEM_ADD(-sizeof(DbFixation));
	    goto unlocked;
	}
    }
    if (use_locks)
        erts_mtx_unlock(&tb->common.fixlock);
unlocked:

    if (!IS_FIXED(tb) && IS_HASH_TABLE(tb->common.status)
	&& erts_atomic_read_nob(&tb->hash.fixdel) != (erts_aint_t)NULL) {
	if (*kind_p == LCK_READ && tb->common.is_thread_safe) {
	    /* Must have write lock while purging pseudo-deleted (OTP-8166) */
            if (use_locks) {
                erts_rwmtx_runlock(&tb->common.rwlock);
                erts_rwmtx_rwlock(&tb->common.rwlock);
            }
	    *kind_p = LCK_WRITE;
	    if (tb->common.status & (DB_DELETE|DB_BUSY))
                return;
	}
	db_unfix_table_hash(&(tb->hash));
    }
}

struct free_fixations_ctx
{
    Process* p;
    DbTable* tb;
    SWord cnt;
};

static int free_fixations_op(DbFixation* fix, void* vctx, Sint reds)
{
    struct free_fixations_ctx* ctx = (struct free_fixations_ctx*) vctx;
    erts_aint_t diff;

    ASSERT(btid2tab(fix->tabs.btid) == ctx->tb);
    ASSERT(fix->counter > 0);
    ASSERT(ctx->tb->common.status & DB_DELETE);

    diff = -((erts_aint_t) fix->counter);
    erts_refc_add(&ctx->tb->common.fix_count, diff, 0);

    if (fix->procs.p != ctx->p) { /* Fixated by other process */
        fix->counter = 0;

        /* Fake memory stats for table */
        ASSERT(sizeof(DbFixation) == ERTS_ALC_DBG_BLK_SZ(fix));
        ERTS_DB_ALC_MEM_UPDATE_(ctx->tb, sizeof(DbFixation), 0);

        erts_schedule_ets_free_fixation(fix->procs.p->common.id, fix);
        /*
         * Either sys task is scheduled and erts_db_execute_free_fixation()
         * will remove 'fix' or process will exit, drop sys task and
         * proc_cleanup_fixed_table() will remove 'fix'.
         */
    }
    else
    {
        fixed_tabs_delete(fix->procs.p, fix);

        erts_bin_release(fix->tabs.btid);

        erts_db_free(ERTS_ALC_T_DB_FIXATION,
		     ctx->tb, (void *) fix, sizeof(DbFixation));
        ERTS_ETS_MISC_MEM_ADD(-sizeof(DbFixation));
    }
    ctx->cnt++;
    return 1;
}

int erts_db_execute_free_fixation(Process* p, DbFixation* fix)
{
    ASSERT(fix->counter == 0);
    fixed_tabs_delete(p, fix);

    erts_bin_release(fix->tabs.btid);

    erts_free(ERTS_ALC_T_DB_FIXATION, fix);
    ERTS_ETS_MISC_MEM_ADD(-sizeof(DbFixation));
    return 1;
}

static SWord free_fixations_locked(Process* p, DbTable *tb)
{
    struct free_fixations_ctx ctx;

    ERTS_LC_ASSERT(DB_LOCK_FREE(tb) || erts_lc_rwmtx_is_rwlocked(&tb->common.rwlock));

    ctx.p = p;
    ctx.tb = tb;
    ctx.cnt = 0;
    fixing_procs_rbt_foreach_destroy(&tb->common.fixing_procs,
                                     free_fixations_op, &ctx);
    tb->common.fixing_procs = NULL;
    return ctx.cnt;
}

static void set_heir(Process* me, DbTable* tb, Eterm heir, UWord heir_data)
{	
    tb->common.heir = heir;
    if (heir == am_none) {
	return;
    }
    if (heir == me->common.id) {
	erts_ensure_later_proc_interval(me->common.u.alive.started_interval);
	tb->common.heir_started_interval = me->common.u.alive.started_interval;
    }
    else {
	Process* heir_proc= erts_proc_lookup(heir);
	if (heir_proc != NULL) {
	    erts_ensure_later_proc_interval(heir_proc->common.u.alive.started_interval);
	    tb->common.heir_started_interval = heir_proc->common.u.alive.started_interval;
	} else {
	    tb->common.heir = am_none;
	}
    }

    if (!is_immed(heir_data)) {
	DeclareTmpHeap(tmp,2,me);
	Eterm wrap_tpl;
	int size;
	DbTerm* dbterm;
	Eterm* top;
	ErlOffHeap tmp_offheap;

	UseTmpHeap(2,me);
	/* Make a dummy 1-tuple around data to use DbTerm */
	wrap_tpl = TUPLE1(tmp,heir_data);
	size = size_object(wrap_tpl);
	dbterm = erts_db_alloc(ERTS_ALC_T_DB_HEIR_DATA, (DbTable *)tb,
			       (sizeof(DbTerm) + sizeof(Eterm)*(size-1)));
	dbterm->size = size;
	top = dbterm->tpl;
	tmp_offheap.first  = NULL;
	copy_struct(wrap_tpl, size, &top, &tmp_offheap);
	dbterm->first_oh = tmp_offheap.first;
	heir_data = (UWord)dbterm;
	UnUseTmpHeap(2,me);
	ASSERT(!is_immed(heir_data));
    }
    tb->common.heir_data = heir_data;
}

static void free_heir_data(DbTable* tb)
{
    if (tb->common.heir != am_none && !is_immed(tb->common.heir_data)) {
	DbTerm* p = (DbTerm*) tb->common.heir_data;
	db_cleanup_offheap_comp(p);
	erts_db_free(ERTS_ALC_T_DB_HEIR_DATA, tb, (void *)p,
		     sizeof(DbTerm) + (p->size-1)*sizeof(Eterm));
    }
    #ifdef DEBUG
    tb->common.heir_data = am_undefined;
    #endif
}

static BIF_RETTYPE ets_delete_trap(BIF_ALIST_1)
{
    SWord initial_reds = ERTS_BIF_REDS_LEFT(BIF_P);
    SWord reds = initial_reds;
    Eterm cont = BIF_ARG_1;
    Eterm* ptr = big_val(cont);
    DbTable *tb = *((DbTable **) (UWord) (ptr + 1));

    ASSERT(*ptr == make_pos_bignum_header(1));

    reds = free_table_continue(BIF_P, tb, reds);
    if (reds < 0) {
        BUMP_ALL_REDS(BIF_P);
        BIF_TRAP1(&ets_delete_continue_exp, BIF_P, cont);
    }
    else {
        BUMP_REDS(BIF_P, (initial_reds - reds));
	BIF_RET(am_true);
    }
}


/*
 * free_table_continue() returns reductions left
 * done if >= 0
 * yield if < 0
 */
static SWord free_table_continue(Process *p, DbTable *tb, SWord reds)
{
    reds = tb->common.meth->db_free_table_continue(tb, reds);

    if (reds < 0) {
#ifdef HARDDEBUG
	erts_fprintf(stderr,"ets: free_table_cont %T (continue begin)\r\n",
		     tb->common.id);
#endif
	/* More work to be done. Let other processes work and call us again. */
    }
    else {
#ifdef HARDDEBUG
	erts_fprintf(stderr,"ets: free_table_cont %T (continue end)\r\n",
		     tb->common.id);
#endif
	/* Completely done - we will not get called again. */
        delete_owned_table(p, tb);
        table_dec_refc(tb, 0);
    }
    return reds;
}

struct fixing_procs_info_ctx
{
    ErtsHeapFactory* hf;
    Eterm list;
};

static int fixing_procs_info_op(DbFixation* fix, void* vctx, Sint reds)
{
    struct fixing_procs_info_ctx* ctx = (struct fixing_procs_info_ctx*) vctx;
    Eterm* hp;
    Eterm tpl;

    hp = erts_produce_heap(ctx->hf, 5, 100);
    tpl = TUPLE2(hp, fix->procs.p->common.id, make_small(fix->counter));
    hp += 3;
    ctx->list = CONS(hp, tpl, ctx->list);
    return 1;
}

static Eterm table_info(ErtsHeapFactory *hf, DbTable* tb, Eterm What)
{
    Eterm ret = THE_NON_VALUE;
    int use_monotonic;

    ASSERT(hf != NULL);

    if (What == am_size) {
        Uint size = (Uint) (DB_GET_APPROX_NITEMS(tb));
        ret = erts_make_integer_fact(size, hf);
    } else if (What == am_type) {
	if (tb->common.status & DB_SET)  {
	    ret = am_set;
	} else if (tb->common.status & DB_DUPLICATE_BAG) {
	    ret = am_duplicate_bag;
	} else if (tb->common.status & DB_ORDERED_SET) {
	    ret = am_ordered_set;
	} else if (tb->common.status & DB_CA_ORDERED_SET) {
	    ret = am_ordered_set;
	} else { /*TT*/
	    ASSERT(tb->common.status & DB_BAG);
	    ret = am_bag;
	}
    } else if (What == am_memory) {
	Uint words = (Uint) ((DB_GET_APPROX_MEM_CONSUMED(tb)
			      + sizeof(Uint)
			      - 1)
			     / sizeof(Uint));
	ret = erts_make_integer_fact(words, hf);
    } else if (What == am_owner) {
	ret = tb->common.owner;
    } else if (What == am_heir) {
	ret = tb->common.heir;
    } else if (What == am_protection) {
	if (tb->common.status & DB_PRIVATE)
	    ret = am_private;
	else if (tb->common.status & DB_PROTECTED)
	    ret = am_protected;
	else if (tb->common.status & DB_PUBLIC)
	    ret = am_public;
    } else if (What == am_write_concurrency) {
        if ((tb->common.status & DB_FINE_LOCKED) &&
            (tb->common.status & (DB_SET | DB_BAG | DB_DUPLICATE_BAG)) &&
            (tb->common.status & DB_EXPLICIT_LOCK_GRANULARITY)) {
            Eterm* hp    = erts_produce_heap(hf, 3, 0);
            ret   = make_tuple(hp);
            *hp++ = make_arityval(2);
            *hp++ = am_debug_hash_fixed_number_of_locks;
            *hp++ = erts_make_integer_fact(tb->hash.nlocks, hf);
        } else if ((tb->common.status & DB_FINE_LOCKED) &&
                   (tb->common.status & DB_FINE_LOCKED_AUTO)) {
            ret = am_auto;
        } else {
            ret = tb->common.status &  DB_FINE_LOCKED ? am_true : am_false;
        }
    } else if (What == am_read_concurrency) {
        ret = tb->common.status & DB_FREQ_READ ? am_true : am_false;
    } else if (What == am_name) {
	ret = tb->common.the_name;
    } else if (What == am_keypos) {
	ret = make_small(tb->common.keypos);
    } else if (What == am_node) {
	ret = erts_this_dist_entry->sysname;
    } else if (What == am_named_table) {
	ret = is_table_named(tb) ? am_true : am_false;
    } else if (What == am_compressed) {
	ret = tb->common.compress ? am_true : am_false;
    } else if (What == am_id) {
        ret = make_tid_fact(hf, tb);
    } else if (What == am_decentralized_counters) {
        ret = tb->common.counters.is_decentralized ? am_true : am_false;
    }

    /*
     * For debugging purposes
     */
    else if (What == am_data) {
	print_table(ERTS_PRINT_STDOUT, NULL, 1, tb);
	ret = am_true;
    } else if (ERTS_IS_ATOM_STR("fixed",What)) {
	if (IS_FIXED(tb))
	    ret = am_true;
	else
	    ret = am_false;
    } else if ((use_monotonic
		= ERTS_IS_ATOM_STR("safe_fixed_monotonic_time",
				   What))
	       || ERTS_IS_ATOM_STR("safe_fixed", What)) {
        if (!DB_LOCK_FREE(tb))
            erts_mtx_lock(&tb->common.fixlock);
	if (IS_FIXED(tb)) {
	    Uint need;
	    Eterm *hp;
	    Eterm time;
	    Sint64 mtime;
	    struct fixing_procs_info_ctx ctx;
	    
	    need = 3;
	    if (use_monotonic) {
		mtime = (Sint64) tb->common.time.monotonic;
		mtime += ERTS_MONOTONIC_OFFSET_NATIVE;
		if (!IS_SSMALL(mtime))
		    need += ERTS_SINT64_HEAP_SIZE(mtime);
	    }
	    else {
		mtime = 0;
		need += 4;
	    }
	    ctx.hf = hf;
	    ctx.list = NIL;
	    fixing_procs_rbt_foreach(tb->common.fixing_procs,
				     fixing_procs_info_op,
				     &ctx);

	    hp = erts_produce_heap(hf, need, 0);
	    if (use_monotonic)
		time = (IS_SSMALL(mtime)
		       ? make_small(mtime)
		       : erts_sint64_to_big(mtime, &hp));
	    else {
		Uint ms, s, us;
		erts_make_timestamp_value(&ms, &s, &us,
					  tb->common.time.monotonic,
					  tb->common.time.offset);
		time = TUPLE3(hp, make_small(ms), make_small(s), make_small(us));
		hp += 4;
	    }
	    ret = TUPLE2(hp, time, ctx.list);
	} else {
	    ret = am_false;
	}
        if (!DB_LOCK_FREE(tb))
            erts_mtx_unlock(&tb->common.fixlock);
    } else if (ERTS_IS_ATOM_STR("stats",What)) {
	if (IS_HASH_TABLE(tb->common.status)) {
	    FloatDef f;
	    DbHashStats stats;
	    Eterm avg, std_dev_real, std_dev_exp;
	    Eterm* hp;

	    db_calc_stats_hash(&tb->hash, &stats);
	    hp = erts_produce_heap(hf, 1 + 8 + FLOAT_SIZE_OBJECT*3, 0);
	    f.fd = stats.avg_chain_len;
	    avg = make_float(hp);
	    PUT_DOUBLE(f, hp);
	    hp += FLOAT_SIZE_OBJECT;

	    f.fd = stats.std_dev_chain_len;
	    std_dev_real = make_float(hp);
	    PUT_DOUBLE(f, hp);
	    hp += FLOAT_SIZE_OBJECT;
	    
	    f.fd = stats.std_dev_expected;
	    std_dev_exp = make_float(hp);
	    PUT_DOUBLE(f, hp);
	    hp += FLOAT_SIZE_OBJECT;
	    ret = TUPLE8(hp, make_small(erts_atomic_read_nob(&tb->hash.nactive)),
			 avg, std_dev_real, std_dev_exp,
			 make_small(stats.min_chain_len),
			 make_small(stats.max_chain_len),
			 make_small(stats.kept_items),
                         make_small(tb->hash.nlocks));
	}
	else if (IS_CATREE_TABLE(tb->common.status)) {
            DbCATreeStats stats;
            Eterm* hp;

            db_calc_stats_catree(&tb->catree, &stats);
            hp = erts_produce_heap(hf, 4, 0);
            ret = TUPLE3(hp,
                         make_small(stats.route_nodes),
                         make_small(stats.base_nodes),
                         make_small(stats.max_depth));

        }
        else
	    ret = am_false;
    }
    return ret;
}

static void print_table(fmtfn_t to, void *to_arg, int show,  DbTable* tb)
{
    Eterm tid;
    ErtsHeapFactory hf;
    erts_factory_tmp_init(&hf, NULL, 0, ERTS_ALC_T_TMP);

    if (is_table_named(tb)) {
        tid = tb->common.the_name;
    } else {
        ErlOffHeap oh;
        Eterm *heap = erts_produce_heap(&hf, ERTS_MAGIC_REF_THING_SIZE, 0);
        ERTS_INIT_OFF_HEAP(&oh);
        write_magic_ref_thing(heap, &oh, (ErtsMagicBinary *) tb->common.btid);
        tid = make_internal_ref(heap);
    }

    erts_print(to, to_arg, "Table: %T\n", tid);
    erts_print(to, to_arg, "Name: %T\n", tb->common.the_name);

    tb->common.meth->db_print(to, to_arg, show, tb);

    erts_print(to, to_arg, "Objects: %d\n", (int)DB_GET_APPROX_NITEMS(tb));
    erts_print(to, to_arg, "Words: %bpu\n",
	       (Uint) ((DB_GET_APPROX_MEM_CONSUMED(tb)
			+ sizeof(Uint)
			- 1)
		       / sizeof(Uint)));
    erts_print(to, to_arg, "Type: %T\n", table_info(&hf, tb, am_type));
    erts_print(to, to_arg, "Protection: %T\n", table_info(&hf, tb, am_protection));
    erts_print(to, to_arg, "Compressed: %T\n", table_info(&hf, tb, am_compressed));
    erts_print(to, to_arg, "Write Concurrency: %T\n", table_info(&hf, tb, am_write_concurrency));
    erts_print(to, to_arg, "Read Concurrency: %T\n", table_info(&hf, tb, am_read_concurrency));
    erts_factory_close(&hf);
}

typedef struct {
    fmtfn_t to;
    void *to_arg;
    int show;
} ErtsPrintDbInfo;

static void
db_info_print(DbTable *tb, void *vpdbip)
{
    ErtsPrintDbInfo *pdbip = (ErtsPrintDbInfo *) vpdbip;
    erts_print(pdbip->to, pdbip->to_arg, "=ets:%T\n", tb->common.owner);
    erts_print(pdbip->to, pdbip->to_arg, "Slot: %bpu\n", (Uint) tb);
    print_table(pdbip->to, pdbip->to_arg, pdbip->show, tb);
}

void db_info(fmtfn_t to, void *to_arg, int show)    /* Called by break handler */
{
    ErtsPrintDbInfo pdbi;

    pdbi.to = to;
    pdbi.to_arg = to_arg;
    pdbi.show = show;

    erts_db_foreach_table(db_info_print, &pdbi, !0);
}

Uint
erts_get_ets_misc_mem_size(void)
{
    ERTS_THR_MEMORY_BARRIER;
    /* Memory not allocated in ets_alloc */
    return (Uint) erts_atomic_read_nob(&erts_ets_misc_mem_size);
}

/* SMP Note: May only be used when system is locked */
void
erts_db_foreach_table(void (*func)(DbTable *, void *), void *arg, int alive_only)
{
    int ix;

    ASSERT(erts_thr_progress_is_blocking());

    for (ix = 0; ix < erts_no_schedulers; ix++) {
        ErtsSchedulerData *esdp = ERTS_SCHEDULER_IX(ix);
        DbTable *first = esdp->ets_tables.clist;
        if (first) {
            DbTable *tb = first;
            do {
                if (!alive_only || is_table_alive(tb))
                    (*func)(tb, arg);
                tb = tb->common.all.next;
            } while (tb != first);
        }
    }
}

/* SMP Note: May only be used when system is locked */
void
erts_db_foreach_offheap(DbTable *tb,
			void (*func)(ErlOffHeap *, void *),
			void *arg)
{
    tb->common.meth->db_foreach_offheap(tb, func, arg);
}

void
erts_db_foreach_thr_prgr_offheap(void (*func)(ErlOffHeap *, void *),
                                 void *arg)
{
    erts_db_foreach_thr_prgr_offheap_hash(func, arg);
    erts_db_foreach_thr_prgr_offheap_tree(func, arg);
    erts_db_foreach_thr_prgr_offheap_catree(func, arg);
}

/* retrieve max number of ets tables */
Uint
erts_db_get_max_tabs()
{
    return db_max_tabs;
}

Uint erts_ets_table_count(void)
{
    Uint tb_count = 0;
    Uint six;

    for (six = 0; six < erts_no_schedulers; six++) {
        ErtsSchedulerData *esdp = &erts_aligned_scheduler_data[six].esd;
        tb_count += erts_atomic_read_nob(&esdp->ets_tables.count);
    }
    return tb_count;
}

/*
 * For testing of meta tables only.
 *
 * Given a name atom (as returned from ets:new/2), return a list of 'cnt'
 * number of other names that will hash to the same bucket in meta_name_tab.
 *
 * WARNING: Will bloat the atom table!
 */
Eterm
erts_ets_colliding_names(Process* p, Eterm name, Uint cnt)
{
    Eterm list = NIL;
    Eterm* hp = HAlloc(p,cnt*2);
    Uint index = atom_val(name) & meta_name_tab_mask;

    while (cnt) {
        if (index != atom_val(name)) {
            while (index >= atom_table_size()) {
                char tmp[20];
                erts_snprintf(tmp, sizeof(tmp), "am%x", atom_table_size());
                erts_atom_put((byte *) tmp, sys_strlen(tmp), ERTS_ATOM_ENC_LATIN1, 1);
            }
            list = CONS(hp, make_atom(index), list);
            hp += 2;
            --cnt;
        }
        index += meta_name_tab_mask + 1;
    }
    return list;
}

#ifdef ERTS_ENABLE_LOCK_COUNT

void erts_lcnt_enable_db_lock_count(DbTable *tb, int enable) {
    if (DB_LOCK_FREE(tb))
        return;
    if(enable) {
        erts_lcnt_install_new_lock_info(&tb->common.rwlock.lcnt, "db_tab",
            tb->common.the_name, ERTS_LOCK_TYPE_RWMUTEX | ERTS_LOCK_FLAGS_CATEGORY_DB);
        erts_lcnt_install_new_lock_info(&tb->common.fixlock.lcnt, "db_tab_fix",
            tb->common.the_name, ERTS_LOCK_TYPE_MUTEX | ERTS_LOCK_FLAGS_CATEGORY_DB);
    } else {
        erts_lcnt_uninstall(&tb->common.rwlock.lcnt);
        erts_lcnt_uninstall(&tb->common.fixlock.lcnt);
    }

    if(IS_HASH_TABLE(tb->common.status)) {
        erts_lcnt_enable_db_hash_lock_count(&tb->hash, enable);
    } else if(IS_CATREE_TABLE(tb->common.status)) {
        /* erts_lcnt_enable_db_catree_lock_count is not thread safe so
           the table needs to get locked */
        db_lock(tb, LCK_WRITE);
        erts_lcnt_enable_db_catree_lock_count(&tb->catree, enable);
        db_unlock(tb, LCK_WRITE);
    }
}

static void lcnt_update_db_locks_per_sched(void *enable) {
    ErtsSchedulerData *esdp;
    DbTable *head;

    esdp = erts_get_scheduler_data();
    head = esdp->ets_tables.clist;

    if(head) {
        DbTable *iterator = head;

        do {
            if(is_table_alive(iterator)) {
                erts_lcnt_enable_db_lock_count(iterator, !!enable);
            }

            iterator = iterator->common.all.next;
        } while (iterator != head);
    }
}

void erts_lcnt_update_db_locks(int enable) {
    erts_schedule_multi_misc_aux_work(0, 1, erts_no_schedulers,
        &lcnt_update_db_locks_per_sched, (void*)(UWord)enable);
}
#endif /* ERTS_ENABLE_LOCK_COUNT */

#ifdef ETS_DBG_FORCE_TRAP
int erts_ets_dbg_force_trap = 0;
#endif

int erts_ets_force_split(Eterm tid, int on)
{
    Eterm ignore;
    DbTable* tb = tid2tab(tid, &ignore);
    if (!tb || !IS_CATREE_TABLE(tb->common.type))
        return 0;

    db_lock(tb, LCK_WRITE);
    if (!(tb->common.status & DB_DELETE))
        db_catree_force_split(&tb->catree, on);
    db_unlock(tb, LCK_WRITE);
    return 1;
}

int erts_ets_debug_random_split_join(Eterm tid, int on)
{
    Eterm ignore;
    DbTable* tb = tid2tab(tid, &ignore);
    if (!tb || !IS_CATREE_TABLE(tb->common.type))
        return 0;

    db_lock(tb, LCK_WRITE);
    if (!(tb->common.status & DB_DELETE))
        db_catree_debug_random_split_join(&tb->catree, on);
    db_unlock(tb, LCK_WRITE);
    return 1;
}<|MERGE_RESOLUTION|>--- conflicted
+++ resolved
@@ -471,18 +471,13 @@
         erts_mtx_destroy(&tb->common.fixlock);
     }
 
-<<<<<<< HEAD
     ASSERT(is_immed(tb->common.heir_data));
 
     ASSERT(erts_flxctr_is_snapshot_ongoing(&tb->common.counters) ||
            sizeof(DbTable) == DB_GET_APPROX_MEM_CONSUMED(tb));
 
-    if (tb->common.btid)
-        erts_bin_release(tb->common.btid);
-=======
     ASSERT(tb->common.btid);
     erts_bin_release(tb->common.btid);
->>>>>>> 9b5f5a67
 
     erts_flxctr_destroy(&tb->common.counters, ERTS_ALC_T_ETS_CTRS);
     erts_free(ERTS_ALC_T_DB_TABLE, tb);
@@ -828,16 +823,13 @@
     }
 
     if (tb) {
-<<<<<<< HEAD
-        DB_HASH_ADAPT_NUMBER_OF_LOCKS(tb);
-=======
         if (what == DB_READ_TBL_STRUCT) {
             if (name_lck)
                 erts_rwmtx_runlock(name_lck);
             return tb;
         }
 
->>>>>>> 9b5f5a67
+        DB_HASH_ADAPT_NUMBER_OF_LOCKS(tb);
 	db_lock(tb, kind);
         if (name_lck)
             erts_rwmtx_runlock(name_lck);
