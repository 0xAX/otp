--- conflicted
+++ resolved
@@ -98,7 +98,6 @@
 #define MIN_HEAP_FRAG_SZ 200
 static Eterm* alloc_heap_heavy(ErlNifEnv* env, size_t need, Eterm* hp);
 
-<<<<<<< HEAD
 static ERTS_INLINE int
 is_scheduler(void)
 {
@@ -136,10 +135,7 @@
     }
 }
 
-static ERTS_INLINE Eterm* alloc_heap(ErlNifEnv* env, unsigned need)
-=======
 static ERTS_INLINE Eterm* alloc_heap(ErlNifEnv* env, size_t need)
->>>>>>> 325f700a
 {
     Eterm* hp = env->hp;
     env->hp += need;
