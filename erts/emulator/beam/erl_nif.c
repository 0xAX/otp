--- conflicted
+++ resolved
@@ -720,14 +720,10 @@
         erts_literal_area_t litarea;
 	ErlOffHeap *ohp;
         Eterm *hp;
-<<<<<<< HEAD
         Uint sz;
         INITIALIZE_LITERAL_PURGE_AREA(litarea);
         sz = size_object_litopt(msg, &litarea);
-	if (env && !env->tracee) {
-=======
 	if (c_p && !env->tracee) {
->>>>>>> 05ac1e94
 	    full_flush_env(env);
 	    mp = erts_alloc_message_heap(rp, &rp_locks, sz, &hp, &ohp);
 	    full_cache_env(env);
