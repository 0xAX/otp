/*
 * %CopyrightBegin%
 *
 * Copyright Ericsson AB 1999-2021. All Rights Reserved.
 *
 * Licensed under the Apache License, Version 2.0 (the "License");
 * you may not use this file except in compliance with the License.
 * You may obtain a copy of the License at
 *
 *     http://www.apache.org/licenses/LICENSE-2.0
 *
 * Unless required by applicable law or agreed to in writing, software
 * distributed under the License is distributed on an "AS IS" BASIS,
 * WITHOUT WARRANTIES OR CONDITIONS OF ANY KIND, either express or implied.
 * See the License for the specific language governing permissions and
 * limitations under the License.
 *
 * %CopyrightEnd%
 */

#ifdef HAVE_CONFIG_H
#  include "config.h"
#endif

#include "sys.h"
#include "erl_vm.h"
#include "global.h"
#include "erl_process.h"
#include "error.h"
#include "bif.h"
#include "beam_load.h"
#include "big.h"
#include "beam_bp.h"
#include "beam_catches.h"
#include "erl_binary.h"
#include "erl_nif.h"
#include "erl_bits.h"
#include "erl_thr_progress.h"
#include "erl_nfunc_sched.h"
#include "erl_proc_sig_queue.h"
#include "beam_file.h"

#include "jit/beam_asm.h"

#if defined(BEAMASM) && defined(ADDRESS_SANITIZER)
#  include <sanitizer/lsan_interface.h>
#endif

static struct {
    Eterm module;
    erts_mtx_t mtx;
    Export *pending_purge_lambda;
    Eterm *sprocs;
    Eterm def_sprocs[10];
    Uint sp_size;
    Uint sp_ix;
    ErlFunEntry **funs;
    ErlFunEntry *def_funs[10];
    Uint fe_size;
    Uint fe_count;
    struct erl_module_instance saved_old;
} purge_state;

Process *erts_code_purger = NULL;

static void set_default_trace_pattern(Eterm module);
static Eterm check_process_code(Process* rp, Module* modp, int *redsp, int fcalls);
static void delete_code(Module* modp);
static int any_heap_ref_ptrs(Eterm* start, Eterm* end, char* mod_start, Uint mod_size);
static int any_heap_refs(Eterm* start, Eterm* end, char* mod_start, Uint mod_size);

static erts_atomic_t sys_proc_outstanding_req_limit;

static void
init_purge_state(void)
{
    purge_state.module = THE_NON_VALUE;

    erts_mtx_init(&purge_state.mtx, "purge_state", NIL,
        ERTS_LOCK_FLAGS_PROPERTY_STATIC | ERTS_LOCK_FLAGS_CATEGORY_GENERIC);

    purge_state.pending_purge_lambda =
	erts_export_put(am_erts_code_purger, am_pending_purge_lambda, 3);

    purge_state.sprocs = &purge_state.def_sprocs[0];
    purge_state.sp_size = sizeof(purge_state.def_sprocs) / sizeof(purge_state.def_sprocs[0]);
    purge_state.sp_ix = 0;

    purge_state.funs = &purge_state.def_funs[0];
    purge_state.fe_size = sizeof(purge_state.def_funs) / sizeof(purge_state.def_funs[0]);
    purge_state.fe_count = 0;

    purge_state.saved_old.code_hdr = 0;
}

static void
init_release_literal_areas(void);

void
erts_beam_bif_load_init(Uint sys_proc_outst_req_lim)
{
    if (sys_proc_outst_req_lim < 1 || ERTS_MAX_PROCESSES < sys_proc_outst_req_lim)
        ERTS_INTERNAL_ERROR("invalid system process outstanding requests limit");
    erts_atomic_init_nob(&sys_proc_outstanding_req_limit,
                         (erts_aint_t) sys_proc_outst_req_lim);
    init_release_literal_areas();
    init_purge_state();
}

Uint
erts_set_outstanding_system_requests_limit(Uint new_val)
{
    erts_aint_t old_val;

    if (new_val < 1 || ERTS_MAX_PROCESSES < new_val)
        return 0;

    old_val = erts_atomic_xchg_nob(&sys_proc_outstanding_req_limit,
                                   (erts_aint_t) new_val);
    return (Uint) old_val;
}

Uint
erts_get_outstanding_system_requests_limit(void)
{
    erts_aint_t val = erts_atomic_read_nob(&sys_proc_outstanding_req_limit);
    ASSERT(0 < val && val <= MAX_SMALL);
    return (Uint) val;
}

static int read_iff_list(Eterm iff_list, Uint *res) {
    Uint iff;
    int i;

    iff = 0;
    for (i = 0; i < 4; i++) {
        Eterm *cell;
        Eterm octet;

        if (is_not_list(iff_list)) {
            return 0;
        }

        cell = list_val(iff_list);

        octet = CAR(cell);
        iff_list = CDR(cell);

        if (!is_byte(octet)) {
            return 0;
        }

        iff = iff << 8 | unsigned_val(octet);
    }

    *res = iff;

    return is_nil(iff_list);
}

BIF_RETTYPE
erts_internal_beamfile_chunk_2(BIF_ALIST_2)
{
    Uint search_iff;
    IFF_Chunk chunk;
    IFF_File iff;

    byte* temp_alloc;
    byte* start;
    Eterm Bin;
    Eterm res;

    res = am_undefined;
    temp_alloc = NULL;
    Bin = BIF_ARG_1;

    if (!read_iff_list(BIF_ARG_2, &search_iff)) {
        BIF_ERROR(BIF_P, BADARG);
    }

    if ((start = erts_get_aligned_binary_bytes(Bin, &temp_alloc)) == NULL) {
        BIF_ERROR(BIF_P, BADARG);
    }

    if (iff_init(start, binary_size(Bin), &iff)) {
        if (iff_read_chunk(&iff, search_iff, &chunk) && chunk.size > 0) {
            Sint offset, bitoffs, bitsize;
            Eterm real_bin;

            ERTS_GET_REAL_BIN(Bin, real_bin, offset, bitoffs, bitsize);

            if (bitoffs) {
                res = new_binary(BIF_P, (byte*)chunk.data, chunk.size);
            } else {
                ErlSubBin *sb = (ErlSubBin*)HAlloc(BIF_P, ERL_SUB_BIN_SIZE);

                sb->thing_word = HEADER_SUB_BIN;
                sb->orig = real_bin;
                sb->size = chunk.size;
                sb->bitsize = 0;
                sb->bitoffs = 0;
                sb->offs = offset + (chunk.data - start);
                sb->is_writable = 0;

                res = make_binary(sb);
            }
        }
    }

    erts_free_aligned_binary_bytes(temp_alloc);

    return res;
}

/* Calculate the MD5 for a module. */
BIF_RETTYPE
erts_internal_beamfile_module_md5_1(BIF_ALIST_1)
{
    byte* temp_alloc;
    byte* bytes;

    BeamFile beam;
    Eterm Bin;
    Eterm res;

    temp_alloc = NULL;
    Bin = BIF_ARG_1;

    if ((bytes = erts_get_aligned_binary_bytes(Bin, &temp_alloc)) == NULL) {
        BIF_ERROR(BIF_P, BADARG);
    }

    if (beamfile_read(bytes, binary_size(Bin), &beam) == BEAMFILE_READ_SUCCESS) {
        res = new_binary(BIF_P, beam.checksum, sizeof(beam.checksum));
        beamfile_free(&beam);
    } else {
        res = am_undefined;
    }

    erts_free_aligned_binary_bytes(temp_alloc);

    return res;
}

BIF_RETTYPE
erts_internal_prepare_loading_2(BIF_ALIST_2)
{
    byte* temp_alloc = NULL;
    byte* code;
    Uint sz;
    Binary* magic;
    Eterm reason;
    Eterm* hp;
    Eterm res;

    if (is_not_atom(BIF_ARG_1)) {
    error:
	erts_free_aligned_binary_bytes(temp_alloc);
	BIF_ERROR(BIF_P, BADARG);
    }
    if ((code = erts_get_aligned_binary_bytes(BIF_ARG_2, &temp_alloc)) == NULL) {
	goto error;
    }

    magic = erts_alloc_loader_state();
    sz = binary_size(BIF_ARG_2);
    reason = erts_prepare_loading(magic, BIF_P, BIF_P->group_leader,
				  &BIF_ARG_1, code, sz);
    erts_free_aligned_binary_bytes(temp_alloc);
    if (reason != NIL) {
	hp = HAlloc(BIF_P, 3);
	res = TUPLE2(hp, am_error, reason);
	BIF_RET(res);
    }
    hp = HAlloc(BIF_P, ERTS_MAGIC_REF_THING_SIZE);
    res = erts_mk_magic_ref(&hp, &MSO(BIF_P), magic);
    erts_refc_dec(&magic->intern.refc, 1);
    BIF_RET(res);
}

BIF_RETTYPE
has_prepared_code_on_load_1(BIF_ALIST_1)
{
    Eterm res;

    if (!is_internal_magic_ref(BIF_ARG_1)) {
    error:
	BIF_ERROR(BIF_P, BADARG);
    }

    res = erts_has_code_on_load(erts_magic_ref2bin(BIF_ARG_1));
    if (res == NIL) {
	goto error;
    }
    BIF_RET(res);
}

struct m {
    Binary* code;
    Eterm module;
    Module* modp;
    Eterm exception;
};

<<<<<<< HEAD
static Eterm staging_epilogue(Process* c_p, int, Eterm res, int, struct m*, int, int);
static void smp_code_ix_commiter(void*);

static struct /* Protected by code loading permission */
=======
static struct /* Protected by code_write_permission */
>>>>>>> 88bdc657
{
    Process* stager;
    ErtsCodeBarrier barrier;
} committer_state;

static Eterm staging_epilogue(Process* c_p, int, Eterm res, int, struct m*, int, int);

static void commit_code_ix(void *null)
{
    Process* p = committer_state.stager;

    erts_commit_staging_code_ix();

#ifdef DEBUG
    committer_state.stager = NULL;
#endif

    erts_release_code_write_permission();

    erts_proc_lock(p, ERTS_PROC_LOCK_STATUS);
    if (!ERTS_PROC_IS_EXITING(p)) {
        erts_resume(p, ERTS_PROC_LOCK_STATUS);
    }
    erts_proc_unlock(p, ERTS_PROC_LOCK_STATUS);

    erts_proc_dec_refc(p);
}

static Eterm
exception_list(Process* p, Eterm tag, struct m* mp, Sint exceptions)
{
    Eterm* hp = HAlloc(p, 3 + 2*exceptions);
    Eterm res = NIL;

    while (exceptions > 0) {
	if (is_value(mp->exception)) {
	    res = CONS(hp, mp->module, res);
	    hp += 2;
	    exceptions--;
	}
	mp++;
    }
    return TUPLE2(hp, tag, res);
}


BIF_RETTYPE
finish_loading_1(BIF_ALIST_1)
{
    Sint i;
    Sint n;
    struct m* p = NULL;
    Uint exceptions;
    Eterm res;
    int is_blocking = 0;
    int do_commit = 0;

    if (!erts_try_seize_code_load_permission(BIF_P)) {
        ERTS_BIF_YIELD1(BIF_TRAP_EXPORT(BIF_finish_loading_1),
                        BIF_P, BIF_ARG_1);
    }

    /*
     * Validate the argument before we start loading; it must be a
     * proper list where each element is a magic binary containing
     * prepared (not previously loaded) code.
     *
     * First count the number of elements and allocate an array
     * to keep the elements in.
     */

    n = erts_list_length(BIF_ARG_1);
    if (n < 0) {
    badarg:
        if (p) {
            erts_free(ERTS_ALC_T_LOADER_TMP, p);
        }
        erts_release_code_load_permission();
        BIF_ERROR(BIF_P, BADARG);
    }
    p = erts_alloc(ERTS_ALC_T_LOADER_TMP, n*sizeof(struct m));

    /*
     * We now know that the argument is a proper list. Validate
     * and collect the binaries into the array.
     */

    for (i = 0; i < n; i++) {
	Eterm* cons = list_val(BIF_ARG_1);
	Eterm term = CAR(cons);

	if (!is_internal_magic_ref(term)) {
	    goto badarg;
	}
	p[i].code = erts_magic_ref2bin(term);
	p[i].module = erts_module_for_prepared_code(p[i].code);
	if (p[i].module == NIL) {
	    goto badarg;
	}
	BIF_ARG_1 = CDR(cons);
    }

    /*
     * Since we cannot handle atomic loading of a group of modules
     * if one or more of them uses on_load, we will only allow
     * more than one element in the list if none of the modules
     * have an on_load function.
     */

    if (n > 1) {
        for (i = 0; i < n; i++) {
            if (erts_has_code_on_load(p[i].code) == am_true) {
                erts_free(ERTS_ALC_T_LOADER_TMP, p);
                erts_release_code_load_permission();
                BIF_ERROR(BIF_P, SYSTEM_LIMIT);
            }
        }
    }

    /*
     * All types are correct. There cannot be a BADARG from now on.
     * Before we can start loading, we must check whether any of
     * the modules already has old code. To avoid a race, we must
     * not allow other process to initiate a code loading operation
     * from now on.
     */

    res = am_ok;
    erts_start_staging_code_ix(n);

    for (i = 0; i < n; i++) {
	p[i].modp = erts_put_module(p[i].module);
	p[i].modp->seen = 0;
    }

    exceptions = 0;
    for (i = 0; i < n; i++) {
	p[i].exception = THE_NON_VALUE;
	if (p[i].modp->seen) {
	    p[i].exception = am_duplicated;
	    exceptions++;
	}
	p[i].modp->seen = 1;
    }
    if (exceptions) {
	res = exception_list(BIF_P, am_duplicated, p, exceptions);
	goto done;
    }

    for (i = 0; i < n; i++) {
	if (p[i].modp->curr.num_breakpoints > 0 ||
	    p[i].modp->curr.num_traced_exports > 0 ||
	    erts_is_default_trace_enabled()) {
	    /* tracing needs thread blocking */
	    erts_proc_unlock(BIF_P, ERTS_PROC_LOCK_MAIN);
	    erts_thr_progress_block();
            erts_proc_lock(BIF_P, ERTS_PROC_LOCK_MAIN);
	    is_blocking = 1;
	    break;
	}
    }

    if (is_blocking) {
	for (i = 0; i < n; i++) {
	    if (p[i].modp->curr.num_breakpoints) {
		erts_clear_module_break(p[i].modp);
		ASSERT(p[i].modp->curr.num_breakpoints == 0);
	    }
	}
    }

    exceptions = 0;
    for (i = 0; i < n; i++) {
	p[i].exception = THE_NON_VALUE;
	if (p[i].modp->curr.code_hdr && p[i].modp->old.code_hdr) {
	    p[i].exception = am_not_purged;
	    exceptions++;
	}
    }

    if (exceptions) {
	res = exception_list(BIF_P, am_not_purged, p, exceptions);
    } else {
	/*
	 * Now we can load all code. This can't fail.
	 */

	exceptions = 0;
	for (i = 0; i < n; i++) {
	    Eterm mod;
	    Eterm retval;

	    erts_refc_inc(&p[i].code->intern.refc, 1);
	    retval = erts_finish_loading(p[i].code, BIF_P, 0, &mod);
	    ASSERT(retval == NIL || retval == am_on_load);
	    if (retval == am_on_load) {
		p[i].exception = am_on_load;
		exceptions++;
	    }
	}

	/*
	 * Check whether any module has an on_load_handler.
	 */

	if (exceptions) {
	    res = exception_list(BIF_P, am_on_load, p, exceptions);
	}
	do_commit = 1;
    }

done:
    return staging_epilogue(BIF_P, do_commit, res, is_blocking, p, n, 1);
}

static Eterm
staging_epilogue(Process* c_p, int commit, Eterm res, int is_blocking,
		 struct m* mods, int nmods, int free_mods)
{    
    if (is_blocking || !commit)
    {
        if (commit) {
            int i;
            erts_end_staging_code_ix();
            erts_commit_staging_code_ix();

            for (i=0; i < nmods; i++) {
                if (mods[i].modp->curr.code_hdr
                     && mods[i].exception != am_on_load) {
                    set_default_trace_pattern(mods[i].module);
                }
            }

            erts_blocking_code_barrier();
	}
	else {
	    erts_abort_staging_code_ix();
	}
	if (free_mods) {
	    erts_free(ERTS_ALC_T_LOADER_TMP, mods);
	}
	if (is_blocking) {
	    erts_thr_progress_unblock();
	}
	erts_release_code_load_permission();
	return res;
    }
    else {
	ASSERT(is_value(res));

	if (free_mods) {
	    erts_free(ERTS_ALC_T_LOADER_TMP, mods);
	}
	erts_end_staging_code_ix();
	/*
	 * Now we must wait for all schedulers to do a memory barrier before
	 * we can commit and let them access the new staged code. This allows
	 * schedulers to read active code_ix in a safe way while executing
	 * without any memory barriers at all. 
	 */
	ASSERT(committer_state.stager == NULL);
	committer_state.stager = c_p;

        erts_schedule_code_barrier(&committer_state.barrier,
                                   commit_code_ix, NULL);

        erts_proc_inc_refc(c_p);
        erts_suspend(c_p, ERTS_PROC_LOCK_MAIN, NULL);

<<<<<<< HEAD
    erts_commit_staging_code_ix();
#ifdef DEBUG
    committer_state.stager = NULL;
#endif
    erts_release_code_load_permission();
    erts_proc_lock(p, ERTS_PROC_LOCK_STATUS);
    if (!ERTS_PROC_IS_EXITING(p)) {
	erts_resume(p, ERTS_PROC_LOCK_STATUS);
=======
        /* commit_code_ix(NULL) will resume us when everything is finished, at
         * which point we'll return `res`. */
        ERTS_BIF_YIELD_RETURN(c_p, res);
>>>>>>> 88bdc657
    }
}

BIF_RETTYPE
check_old_code_1(BIF_ALIST_1)
{
    ErtsCodeIndex code_ix;
    Module* modp;
    Eterm res = am_false;

    if (is_not_atom(BIF_ARG_1)) {
	BIF_ERROR(BIF_P, BADARG);
    }
    code_ix = erts_active_code_ix();
    modp = erts_get_module(BIF_ARG_1, code_ix);
    if (modp != NULL) {
	erts_rlock_old_code(code_ix);
	if (modp->old.code_hdr) {
	    res = am_true;
	}
	erts_runlock_old_code(code_ix);
    }
    BIF_RET(res);
}

Eterm
erts_check_process_code(Process *c_p, Eterm module, int *redsp, int fcalls)
{
    Module* modp;
    Eterm res;
    ErtsCodeIndex code_ix;

    (*redsp)++;

    ASSERT(is_atom(module));

    code_ix = erts_active_code_ix();
    modp = erts_get_module(module, code_ix);
    if (!modp)
	return am_false;
    erts_rlock_old_code(code_ix);
    res = (!modp->old.code_hdr
	   ? am_false
	   : check_process_code(c_p, modp, redsp, fcalls));
    erts_runlock_old_code(code_ix);

    return res;
}

BIF_RETTYPE erts_internal_check_process_code_1(BIF_ALIST_1)
{
    int reds = 0;
    Eterm res;

    if (is_not_atom(BIF_ARG_1))
	goto badarg;

    res = erts_check_process_code(BIF_P, BIF_ARG_1, &reds, BIF_P->fcalls);

    ASSERT(is_value(res));

    BIF_RET2(res, reds);

badarg:
    BIF_ERROR(BIF_P, BADARG);
}

BIF_RETTYPE erts_internal_check_dirty_process_code_2(BIF_ALIST_2)
{
    erts_aint32_t state;
    Process *rp;
    int dirty, busy, reds = 0;
    Eterm res;

    if (BIF_P != erts_dirty_process_signal_handler
        && BIF_P != erts_dirty_process_signal_handler_high
        && BIF_P != erts_dirty_process_signal_handler_max)
	BIF_ERROR(BIF_P, EXC_NOTSUP);

    if (is_not_internal_pid(BIF_ARG_1))
	BIF_ERROR(BIF_P, BADARG);

    if (is_not_atom(BIF_ARG_2))
	BIF_ERROR(BIF_P, BADARG);

    if (BIF_ARG_1 == BIF_P->common.id)
        BIF_RET(am_normal);

    rp = erts_proc_lookup(BIF_ARG_1);
    if (!rp)
        BIF_RET(am_false);

    state = erts_atomic32_read_nob(&rp->state);
    dirty = (state & ERTS_PSFLG_DIRTY_RUNNING);
    /*
     * Ignore ERTS_PSFLG_DIRTY_RUNNING_SYS (see
     * comment in erts_execute_dirty_system_task()
     * in erl_process.c).
     */
    if (!dirty)
        BIF_RET(am_normal);

    busy = erts_proc_trylock(rp, ERTS_PROC_LOCK_MAIN) == EBUSY;

    if (busy)
        BIF_RET(am_busy);

    res = (ERTS_PROC_IS_EXITING(rp)
           ? am_false
           : erts_check_process_code(rp, BIF_ARG_2, &reds, BIF_P->fcalls));

    erts_proc_unlock(rp, ERTS_PROC_LOCK_MAIN);

    ASSERT(res == am_true || res == am_false);

    BIF_RET2(res, reds);
}

BIF_RETTYPE delete_module_1(BIF_ALIST_1)
{
    ErtsCodeIndex code_ix;
    Module* modp;
    int is_blocking = 0;
    int success = 0;
    Eterm res = NIL;

    if (is_not_atom(BIF_ARG_1)) {
	BIF_ERROR(BIF_P, BADARG);
    }

    if (!erts_try_seize_code_load_permission(BIF_P)) {
	ERTS_BIF_YIELD1(BIF_TRAP_EXPORT(BIF_delete_module_1), BIF_P, BIF_ARG_1);
    }

    {
	erts_start_staging_code_ix(0);
	code_ix = erts_staging_code_ix();
	modp = erts_get_module(BIF_ARG_1, code_ix);
	if (!modp) {
	    res = am_undefined;
	}
	else if (modp->old.code_hdr) {
	    erts_dsprintf_buf_t *dsbufp = erts_create_logger_dsbuf();
	    erts_dsprintf(dsbufp, "Module %T must be purged before deleting\n",
			  BIF_ARG_1);
	    erts_send_error_to_logger(BIF_P->group_leader, dsbufp);
	    ERTS_BIF_PREP_ERROR(res, BIF_P, BADARG);
	}
	else {
	    if (modp->curr.num_breakpoints > 0 ||
		modp->curr.num_traced_exports > 0) {
		/* tracing needs to go single threaded */
		erts_proc_unlock(BIF_P, ERTS_PROC_LOCK_MAIN);
		erts_thr_progress_block();
                erts_proc_lock(BIF_P, ERTS_PROC_LOCK_MAIN);
		is_blocking = 1;
		if (modp->curr.num_breakpoints) {
		    erts_clear_module_break(modp);
		    ASSERT(modp->curr.num_breakpoints == 0);
		}
	    }
	    delete_code(modp);
	    res = am_true;
	    success = 1;
	}
    }
    {
	struct m mod;
	Eterm retval;
	mod.module = BIF_ARG_1;
	mod.modp = modp;
        mod.exception = THE_NON_VALUE;
	retval = staging_epilogue(BIF_P, success, res, is_blocking, &mod, 1, 0);
	return retval;
    }
}

BIF_RETTYPE module_loaded_1(BIF_ALIST_1)
{
    Module* modp;
    ErtsCodeIndex code_ix;
    Eterm res = am_false;

    if (is_not_atom(BIF_ARG_1)) {
	BIF_ERROR(BIF_P, BADARG);
    }
    code_ix = erts_active_code_ix();
    if ((modp = erts_get_module(BIF_ARG_1, code_ix)) != NULL) {
	if (modp->curr.code_hdr
	    && modp->curr.code_hdr->on_load == NULL) {
	    res = am_true;
	}
    }
    BIF_RET(res);
}

BIF_RETTYPE pre_loaded_0(BIF_ALIST_0)
{
    return erts_preloaded(BIF_P);
}

BIF_RETTYPE loaded_0(BIF_ALIST_0)
{
    ErtsCodeIndex code_ix = erts_active_code_ix();
    Module* modp;
    Eterm previous = NIL;
    Eterm* hp;
    int i;
    int j = 0;

    for (i = 0; i < module_code_size(code_ix); i++) {
	if ((modp = module_code(i, code_ix)) != NULL &&
	    ((modp->curr.code_length != 0) ||
	     (modp->old.code_length != 0))) {
	    j++;
	}
    }
    if (j > 0) {
	hp = HAlloc(BIF_P, j*2);

	for (i = 0; i < module_code_size(code_ix); i++) {
	    if ((modp=module_code(i,code_ix)) != NULL &&
		((modp->curr.code_length != 0) ||
		 (modp->old.code_length != 0))) {
		previous = CONS(hp, make_atom(modp->module), previous);
		hp += 2;
	    }
	}
    }
    BIF_RET(previous);
}

BIF_RETTYPE call_on_load_function_1(BIF_ALIST_1)
{
#ifdef BEAMASM
    /* This is implemented as an instruction. We've skipped providing a more
     * helpful error message since it's undocumented and should never be called
     * by the user. */
    BIF_ERROR(BIF_P, BADARG);
#else
    Module* modp = erts_get_module(BIF_ARG_1, erts_active_code_ix());
    const BeamCodeHeader *hdr;

    if (!modp || !modp->on_load) {
        BIF_ERROR(BIF_P, BADARG);
    }

    hdr = (modp->on_load)->code_hdr;

    if (hdr) {
        ErtsCodePtr code = erts_codeinfo_to_code(hdr->on_load);
        BIF_TRAP_CODE_PTR(BIF_P, code, 0);
    }

    BIF_ERROR(BIF_P, BADARG);
#endif
}

BIF_RETTYPE finish_after_on_load_2(BIF_ALIST_2)
{
    ErtsCodeIndex code_ix;
    Module* modp;

    if (BIF_ARG_2 != am_false && BIF_ARG_2 != am_true) {
	BIF_ERROR(BIF_P, BADARG);
    }

    if (!erts_try_seize_code_load_permission(BIF_P)) {
	ERTS_BIF_YIELD2(BIF_TRAP_EXPORT(BIF_finish_after_on_load_2),
			BIF_P, BIF_ARG_1, BIF_ARG_2);
    }

    code_ix = erts_active_code_ix();
    modp = erts_get_module(BIF_ARG_1, code_ix);

    if (!modp || !modp->on_load || !(modp->on_load)->code_hdr
	|| !((modp->on_load)->code_hdr)->on_load) {

	erts_release_code_load_permission();
	BIF_ERROR(BIF_P, BADARG);
    }

    if (BIF_ARG_2 == am_true) {
	struct m mods[1];
	int is_blocking = 0;
	int i, num_exps;

	erts_start_staging_code_ix(0);
	code_ix = erts_staging_code_ix();
	modp = erts_get_module(BIF_ARG_1, code_ix);

	ASSERT(modp && modp->on_load && modp->on_load->code_hdr
	       && ((modp->on_load)->code_hdr)->on_load);

        if (erts_is_default_trace_enabled()) {

            erts_proc_unlock(BIF_P, ERTS_PROC_LOCK_MAIN);
            erts_thr_progress_block();
            erts_proc_lock(BIF_P, ERTS_PROC_LOCK_MAIN);
            is_blocking = 1;
	}

	/*
	 * Make the code with the on_load function current.
	 */

	if (modp->curr.code_hdr) {
	    modp->old = modp->curr;
	}
	modp->curr = *modp->on_load;
	erts_free(ERTS_ALC_T_PREPARED_CODE, modp->on_load);
	modp->on_load = 0;

	/*
	 * The on_load function succeeded. Fix up export entries.
	 */
	num_exps = export_list_size(code_ix);
	for (i = 0; i < num_exps; i++) {
            Export *ep = export_list(i, code_ix);

            if (ep == NULL || ep->info.mfa.module != BIF_ARG_1) {
                continue;
            }

            DBG_CHECK_EXPORT(ep, code_ix);

            if (ep->trampoline.not_loaded.deferred != 0) {
                    ep->dispatch.addresses[code_ix] =
                        (void*)ep->trampoline.not_loaded.deferred;
                    ep->trampoline.not_loaded.deferred = 0;
            } else {
                if (ep->bif_number != -1) {
                    continue;
                }

                ep->trampoline.common.op = BeamOpCodeAddr(op_call_error_handler);
                erts_activate_export_trampoline(ep, code_ix);
            }
	}

        {
            BeamCodeHeader *code_hdr_rw;

            code_hdr_rw = erts_writable_code_ptr(&modp->curr,
                                                 modp->curr.code_hdr);

            code_hdr_rw->on_load = NULL;
        }

	mods[0].modp = modp;
	mods[0].module = BIF_ARG_1;
        mods[0].exception = THE_NON_VALUE;
	return staging_epilogue(BIF_P, 1, am_true, is_blocking, mods, 1, 0);
    }
    else if (BIF_ARG_2 == am_false) {
	int i, num_exps;

	/*
	 * The on_load function failed. Remove references to the
	 * code that is about to be purged from the export entries.
	 */

	num_exps = export_list_size(code_ix);
	for (i = 0; i < num_exps; i++) {
	    Export *ep = export_list(i,code_ix);
	    if (ep == NULL || ep->info.mfa.module != BIF_ARG_1) {
		continue;
	    }
	    if (ep->bif_number != -1) {
		continue;
	    }

            ep->trampoline.not_loaded.deferred = 0;
	}
    }
    erts_release_code_load_permission();
    BIF_RET(am_true);
}

static void
set_default_trace_pattern(Eterm module)
{
    int trace_pattern_is_on;
    Binary *match_spec;
    Binary *meta_match_spec;
    struct trace_pattern_flags trace_pattern_flags;
    ErtsTracer meta_tracer;

    erts_get_default_trace_pattern(&trace_pattern_is_on,
				   &match_spec,
				   &meta_match_spec,
				   &trace_pattern_flags,
				   &meta_tracer);
    if (trace_pattern_is_on) {
        ErtsCodeMFA mfa;
        mfa.module = module;
	(void) erts_set_trace_pattern(0, &mfa, 1,
				      match_spec,
				      meta_match_spec,
				      1, trace_pattern_flags,
				      meta_tracer, 1);
    }
}

int
erts_check_copy_literals_gc_need_max_reds(Process *c_p)
{
    Uint64 words, reds;

    /*
     * Calculate maximum amount of words that needs
     * to be scanned...
     */
    words = 1; /* fvalue */
    words += c_p->hend - c_p->stop; /* stack */
    words += c_p->htop - c_p->heap; /* new heap */
    if (c_p->abandoned_heap)
        words += c_p->heap_sz; /* abandoned heap */
    words += c_p->old_htop - c_p->old_heap; /* old heap */
    if (c_p->dictionary) {
	Eterm* start = ERTS_PD_START(c_p->dictionary);
	Eterm* end = start + ERTS_PD_SIZE(c_p->dictionary);

        words += end - start; /* dictionary */
    }
    words += c_p->mbuf_sz; /* heap and message fragments */

    /* Convert to reductions... */
    reds = ((words - 1)/ERTS_CLA_SCAN_WORDS_PER_RED) + 1;
    if (reds > CONTEXT_REDS)
        return CONTEXT_REDS+1;
    return (int) reds;
}

int
erts_check_copy_literals_gc_need(Process *c_p, int *redsp,
                                 char *literals, Uint lit_bsize)
{
    ErlHeapFragment *hfrag;
    ErtsMessage *mfp;
    Uint64 scanned = 0;
    int res = !0; /* need gc */

    /* The heap may be in an inconsistent state when the GC is disabled, for
     * example when we're in the middle of building a record in
     * binary_to_term/1, so we have to delay scanning until the GC is enabled
     * again. */
    if (c_p->flags & F_DISABLE_GC)
        goto done;

    /*
     * Signal queue has already been handled see
     * handle_cla() in erl_proc_sig_queue.c
     */

    scanned++;
    if (any_heap_ref_ptrs(&c_p->fvalue, &c_p->fvalue+1, literals, lit_bsize)) {
	c_p->freason = EXC_NULL;
	c_p->fvalue = NIL;
	c_p->ftrace = NIL;
    }

    scanned += c_p->hend - c_p->stop;
    if (any_heap_ref_ptrs(c_p->stop, c_p->hend, literals, lit_bsize))
	goto done;
    scanned += c_p->htop - c_p->heap;
    if (any_heap_refs(c_p->heap, c_p->htop, literals, lit_bsize))
	goto done;
    if (c_p->abandoned_heap) {
        scanned += c_p->heap_sz;
	if (any_heap_refs(c_p->abandoned_heap, c_p->abandoned_heap + c_p->heap_sz,
			  literals, lit_bsize))
	    goto done;
    }
    scanned += c_p->old_htop - c_p->old_heap;
    if (any_heap_refs(c_p->old_heap, c_p->old_htop, literals, lit_bsize))
	goto done;

    /* Check dictionary */
    if (c_p->dictionary) {
	Eterm* start = ERTS_PD_START(c_p->dictionary);
	Eterm* end = start + ERTS_PD_SIZE(c_p->dictionary);

        scanned += end - start;
	if (any_heap_ref_ptrs(start, end, literals, lit_bsize))
	    goto done;
    }

    /* Check heap fragments */
    for (hfrag = c_p->mbuf; hfrag; hfrag = hfrag->next) {
	Eterm *hp, *hp_end;

        scanned += hfrag->used_size;
	hp = &hfrag->mem[0];
	hp_end = &hfrag->mem[hfrag->used_size];
	if (any_heap_refs(hp, hp_end, literals, lit_bsize))
	    goto done;
    }

    /*
     * Message buffer fragments (matched messages) 
     *  - off heap lists should already have been moved into
     *    process off heap structure.
     *  - Check for literals
     */
    for (mfp = c_p->msg_frag; mfp; mfp = mfp->next) {
	hfrag = erts_message_to_heap_frag(mfp);
	for (; hfrag; hfrag = hfrag->next) {
	    Eterm *hp, *hp_end;

            scanned += hfrag->used_size;
	    hp = &hfrag->mem[0];
	    hp_end = &hfrag->mem[hfrag->used_size];

	    if (any_heap_refs(hp, hp_end, literals, lit_bsize))
		goto done;
	}
    }
    
    res = 0; /* no need for gc */

done: {
        Uint64 reds = ((scanned - 1)/ERTS_CLA_SCAN_WORDS_PER_RED) + 1;
        if (reds > CONTEXT_REDS)
            reds = CONTEXT_REDS;
        *redsp += (int) reds;
        return res;
    }
}

Eterm
erts_copy_literals_gc(Process *c_p, int *redsp, int fcalls)
{
    ErtsLiteralArea *la;
    struct erl_off_heap_header* oh;
    char *literals;
    Uint lit_bsize;

    la = ERTS_COPY_LITERAL_AREA();
    if (!la) {
        ASSERT(0);
        return am_ok;
    }

    oh = la->off_heap;
    literals = (char *) &la->start[0];
    lit_bsize = (char *) la->end - literals;
    
    if (c_p->flags & F_DISABLE_GC)
        return THE_NON_VALUE;

    *redsp += erts_garbage_collect_literals(c_p, (Eterm *) literals, lit_bsize,
					    oh, fcalls);

    if (c_p->flags & F_DIRTY_CLA)
	return THE_NON_VALUE;

    return am_ok;
}

static Eterm
check_process_code(Process* rp, Module* modp, int *redsp, int fcalls)
{
    char* mod_start;
    Uint mod_size;
    Eterm* sp;

    *redsp += 1;

    /*
     * Pick up limits for the module.
     */
    mod_start = (char*) modp->old.code_hdr;
    mod_size = modp->old.code_length;

    /*
     * Check if the instruction pointer points into module.
     */
    if (ErtsInArea(rp->i, mod_start, mod_size)) {
	return am_true;
    }

    *redsp += 1;

    if (erts_check_nfunc_in_area(rp, mod_start, mod_size))
	return am_true;

    *redsp += (STACK_START(rp) - rp->stop) / 32;

    /*
     * Check all continuation pointers stored on the stack.
     */
    for (sp = rp->stop; sp < STACK_START(rp); sp++) {
	if (is_CP(*sp) && ErtsInArea(cp_val(*sp), mod_start, mod_size)) {
	    return am_true;
	}
    }

    /* 
     * Check all continuation pointers stored in stackdump
     * and clear exception stackdump if there is a pointer
     * to the module.
     */
    if (rp->ftrace != NIL) {
	struct StackTrace *s;
	Eterm *tuple_ptr = tuple_val(rp->ftrace);
	s = (struct StackTrace *) big_val(tuple_ptr[1]);
	if ((s->pc && ErtsInArea(s->pc, mod_start, mod_size)) ||
	    (s->current && ErtsInArea(s->current, mod_start, mod_size))) {
	    rp->freason = EXC_NULL;
	    rp->fvalue = NIL;
	    rp->ftrace = NIL;
	} else {
	    int i;
	    char *area_start = mod_start;
	    Uint area_size = mod_size;

	    for (i = 0;  i < s->depth;  i++) {
		if (ErtsInArea(s->trace[i], area_start, area_size)) {
		    rp->freason = EXC_NULL;
		    rp->fvalue = NIL;
		    rp->ftrace = NIL;
		    break;
		}
	    }
	}
    }

    return am_false;
}

static int
any_heap_ref_ptrs(Eterm* start, Eterm* end, char* mod_start, Uint mod_size)
{
    Eterm* p;
    Eterm val;

    for (p = start; p < end; p++) {
	val = *p;
	switch (primary_tag(val)) {
	case TAG_PRIMARY_BOXED:
	case TAG_PRIMARY_LIST:
	    if (ErtsInArea(val, mod_start, mod_size)) {
		return 1;
	    }
	    break;
	}
    }
    return 0;
}

static int
any_heap_refs(Eterm* start, Eterm* end, char* mod_start, Uint mod_size)
{
    Eterm* p;
    Eterm val;

    for (p = start; p < end; p++) {
	val = *p;
	switch (primary_tag(val)) {
	case TAG_PRIMARY_BOXED:
	case TAG_PRIMARY_LIST:
	    if (ErtsInArea(val, mod_start, mod_size)) {
		return 1;
	    }
	    break;
	case TAG_PRIMARY_HEADER:
	    if (!header_is_transparent(val)) {
		Eterm* new_p;
                if (header_is_bin_matchstate(val)) {
                    ErlBinMatchState *ms = (ErlBinMatchState*) p;
                    ErlBinMatchBuffer *mb = &(ms->mb);
                    if (ErtsInArea(mb->orig, mod_start, mod_size)) {
                        return 1;
                    }
                }
		new_p = p + thing_arityval(val);
		ASSERT(start <= new_p && new_p < end);
		p = new_p;
	    }
	}
    }
    return 0;
}

/*
 * Release of literal areas...
 *
 * Overview over how literal areas are released.
 *
 * - A literal area to remove is placed in the release_literal_areas.first
 *   queue.
 * - The erts_literal_area_collector process is woken and calls
 *   erts_internal:release_literal_area_switch() which publishes the
 *   area to release available to the emulator
 *   (ERTS_COPY_LITERAL_AREA()).
 * - The literal area collector process gets suspended waiting thread
 *   progress in order to ensure all schedulers see the newly published
 *   area to release.
 * - When the literal area collector process is resumed after thread
 *   progress has completed, erts_internal:release_literal_area_switch()
 *   returns 'true'.
 * - The literal area collector process sends copy-literals requests
 *   to all processes in the system.
 * - Processes inspects their heap for literals in the area, if
 *   such are found do a literal-gc to make copies on the heap
 *   of all those literals, and then send replies to the
 *   literal area collector process.
 * - Processes that terminates replies even though they might need to
 *   access literal areas. When a process that might need to access a
 *   literal area terminates, it blocks release of literal areas
 *   by incrementing a counter, and later when termination has
 *   completed decrements that counter. The increment is performed
 *   before replying to the copy-literals request.
 * - When all processes has responded, the literal area collector
 *   process calls erts_internal:release_literal_area_switch() again
 *   in order to switch to the next area.
 * - erts_internal:release_literal_area_switch() changes the set of
 *   counters that blocks release of literal areas
 * - The literal area collector process gets suspended waiting thread
 *   progress in order to ensure that the change of counters is visible
 *   by all schedulers.
 * - When the literal area collector process is resumed after thread
 *   progress has completed, erts_internal:release_literal_area_switch()
 *   inspects all counters in previously used set ensuring that no
 *   terminating processes (which began termination before the change
 *   of counters) are lingering. If needed the literal area collector
 *   process will be blocked in
 *   erts_internal:release_literal_area_switch() waiting for all
 *   terminating processes to complete.
 * - When counter inspection is complete
 *   erts_internal:release_literal_area_switch() returns 'true' if
 *   a new area was set for release and 'false' if no more areas have
 *   been scheduled for release.
 *
 * When multiple literal areas have been queued for release,
 * erts_internal:release_literal_area_switch() will time the thread
 * progress waits so each wait period will be utilized both for
 * ensuring that a new area is seen by all schedulers, and ensuring
 * that a change of counters is seen by all schedulers. By this only
 * one thread progress wait will be done per literal area collected
 * until the last literal area which will need two thread progress
 * wait periods.
 */

static Export *wait_release_literal_area_switch;

ErtsThrPrgrLaterOp later_literal_area_switch;

typedef struct {
    ErtsThrPrgrLaterOp lop;
    ErtsLiteralArea *la;
} ErtsLaterReleasLiteralArea;

erts_atomic_t erts_copy_literal_area__;
#define ERTS_SET_COPY_LITERAL_AREA(LA)			\
    erts_atomic_set_nob(&erts_copy_literal_area__,	\
			    (erts_aint_t) (LA))
Process *erts_literal_area_collector = NULL;

typedef struct ErtsLiteralAreaRef_ ErtsLiteralAreaRef;
struct ErtsLiteralAreaRef_ {
    ErtsLiteralAreaRef *next;
    ErtsLiteralArea *literal_area;
};

typedef struct {
    erts_atomic_t counter[2];
} ErtsReleaseLiteralAreaBlockCounters;

typedef struct {
    union {
        ErtsReleaseLiteralAreaBlockCounters block;
        char align__[ERTS_ALC_CACHE_LINE_ALIGN_SIZE(sizeof(ErtsReleaseLiteralAreaBlockCounters))];
    } u;
} ErtsAlignedReleaseLiteralAreaBlockCounters;

typedef enum {
    ERTS_RLA_BLOCK_STATE_NONE,
    ERTS_RLA_BLOCK_STATE_SWITCHED_IX,
    ERTS_RLA_BLOCK_STATE_WAITING
} ErtsReleaseLiteralAreaBlockState;

static struct {
    erts_mtx_t mtx;
    ErtsLiteralAreaRef *first;
    ErtsLiteralAreaRef *last;
    ErtsAlignedReleaseLiteralAreaBlockCounters *bc;
    erts_atomic32_t block_ix;
    int wait_sched_ix;
    ErtsReleaseLiteralAreaBlockState block_state;
    ErtsLiteralArea *block_area;
} release_literal_areas;

static void
init_release_literal_areas(void)
{
    int i;
    erts_mtx_init(&release_literal_areas.mtx, "release_literal_areas", NIL,
        ERTS_LOCK_FLAGS_PROPERTY_STATIC | ERTS_LOCK_FLAGS_CATEGORY_GENERIC);

    release_literal_areas.first = NULL;
    release_literal_areas.last = NULL;
    erts_atomic_init_nob(&erts_copy_literal_area__,
                         (erts_aint_t) NULL);

    erts_atomic32_init_nob(&release_literal_areas.block_ix, 0);
    release_literal_areas.wait_sched_ix = 0;
    release_literal_areas.block_state = ERTS_RLA_BLOCK_STATE_NONE;
    release_literal_areas.block_area = NULL;

    release_literal_areas.bc =
        erts_alloc_permanent_cache_aligned(ERTS_ALC_T_RLA_BLOCK_CNTRS,
                                           sizeof(ErtsAlignedReleaseLiteralAreaBlockCounters)
                                           * erts_no_schedulers);
    /*
     * The literal-area-collector has an increment in all block counters
     * which it only removes when waiting for other increments to disappear.
     */
    for (i = 0; i < erts_no_schedulers; i++) {
        erts_atomic_init_nob(&release_literal_areas.bc[i].u.block.counter[0], 1);
        erts_atomic_init_nob(&release_literal_areas.bc[i].u.block.counter[1], 1);
    }

    wait_release_literal_area_switch = erts_export_put(am_erts_internal,
                                                       am_wait_release_literal_area_switch,
                                                       1);
}

static void
rla_resume(void *literal_area)
{
    erts_resume(erts_literal_area_collector, 0);
}


#ifdef DEBUG
static ERTS_INLINE Sint
rla_bc_read(int sched_ix, int block_ix)
{
    return (Sint) erts_atomic_read_nob(
        &release_literal_areas.bc[sched_ix].u.block.counter[block_ix]);
}
#endif

static ERTS_INLINE Sint
rla_bc_read_acqb(int sched_ix, int block_ix)
{
    return (Sint) erts_atomic_read_acqb(
        &release_literal_areas.bc[sched_ix].u.block.counter[block_ix]);
}

static ERTS_INLINE Sint
rla_bc_dec_read_acqb(int sched_ix, int block_ix)
{
    return (Sint) erts_atomic_dec_read_acqb(
        &release_literal_areas.bc[sched_ix].u.block.counter[block_ix]);
}

static ERTS_INLINE Sint
rla_bc_dec_read_relb(int sched_ix, int block_ix)
{
    return (Sint) erts_atomic_dec_read_relb(
        &release_literal_areas.bc[sched_ix].u.block.counter[block_ix]);
}

static ERTS_INLINE void
rla_bc_inc(int sched_ix, int block_ix)
{
    erts_atomic_inc_nob(
        &release_literal_areas.bc[sched_ix].u.block.counter[block_ix]);
}


Uint32
erts_block_release_literal_area(void)
{
    ErtsSchedulerData *esdp = erts_get_scheduler_data();
    int sched_ix;
    int block_ix;
    
    ASSERT(esdp->type == ERTS_SCHED_NORMAL);

    sched_ix = ((int) esdp->no) - 1;
    ASSERT((sched_ix & ~0xffff) == 0);
    
    ASSERT(0 <= sched_ix && sched_ix <= erts_no_schedulers);

    block_ix = (int) erts_atomic32_read_nob(&release_literal_areas.block_ix);
    ASSERT(block_ix == 0 || block_ix == 1);
    
    rla_bc_inc(sched_ix, block_ix);

    /*
     * The returned value needs to be non-zero, so the user can
     * use zero as a marker for not having blocked.
     *
     * Both block_ix and sched_ix can be zero so we set
     * the highest (unused) bits to 0xfed00000
     */
    return (Uint32) 0xfed00000 | ((block_ix << 16) | sched_ix);
}

static void
wakeup_literal_area_collector(void *unused)
{        
    erts_queue_message(erts_literal_area_collector,
                       0,
                       erts_alloc_message(0, NULL),
                       am_copy_literals,
                       am_system);
}

void
erts_unblock_release_literal_area(Uint32 sched_block_ix)
{
    Sint block_count;
    int block_ix = (int) ((sched_block_ix >> 16) & 0xf);
    int sched_ix = (int) (sched_block_ix & 0xffff);

    ASSERT((sched_block_ix & ((Uint32) 0xfff00000))
           == (Uint32) 0xfed00000);
    
    ASSERT(block_ix == 0 || block_ix == 1);

    block_count = rla_bc_dec_read_relb(sched_ix, block_ix);

    ASSERT(block_count >= 0);

    if (!block_count) {
        /*
         * Wakeup literal collector so it can continue...
         *
         * We don't know what locks we have here, so schedule
         * the operation...
         */
        int sid = 1;
        ErtsSchedulerData *esdp = erts_get_scheduler_data();
        if (esdp && esdp->type == ERTS_SCHED_NORMAL)
            sid = (int) esdp->no;
        erts_schedule_misc_aux_work(sid,
                                    wakeup_literal_area_collector,
                                    NULL);
    }
}

static void
rla_switch_area(void)
{
    ErtsLiteralAreaRef *la_ref;
    
    erts_mtx_lock(&release_literal_areas.mtx);
    la_ref = release_literal_areas.first;
    if (la_ref) {
	release_literal_areas.first = la_ref->next;
	if (!release_literal_areas.first)
	    release_literal_areas.last = NULL;
    }

    erts_mtx_unlock(&release_literal_areas.mtx);

    if (!la_ref)
        ERTS_SET_COPY_LITERAL_AREA(NULL);
    else {
        ERTS_SET_COPY_LITERAL_AREA(la_ref->literal_area);
        erts_free(ERTS_ALC_T_LITERAL_REF, la_ref);
    }
}

BIF_RETTYPE
erts_literal_area_collector_send_copy_request_3(BIF_ALIST_3)
{
    Eterm req_id, tmp_heap[4];

    /*
     * The literal-area-collector process orchestrates this and
     * is the only process allowed here...
     */
    if (BIF_P != erts_literal_area_collector)
        BIF_ERROR(BIF_P, EXC_NOTSUP);

    if (is_not_internal_pid(BIF_ARG_1))
        BIF_ERROR(BIF_P, BADARG);

    req_id = TUPLE3(&tmp_heap[0], BIF_ARG_2, BIF_ARG_3, BIF_ARG_1);

    switch (BIF_ARG_3) {

    case am_init:
        /*
         * Will handle signal queue and if possible check if GC if needed.
         * If GC is needed or needs to be checked the operation will be
         * restarted later in the 'check_gc' or 'need_gc' case below...
         */
        erts_proc_sig_send_cla_request(BIF_P, BIF_ARG_1, req_id);
        break;

    case am_check_gc:
    case am_need_gc:
        /*
         * Will check and/or perform a literal GC. Note that this assumes that
         * signal queue already has been handled by 'init' case above...
         */
        erts_schedule_cla_gc(BIF_P, BIF_ARG_1, req_id,
                             BIF_ARG_3 == am_check_gc);
        break;

    default:
        BIF_ERROR(BIF_P, BADARG);
    }

    BIF_RET(am_ok);
}

BIF_RETTYPE erts_literal_area_collector_release_area_switch_0(BIF_ALIST_0)
{
    ErtsLiteralArea *new_area, *old_area;
    int wait_ix = 0;
    int sched_ix = 0;

    /*
     * The literal-area-collector process orchestrates this and
     * is the only process allowed here...
     */
    if (BIF_P != erts_literal_area_collector)
	BIF_ERROR(BIF_P, EXC_NOTSUP);
   
    while (1) {
        int six;

        switch (release_literal_areas.block_state) {
        case ERTS_RLA_BLOCK_STATE_NONE: {

            old_area = ERTS_COPY_LITERAL_AREA();
            
            rla_switch_area();
    
            if (old_area) {
                int block_ix;
                /*
                 * Switch block index.
                 */
                block_ix = (int) erts_atomic32_read_nob(&release_literal_areas.block_ix);
                erts_atomic32_set_nob(&release_literal_areas.block_ix,
                                      (erts_aint32_t) !block_ix);
                release_literal_areas.block_state = ERTS_RLA_BLOCK_STATE_SWITCHED_IX;
                ASSERT(!release_literal_areas.block_area);
                release_literal_areas.block_area = old_area;
            }
        
            new_area = ERTS_COPY_LITERAL_AREA();

            if (!old_area && !new_area)
                BIF_RET(am_false);

        publish_new_info:
            
            /*
             * Waiting 'thread progress' will ensure that all schedulers are
             * guaranteed to see the new block index and the new area before
             * we continue...
             */
            erts_schedule_thr_prgr_later_op(rla_resume,
                                            NULL,
                                            &later_literal_area_switch);
            erts_suspend(BIF_P, ERTS_PROC_LOCK_MAIN, NULL);
            if (new_area) {
                /*
                 * If we also got a new block_area, we will
                 * take care of that the next time we come back
                 * after all processes has responded on
                 * copy-literals requests...
                 */
                ERTS_BIF_YIELD_RETURN(BIF_P,
                                      am_true);
            }

            ASSERT(old_area);
            ERTS_VBUMP_ALL_REDS(BIF_P);
            BIF_TRAP0(BIF_TRAP_EXPORT(BIF_erts_literal_area_collector_release_area_switch_0),
                      BIF_P);
        }

        case ERTS_RLA_BLOCK_STATE_SWITCHED_IX:
            wait_ix = !erts_atomic32_read_nob(&release_literal_areas.block_ix);
            /*
             * Now all counters in the old index will monotonically
             * decrease towards 1 (our own increment). Check that we
             * have no other increments, than our own, in all counters
             * of the old block index. Wait for other increments to
             * be decremented if necessary...
             */
            sched_ix = 0;
            break;
            
        case ERTS_RLA_BLOCK_STATE_WAITING:
            wait_ix = !erts_atomic32_read_nob(&release_literal_areas.block_ix);
            /*
             * Woken after being waiting for a counter to reach zero...
             */
            sched_ix = release_literal_areas.wait_sched_ix;
            /* restore "our own increment" */
            rla_bc_inc(sched_ix, wait_ix);
            break;
        }

        ASSERT(0 <= sched_ix && sched_ix < erts_no_schedulers);

#ifdef DEBUG
        for (six = 0; six < sched_ix; six++) {
            ASSERT(1 == rla_bc_read(six, wait_ix));
        }
#endif

        for (six = sched_ix; six < erts_no_schedulers; six++) {
            Sint block_count = rla_bc_read_acqb(six, wait_ix);
            ASSERT(block_count >= 1);
            if (block_count == 1)
                continue;
            
            block_count = rla_bc_dec_read_acqb(six, wait_ix);
            if (!block_count) {
                /* 
                 * We brought it down to zero ourselves, so no need to wait.
                 * Since the counter is guaranteed to be monotonically
                 * decreasing (disregarding our own operations) it is safe
                 * to continue. Restore "our increment" in preparation for
                 * next switch.
                 */
                rla_bc_inc(six, wait_ix);
                continue;
            }

            /*
             * Wait for counter to be brought down to zero. The one bringing
             * the counter down to zero will wake us up. We might also be
             * woken later in erts_internal:wait_release_literal_area_switch()
             * if a new area appears (handled here below).
             */
            release_literal_areas.wait_sched_ix = six;
            release_literal_areas.block_state = ERTS_RLA_BLOCK_STATE_WAITING;
            if (!ERTS_COPY_LITERAL_AREA()) {
                rla_switch_area();
                new_area = ERTS_COPY_LITERAL_AREA();
                if (new_area) {
                    /*
                     * A new area showed up. Start the work with that area
                     * and come back and check block counters when that has
                     * been handled.
                     */
                    old_area = release_literal_areas.block_area;
                    goto publish_new_info;
                }
            }

            /*
             * Wait for block_counter to reach zero or a new literal area
             * to handle...
             */
            BIF_TRAP1(wait_release_literal_area_switch, BIF_P, am_copy_literals);
        }

        /* Done checking all block counters, release the literal area... */

        release_literal_areas.block_state = ERTS_RLA_BLOCK_STATE_NONE;
        erts_release_literal_area(release_literal_areas.block_area);
        release_literal_areas.block_area = NULL;

#ifdef DEBUG
        /* All counters should be at 1; ready for next switch... */
        for (six = 0; six < erts_no_schedulers; six++) {
            ASSERT(1 == rla_bc_read(six, wait_ix));
        }
#endif
    }
}

void
erts_purge_state_add_fun(ErlFunEntry *fe)
{
    ASSERT(is_value(purge_state.module));
    if (purge_state.fe_count >= purge_state.fe_size) {
	ErlFunEntry **funs;
	purge_state.fe_size += 100;
	funs = erts_alloc(ERTS_ALC_T_PURGE_DATA,
			  sizeof(ErlFunEntry *)*purge_state.fe_size);
	sys_memcpy((void *) funs,
		   (void *) purge_state.funs,
		   purge_state.fe_count*sizeof(ErlFunEntry *));
	if (purge_state.funs != &purge_state.def_funs[0])
	    erts_free(ERTS_ALC_T_PURGE_DATA, purge_state.funs);
	purge_state.funs = funs;
    }
    purge_state.funs[purge_state.fe_count++] = fe;
}

Export *
erts_suspend_process_on_pending_purge_lambda(Process *c_p, ErlFunEntry* fe)
{
    erts_mtx_lock(&purge_state.mtx);
    if (purge_state.module == fe->module) {
	/*
	 * The process c_p is about to call a fun in the code
	 * that we are trying to purge. Suspend it and call
	 * erts_code_purger:pending_purge_lambda/3. The process
	 * will be resumed when the purge completes or aborts,
	 * and will then try to do the call again.
	 */
	if (purge_state.sp_ix >= purge_state.sp_size) {
	    Eterm *sprocs;
	    purge_state.sp_size += 100;
	    sprocs = erts_alloc(ERTS_ALC_T_PURGE_DATA,
				(sizeof(ErlFunEntry *)
				 * purge_state.sp_size));
	    sys_memcpy((void *) sprocs,
		       (void *) purge_state.sprocs,
		       purge_state.sp_ix*sizeof(ErlFunEntry *));
	    if (purge_state.sprocs != &purge_state.def_sprocs[0])
		erts_free(ERTS_ALC_T_PURGE_DATA, purge_state.sprocs);
	    purge_state.sprocs = sprocs;
	}
	purge_state.sprocs[purge_state.sp_ix++] = c_p->common.id;
	erts_suspend(c_p, ERTS_PROC_LOCK_MAIN, NULL);
	ERTS_VBUMP_ALL_REDS(c_p);
    }
    erts_mtx_unlock(&purge_state.mtx);
    return purge_state.pending_purge_lambda;
}

static void
finalize_purge_operation(Process *c_p, int succeded)
{
    Uint ix;

    if (c_p)
	erts_proc_unlock(c_p, ERTS_PROC_LOCK_MAIN);

    erts_mtx_lock(&purge_state.mtx);

    ASSERT(purge_state.module != THE_NON_VALUE);

    purge_state.module = THE_NON_VALUE;

    /*
     * Resume all processes that have tried to call
     * funs in this code.
     */
    for (ix = 0; ix < purge_state.sp_ix; ix++) {
	Process *rp = erts_pid2proc(NULL, 0,
				    purge_state.sprocs[ix],
				    ERTS_PROC_LOCK_STATUS);
	if (rp) {
	    erts_resume(rp, ERTS_PROC_LOCK_STATUS);
	    erts_proc_unlock(rp, ERTS_PROC_LOCK_STATUS);
	}
    }

    erts_mtx_unlock(&purge_state.mtx);

    if (c_p)
	erts_proc_lock(c_p, ERTS_PROC_LOCK_MAIN);

    if (purge_state.sprocs != &purge_state.def_sprocs[0]) {
	erts_free(ERTS_ALC_T_PURGE_DATA, purge_state.sprocs);
	purge_state.sprocs = &purge_state.def_sprocs[0];
	purge_state.sp_size = sizeof(purge_state.def_sprocs);
	purge_state.sp_size /= sizeof(purge_state.def_sprocs[0]);
    }
    purge_state.sp_ix = 0;

    if (purge_state.funs != &purge_state.def_funs[0]) {
	erts_free(ERTS_ALC_T_PURGE_DATA, purge_state.funs);
	purge_state.funs = &purge_state.def_funs[0];
	purge_state.fe_size = sizeof(purge_state.def_funs);
	purge_state.fe_size /= sizeof(purge_state.def_funs[0]);
    }
    purge_state.fe_count = 0;
}


static ErtsThrPrgrLaterOp purger_lop_data;

static void
resume_purger(void *unused)
{
    Process *p = erts_code_purger;
    erts_proc_lock(p, ERTS_PROC_LOCK_STATUS);
    erts_resume(p, ERTS_PROC_LOCK_STATUS);
    erts_proc_unlock(p, ERTS_PROC_LOCK_STATUS);
}

static void
finalize_purge_abort(void *unused)
{
    /* We're not supposed to land here if we don't have any funs to abort
     * purging for. */
    ASSERT(purge_state.fe_count > 0);

    erts_fun_purge_abort_finalize(purge_state.funs, purge_state.fe_count);
    erts_release_code_stage_permission();

    finalize_purge_operation(NULL, 0);

    resume_purger(NULL);
}


BIF_RETTYPE erts_internal_purge_module_2(BIF_ALIST_2)
{
    if (BIF_P != erts_code_purger) {
        BIF_ERROR(BIF_P, EXC_NOTSUP);
    }

    if (is_not_atom(BIF_ARG_1)) {
        goto raise_badarg;
    }

    switch (BIF_ARG_2) {

    case am_prepare:
    case am_prepare_on_load: {
        /* Prepare for purge by marking all fun entries referring to the code
         * to purge with "pending purge" markers. */
        ErtsCodeIndex code_ix;
        Module* modp;
        Eterm res;

        if (is_value(purge_state.module)) {
            goto raise_badarg;
        }

        /* Fun purging requires that we don't stage new code while any purge
         * markers are alive, lest we kill them by reloading a new module on
         * top of an old instance of the same module. */
        if (!erts_try_seize_code_stage_permission(BIF_P)) {
            ERTS_BIF_YIELD2(BIF_TRAP_EXPORT(BIF_erts_internal_purge_module_2),
                            BIF_P, BIF_ARG_1, BIF_ARG_2);
        }

        code_ix = erts_active_code_ix();

        /* Correct module? */
        modp = erts_get_module(BIF_ARG_1, code_ix);
        if (!modp) {
            res = am_false;
        } else {
            /* Any code to purge? */
            if (BIF_ARG_2 == am_prepare_on_load) {
                erts_rwlock_old_code(code_ix);
            } else {
                erts_rlock_old_code(code_ix);
            }

            if (BIF_ARG_2 == am_prepare_on_load) {
                ASSERT(modp->on_load);
                ASSERT(modp->on_load->code_hdr);
                purge_state.saved_old = modp->old;
                modp->old = *modp->on_load;
                erts_free(ERTS_ALC_T_PREPARED_CODE, (void *) modp->on_load);
                modp->on_load = 0;
            }

            if (!modp->old.code_hdr) {
                res = am_false;
            } else {
                erts_mtx_lock(&purge_state.mtx);
                purge_state.module = BIF_ARG_1;
                erts_mtx_unlock(&purge_state.mtx);

                /* Because fun calls always land in the latest instance, there
                 * is no need to set up purge markers if there's current code
                 * for this module. */
                if (!modp->curr.code_hdr) {
                    /* Set up "pending purge" markers for the funs in this
                     * module. Processes trying to call these funs will be
                     * suspended _before_ calling them, which will then either
                     * crash or succeed when resumed after the purge finishes
                     * or is aborted.
                     *
                     * This guarantees that we won't get any more direct
                     * references into the code while checking for such
                     * funs. */
                    erts_fun_purge_prepare(&modp->old);
                }

                res = am_true;
            }

            if (BIF_ARG_2 == am_prepare_on_load) {
                erts_rwunlock_old_code(code_ix);
            } else {
                erts_runlock_old_code(code_ix);
            }
        }

        if (res == am_true) {
            if (purge_state.fe_count == 0) {
                /* No funs to purge, so we can safely release stage permission
                 * and allow code to be loaded while checking process code. */
                erts_release_code_stage_permission();
            }

            /* Resume ourselves when all schedulers are guaranteed to either
             * call the newest instance of the module, or see the "pending
             * purge" markers that we set on all fun entries related to the
             * code we're about to purge. */
            erts_schedule_thr_prgr_later_op(resume_purger,
                                            NULL,
                                            &purger_lop_data);
            erts_suspend(BIF_P, ERTS_PROC_LOCK_MAIN, NULL);
            ERTS_BIF_YIELD_RETURN(BIF_P, am_true);
        }

        erts_release_code_stage_permission();
        BIF_RET(res);
    }

    case am_abort: {
        /* Soft purge that detected direct references into the code we set out
         * to purge. Abort the purge. */
        if (purge_state.module != BIF_ARG_1) {
            goto raise_badarg;
        }

        if (purge_state.fe_count > 0) {
            erts_fun_purge_abort_prepare(purge_state.funs,
                                         purge_state.fe_count);

            /* We need to restore the code addresses of the funs in two stages
             * to ensure that we do not get any stale suspended processes due
             * to the purge abort.
             *
             * Restore address pointer (erts_fun_purge_abort_prepare); wait for
             * thread progress; clear pending purge address pointer
             * (erts_fun_purge_abort_finalize), and then resume processes that
             * got suspended (finalize_purge_operation). */
            erts_schedule_thr_prgr_later_op(finalize_purge_abort,
                                            NULL,
                                            &purger_lop_data);
            erts_suspend(BIF_P, ERTS_PROC_LOCK_MAIN, NULL);
            ERTS_BIF_YIELD_RETURN(BIF_P, am_false);
        }

        /* No funs to restore, just clean up and return. */
        finalize_purge_operation(NULL, 0);
        BIF_RET(am_false);
    }

    case am_complete: {
        ErtsCodeIndex code_ix;
        Module* modp;
        int is_blocking = 0;
        Eterm ret;
        ErtsLiteralArea *literals = NULL;

        /* We have no direct references into the code. Go ahead with the
         * purge. */
        if (purge_state.module != BIF_ARG_1) {
            goto raise_badarg;
        }

        if (!erts_try_seize_code_mod_permission(BIF_P)) {
            ERTS_BIF_YIELD2(BIF_TRAP_EXPORT(BIF_erts_internal_purge_module_2),
                            BIF_P, BIF_ARG_1, BIF_ARG_2);
        }

        code_ix = erts_active_code_ix();

        /* Correct module? */
        if ((modp = erts_get_module(BIF_ARG_1, code_ix)) == NULL) {
            ERTS_BIF_PREP_RET(ret, am_false);
        } else {
            erts_rwlock_old_code(code_ix);

            /* Any code to purge? */
            if (!modp->old.code_hdr) {
                ERTS_BIF_PREP_RET(ret, am_false);
            } else {
                /* Unload any NIF library. */
                if (modp->old.nif) {
                    erts_unload_nif(modp->old.nif);
                    modp->old.nif = NULL;
                }

                /* Remove the old code. */
                ASSERT(erts_total_code_size >= modp->old.code_length);
                erts_total_code_size -= modp->old.code_length;

                if (purge_state.fe_count > 0) {
                    erts_fun_purge_complete(purge_state.funs,
                                            purge_state.fe_count);
                }

                beam_catches_delmod(modp->old.catches,
                                    modp->old.code_hdr,
                                    modp->old.code_length,
                                    code_ix);

                {
                    BeamCodeHeader *code_hdr_rw;

                    code_hdr_rw = erts_writable_code_ptr(&modp->old,
                                                         modp->old.code_hdr);

                    literals = code_hdr_rw->literal_area;
                    code_hdr_rw->literal_area = NULL;
                }

                erts_remove_from_ranges(modp->old.code_hdr);

                if (modp->old.code_hdr->are_nifs) {
                    erts_free(ERTS_ALC_T_PREPARED_CODE,
                              modp->old.code_hdr->are_nifs);
                }

#ifndef BEAMASM
                erts_free(ERTS_ALC_T_CODE, (void *) modp->old.code_hdr);
#else
#   ifdef ADDRESS_SANITIZER
                __lsan_unregister_root_region(modp->old.code_hdr,
                                              modp->old.code_length);
#   endif
                beamasm_purge_module(modp->old.native_module_exec,
                                     modp->old.native_module_rw);
#endif

                modp->old.code_hdr = NULL;
                modp->old.code_length = 0;
                modp->old.catches = BEAM_CATCHES_NIL;
                ERTS_BIF_PREP_RET(ret, am_true);
            }

            if (purge_state.saved_old.code_hdr) {
                modp->old = purge_state.saved_old;
                purge_state.saved_old.code_hdr = 0;
            }

            erts_rwunlock_old_code(code_ix);
        }

        if (is_blocking) {
            erts_thr_progress_unblock();
            erts_proc_lock(BIF_P, ERTS_PROC_LOCK_MAIN);
        }

        erts_release_code_mod_permission();

        if (purge_state.fe_count > 0) {
            erts_release_code_stage_permission();
        }

        finalize_purge_operation(BIF_P, ret == am_true);

        if (literals) {
            erts_queue_release_literals(BIF_P, literals);
        }

        return ret;
    }

    default:
    raise_badarg:
        if (purge_state.fe_count > 0) {
            ASSERT(is_value(purge_state.module));
            erts_release_code_stage_permission();
        }

        BIF_ERROR(BIF_P, BADARG);
    }
}

void
erts_queue_release_literals(Process* c_p, ErtsLiteralArea* literals)
{
    ErtsLiteralAreaRef *ref;
    ErtsMessage *mp;
    ref = erts_alloc(ERTS_ALC_T_LITERAL_REF,
                     sizeof(ErtsLiteralAreaRef));
    ref->literal_area = literals;
    ref->next = NULL;
    erts_mtx_lock(&release_literal_areas.mtx);
    if (release_literal_areas.last) {
        release_literal_areas.last->next = ref;
        release_literal_areas.last = ref;
    } else {
        release_literal_areas.first = ref;
        release_literal_areas.last = ref;
    }
    erts_mtx_unlock(&release_literal_areas.mtx);
    mp = erts_alloc_message(0, NULL);
    ERL_MESSAGE_TOKEN(mp) = am_undefined;
    if (c_p == NULL) {
        erts_queue_message(erts_literal_area_collector,
                           0,
                           mp,
                           am_copy_literals,
                           am_system);
    } else {
        erts_queue_proc_message(c_p,
                                erts_literal_area_collector,
                                0,
                                mp,
                                am_copy_literals);
    }
}

void
erts_debug_foreach_release_literal_area_off_heap(void (*func)(ErlOffHeap *, void *), void *arg)
{
    int i;
    ErtsLiteralArea *lareas[2];
    ErtsLiteralArea *lap;
    ErlOffHeap oh;
    ErtsLiteralAreaRef *ref;
    erts_mtx_lock(&release_literal_areas.mtx);
    for (ref = release_literal_areas.first; ref; ref = ref->next) {
        lap = ref->literal_area;
        if (!erts_debug_have_accessed_literal_area(lap)) {
            ERTS_INIT_OFF_HEAP(&oh);
            oh.first = lap->off_heap;
            (*func)(&oh, arg);
            erts_debug_save_accessed_literal_area(lap);
        }
    }
    erts_mtx_unlock(&release_literal_areas.mtx);
    lareas[0] = ERTS_COPY_LITERAL_AREA();
    lareas[1] = release_literal_areas.block_area;
    for (i = 0; i < sizeof(lareas)/sizeof(lareas[0]); i++) {
        lap = lareas[i];
        if (lap && !erts_debug_have_accessed_literal_area(lap)) {
           ERTS_INIT_OFF_HEAP(&oh);
            oh.first = lap->off_heap;
            (*func)(&oh, arg);
            erts_debug_save_accessed_literal_area(lap);
        }
    }
}

/*
 * Move code from current to old and null all export entries for the module
 */

static void
delete_code(Module* modp)
{
    ErtsCodeIndex code_ix = erts_staging_code_ix();
    Eterm module = make_atom(modp->module);
    int i, num_exps = export_list_size(code_ix);

    for (i = 0; i < num_exps; i++) {
	Export *ep = export_list(i, code_ix);
        if (ep != NULL && (ep->info.mfa.module == module)) {
	    if (erts_is_export_trampoline_active(ep, code_ix)) {
                if (BeamIsOpCode(ep->trampoline.common.op, op_i_generic_breakpoint)) {
		    ERTS_LC_ASSERT(erts_thr_progress_is_blocking());
		    ASSERT(modp->curr.num_traced_exports > 0);
		    DBG_TRACE_MFA_P(&ep->info.mfa,
				  "export trace cleared, code_ix=%d", code_ix);
		    erts_clear_export_break(modp, ep);
		}
		else {
                    ASSERT(BeamIsOpCode(ep->trampoline.common.op, op_call_error_handler) ||
                           !erts_initialized);
                }
            }

            if (ep->bif_number != -1 && ep->is_bif_traced) {
                /* Code unloading kills both global and local call tracing. */
                ep->is_bif_traced = 0;
            }

            ep->trampoline.common.op = BeamOpCodeAddr(op_call_error_handler);
            ep->trampoline.not_loaded.deferred = 0;

            erts_activate_export_trampoline(ep, code_ix);

	    DBG_TRACE_MFA_P(&ep->info.mfa,
			    "export invalidation, code_ix=%d", code_ix);
	}
    }

    ASSERT(modp->curr.num_breakpoints == 0);
    ASSERT(modp->curr.num_traced_exports == 0);
    modp->old = modp->curr;
    erts_module_instance_init(&modp->curr);
}


Eterm
beam_make_current_old(Process *c_p, ErtsProcLocks c_p_locks, Eterm module)
{
    Module* modp = erts_put_module(module);

    /*
     * Check if the previous code has been already deleted;
     * if not, delete old code; error if old code already exists.
     */

    if (modp->curr.code_hdr) {
	if (modp->old.code_hdr)  {
	    return am_not_purged;
	}
	/* Make the current version old. */
	delete_code(modp);
    }
    return NIL;
}<|MERGE_RESOLUTION|>--- conflicted
+++ resolved
@@ -302,14 +302,8 @@
     Eterm exception;
 };
 
-<<<<<<< HEAD
-static Eterm staging_epilogue(Process* c_p, int, Eterm res, int, struct m*, int, int);
-static void smp_code_ix_commiter(void*);
 
 static struct /* Protected by code loading permission */
-=======
-static struct /* Protected by code_write_permission */
->>>>>>> 88bdc657
 {
     Process* stager;
     ErtsCodeBarrier barrier;
@@ -327,7 +321,7 @@
     committer_state.stager = NULL;
 #endif
 
-    erts_release_code_write_permission();
+    erts_release_code_load_permission();
 
     erts_proc_lock(p, ERTS_PROC_LOCK_STATUS);
     if (!ERTS_PROC_IS_EXITING(p)) {
@@ -579,20 +573,9 @@
         erts_proc_inc_refc(c_p);
         erts_suspend(c_p, ERTS_PROC_LOCK_MAIN, NULL);
 
-<<<<<<< HEAD
-    erts_commit_staging_code_ix();
-#ifdef DEBUG
-    committer_state.stager = NULL;
-#endif
-    erts_release_code_load_permission();
-    erts_proc_lock(p, ERTS_PROC_LOCK_STATUS);
-    if (!ERTS_PROC_IS_EXITING(p)) {
-	erts_resume(p, ERTS_PROC_LOCK_STATUS);
-=======
         /* commit_code_ix(NULL) will resume us when everything is finished, at
          * which point we'll return `res`. */
         ERTS_BIF_YIELD_RETURN(c_p, res);
->>>>>>> 88bdc657
     }
 }
 
