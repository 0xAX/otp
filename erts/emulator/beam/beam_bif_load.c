/*
 * %CopyrightBegin%
 *
 * Copyright Ericsson AB 1999-2016. All Rights Reserved.
 *
 * Licensed under the Apache License, Version 2.0 (the "License");
 * you may not use this file except in compliance with the License.
 * You may obtain a copy of the License at
 *
 *     http://www.apache.org/licenses/LICENSE-2.0
 *
 * Unless required by applicable law or agreed to in writing, software
 * distributed under the License is distributed on an "AS IS" BASIS,
 * WITHOUT WARRANTIES OR CONDITIONS OF ANY KIND, either express or implied.
 * See the License for the specific language governing permissions and
 * limitations under the License.
 *
 * %CopyrightEnd%
 */

#ifdef HAVE_CONFIG_H
#  include "config.h"
#endif

#include "sys.h"
#include "erl_vm.h"
#include "global.h"
#include "erl_process.h"
#include "error.h"
#include "bif.h"
#include "beam_load.h"
#include "big.h"
#include "beam_bp.h"
#include "beam_catches.h"
#include "erl_binary.h"
#include "erl_nif.h"
#include "erl_bits.h"
#include "erl_thr_progress.h"
#ifdef HIPE
#  include "hipe_bif0.h"
#  define IF_HIPE(X) (X)
#else
#  define IF_HIPE(X) (0)
#endif

#ifdef HIPE
#  include "hipe_stack.h"
#endif

static struct {
    Eterm module;
    erts_smp_mtx_t mtx;
    Export *pending_purge_lambda;
    Eterm *sprocs;
    Eterm def_sprocs[10];
    Uint sp_size;
    Uint sp_ix;
    ErlFunEntry **funs;
    ErlFunEntry *def_funs[10];
    Uint fe_size;
    Uint fe_ix;
    struct erl_module_instance saved_old;
} purge_state;

Process *erts_code_purger = NULL;

#ifdef ERTS_DIRTY_SCHEDULERS
Process *erts_dirty_process_code_checker;
#endif
erts_smp_atomic_t erts_copy_literal_area__;
#define ERTS_SET_COPY_LITERAL_AREA(LA)			\
    erts_smp_atomic_set_nob(&erts_copy_literal_area__,	\
			    (erts_aint_t) (LA))
Process *erts_literal_area_collector = NULL;

typedef struct ErtsLiteralAreaRef_ ErtsLiteralAreaRef;
struct ErtsLiteralAreaRef_ {
    ErtsLiteralAreaRef *next;
    ErtsLiteralArea *literal_area;
};

struct {
    erts_smp_mtx_t mtx;
    ErtsLiteralAreaRef *first;
    ErtsLiteralAreaRef *last;
} release_literal_areas;

static void set_default_trace_pattern(Eterm module);
static Eterm check_process_code(Process* rp, Module* modp, int *redsp, int fcalls);
static void delete_code(Module* modp);
static int any_heap_ref_ptrs(Eterm* start, Eterm* end, char* mod_start, Uint mod_size);
static int any_heap_refs(Eterm* start, Eterm* end, char* mod_start, Uint mod_size);

static void
init_purge_state(void)
{
    purge_state.module = THE_NON_VALUE;

    erts_smp_mtx_init(&purge_state.mtx, "purge_state");

    purge_state.pending_purge_lambda =
	erts_export_put(am_erts_code_purger, am_pending_purge_lambda, 3);

    purge_state.sprocs = &purge_state.def_sprocs[0];
    purge_state.sp_size = sizeof(purge_state.def_sprocs);
    purge_state.sp_size /= sizeof(purge_state.def_sprocs[0]);
    purge_state.sp_ix = 0;

    purge_state.funs = &purge_state.def_funs[0];
    purge_state.fe_size = sizeof(purge_state.def_funs);
    purge_state.fe_size /= sizeof(purge_state.def_funs[0]);
    purge_state.fe_ix = 0;

    purge_state.saved_old.code_hdr = 0;
}

void
erts_beam_bif_load_init(void)
{
    erts_smp_mtx_init(&release_literal_areas.mtx, "release_literal_areas");
    release_literal_areas.first = NULL;
    release_literal_areas.last = NULL;
    erts_smp_atomic_init_nob(&erts_copy_literal_area__,
			     (erts_aint_t) NULL);

    init_purge_state();
}

BIF_RETTYPE code_is_module_native_1(BIF_ALIST_1)
{
    Module* modp;
    Eterm res;
    ErtsCodeIndex code_ix;

    if (is_not_atom(BIF_ARG_1)) {
	BIF_ERROR(BIF_P, BADARG);
    }
    code_ix = erts_active_code_ix();
    if ((modp = erts_get_module(BIF_ARG_1, code_ix)) == NULL) {
	return am_undefined;
    }
    erts_rlock_old_code(code_ix);
    res = (erts_is_module_native(modp->curr.code_hdr) ||
           erts_is_module_native(modp->old.code_hdr)) ?
		am_true : am_false;
    erts_runlock_old_code(code_ix);
    return res;
}

BIF_RETTYPE code_make_stub_module_3(BIF_ALIST_3)
{
#if !defined(HIPE)
    BIF_ERROR(BIF_P, EXC_NOTSUP);
#else
    Module* modp;
    Eterm res, mod;

    if (!ERTS_TERM_IS_MAGIC_BINARY(BIF_ARG_1) ||
	is_not_atom(mod = erts_module_for_prepared_code
		    (((ProcBin*)binary_val(BIF_ARG_1))->val))) {
	BIF_ERROR(BIF_P, BADARG);
    }

    if (!erts_try_seize_code_write_permission(BIF_P)) {
	ERTS_BIF_YIELD3(bif_export[BIF_code_make_stub_module_3],
			BIF_P, BIF_ARG_1, BIF_ARG_2, BIF_ARG_3);
    }

    erts_smp_proc_unlock(BIF_P, ERTS_PROC_LOCK_MAIN);
    erts_smp_thr_progress_block();

    modp = erts_get_module(mod, erts_active_code_ix());

    if (modp && modp->curr.num_breakpoints > 0) {
	ASSERT(modp->curr.code_hdr != NULL);
	erts_clear_module_break(modp);
	ASSERT(modp->curr.num_breakpoints == 0);
    }

    erts_start_staging_code_ix(1);

    res = erts_make_stub_module(BIF_P, BIF_ARG_1, BIF_ARG_2, BIF_ARG_3);

    if (res == mod) {
	erts_end_staging_code_ix();
	erts_commit_staging_code_ix();
        if (!modp)
	    modp = erts_get_module(mod, erts_active_code_ix());
        hipe_redirect_to_module(modp);
    }
    else {
	erts_abort_staging_code_ix();
    }
    erts_smp_thr_progress_unblock();
    erts_smp_proc_lock(BIF_P, ERTS_PROC_LOCK_MAIN);
    erts_release_code_write_permission();
    return res;
#endif
}

BIF_RETTYPE
prepare_loading_2(BIF_ALIST_2)
{
    byte* temp_alloc = NULL;
    byte* code;
    Uint sz;
    Binary* magic;
    Eterm reason;
    Eterm* hp;
    Eterm res;

    if (is_not_atom(BIF_ARG_1)) {
    error:
	erts_free_aligned_binary_bytes(temp_alloc);
	BIF_ERROR(BIF_P, BADARG);
    }
    if ((code = erts_get_aligned_binary_bytes(BIF_ARG_2, &temp_alloc)) == NULL) {
	goto error;
    }

    magic = erts_alloc_loader_state();
    sz = binary_size(BIF_ARG_2);
    reason = erts_prepare_loading(magic, BIF_P, BIF_P->group_leader,
				  &BIF_ARG_1, code, sz);
    erts_free_aligned_binary_bytes(temp_alloc);
    if (reason != NIL) {
	hp = HAlloc(BIF_P, 3);
	res = TUPLE2(hp, am_error, reason);
	BIF_RET(res);
    }
    hp = HAlloc(BIF_P, PROC_BIN_SIZE);
    res = erts_mk_magic_binary_term(&hp, &MSO(BIF_P), magic);
    erts_refc_dec(&magic->refc, 1);
    BIF_RET(res);
}

BIF_RETTYPE
has_prepared_code_on_load_1(BIF_ALIST_1)
{
    Eterm res;
    ProcBin* pb;

    if (!ERTS_TERM_IS_MAGIC_BINARY(BIF_ARG_1)) {
    error:
	BIF_ERROR(BIF_P, BADARG);
    }

    pb = (ProcBin*) binary_val(BIF_ARG_1);
    res = erts_has_code_on_load(pb->val);
    if (res == NIL) {
	goto error;
    }
    BIF_RET(res);
}

struct m {
    Binary* code;
    Eterm module;
    Module* modp;
    Uint exception;
};

static Eterm staging_epilogue(Process* c_p, int, Eterm res, int, struct m*, int, int);
#ifdef ERTS_SMP
static void smp_code_ix_commiter(void*);

static struct /* Protected by code_write_permission */
{
    Process* stager;
    ErtsThrPrgrLaterOp lop;
} committer_state;
#endif

static Eterm
exception_list(Process* p, Eterm tag, struct m* mp, Sint exceptions)
{
    Eterm* hp = HAlloc(p, 3 + 2*exceptions);
    Eterm res = NIL;

    while (exceptions > 0) {
	if (mp->exception) {
	    res = CONS(hp, mp->module, res);
	    hp += 2;
	    exceptions--;
	}
	mp++;
    }
    return TUPLE2(hp, tag, res);
}


BIF_RETTYPE
finish_loading_1(BIF_ALIST_1)
{
    Sint i;
    Sint n;
    struct m* p = NULL;
    Uint exceptions;
    Eterm res;
    int is_blocking = 0;
    int do_commit = 0;

    if (!erts_try_seize_code_write_permission(BIF_P)) {
	ERTS_BIF_YIELD1(bif_export[BIF_finish_loading_1], BIF_P, BIF_ARG_1);
    }

    /*
     * Validate the argument before we start loading; it must be a
     * proper list where each element is a magic binary containing
     * prepared (not previously loaded) code.
     *
     * First count the number of elements and allocate an array
     * to keep the elements in.
     */

    n = erts_list_length(BIF_ARG_1);
    if (n < 0) {
    badarg:
	if (p) {
	    erts_free(ERTS_ALC_T_LOADER_TMP, p);
	}
	erts_release_code_write_permission();
	BIF_ERROR(BIF_P, BADARG);
    }
    p = erts_alloc(ERTS_ALC_T_LOADER_TMP, n*sizeof(struct m));

    /*
     * We now know that the argument is a proper list. Validate
     * and collect the binaries into the array.
     */

    for (i = 0; i < n; i++) {
	Eterm* cons = list_val(BIF_ARG_1);
	Eterm term = CAR(cons);
	ProcBin* pb;

	if (!ERTS_TERM_IS_MAGIC_BINARY(term)) {
	    goto badarg;
	}
	pb = (ProcBin*) binary_val(term);
	p[i].code = pb->val;
	p[i].module = erts_module_for_prepared_code(p[i].code);
	if (p[i].module == NIL) {
	    goto badarg;
	}
	BIF_ARG_1 = CDR(cons);
    }

    /*
     * Since we cannot handle atomic loading of a group of modules
     * if one or more of them uses on_load, we will only allow
     * more than one element in the list if none of the modules
     * have an on_load function.
     */

    if (n > 1) {
	for (i = 0; i < n; i++) {
	    if (erts_has_code_on_load(p[i].code) == am_true) {
		erts_free(ERTS_ALC_T_LOADER_TMP, p);
		erts_release_code_write_permission();
		BIF_ERROR(BIF_P, SYSTEM_LIMIT);
	    }
	}
    }

    /*
     * All types are correct. There cannot be a BADARG from now on.
     * Before we can start loading, we must check whether any of
     * the modules already has old code. To avoid a race, we must
     * not allow other process to initiate a code loading operation
     * from now on.
     */

    res = am_ok;
    erts_start_staging_code_ix(n);

    for (i = 0; i < n; i++) {
	p[i].modp = erts_put_module(p[i].module);
	p[i].modp->seen = 0;
    }

    exceptions = 0;
    for (i = 0; i < n; i++) {
	p[i].exception = 0;
	if (p[i].modp->seen) {
	    p[i].exception = 1;
	    exceptions++;
	}
	p[i].modp->seen = 1;
    }
    if (exceptions) {
	res = exception_list(BIF_P, am_duplicated, p, exceptions);
	goto done;
    }

    for (i = 0; i < n; i++) {
	if (p[i].modp->curr.num_breakpoints > 0 ||
	    p[i].modp->curr.num_traced_exports > 0 ||
	    erts_is_default_trace_enabled() ||
	    IF_HIPE(hipe_need_blocking(p[i].modp))) {
	    /* tracing or hipe need thread blocking */
	    erts_smp_proc_unlock(BIF_P, ERTS_PROC_LOCK_MAIN);
	    erts_smp_thr_progress_block();
	    is_blocking = 1;
	    break;
	}
    }

    if (is_blocking) {
	for (i = 0; i < n; i++) {
	    if (p[i].modp->curr.num_breakpoints) {
		erts_clear_module_break(p[i].modp);
		ASSERT(p[i].modp->curr.num_breakpoints == 0);
	    }
	}
    }

    exceptions = 0;
    for (i = 0; i < n; i++) {
	p[i].exception = 0;
	if (p[i].modp->curr.code_hdr && p[i].modp->old.code_hdr) {
	    p[i].exception = 1;
	    exceptions++;
	}
    }

    if (exceptions) {
	res = exception_list(BIF_P, am_not_purged, p, exceptions);
    } else {
	/*
	 * Now we can load all code. This can't fail.
	 */

	exceptions = 0;
	for (i = 0; i < n; i++) {
	    Eterm mod;
	    Eterm retval;

	    erts_refc_inc(&p[i].code->refc, 1);
	    retval = erts_finish_loading(p[i].code, BIF_P, 0, &mod);
	    ASSERT(retval == NIL || retval == am_on_load);
	    if (retval == am_on_load) {
		p[i].exception = 1;
		exceptions++;
	    }
	}

	/*
	 * Check whether any module has an on_load_handler.
	 */

	if (exceptions) {
	    res = exception_list(BIF_P, am_on_load, p, exceptions);
	}
	do_commit = 1;
    }

done:
    return staging_epilogue(BIF_P, do_commit, res, is_blocking, p, n, 1);
}

static Eterm
staging_epilogue(Process* c_p, int commit, Eterm res, int is_blocking,
		 struct m* mods, int nmods, int free_mods)
{    
#ifdef ERTS_SMP
    if (is_blocking || !commit)
#endif
    {
	if (commit) {
	    int i;
	    erts_end_staging_code_ix();
	    erts_commit_staging_code_ix();

	    for (i=0; i < nmods; i++) {
		if (mods[i].modp->curr.code_hdr) {
		    set_default_trace_pattern(mods[i].module);
		}
	      #ifdef HIPE
		hipe_redirect_to_module(mods[i].modp);
	      #endif
	    }
	}
	else {
	    erts_abort_staging_code_ix();
	}
	if (free_mods) {
	    erts_free(ERTS_ALC_T_LOADER_TMP, mods);
	}
	if (is_blocking) {
	    erts_smp_thr_progress_unblock();
	    erts_smp_proc_lock(c_p, ERTS_PROC_LOCK_MAIN);
	}
	erts_release_code_write_permission();
	return res;
    }
#ifdef ERTS_SMP
    else {
	ASSERT(is_value(res));

	if (free_mods) {
	    erts_free(ERTS_ALC_T_LOADER_TMP, mods);
	}
	erts_end_staging_code_ix();
	/*
	 * Now we must wait for all schedulers to do a memory barrier before
	 * we can commit and let them access the new staged code. This allows
	 * schedulers to read active code_ix in a safe way while executing
	 * without any memory barriers at all. 
	 */
	ASSERT(committer_state.stager == NULL);
	committer_state.stager = c_p;
	erts_schedule_thr_prgr_later_op(smp_code_ix_commiter, NULL, &committer_state.lop);
	erts_proc_inc_refc(c_p);
	erts_suspend(c_p, ERTS_PROC_LOCK_MAIN, NULL);
	/*
	 * smp_code_ix_commiter() will do the rest "later"
	 * and resume this process to return 'res'.  
	 */
	ERTS_BIF_YIELD_RETURN(c_p, res);
    }
#endif
}


#ifdef ERTS_SMP
static void smp_code_ix_commiter(void* null)
{
    Process* p = committer_state.stager;

    erts_commit_staging_code_ix();
#ifdef DEBUG
    committer_state.stager = NULL;
#endif
    erts_release_code_write_permission();
    erts_smp_proc_lock(p, ERTS_PROC_LOCK_STATUS);
    if (!ERTS_PROC_IS_EXITING(p)) {
	erts_resume(p, ERTS_PROC_LOCK_STATUS);
    }
    erts_smp_proc_unlock(p, ERTS_PROC_LOCK_STATUS);
    erts_proc_dec_refc(p);
}
#endif /* ERTS_SMP */



BIF_RETTYPE
check_old_code_1(BIF_ALIST_1)
{
    ErtsCodeIndex code_ix;
    Module* modp;
    Eterm res = am_false;

    if (is_not_atom(BIF_ARG_1)) {
	BIF_ERROR(BIF_P, BADARG);
    }
    code_ix = erts_active_code_ix();
    modp = erts_get_module(BIF_ARG_1, code_ix);
    if (modp != NULL) {
	erts_rlock_old_code(code_ix);
	if (modp->old.code_hdr) {
	    res = am_true;
	}
	erts_runlock_old_code(code_ix);
    }
    BIF_RET(res);
}

Eterm
erts_check_process_code(Process *c_p, Eterm module, int *redsp, int fcalls)
{
    Module* modp;
    Eterm res;
    ErtsCodeIndex code_ix;

    (*redsp)++;

    ASSERT(is_atom(module));

    code_ix = erts_active_code_ix();
    modp = erts_get_module(module, code_ix);
    if (!modp)
	return am_false;
    erts_rlock_old_code(code_ix);
    res = (!modp->old.code_hdr
	   ? am_false
	   : check_process_code(c_p, modp, redsp, fcalls));
    erts_runlock_old_code(code_ix);

    return res;
}

BIF_RETTYPE erts_internal_check_process_code_1(BIF_ALIST_1)
{
    int reds = 0;
    Eterm res;

    if (is_not_atom(BIF_ARG_1))
	goto badarg;

    res = erts_check_process_code(BIF_P, BIF_ARG_1, &reds, BIF_P->fcalls);

    ASSERT(is_value(res));

    BIF_RET2(res, reds);

badarg:
    BIF_ERROR(BIF_P, BADARG);
}

BIF_RETTYPE erts_internal_check_dirty_process_code_2(BIF_ALIST_2)
{
#if !defined(ERTS_DIRTY_SCHEDULERS)
    BIF_ERROR(BIF_P, EXC_NOTSUP);
#else
    Process *rp;
    int reds = 0;
    Eterm res;

    if (BIF_P != erts_dirty_process_code_checker)
	BIF_ERROR(BIF_P, EXC_NOTSUP);

    if (is_not_internal_pid(BIF_ARG_1))
	BIF_ERROR(BIF_P, BADARG);

    if (is_not_atom(BIF_ARG_2))
	BIF_ERROR(BIF_P, BADARG);

    rp = erts_pid2proc_not_running(BIF_P, ERTS_PROC_LOCK_MAIN,
				   BIF_ARG_1, ERTS_PROC_LOCK_MAIN);
    if (rp == ERTS_PROC_LOCK_BUSY)
	ERTS_BIF_YIELD2(bif_export[BIF_erts_internal_check_dirty_process_code_2],
			BIF_P, BIF_ARG_1, BIF_ARG_2);
    if (!rp)
	BIF_RET(am_false);
	
    res = erts_check_process_code(rp, BIF_ARG_2, &reds, BIF_P->fcalls);

    if (BIF_P != rp)
	erts_smp_proc_unlock(rp, ERTS_PROC_LOCK_MAIN);

    ASSERT(is_value(res));

    BIF_RET2(res, reds);
#endif
}

BIF_RETTYPE delete_module_1(BIF_ALIST_1)
{
    ErtsCodeIndex code_ix;
    Module* modp;
    int is_blocking = 0;
    int success = 0;
    Eterm res = NIL;

    if (is_not_atom(BIF_ARG_1)) {
	BIF_ERROR(BIF_P, BADARG);
    }

    if (!erts_try_seize_code_write_permission(BIF_P)) {
	ERTS_BIF_YIELD1(bif_export[BIF_delete_module_1], BIF_P, BIF_ARG_1);
    }

    {
	erts_start_staging_code_ix(0);
	code_ix = erts_staging_code_ix();
	modp = erts_get_module(BIF_ARG_1, code_ix);
	if (!modp) {
	    res = am_undefined;
	}
	else if (modp->old.code_hdr) {
	    erts_dsprintf_buf_t *dsbufp = erts_create_logger_dsbuf();
	    erts_dsprintf(dsbufp, "Module %T must be purged before deleting\n",
			  BIF_ARG_1);
	    erts_send_error_to_logger(BIF_P->group_leader, dsbufp);
	    ERTS_BIF_PREP_ERROR(res, BIF_P, BADARG);
	}
	else {
	    if (modp->curr.num_breakpoints > 0 ||
		modp->curr.num_traced_exports > 0 ||
		IF_HIPE(hipe_need_blocking(modp))) {
		/* tracing or hipe need to go single threaded */
		erts_smp_proc_unlock(BIF_P, ERTS_PROC_LOCK_MAIN);
		erts_smp_thr_progress_block();
		is_blocking = 1;
		if (modp->curr.num_breakpoints) {
		    erts_clear_module_break(modp);
		    ASSERT(modp->curr.num_breakpoints == 0);
		}
	    }
	    delete_code(modp);
	    res = am_true;
	    success = 1;
	}
    }
    {
	struct m mod;
	Eterm retval;
	mod.module = BIF_ARG_1;
	mod.modp = modp;
	retval = staging_epilogue(BIF_P, success, res, is_blocking, &mod, 1, 0);
	return retval;
    }
}

BIF_RETTYPE module_loaded_1(BIF_ALIST_1)
{
    Module* modp;
    ErtsCodeIndex code_ix;
    Eterm res = am_false;

    if (is_not_atom(BIF_ARG_1)) {
	BIF_ERROR(BIF_P, BADARG);
    }
    code_ix = erts_active_code_ix();
    if ((modp = erts_get_module(BIF_ARG_1, code_ix)) != NULL) {
	if (modp->curr.code_hdr
	    && modp->curr.code_hdr->on_load_function_ptr == NULL) {
	    res = am_true;
	}
    }
    BIF_RET(res);
}

BIF_RETTYPE pre_loaded_0(BIF_ALIST_0)
{
    return erts_preloaded(BIF_P);
}

BIF_RETTYPE loaded_0(BIF_ALIST_0)
{
    ErtsCodeIndex code_ix = erts_active_code_ix();
    Module* modp;
    Eterm previous = NIL;
    Eterm* hp;
    int i;
    int j = 0;

    for (i = 0; i < module_code_size(code_ix); i++) {
	if ((modp = module_code(i, code_ix)) != NULL &&
	    ((modp->curr.code_length != 0) ||
	     (modp->old.code_length != 0))) {
	    j++;
	}
    }
    if (j > 0) {
	hp = HAlloc(BIF_P, j*2);

	for (i = 0; i < module_code_size(code_ix); i++) {
	    if ((modp=module_code(i,code_ix)) != NULL &&
		((modp->curr.code_length != 0) ||
		 (modp->old.code_length != 0))) {
		previous = CONS(hp, make_atom(modp->module), previous);
		hp += 2;
	    }
	}
    }
    BIF_RET(previous);
}

BIF_RETTYPE call_on_load_function_1(BIF_ALIST_1)
{
    Module* modp = erts_get_module(BIF_ARG_1, erts_active_code_ix());

    if (!modp || !modp->on_load) {
	BIF_ERROR(BIF_P, BADARG);
    }
    if (modp->on_load->code_hdr) {
	BIF_TRAP_CODE_PTR_0(BIF_P,
			    modp->on_load->code_hdr->on_load_function_ptr);
    } else {
	BIF_ERROR(BIF_P, BADARG);
    }
}

BIF_RETTYPE finish_after_on_load_2(BIF_ALIST_2)
{
    ErtsCodeIndex code_ix;
    Module* modp;

    if (!erts_try_seize_code_write_permission(BIF_P)) {
	ERTS_BIF_YIELD2(bif_export[BIF_finish_after_on_load_2],
			BIF_P, BIF_ARG_1, BIF_ARG_2);
    }

    /* ToDo: Use code_ix staging instead of thread blocking */

    erts_smp_proc_unlock(BIF_P, ERTS_PROC_LOCK_MAIN);
    erts_smp_thr_progress_block();

    code_ix = erts_active_code_ix();
    modp = erts_get_module(BIF_ARG_1, code_ix);

    if (!modp || !modp->on_load || !modp->on_load->code_hdr) {
    error:
	erts_smp_thr_progress_unblock();
        erts_smp_proc_lock(BIF_P, ERTS_PROC_LOCK_MAIN);
	erts_release_code_write_permission();
	BIF_ERROR(BIF_P, BADARG);
    }
    if (modp->on_load->code_hdr->on_load_function_ptr == NULL) {
	goto error;
    }
    if (BIF_ARG_2 != am_false && BIF_ARG_2 != am_true) {
	goto error;
    }

    if (BIF_ARG_2 == am_true) {
	int i;

	/*
	 * Make the code with the on_load function current.
	 */

	if (modp->curr.code_hdr) {
	    modp->old = modp->curr;
	}
	modp->curr = *modp->on_load;
	erts_free(ERTS_ALC_T_PREPARED_CODE, modp->on_load);
	modp->on_load = 0;

	/*
	 * The on_load function succeded. Fix up export entries.
	 */
	for (i = 0; i < export_list_size(code_ix); i++) {
	    Export *ep = export_list(i,code_ix);
	    if (ep == NULL || ep->info.mfa.module != BIF_ARG_1) {
		continue;
	    }
	    if (ep->beam[1] != 0) {
		ep->addressv[code_ix] = (void *) ep->beam[1];
		ep->beam[1] = 0;
	    } else {
		if (ep->addressv[code_ix] == ep->beam &&
		    ep->beam[0] == (BeamInstr) em_apply_bif) {
		    continue;
		}
		ep->addressv[code_ix] = ep->beam;
		ep->beam[0] = (BeamInstr) em_call_error_handler;
	    }
	}
	modp->curr.code_hdr->on_load_function_ptr = NULL;
	set_default_trace_pattern(BIF_ARG_1);
      #ifdef HIPE
        hipe_redirect_to_module(modp);
      #endif
    } else if (BIF_ARG_2 == am_false) {
	int i;

	/*
	 * The on_load function failed. Remove references to the
	 * code that is about to be purged from the export entries.
	 */

	for (i = 0; i < export_list_size(code_ix); i++) {
	    Export *ep = export_list(i,code_ix);
	    if (ep == NULL || ep->info.mfa.module != BIF_ARG_1) {
		continue;
	    }
	    if (ep->beam[0] == (BeamInstr) em_apply_bif) {
		continue;
	    }
	    ep->beam[1] = 0;
	}
    }
    erts_smp_thr_progress_unblock();
    erts_smp_proc_lock(BIF_P, ERTS_PROC_LOCK_MAIN);
    erts_release_code_write_permission();
    BIF_RET(am_true);
}

static void
set_default_trace_pattern(Eterm module)
{
    int trace_pattern_is_on;
    Binary *match_spec;
    Binary *meta_match_spec;
    struct trace_pattern_flags trace_pattern_flags;
    ErtsTracer meta_tracer;

    erts_get_default_trace_pattern(&trace_pattern_is_on,
				   &match_spec,
				   &meta_match_spec,
				   &trace_pattern_flags,
				   &meta_tracer);
    if (trace_pattern_is_on) {
        ErtsCodeMFA mfa;
        mfa.module = module;
	(void) erts_set_trace_pattern(0, &mfa, 1,
				      match_spec,
				      meta_match_spec,
				      1, trace_pattern_flags,
				      meta_tracer, 1);
    }
}

static Uint hfrag_literal_size(Eterm* start, Eterm* end,
                               char* lit_start, Uint lit_size);
static void hfrag_literal_copy(Eterm **hpp, ErlOffHeap *ohp,
                               Eterm *start, Eterm *end,
                               char *lit_start, Uint lit_size);

Eterm
erts_proc_copy_literal_area(Process *c_p, int *redsp, int fcalls, int gc_allowed)
{
    ErtsLiteralArea *la;
    ErtsMessage *msgp;
    struct erl_off_heap_header* oh;
    char *literals;
    Uint lit_bsize;
    ErlHeapFragment *hfrag;

    la = ERTS_COPY_LITERAL_AREA();
    if (!la)
	return am_ok;

    oh = la->off_heap;
    literals = (char *) &la->start[0];
    lit_bsize = (char *) la->end - literals;

    /*
     * If a literal is in the message queue we make an explicit copy of
     * it and attach it to the heap fragment. Each message needs to be
     * self contained, we cannot save the literal in the old_heap or
     * any other heap than the message it self.
     */

    erts_smp_proc_lock(c_p, ERTS_PROC_LOCK_MSGQ);
    ERTS_SMP_MSGQ_MV_INQ2PRIVQ(c_p);
    erts_smp_proc_unlock(c_p, ERTS_PROC_LOCK_MSGQ);

    for (msgp = c_p->msg.first; msgp; msgp = msgp->next) {
	ErlHeapFragment *hf;
	Uint lit_sz = 0;

	*redsp += 1;

	if (msgp->data.attached == ERTS_MSG_COMBINED_HFRAG)
	    hfrag = &msgp->hfrag;
	else if (is_value(ERL_MESSAGE_TERM(msgp)) && msgp->data.heap_frag)
	    hfrag = msgp->data.heap_frag;
	else
	    continue; /* Content on heap or in external term format... */

	for (hf = hfrag; hf; hf = hf->next) {
	    lit_sz += hfrag_literal_size(&hf->mem[0], &hf->mem[hf->used_size],
					literals, lit_bsize);
	    *redsp += 1;
	}

	*redsp += lit_sz / 16; /* Better value needed... */
	if (lit_sz > 0) {
	    ErlHeapFragment *bp = new_message_buffer(lit_sz);
	    Eterm *hp = bp->mem;

	    for (hf = hfrag; hf; hf = hf->next) {
		hfrag_literal_copy(&hp, &bp->off_heap,
				   &hf->mem[0], &hf->mem[hf->used_size],
				   literals, lit_bsize);
		hfrag = hf;
	    }

	    /* link new hfrag last */
	    ASSERT(hfrag->next == NULL);
	    hfrag->next = bp;
	    bp->next = NULL;
        }
    }

    if (gc_allowed) {
	/*
	 * Current implementation first tests without
	 * allowing GC, and then restarts the operation
	 * allowing GC if it is needed. It is therfore
	 * very likely that we will need the GC (although
	 * this is not completely certain). We go for
	 * the GC directly instead of scanning everything
	 * one more time...
	 */
	goto literal_gc;
    }

    *redsp += 2;
    if (any_heap_ref_ptrs(&c_p->fvalue, &c_p->fvalue+1, literals, lit_bsize)) {
	c_p->freason = EXC_NULL;
	c_p->fvalue = NIL;
	c_p->ftrace = NIL;
    }

    if (any_heap_ref_ptrs(c_p->stop, c_p->hend, literals, lit_bsize))
	goto literal_gc;   
    *redsp += 1;
#ifdef HIPE
    if (nstack_any_heap_ref_ptrs(c_p, literals, lit_bsize))
	goto literal_gc;
    *redsp += 1;
#endif
    if (any_heap_refs(c_p->heap, c_p->htop, literals, lit_bsize))
	goto literal_gc;
    *redsp += 1;
    if (c_p->abandoned_heap) {
	if (any_heap_refs(c_p->abandoned_heap, c_p->abandoned_heap + c_p->heap_sz,
			  literals, lit_bsize))
	    goto literal_gc;
	*redsp += 1;
    }
    if (any_heap_refs(c_p->old_heap, c_p->old_htop, literals, lit_bsize))
	goto literal_gc;

    /* Check dictionary */
    *redsp += 1;
    if (c_p->dictionary) {
	Eterm* start = ERTS_PD_START(c_p->dictionary);
	Eterm* end = start + ERTS_PD_SIZE(c_p->dictionary);

	if (any_heap_ref_ptrs(start, end, literals, lit_bsize))
	    goto literal_gc;
    }

    /* Check heap fragments */
    for (hfrag = c_p->mbuf; hfrag; hfrag = hfrag->next) {
	Eterm *hp, *hp_end;

	*redsp += 1;

	hp = &hfrag->mem[0];
	hp_end = &hfrag->mem[hfrag->used_size];
	if (any_heap_refs(hp, hp_end, literals, lit_bsize))
	    goto literal_gc;
    }

    /*
     * Message buffer fragments (matched messages) 
     *  - off heap lists should already have been moved into
     *    process off heap structure.
     *  - Check for literals
     */
    for (msgp = c_p->msg_frag; msgp; msgp = msgp->next) {
	hfrag = erts_message_to_heap_frag(msgp);
	for (; hfrag; hfrag = hfrag->next) {
	    Eterm *hp, *hp_end;

	    *redsp += 1;

	    hp = &hfrag->mem[0];
	    hp_end = &hfrag->mem[hfrag->used_size];

	    if (any_heap_refs(hp, hp_end, literals, lit_bsize))
		goto literal_gc;
	}
    }

    return am_ok;

literal_gc:

    if (!gc_allowed)
	return am_need_gc;

    if (c_p->flags & F_DISABLE_GC)
	return THE_NON_VALUE;

    FLAGS(c_p) |= F_NEED_FULLSWEEP;

    *redsp += erts_garbage_collect_nobump(c_p, 0, c_p->arg_reg, c_p->arity, fcalls);

    erts_garbage_collect_literals(c_p, (Eterm *) literals, lit_bsize, oh);

    *redsp += lit_bsize / 64; /* Need, better value... */

    return am_ok;
}

static Eterm
check_process_code(Process* rp, Module* modp, int *redsp, int fcalls)
{
    BeamInstr* start;
    char* mod_start;
    Uint mod_size;
    Eterm* sp;
#ifdef HIPE
    void *nat_start = NULL;
    Uint nat_size = 0;
#endif

    *redsp += 1;

    /*
     * Pick up limits for the module.
     */
    start = (BeamInstr*) modp->old.code_hdr;
    mod_start = (char *) start;
    mod_size = modp->old.code_length;

    /*
     * Check if current instruction or continuation pointer points into module.
     */
    if (ErtsInArea(rp->i, mod_start, mod_size)
	|| ErtsInArea(rp->cp, mod_start, mod_size)) {
	return am_true;
    }
 
    *redsp += 1;

    if (erts_check_nif_export_in_area(rp, mod_start, mod_size))
	return am_true;

    *redsp += (STACK_START(rp) - rp->stop) / 32;

    /*
     * Check all continuation pointers stored on the stack.
     */
    for (sp = rp->stop; sp < STACK_START(rp); sp++) {
	if (is_CP(*sp) && ErtsInArea(cp_val(*sp), mod_start, mod_size)) {
	    return am_true;
	}
    }

#ifdef HIPE
    /*
     * Check all continuation pointers stored on the native stack if the module
     * has native code.
     */
    if (modp->old.hipe_code) {
	nat_start = modp->old.hipe_code->text_segment;
	nat_size = modp->old.hipe_code->text_segment_size;
	if (nat_size && nstack_any_cps_in_segment(rp, nat_start, nat_size)) {
	    return am_true;
	}
    }
#endif

    /* 
     * Check all continuation pointers stored in stackdump
     * and clear exception stackdump if there is a pointer
     * to the module.
     */
    if (rp->ftrace != NIL) {
	struct StackTrace *s;
	ASSERT(is_list(rp->ftrace));
	s = (struct StackTrace *) big_val(CDR(list_val(rp->ftrace)));
	if ((s->pc && ErtsInArea(s->pc, mod_start, mod_size)) ||
	    (s->current && ErtsInArea(s->current, mod_start, mod_size))) {
	    rp->freason = EXC_NULL;
	    rp->fvalue = NIL;
	    rp->ftrace = NIL;
	} else {
	    int i;
	    char *area_start = mod_start;
	    Uint area_size = mod_size;
#ifdef HIPE
	    if (rp->freason & EXF_NATIVE) {
		area_start = nat_start;
		area_size = nat_size;
	    }
#endif
	    for (i = 0;  i < s->depth;  i++) {
		if (ErtsInArea(s->trace[i], area_start, area_size)) {
		    rp->freason = EXC_NULL;
		    rp->fvalue = NIL;
		    rp->ftrace = NIL;
		    break;
		}
	    }
	}
    }

<<<<<<< HEAD
    return am_false;
=======
    if (rp->flags & F_DISABLE_GC) {
	/*
	 * Cannot proceed. Process has disabled gc in order to
	 * safely leave inconsistent data on the heap and/or
	 * off heap lists. Need to wait for gc to be enabled
	 * again.
	 */ 
	return THE_NON_VALUE;
    }

    /*
     * Message queue can contains funs, and may contain
     * literals. If we got references to this module from the message
     * queue.
     *
     * If a literal is in the message queue we maka an explicit copy of
     * and attach it to the heap fragment. Each message needs to be
     * self contained, we cannot save the literal in the old_heap or
     * any other heap than the message it self.
     */

    erts_smp_proc_lock(rp, ERTS_PROC_LOCK_MSGQ);
    ERTS_SMP_MSGQ_MV_INQ2PRIVQ(rp);
    erts_smp_proc_unlock(rp, ERTS_PROC_LOCK_MSGQ);

    if (modp->old.code_hdr->literal_area) {
	literals = (char*) modp->old.code_hdr->literal_area->start;
	lit_bsize = (char*) modp->old.code_hdr->literal_area->end - literals;
    }
    else {
	literals = NULL;
	lit_bsize = 0;
    }

    for (msgp = rp->msg.first; msgp; msgp = msgp->next) {
	if (msgp->data.attached == ERTS_MSG_COMBINED_HFRAG)
	    hfrag = &msgp->hfrag;
	else if (is_value(ERL_MESSAGE_TERM(msgp)) && msgp->data.heap_frag)
	    hfrag = msgp->data.heap_frag;
	else
	    continue;
        {
            ErlHeapFragment *hf;
            Uint lit_sz;
            for (hf=hfrag; hf; hf = hf->next) {
                if (check_mod_funs(rp, &hfrag->off_heap, mod_start, mod_size))
                    return am_true;
                lit_sz = hfrag_literal_size(&hf->mem[0], &hf->mem[hf->used_size],
                                            literals, lit_bsize);
            }
            if (lit_sz > 0) {
                ErlHeapFragment *bp = new_message_buffer(lit_sz);
                Eterm *hp = bp->mem;

                for (hf=hfrag; hf; hf = hf->next) {
                    hfrag_literal_copy(&hp, &bp->off_heap,
                                       &hf->mem[0], &hf->mem[hf->used_size],
                                       literals, lit_bsize);
                    hfrag=hf;
                }
                /* link new hfrag last */
                ASSERT(hfrag->next == NULL);
                hfrag->next = bp;
                bp->next = NULL;
            }
        }
    }

    while (1) {

	/* Check heap, stack etc... */
	if (check_mod_funs(rp, &rp->off_heap, mod_start, mod_size))
	    goto try_gc;
	if (any_heap_ref_ptrs(&rp->fvalue, &rp->fvalue+1, literals, lit_bsize)) {
	    rp->freason = EXC_NULL;
	    rp->fvalue = NIL;
	    rp->ftrace = NIL;
	}
	if (any_heap_ref_ptrs(rp->stop, rp->hend, literals, lit_bsize))
	    goto try_literal_gc;
#ifdef HIPE
	if (nstack_any_heap_ref_ptrs(rp, literals, lit_bsize))
	    goto try_literal_gc;
#endif
	if (any_heap_refs(rp->heap, rp->htop, literals, lit_bsize))
	    goto try_literal_gc;
	if (rp->abandoned_heap) {
	    if (any_heap_refs(rp->abandoned_heap, rp->abandoned_heap + rp->heap_sz,
			      literals, lit_bsize))
		goto try_literal_gc;
	}
	if (any_heap_refs(rp->old_heap, rp->old_htop, literals, lit_bsize))
	    goto try_literal_gc;

	/* Check dictionary */
	if (rp->dictionary) {
	    Eterm* start = ERTS_PD_START(rp->dictionary);
	    Eterm* end = start + ERTS_PD_SIZE(rp->dictionary);

	    if (any_heap_ref_ptrs(start, end, literals, lit_bsize))
		goto try_literal_gc;
	}

	/* Check heap fragments */
	for (hfrag = rp->mbuf; hfrag; hfrag = hfrag->next) {
	    Eterm *hp, *hp_end;
	    /* Off heap lists should already have been moved into process */
	    ASSERT(!check_mod_funs(rp, &hfrag->off_heap, mod_start, mod_size));

	    hp = &hfrag->mem[0];
	    hp_end = &hfrag->mem[hfrag->used_size];
	    if (any_heap_refs(hp, hp_end, literals, lit_bsize))
		goto try_literal_gc;
	}

	/*
	 * Message buffer fragments (matched messages) 
         *  - off heap lists should already have been moved into
         *    process off heap structure.
         *  - Check for literals
	 */
	for (msgp = rp->msg_frag; msgp; msgp = msgp->next) {
            hfrag = erts_message_to_heap_frag(msgp);
	    for (; hfrag; hfrag = hfrag->next) {
		Eterm *hp, *hp_end;
		ASSERT(!check_mod_funs(rp, &hfrag->off_heap, mod_start, mod_size));

		hp = &hfrag->mem[0];
		hp_end = &hfrag->mem[hfrag->used_size];

                if (any_heap_refs(hp, hp_end, literals, lit_bsize))
                    goto try_literal_gc;
	    }
	}

	return am_false;

    try_literal_gc:
	need_gc |= ERTS_LITERAL_GC__;

    try_gc:
	need_gc |= ERTS_ORDINARY_GC__;

	if ((done_gc & need_gc) == need_gc)
	    return am_true;

	if (!(flags & ERTS_CPC_ALLOW_GC))
	    return am_aborted;

	need_gc &= ~done_gc;

	/*
	 * Try to get rid of literals by by garbage collecting.
	 * Clear both fvalue and ftrace.
	 */

	rp->freason = EXC_NULL;
	rp->fvalue = NIL;
	rp->ftrace = NIL;

	if (need_gc & ERTS_ORDINARY_GC__) {
	    FLAGS(rp) |= F_NEED_FULLSWEEP;
	    *redsp += erts_garbage_collect_nobump(rp, 0, rp->arg_reg, rp->arity, fcalls);
	    done_gc |= ERTS_ORDINARY_GC__;
	}
	if (need_gc & ERTS_LITERAL_GC__) {
	    struct erl_off_heap_header* oh;
	    oh = modp->old.code_hdr->literal_area->off_heap;
	    *redsp += lit_bsize / 64; /* Need, better value... */
	    erts_garbage_collect_literals(rp, (Eterm*)literals, lit_bsize, oh);
	    done_gc |= ERTS_LITERAL_GC__;
	}
	need_gc = 0;
    }

#undef ERTS_ORDINARY_GC__
#undef ERTS_LITERAL_GC__

>>>>>>> 9d029dd0
}

static int
any_heap_ref_ptrs(Eterm* start, Eterm* end, char* mod_start, Uint mod_size)
{
    Eterm* p;
    Eterm val;

    for (p = start; p < end; p++) {
	val = *p;
	switch (primary_tag(val)) {
	case TAG_PRIMARY_BOXED:
	case TAG_PRIMARY_LIST:
	    if (ErtsInArea(val, mod_start, mod_size)) {
		return 1;
	    }
	    break;
	}
    }
    return 0;
}

static int
any_heap_refs(Eterm* start, Eterm* end, char* mod_start, Uint mod_size)
{
    Eterm* p;
    Eterm val;

    for (p = start; p < end; p++) {
	val = *p;
	switch (primary_tag(val)) {
	case TAG_PRIMARY_BOXED:
	case TAG_PRIMARY_LIST:
	    if (ErtsInArea(val, mod_start, mod_size)) {
		return 1;
	    }
	    break;
	case TAG_PRIMARY_HEADER:
	    if (!header_is_transparent(val)) {
		Eterm* new_p;
                if (header_is_bin_matchstate(val)) {
                    ErlBinMatchState *ms = (ErlBinMatchState*) p;
                    ErlBinMatchBuffer *mb = &(ms->mb);
                    if (ErtsInArea(mb->orig, mod_start, mod_size)) {
                        return 1;
                    }
                }
		new_p = p + thing_arityval(val);
		ASSERT(start <= new_p && new_p < end);
		p = new_p;
	    }
	}
    }
    return 0;
}

static Uint
hfrag_literal_size(Eterm* start, Eterm* end, char* lit_start, Uint lit_size)
{
    Eterm* p;
    Eterm val;
    Uint sz = 0;

    for (p = start; p < end; p++) {
        val = *p;
        switch (primary_tag(val)) {
        case TAG_PRIMARY_BOXED:
        case TAG_PRIMARY_LIST:
            if (ErtsInArea(val, lit_start, lit_size)) {
                sz += size_object(val);
            }
            break;
        case TAG_PRIMARY_HEADER:
            if (!header_is_transparent(val)) {
                Eterm* new_p;
                if (header_is_bin_matchstate(val)) {
                    ErlBinMatchState *ms = (ErlBinMatchState*) p;
                    ErlBinMatchBuffer *mb = &(ms->mb);
                    if (ErtsInArea(mb->orig, lit_start, lit_size)) {
                        sz += size_object(mb->orig);
                    }
                }
                new_p = p + thing_arityval(val);
                ASSERT(start <= new_p && new_p < end);
                p = new_p;
            }
        }
    }
    return sz;
}

static void
hfrag_literal_copy(Eterm **hpp, ErlOffHeap *ohp,
                   Eterm *start, Eterm *end,
                   char *lit_start, Uint lit_size) {
    Eterm* p;
    Eterm val;
    Uint sz;

    for (p = start; p < end; p++) {
        val = *p;
        switch (primary_tag(val)) {
        case TAG_PRIMARY_BOXED:
        case TAG_PRIMARY_LIST:
            if (ErtsInArea(val, lit_start, lit_size)) {
                sz = size_object(val);
                val = copy_struct(val, sz, hpp, ohp);
                *p = val; 
            }
            break;
        case TAG_PRIMARY_HEADER:
            if (!header_is_transparent(val)) {
                Eterm* new_p;
                /* matchstate in message, not possible. */
                if (header_is_bin_matchstate(val)) {
                    ErlBinMatchState *ms = (ErlBinMatchState*) p;
                    ErlBinMatchBuffer *mb = &(ms->mb);
                    if (ErtsInArea(mb->orig, lit_start, lit_size)) {
                        sz = size_object(mb->orig);
                        mb->orig = copy_struct(mb->orig, sz, hpp, ohp);
                    }
                }
                new_p = p + thing_arityval(val);
                ASSERT(start <= new_p && new_p < end);
                p = new_p;
            }
        }
    }
}

#ifdef ERTS_SMP

ErtsThrPrgrLaterOp later_literal_area_switch;

typedef struct {
    ErtsThrPrgrLaterOp lop;
    ErtsLiteralArea *la;
} ErtsLaterReleasLiteralArea;

static void
later_release_literal_area(void *vlrlap)
{
    ErtsLaterReleasLiteralArea *lrlap;
    lrlap = (ErtsLaterReleasLiteralArea *) vlrlap;
    erts_release_literal_area(lrlap->la);
    erts_free(ERTS_ALC_T_RELEASE_LAREA, vlrlap);
}

static void
complete_literal_area_switch(void *literal_area)
{
    Process *p = erts_literal_area_collector;
    erts_smp_proc_lock(p, ERTS_PROC_LOCK_STATUS);
    erts_resume(p, ERTS_PROC_LOCK_STATUS);
    erts_smp_proc_unlock(p, ERTS_PROC_LOCK_STATUS);
    if (literal_area)
	erts_release_literal_area((ErtsLiteralArea *) literal_area);
}
#endif

BIF_RETTYPE erts_internal_release_literal_area_switch_0(BIF_ALIST_0)
{
    ErtsLiteralArea *unused_la;
    ErtsLiteralAreaRef *la_ref;

    if (BIF_P != erts_literal_area_collector)
	BIF_ERROR(BIF_P, EXC_NOTSUP);

    erts_smp_mtx_lock(&release_literal_areas.mtx);

    la_ref = release_literal_areas.first;
    if (la_ref) {
	release_literal_areas.first = la_ref->next;
	if (!release_literal_areas.first)
	    release_literal_areas.last = NULL;
    }

    erts_smp_mtx_unlock(&release_literal_areas.mtx);

    unused_la = ERTS_COPY_LITERAL_AREA();

    if (!la_ref) {
	ERTS_SET_COPY_LITERAL_AREA(NULL);
	if (unused_la) {
#ifdef ERTS_SMP
	    ErtsLaterReleasLiteralArea *lrlap;
	    lrlap = erts_alloc(ERTS_ALC_T_RELEASE_LAREA,
			       sizeof(ErtsLaterReleasLiteralArea));
	    lrlap->la = unused_la;
	    erts_schedule_thr_prgr_later_cleanup_op(
		later_release_literal_area,
		(void *) lrlap,
		&lrlap->lop,
		(sizeof(ErtsLaterReleasLiteralArea)
		 + sizeof(ErtsLiteralArea)
		 + ((unused_la->end
		     - &unused_la->start[0])
		    - 1)*(sizeof(Eterm))));
#else
	    erts_release_literal_area(unused_la);
#endif
	}
	BIF_RET(am_false);
    }

    ERTS_SET_COPY_LITERAL_AREA(la_ref->literal_area);

    erts_free(ERTS_ALC_T_LITERAL_REF, la_ref);

#ifdef ERTS_SMP
    erts_schedule_thr_prgr_later_op(complete_literal_area_switch,
				    unused_la,
				    &later_literal_area_switch);
    erts_suspend(BIF_P, ERTS_PROC_LOCK_MAIN, NULL);
    ERTS_BIF_YIELD_RETURN(BIF_P, am_true);
#else
    erts_release_literal_area(unused_la);
    BIF_RET(am_true);
#endif

}

void
erts_purge_state_add_fun(ErlFunEntry *fe)
{
    ASSERT(is_value(purge_state.module));
    if (purge_state.fe_ix >= purge_state.fe_size) {
	ErlFunEntry **funs;
	purge_state.fe_size += 100;
	funs = erts_alloc(ERTS_ALC_T_PURGE_DATA,
			  sizeof(ErlFunEntry *)*purge_state.fe_size);
	sys_memcpy((void *) funs,
		   (void *) purge_state.funs,
		   purge_state.fe_ix*sizeof(ErlFunEntry *));
	if (purge_state.funs != &purge_state.def_funs[0])
	    erts_free(ERTS_ALC_T_PURGE_DATA, purge_state.funs);
	purge_state.funs = funs;
    }
    purge_state.funs[purge_state.fe_ix++] = fe;
}

Export *
erts_suspend_process_on_pending_purge_lambda(Process *c_p, ErlFunEntry* fe)
{
    erts_smp_mtx_lock(&purge_state.mtx);
    if (purge_state.module == fe->module) {
	/*
	 * The process c_p is about to call a fun in the code
	 * that we are trying to purge. Suspend it and call
	 * erts_code_purger:pending_purge_lambda/3. The process
	 * will be resumed when the purge completes or aborts,
	 * and will then try to do the call again.
	 */
	if (purge_state.sp_ix >= purge_state.sp_size) {
	    Eterm *sprocs;
	    purge_state.sp_size += 100;
	    sprocs = erts_alloc(ERTS_ALC_T_PURGE_DATA,
				(sizeof(ErlFunEntry *)
				 * purge_state.sp_size));
	    sys_memcpy((void *) sprocs,
		       (void *) purge_state.sprocs,
		       purge_state.sp_ix*sizeof(ErlFunEntry *));
	    if (purge_state.sprocs != &purge_state.def_sprocs[0])
		erts_free(ERTS_ALC_T_PURGE_DATA, purge_state.sprocs);
	    purge_state.sprocs = sprocs;
	}
	purge_state.sprocs[purge_state.sp_ix++] = c_p->common.id;
	erts_suspend(c_p, ERTS_PROC_LOCK_MAIN, NULL);
	ERTS_VBUMP_ALL_REDS(c_p);
    }
    erts_smp_mtx_unlock(&purge_state.mtx);
    return purge_state.pending_purge_lambda;
}

static void
finalize_purge_operation(Process *c_p, int succeded)
{
    Uint ix;

    if (c_p)
	erts_smp_proc_unlock(c_p, ERTS_PROC_LOCK_MAIN);

    erts_smp_mtx_lock(&purge_state.mtx);

    ASSERT(purge_state.module != THE_NON_VALUE);

    purge_state.module = THE_NON_VALUE;

    /*
     * Resume all processes that have tried to call
     * funs in this code.
     */
    for (ix = 0; ix < purge_state.sp_ix; ix++) {
	Process *rp = erts_pid2proc(NULL, 0,
				    purge_state.sprocs[ix],
				    ERTS_PROC_LOCK_STATUS);
	if (rp) {
	    erts_resume(rp, ERTS_PROC_LOCK_STATUS);
	    erts_smp_proc_unlock(rp, ERTS_PROC_LOCK_STATUS);
	}
    }

    erts_smp_mtx_unlock(&purge_state.mtx);

    if (c_p)
	erts_smp_proc_lock(c_p, ERTS_PROC_LOCK_MAIN);

    if (purge_state.sprocs != &purge_state.def_sprocs[0]) {
	erts_free(ERTS_ALC_T_PURGE_DATA, purge_state.sprocs);
	purge_state.sprocs = &purge_state.def_sprocs[0];
	purge_state.sp_size = sizeof(purge_state.def_sprocs);
	purge_state.sp_size /= sizeof(purge_state.def_sprocs[0]);
    }
    purge_state.sp_ix = 0;

    if (purge_state.funs != &purge_state.def_funs[0]) {
	erts_free(ERTS_ALC_T_PURGE_DATA, purge_state.funs);
	purge_state.funs = &purge_state.def_funs[0];
	purge_state.fe_size = sizeof(purge_state.def_funs);
	purge_state.fe_size /= sizeof(purge_state.def_funs[0]);
    }
    purge_state.fe_ix = 0;
}

#ifdef ERTS_SMP

static ErtsThrPrgrLaterOp purger_lop_data;

static void
resume_purger(void *unused)
{
    Process *p = erts_code_purger;
    erts_smp_proc_lock(p, ERTS_PROC_LOCK_STATUS);
    erts_resume(p, ERTS_PROC_LOCK_STATUS);
    erts_smp_proc_unlock(p, ERTS_PROC_LOCK_STATUS);
}

static void
finalize_purge_abort(void *unused)
{
    erts_fun_purge_abort_finalize(purge_state.funs, purge_state.fe_ix);

    finalize_purge_operation(NULL, 0);

    resume_purger(NULL);
}

#endif /* ERTS_SMP */

BIF_RETTYPE erts_internal_purge_module_2(BIF_ALIST_2)
{
    if (BIF_P != erts_code_purger)
	BIF_ERROR(BIF_P, EXC_NOTSUP);

    if (is_not_atom(BIF_ARG_1))
	BIF_ERROR(BIF_P, BADARG);

    switch (BIF_ARG_2) {

    case am_prepare:
    case am_prepare_on_load: {
	/*
	 * Prepare for purge by marking all fun
	 * entries referring to the code to purge
	 * with "pending purge" markers.
	 */
	ErtsCodeIndex code_ix;
	Module* modp;
	Eterm res;

	if (is_value(purge_state.module))
	    BIF_ERROR(BIF_P, BADARG);

	code_ix = erts_active_code_ix();

	/*
	 * Correct module?
	 */
	modp = erts_get_module(BIF_ARG_1, code_ix);
	if (!modp)
	    res = am_false;
	else {
	    /*
	     * Any code to purge?
	     */

	    if (BIF_ARG_2 == am_prepare_on_load) {
                erts_rwlock_old_code(code_ix);
	    } else {
		erts_rlock_old_code(code_ix);
	    }

	    if (BIF_ARG_2 == am_prepare_on_load) {
		ASSERT(modp->on_load);
		ASSERT(modp->on_load->code_hdr);
		purge_state.saved_old = modp->old;
		modp->old = *modp->on_load;
		erts_free(ERTS_ALC_T_PREPARED_CODE, (void *) modp->on_load);
		modp->on_load = 0;
	    }

	    if (!modp->old.code_hdr)
		res = am_false;
	    else {
		BeamInstr* code;
		BeamInstr* end;
		erts_smp_mtx_lock(&purge_state.mtx);
		purge_state.module = BIF_ARG_1;
		erts_smp_mtx_unlock(&purge_state.mtx);
		res = am_true;
		code = (BeamInstr*) modp->old.code_hdr;
		end = (BeamInstr *)((char *)code + modp->old.code_length);
		erts_fun_purge_prepare(code, end);
	    }

            if (BIF_ARG_2 == am_prepare_on_load) {
                erts_rwunlock_old_code(code_ix);
	    } else {
                erts_runlock_old_code(code_ix);
	    }
	}
	
#ifndef ERTS_SMP
	BIF_RET(res);
#else
	if (res != am_true)
	    BIF_RET(res);
	else {
	    /*
	     * We'll be resumed when all schedulers are guaranteed
	     * to see the "pending purge" markers that we've made on
	     * all fun entries of the code that we are about to purge.
	     * Processes trying to call these funs will be suspended
	     * before calling the funs. That is we are guaranteed not
	     * to get any more direct references into the code while
	     * checking for such references...
	     */
	    erts_schedule_thr_prgr_later_op(resume_purger,
					    NULL,
					    &purger_lop_data);
	    erts_suspend(BIF_P, ERTS_PROC_LOCK_MAIN, NULL);
	    ERTS_BIF_YIELD_RETURN(BIF_P, am_true);
	}
#endif
    }

    case am_abort: {
	/*
	 * Soft purge that detected direct references into the code
	 * we set out to purge. Abort the purge.
	 */

	if (purge_state.module != BIF_ARG_1)
	    BIF_ERROR(BIF_P, BADARG);

	erts_fun_purge_abort_prepare(purge_state.funs, purge_state.fe_ix);

#ifndef ERTS_SMP
	erts_fun_purge_abort_finalize(purge_state.funs, purge_state.fe_ix);
	finalize_purge_operation(BIF_P, 0);
	BIF_RET(am_false);
#else
	/*
	 * We need to restore the code addresses of the funs in
	 * two stages in order to ensure that we do not get any
	 * stale suspended processes due to the purge abort.
	 * Restore address pointer (erts_fun_purge_abort_prepare);
	 * wait for thread progress; clear pending purge address
	 * pointer (erts_fun_purge_abort_finalize), and then
	 * resume processes that got suspended
	 * (finalize_purge_operation).
	 */
	erts_schedule_thr_prgr_later_op(finalize_purge_abort,
					NULL,
					&purger_lop_data);
	erts_suspend(BIF_P, ERTS_PROC_LOCK_MAIN, NULL);
	ERTS_BIF_YIELD_RETURN(BIF_P, am_false);
#endif
    }

    case am_complete: {
	ErtsCodeIndex code_ix;
	BeamInstr* code;
	Module* modp;
	int is_blocking = 0;
	Eterm ret;
	ErtsLiteralArea *literals = NULL;


	/*
	 * We have no direct references into the code.
	 * Complete to purge.
	 */

	if (purge_state.module != BIF_ARG_1)
	    BIF_ERROR(BIF_P, BADARG);

	if (!erts_try_seize_code_write_permission(BIF_P)) {
	    ERTS_BIF_YIELD2(bif_export[BIF_erts_internal_purge_module_2],
			    BIF_P, BIF_ARG_1, BIF_ARG_2);
	}

	code_ix = erts_active_code_ix();

	/*
	 * Correct module?
	 */

	if ((modp = erts_get_module(BIF_ARG_1, code_ix)) == NULL) {
	    ERTS_BIF_PREP_RET(ret, am_false);
	}
	else {

	    erts_rwlock_old_code(code_ix);

	    /*
	     * Any code to purge?
	     */
	    if (!modp->old.code_hdr) {
		ERTS_BIF_PREP_RET(ret, am_false);
	    }
	    else {
		/*
		 * Unload any NIF library
		 */
		if (modp->old.nif != NULL
		    || IF_HIPE(hipe_purge_need_blocking(modp))) {
		    /* ToDo: Do unload nif without blocking */
		    erts_rwunlock_old_code(code_ix);
		    erts_smp_proc_unlock(BIF_P, ERTS_PROC_LOCK_MAIN);
		    erts_smp_thr_progress_block();
		    is_blocking = 1;
		    erts_rwlock_old_code(code_ix);
		    if (modp->old.nif) {
		      erts_unload_nif(modp->old.nif);
		      modp->old.nif = NULL;
		    }
		}

		/*
		 * Remove the old code.
		 */
		ASSERT(erts_total_code_size >= modp->old.code_length);
		erts_total_code_size -= modp->old.code_length;
		code = (BeamInstr*) modp->old.code_hdr;
		erts_fun_purge_complete(purge_state.funs, purge_state.fe_ix);
		beam_catches_delmod(modp->old.catches, code, modp->old.code_length,
				    code_ix);
		literals = modp->old.code_hdr->literal_area;
		modp->old.code_hdr->literal_area = NULL;
		erts_free(ERTS_ALC_T_CODE, (void *) code);
		modp->old.code_hdr = NULL;
		modp->old.code_length = 0;
		modp->old.catches = BEAM_CATCHES_NIL;
		erts_remove_from_ranges(code);
#ifdef HIPE
		hipe_purge_module(modp, is_blocking);
#endif
		ERTS_BIF_PREP_RET(ret, am_true);
	    }

	    if (purge_state.saved_old.code_hdr) {
		modp->old = purge_state.saved_old;
		purge_state.saved_old.code_hdr = 0;
	    }
	    erts_rwunlock_old_code(code_ix);
	}
	if (is_blocking) {
	    erts_smp_thr_progress_unblock();
	    erts_smp_proc_lock(BIF_P, ERTS_PROC_LOCK_MAIN);
	}

	erts_release_code_write_permission();

	finalize_purge_operation(BIF_P, ret == am_true);

	if (literals) {
	    ErtsLiteralAreaRef *ref;
	    ref = erts_alloc(ERTS_ALC_T_LITERAL_REF,
			     sizeof(ErtsLiteralAreaRef));
	    ref->literal_area = literals;
	    ref->next = NULL;
	    erts_smp_mtx_lock(&release_literal_areas.mtx);
	    if (release_literal_areas.last) {
		release_literal_areas.last->next = ref;
		release_literal_areas.last = ref;
	    }
	    else {
		release_literal_areas.first = ref;
		release_literal_areas.last = ref;
	    }
	    erts_smp_mtx_unlock(&release_literal_areas.mtx);
	    erts_queue_message(erts_literal_area_collector,
			       0,
			       erts_alloc_message(0, NULL),
			       am_copy_literals,
			       BIF_P->common.id);
	}

	return ret;
    }

    default:
	BIF_ERROR(BIF_P, BADARG);

    }
}

/*
 * Move code from current to old and null all export entries for the module
 */

static void
delete_code(Module* modp)
{
    ErtsCodeIndex code_ix = erts_staging_code_ix();
    Eterm module = make_atom(modp->module);
    int i;

    for (i = 0; i < export_list_size(code_ix); i++) {
	Export *ep = export_list(i, code_ix);
        if (ep != NULL && (ep->info.mfa.module == module)) {
	    if (ep->addressv[code_ix] == ep->beam) {
		if (ep->beam[0] == (BeamInstr) em_apply_bif) {
		    continue;
		}
		else if (ep->beam[0] ==
			 (BeamInstr) BeamOp(op_i_generic_breakpoint)) {
		    ERTS_SMP_LC_ASSERT(erts_smp_thr_progress_is_blocking());
		    ASSERT(modp->curr.num_traced_exports > 0);
		    DBG_TRACE_MFA_P(&ep->info.mfa,
				  "export trace cleared, code_ix=%d", code_ix);
		    erts_clear_export_break(modp, &ep->info);
		}
		else ASSERT(ep->beam[0] == (BeamInstr) em_call_error_handler
			    || !erts_initialized);
	    }
	    ep->addressv[code_ix] = ep->beam;
	    ep->beam[0] = (BeamInstr) em_call_error_handler;
	    ep->beam[1] = 0;
	    DBG_TRACE_MFA_P(&ep->info.mfa,
			    "export invalidation, code_ix=%d", code_ix);
	}
    }

    ASSERT(modp->curr.num_breakpoints == 0);
    ASSERT(modp->curr.num_traced_exports == 0);
    modp->old = modp->curr;
    erts_module_instance_init(&modp->curr);
}


Eterm
beam_make_current_old(Process *c_p, ErtsProcLocks c_p_locks, Eterm module)
{
    Module* modp = erts_put_module(module);

    /*
     * Check if the previous code has been already deleted;
     * if not, delete old code; error if old code already exists.
     */

    if (modp->curr.code_hdr) {
	if (modp->old.code_hdr)  {
	    return am_not_purged;
	}
	/* Make the current version old. */
	delete_code(modp);
    }
    return NIL;
}<|MERGE_RESOLUTION|>--- conflicted
+++ resolved
@@ -1165,188 +1165,7 @@
 	}
     }
 
-<<<<<<< HEAD
     return am_false;
-=======
-    if (rp->flags & F_DISABLE_GC) {
-	/*
-	 * Cannot proceed. Process has disabled gc in order to
-	 * safely leave inconsistent data on the heap and/or
-	 * off heap lists. Need to wait for gc to be enabled
-	 * again.
-	 */ 
-	return THE_NON_VALUE;
-    }
-
-    /*
-     * Message queue can contains funs, and may contain
-     * literals. If we got references to this module from the message
-     * queue.
-     *
-     * If a literal is in the message queue we maka an explicit copy of
-     * and attach it to the heap fragment. Each message needs to be
-     * self contained, we cannot save the literal in the old_heap or
-     * any other heap than the message it self.
-     */
-
-    erts_smp_proc_lock(rp, ERTS_PROC_LOCK_MSGQ);
-    ERTS_SMP_MSGQ_MV_INQ2PRIVQ(rp);
-    erts_smp_proc_unlock(rp, ERTS_PROC_LOCK_MSGQ);
-
-    if (modp->old.code_hdr->literal_area) {
-	literals = (char*) modp->old.code_hdr->literal_area->start;
-	lit_bsize = (char*) modp->old.code_hdr->literal_area->end - literals;
-    }
-    else {
-	literals = NULL;
-	lit_bsize = 0;
-    }
-
-    for (msgp = rp->msg.first; msgp; msgp = msgp->next) {
-	if (msgp->data.attached == ERTS_MSG_COMBINED_HFRAG)
-	    hfrag = &msgp->hfrag;
-	else if (is_value(ERL_MESSAGE_TERM(msgp)) && msgp->data.heap_frag)
-	    hfrag = msgp->data.heap_frag;
-	else
-	    continue;
-        {
-            ErlHeapFragment *hf;
-            Uint lit_sz;
-            for (hf=hfrag; hf; hf = hf->next) {
-                if (check_mod_funs(rp, &hfrag->off_heap, mod_start, mod_size))
-                    return am_true;
-                lit_sz = hfrag_literal_size(&hf->mem[0], &hf->mem[hf->used_size],
-                                            literals, lit_bsize);
-            }
-            if (lit_sz > 0) {
-                ErlHeapFragment *bp = new_message_buffer(lit_sz);
-                Eterm *hp = bp->mem;
-
-                for (hf=hfrag; hf; hf = hf->next) {
-                    hfrag_literal_copy(&hp, &bp->off_heap,
-                                       &hf->mem[0], &hf->mem[hf->used_size],
-                                       literals, lit_bsize);
-                    hfrag=hf;
-                }
-                /* link new hfrag last */
-                ASSERT(hfrag->next == NULL);
-                hfrag->next = bp;
-                bp->next = NULL;
-            }
-        }
-    }
-
-    while (1) {
-
-	/* Check heap, stack etc... */
-	if (check_mod_funs(rp, &rp->off_heap, mod_start, mod_size))
-	    goto try_gc;
-	if (any_heap_ref_ptrs(&rp->fvalue, &rp->fvalue+1, literals, lit_bsize)) {
-	    rp->freason = EXC_NULL;
-	    rp->fvalue = NIL;
-	    rp->ftrace = NIL;
-	}
-	if (any_heap_ref_ptrs(rp->stop, rp->hend, literals, lit_bsize))
-	    goto try_literal_gc;
-#ifdef HIPE
-	if (nstack_any_heap_ref_ptrs(rp, literals, lit_bsize))
-	    goto try_literal_gc;
-#endif
-	if (any_heap_refs(rp->heap, rp->htop, literals, lit_bsize))
-	    goto try_literal_gc;
-	if (rp->abandoned_heap) {
-	    if (any_heap_refs(rp->abandoned_heap, rp->abandoned_heap + rp->heap_sz,
-			      literals, lit_bsize))
-		goto try_literal_gc;
-	}
-	if (any_heap_refs(rp->old_heap, rp->old_htop, literals, lit_bsize))
-	    goto try_literal_gc;
-
-	/* Check dictionary */
-	if (rp->dictionary) {
-	    Eterm* start = ERTS_PD_START(rp->dictionary);
-	    Eterm* end = start + ERTS_PD_SIZE(rp->dictionary);
-
-	    if (any_heap_ref_ptrs(start, end, literals, lit_bsize))
-		goto try_literal_gc;
-	}
-
-	/* Check heap fragments */
-	for (hfrag = rp->mbuf; hfrag; hfrag = hfrag->next) {
-	    Eterm *hp, *hp_end;
-	    /* Off heap lists should already have been moved into process */
-	    ASSERT(!check_mod_funs(rp, &hfrag->off_heap, mod_start, mod_size));
-
-	    hp = &hfrag->mem[0];
-	    hp_end = &hfrag->mem[hfrag->used_size];
-	    if (any_heap_refs(hp, hp_end, literals, lit_bsize))
-		goto try_literal_gc;
-	}
-
-	/*
-	 * Message buffer fragments (matched messages) 
-         *  - off heap lists should already have been moved into
-         *    process off heap structure.
-         *  - Check for literals
-	 */
-	for (msgp = rp->msg_frag; msgp; msgp = msgp->next) {
-            hfrag = erts_message_to_heap_frag(msgp);
-	    for (; hfrag; hfrag = hfrag->next) {
-		Eterm *hp, *hp_end;
-		ASSERT(!check_mod_funs(rp, &hfrag->off_heap, mod_start, mod_size));
-
-		hp = &hfrag->mem[0];
-		hp_end = &hfrag->mem[hfrag->used_size];
-
-                if (any_heap_refs(hp, hp_end, literals, lit_bsize))
-                    goto try_literal_gc;
-	    }
-	}
-
-	return am_false;
-
-    try_literal_gc:
-	need_gc |= ERTS_LITERAL_GC__;
-
-    try_gc:
-	need_gc |= ERTS_ORDINARY_GC__;
-
-	if ((done_gc & need_gc) == need_gc)
-	    return am_true;
-
-	if (!(flags & ERTS_CPC_ALLOW_GC))
-	    return am_aborted;
-
-	need_gc &= ~done_gc;
-
-	/*
-	 * Try to get rid of literals by by garbage collecting.
-	 * Clear both fvalue and ftrace.
-	 */
-
-	rp->freason = EXC_NULL;
-	rp->fvalue = NIL;
-	rp->ftrace = NIL;
-
-	if (need_gc & ERTS_ORDINARY_GC__) {
-	    FLAGS(rp) |= F_NEED_FULLSWEEP;
-	    *redsp += erts_garbage_collect_nobump(rp, 0, rp->arg_reg, rp->arity, fcalls);
-	    done_gc |= ERTS_ORDINARY_GC__;
-	}
-	if (need_gc & ERTS_LITERAL_GC__) {
-	    struct erl_off_heap_header* oh;
-	    oh = modp->old.code_hdr->literal_area->off_heap;
-	    *redsp += lit_bsize / 64; /* Need, better value... */
-	    erts_garbage_collect_literals(rp, (Eterm*)literals, lit_bsize, oh);
-	    done_gc |= ERTS_LITERAL_GC__;
-	}
-	need_gc = 0;
-    }
-
-#undef ERTS_ORDINARY_GC__
-#undef ERTS_LITERAL_GC__
-
->>>>>>> 9d029dd0
 }
 
 static int
