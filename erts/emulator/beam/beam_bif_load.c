/*
 * %CopyrightBegin%
 *
 * Copyright Ericsson AB 1999-2016. All Rights Reserved.
 *
 * Licensed under the Apache License, Version 2.0 (the "License");
 * you may not use this file except in compliance with the License.
 * You may obtain a copy of the License at
 *
 *     http://www.apache.org/licenses/LICENSE-2.0
 *
 * Unless required by applicable law or agreed to in writing, software
 * distributed under the License is distributed on an "AS IS" BASIS,
 * WITHOUT WARRANTIES OR CONDITIONS OF ANY KIND, either express or implied.
 * See the License for the specific language governing permissions and
 * limitations under the License.
 *
 * %CopyrightEnd%
 */

#ifdef HAVE_CONFIG_H
#  include "config.h"
#endif

#include "sys.h"
#include "erl_vm.h"
#include "global.h"
#include "erl_process.h"
#include "error.h"
#include "bif.h"
#include "beam_load.h"
#include "big.h"
#include "beam_bp.h"
#include "beam_catches.h"
#include "erl_binary.h"
#include "erl_nif.h"
#include "erl_bits.h"
#include "erl_thr_progress.h"

#ifdef HIPE
#  include "hipe_stack.h"
#endif

static struct {
    Eterm module;
    erts_smp_mtx_t mtx;
    Export *pending_purge_lambda;
    Eterm *sprocs;
    Eterm def_sprocs[10];
    Uint sp_size;
    Uint sp_ix;
    ErlFunEntry **funs;
    ErlFunEntry *def_funs[10];
    Uint fe_size;
    Uint fe_ix;
    struct erl_module_instance saved_old;
} purge_state;

Process *erts_code_purger = NULL;

#ifdef ERTS_DIRTY_SCHEDULERS
Process *erts_dirty_process_code_checker;
#endif
erts_smp_atomic_t erts_copy_literal_area__;
#define ERTS_SET_COPY_LITERAL_AREA(LA)			\
    erts_smp_atomic_set_nob(&erts_copy_literal_area__,	\
			    (erts_aint_t) (LA))
#ifdef ERTS_NEW_PURGE_STRATEGY
Process *erts_literal_area_collector = NULL;

typedef struct ErtsLiteralAreaRef_ ErtsLiteralAreaRef;
struct ErtsLiteralAreaRef_ {
    ErtsLiteralAreaRef *next;
    ErtsLiteralArea *literal_area;
};

struct {
    erts_smp_mtx_t mtx;
    ErtsLiteralAreaRef *first;
    ErtsLiteralAreaRef *last;
} release_literal_areas;
#endif

static void set_default_trace_pattern(Eterm module);
static Eterm check_process_code(Process* rp, Module* modp, Uint flags, int *redsp, int fcalls);
static void delete_code(Module* modp);
static int any_heap_ref_ptrs(Eterm* start, Eterm* end, char* mod_start, Uint mod_size);
static int any_heap_refs(Eterm* start, Eterm* end, char* mod_start, Uint mod_size);

static void
init_purge_state(void)
{
    purge_state.module = THE_NON_VALUE;

    erts_smp_mtx_init(&purge_state.mtx, "purge_state");

    purge_state.pending_purge_lambda =
	erts_export_put(am_erts_code_purger, am_pending_purge_lambda, 3);

    purge_state.sprocs = &purge_state.def_sprocs[0];
    purge_state.sp_size = sizeof(purge_state.def_sprocs);
    purge_state.sp_size /= sizeof(purge_state.def_sprocs[0]);
    purge_state.sp_ix = 0;

    purge_state.funs = &purge_state.def_funs[0];
    purge_state.fe_size = sizeof(purge_state.def_funs);
    purge_state.fe_size /= sizeof(purge_state.def_funs[0]);
    purge_state.fe_ix = 0;

    purge_state.saved_old.code_hdr = 0;
}

void
erts_beam_bif_load_init(void)
{
#ifdef ERTS_NEW_PURGE_STRATEGY
    erts_smp_mtx_init(&release_literal_areas.mtx, "release_literal_areas");
    release_literal_areas.first = NULL;
    release_literal_areas.last = NULL;
#endif
    erts_smp_atomic_init_nob(&erts_copy_literal_area__,
			     (erts_aint_t) NULL);

    init_purge_state();
}

BIF_RETTYPE code_is_module_native_1(BIF_ALIST_1)
{
    Module* modp;
    Eterm res;
    ErtsCodeIndex code_ix;

    if (is_not_atom(BIF_ARG_1)) {
	BIF_ERROR(BIF_P, BADARG);
    }
    code_ix = erts_active_code_ix();
    if ((modp = erts_get_module(BIF_ARG_1, code_ix)) == NULL) {
	return am_undefined;
    }
    erts_rlock_old_code(code_ix);
    res = (erts_is_module_native(modp->curr.code_hdr) ||
           erts_is_module_native(modp->old.code_hdr)) ?
		am_true : am_false;
    erts_runlock_old_code(code_ix);
    return res;
}

BIF_RETTYPE code_make_stub_module_3(BIF_ALIST_3)
{
    Module* modp;
    Eterm res;

    if (!erts_try_seize_code_write_permission(BIF_P)) {
	ERTS_BIF_YIELD3(bif_export[BIF_code_make_stub_module_3],
			BIF_P, BIF_ARG_1, BIF_ARG_2, BIF_ARG_3);
    }

    erts_smp_proc_unlock(BIF_P, ERTS_PROC_LOCK_MAIN);
    erts_smp_thr_progress_block();

    modp = erts_get_module(BIF_ARG_1, erts_active_code_ix());

    if (modp && modp->curr.num_breakpoints > 0) {
	ASSERT(modp->curr.code_hdr != NULL);
	erts_clear_module_break(modp);
	ASSERT(modp->curr.num_breakpoints == 0);
    }

    erts_start_staging_code_ix(1);

    res = erts_make_stub_module(BIF_P, BIF_ARG_1, BIF_ARG_2, BIF_ARG_3);

    if (res == BIF_ARG_1) {
	erts_end_staging_code_ix();
	erts_commit_staging_code_ix();
    }
    else {
	erts_abort_staging_code_ix();
    }
    erts_smp_thr_progress_unblock();
    erts_smp_proc_lock(BIF_P, ERTS_PROC_LOCK_MAIN);
    erts_release_code_write_permission();
    return res;
}

BIF_RETTYPE
prepare_loading_2(BIF_ALIST_2)
{
    byte* temp_alloc = NULL;
    byte* code;
    Uint sz;
    Binary* magic;
    Eterm reason;
    Eterm* hp;
    Eterm res;

    if (is_not_atom(BIF_ARG_1)) {
    error:
	erts_free_aligned_binary_bytes(temp_alloc);
	BIF_ERROR(BIF_P, BADARG);
    }
    if ((code = erts_get_aligned_binary_bytes(BIF_ARG_2, &temp_alloc)) == NULL) {
	goto error;
    }

    magic = erts_alloc_loader_state();
    sz = binary_size(BIF_ARG_2);
    reason = erts_prepare_loading(magic, BIF_P, BIF_P->group_leader,
				  &BIF_ARG_1, code, sz);
    erts_free_aligned_binary_bytes(temp_alloc);
    if (reason != NIL) {
	hp = HAlloc(BIF_P, 3);
	res = TUPLE2(hp, am_error, reason);
	BIF_RET(res);
    }
    hp = HAlloc(BIF_P, PROC_BIN_SIZE);
    res = erts_mk_magic_binary_term(&hp, &MSO(BIF_P), magic);
    erts_refc_dec(&magic->refc, 1);
    BIF_RET(res);
}

BIF_RETTYPE
has_prepared_code_on_load_1(BIF_ALIST_1)
{
    Eterm res;
    ProcBin* pb;

    if (!ERTS_TERM_IS_MAGIC_BINARY(BIF_ARG_1)) {
    error:
	BIF_ERROR(BIF_P, BADARG);
    }

    pb = (ProcBin*) binary_val(BIF_ARG_1);
    res = erts_has_code_on_load(pb->val);
    if (res == NIL) {
	goto error;
    }
    BIF_RET(res);
}

struct m {
    Binary* code;
    Eterm module;
    Module* modp;
    Uint exception;
};

static Eterm staging_epilogue(Process* c_p, int, Eterm res, int, struct m*, int);
#ifdef ERTS_SMP
static void smp_code_ix_commiter(void*);

static struct /* Protected by code_write_permission */
{
    Process* stager;
    ErtsThrPrgrLaterOp lop;
} committer_state;
#endif

static Eterm
exception_list(Process* p, Eterm tag, struct m* mp, Sint exceptions)
{
    Eterm* hp = HAlloc(p, 3 + 2*exceptions);
    Eterm res = NIL;

    while (exceptions > 0) {
	if (mp->exception) {
	    res = CONS(hp, mp->module, res);
	    hp += 2;
	    exceptions--;
	}
	mp++;
    }
    return TUPLE2(hp, tag, res);
}


BIF_RETTYPE
finish_loading_1(BIF_ALIST_1)
{
    Sint i;
    Sint n;
    struct m* p = NULL;
    Uint exceptions;
    Eterm res;
    int is_blocking = 0;
    int do_commit = 0;

    if (!erts_try_seize_code_write_permission(BIF_P)) {
	ERTS_BIF_YIELD1(bif_export[BIF_finish_loading_1], BIF_P, BIF_ARG_1);
    }

    /*
     * Validate the argument before we start loading; it must be a
     * proper list where each element is a magic binary containing
     * prepared (not previously loaded) code.
     *
     * First count the number of elements and allocate an array
     * to keep the elements in.
     */

    n = erts_list_length(BIF_ARG_1);
    if (n < 0) {
    badarg:
	if (p) {
	    erts_free(ERTS_ALC_T_LOADER_TMP, p);
	}
	erts_release_code_write_permission();
	BIF_ERROR(BIF_P, BADARG);
    }
    p = erts_alloc(ERTS_ALC_T_LOADER_TMP, n*sizeof(struct m));

    /*
     * We now know that the argument is a proper list. Validate
     * and collect the binaries into the array.
     */

    for (i = 0; i < n; i++) {
	Eterm* cons = list_val(BIF_ARG_1);
	Eterm term = CAR(cons);
	ProcBin* pb;

	if (!ERTS_TERM_IS_MAGIC_BINARY(term)) {
	    goto badarg;
	}
	pb = (ProcBin*) binary_val(term);
	p[i].code = pb->val;
	p[i].module = erts_module_for_prepared_code(p[i].code);
	if (p[i].module == NIL) {
	    goto badarg;
	}
	BIF_ARG_1 = CDR(cons);
    }

    /*
     * Since we cannot handle atomic loading of a group of modules
     * if one or more of them uses on_load, we will only allow
     * more than one element in the list if none of the modules
     * have an on_load function.
     */

    if (n > 1) {
	for (i = 0; i < n; i++) {
	    if (erts_has_code_on_load(p[i].code) == am_true) {
		erts_free(ERTS_ALC_T_LOADER_TMP, p);
		erts_release_code_write_permission();
		BIF_ERROR(BIF_P, SYSTEM_LIMIT);
	    }
	}
    }

    /*
     * All types are correct. There cannot be a BADARG from now on.
     * Before we can start loading, we must check whether any of
     * the modules already has old code. To avoid a race, we must
     * not allow other process to initiate a code loading operation
     * from now on.
     */

    res = am_ok;
    erts_start_staging_code_ix(n);

    for (i = 0; i < n; i++) {
	p[i].modp = erts_put_module(p[i].module);
	p[i].modp->seen = 0;
    }

    exceptions = 0;
    for (i = 0; i < n; i++) {
	p[i].exception = 0;
	if (p[i].modp->seen) {
	    p[i].exception = 1;
	    exceptions++;
	}
	p[i].modp->seen = 1;
    }
    if (exceptions) {
	res = exception_list(BIF_P, am_duplicated, p, exceptions);
	goto done;
    }

    for (i = 0; i < n; i++) {
	if (p[i].modp->curr.num_breakpoints > 0 ||
	    p[i].modp->curr.num_traced_exports > 0 ||
	    erts_is_default_trace_enabled()) {
	    /* tracing involved, fallback with thread blocking */
	    erts_smp_proc_unlock(BIF_P, ERTS_PROC_LOCK_MAIN);
	    erts_smp_thr_progress_block();
	    is_blocking = 1;
	    break;
	}
    }

    if (is_blocking) {
	for (i = 0; i < n; i++) {
	    if (p[i].modp->curr.num_breakpoints) {
		erts_clear_module_break(p[i].modp);
		ASSERT(p[i].modp->curr.num_breakpoints == 0);
	    }
	}
    }

    exceptions = 0;
    for (i = 0; i < n; i++) {
	p[i].exception = 0;
	if (p[i].modp->curr.code_hdr && p[i].modp->old.code_hdr) {
	    p[i].exception = 1;
	    exceptions++;
	}
    }

    if (exceptions) {
	res = exception_list(BIF_P, am_not_purged, p, exceptions);
    } else {
	/*
	 * Now we can load all code. This can't fail.
	 */

	exceptions = 0;
	for (i = 0; i < n; i++) {
	    Eterm mod;
	    Eterm retval;

	    erts_refc_inc(&p[i].code->refc, 1);
	    retval = erts_finish_loading(p[i].code, BIF_P, 0, &mod);
	    ASSERT(retval == NIL || retval == am_on_load);
	    if (retval == am_on_load) {
		p[i].exception = 1;
		exceptions++;
	    }
	}

	/*
	 * Check whether any module has an on_load_handler.
	 */

	if (exceptions) {
	    res = exception_list(BIF_P, am_on_load, p, exceptions);
	}
	do_commit = 1;
    }

done:
    return staging_epilogue(BIF_P, do_commit, res, is_blocking, p, n);
}

static Eterm
staging_epilogue(Process* c_p, int commit, Eterm res, int is_blocking,
		 struct m* loaded, int nloaded)
{    
#ifdef ERTS_SMP
    if (is_blocking || !commit)
#endif
    {
	if (commit) {
	    erts_end_staging_code_ix();
	    erts_commit_staging_code_ix();
	    if (loaded) {
		int i;
		for (i=0; i < nloaded; i++) {		
		    set_default_trace_pattern(loaded[i].module);
		}
	    }
	}
	else {
	    erts_abort_staging_code_ix();
	}
	if (loaded) {
	    erts_free(ERTS_ALC_T_LOADER_TMP, loaded);
	}
	if (is_blocking) {
	    erts_smp_thr_progress_unblock();
	    erts_smp_proc_lock(c_p, ERTS_PROC_LOCK_MAIN);
	}
	erts_release_code_write_permission();
	return res;
    }
#ifdef ERTS_SMP
    else {
	ASSERT(is_value(res));

	if (loaded) {
	    erts_free(ERTS_ALC_T_LOADER_TMP, loaded);
	}
	erts_end_staging_code_ix();
	/*
	 * Now we must wait for all schedulers to do a memory barrier before
	 * we can commit and let them access the new staged code. This allows
	 * schedulers to read active code_ix in a safe way while executing
	 * without any memory barriers at all. 
	 */
	ASSERT(committer_state.stager == NULL);
	committer_state.stager = c_p;
	erts_schedule_thr_prgr_later_op(smp_code_ix_commiter, NULL, &committer_state.lop);
	erts_proc_inc_refc(c_p);
	erts_suspend(c_p, ERTS_PROC_LOCK_MAIN, NULL);
	/*
	 * smp_code_ix_commiter() will do the rest "later"
	 * and resume this process to return 'res'.  
	 */
	ERTS_BIF_YIELD_RETURN(c_p, res);
    }
#endif
}


#ifdef ERTS_SMP
static void smp_code_ix_commiter(void* null)
{
    Process* p = committer_state.stager;

    erts_commit_staging_code_ix();
#ifdef DEBUG
    committer_state.stager = NULL;
#endif
    erts_release_code_write_permission();
    erts_smp_proc_lock(p, ERTS_PROC_LOCK_STATUS);
    if (!ERTS_PROC_IS_EXITING(p)) {
	erts_resume(p, ERTS_PROC_LOCK_STATUS);
    }
    erts_smp_proc_unlock(p, ERTS_PROC_LOCK_STATUS);
    erts_proc_dec_refc(p);
}
#endif /* ERTS_SMP */



BIF_RETTYPE
check_old_code_1(BIF_ALIST_1)
{
    ErtsCodeIndex code_ix;
    Module* modp;
    Eterm res = am_false;

    if (is_not_atom(BIF_ARG_1)) {
	BIF_ERROR(BIF_P, BADARG);
    }
    code_ix = erts_active_code_ix();
    modp = erts_get_module(BIF_ARG_1, code_ix);
    if (modp != NULL) {
	erts_rlock_old_code(code_ix);
	if (modp->old.code_hdr) {
	    res = am_true;
	}
	erts_runlock_old_code(code_ix);
    }
    BIF_RET(res);
}

Eterm
erts_check_process_code(Process *c_p, Eterm module, Uint flags, int *redsp, int fcalls)
{
    Module* modp;
    Eterm res;
    ErtsCodeIndex code_ix;

    (*redsp)++;

    ASSERT(is_atom(module));

    code_ix = erts_active_code_ix();
    modp = erts_get_module(module, code_ix);
    if (!modp)
	return am_false;
    erts_rlock_old_code(code_ix);
    res = (!modp->old.code_hdr ? am_false :
           check_process_code(c_p, modp, flags, redsp, fcalls));
    erts_runlock_old_code(code_ix);

    return res;
}

BIF_RETTYPE erts_internal_check_process_code_2(BIF_ALIST_2)
{
    int reds = 0;
    Uint flags;
    Eterm res;

    if (is_not_atom(BIF_ARG_1))
	goto badarg;

    if (is_not_small(BIF_ARG_2))
        goto badarg;

    flags = unsigned_val(BIF_ARG_2);
    if (flags & ~ERTS_CPC_ALL) {
        goto badarg;
    }

    res = erts_check_process_code(BIF_P, BIF_ARG_1, flags, &reds, BIF_P->fcalls);

    ASSERT(is_value(res));

    BIF_RET2(res, reds);

badarg:
    BIF_ERROR(BIF_P, BADARG);
}

BIF_RETTYPE erts_internal_check_dirty_process_code_2(BIF_ALIST_2)
{
#if !defined(ERTS_DIRTY_SCHEDULERS)
    BIF_ERROR(BIF_P, EXC_NOTSUP);
#else
    Process *rp;
    int reds = 0;
    Eterm res;

    if (BIF_P != erts_dirty_process_code_checker)
	BIF_ERROR(BIF_P, EXC_NOTSUP);

    if (is_not_internal_pid(BIF_ARG_1))
	BIF_ERROR(BIF_P, BADARG);

    if (is_not_atom(BIF_ARG_2))
	BIF_ERROR(BIF_P, BADARG);

    rp = erts_pid2proc_not_running(BIF_P, ERTS_PROC_LOCK_MAIN,
				   BIF_ARG_1, ERTS_PROC_LOCK_MAIN);
    if (rp == ERTS_PROC_LOCK_BUSY)
	ERTS_BIF_YIELD2(bif_export[BIF_erts_internal_check_dirty_process_code_2],
			BIF_P, BIF_ARG_1, BIF_ARG_2);
    if (!rp)
	BIF_RET(am_false);
	
    res = erts_check_process_code(rp, BIF_ARG_2, 0, &reds, BIF_P->fcalls);

    if (BIF_P != rp)
	erts_smp_proc_unlock(rp, ERTS_PROC_LOCK_MAIN);

    ASSERT(is_value(res));

    BIF_RET2(res, reds);
#endif
}

BIF_RETTYPE delete_module_1(BIF_ALIST_1)
{
    ErtsCodeIndex code_ix;
    Module* modp;
    int is_blocking = 0;
    int success = 0;
    Eterm res = NIL;

    if (is_not_atom(BIF_ARG_1)) {
	BIF_ERROR(BIF_P, BADARG);
    }

    if (!erts_try_seize_code_write_permission(BIF_P)) {
	ERTS_BIF_YIELD1(bif_export[BIF_delete_module_1], BIF_P, BIF_ARG_1);
    }

    {
	erts_start_staging_code_ix(0);
	code_ix = erts_staging_code_ix();
	modp = erts_get_module(BIF_ARG_1, code_ix);
	if (!modp) {
	    res = am_undefined;
	}
	else if (modp->old.code_hdr) {
	    erts_dsprintf_buf_t *dsbufp = erts_create_logger_dsbuf();
	    erts_dsprintf(dsbufp, "Module %T must be purged before loading\n",
			  BIF_ARG_1);
	    erts_send_error_to_logger(BIF_P->group_leader, dsbufp);
	    ERTS_BIF_PREP_ERROR(res, BIF_P, BADARG);
	}
	else {
	    if (modp->curr.num_breakpoints > 0 ||
		modp->curr.num_traced_exports > 0) {
		/* we have tracing, retry single threaded */
		erts_smp_proc_unlock(BIF_P, ERTS_PROC_LOCK_MAIN);
		erts_smp_thr_progress_block();
		is_blocking = 1;
		if (modp->curr.num_breakpoints) {
		    erts_clear_module_break(modp);
		    ASSERT(modp->curr.num_breakpoints == 0);
		}
	    }
	    delete_code(modp);
	    res = am_true;
	    success = 1;
	}
    }
    return staging_epilogue(BIF_P, success, res, is_blocking, NULL, 0);  
}

BIF_RETTYPE module_loaded_1(BIF_ALIST_1)
{
    Module* modp;
    ErtsCodeIndex code_ix;
    Eterm res = am_false;

    if (is_not_atom(BIF_ARG_1)) {
	BIF_ERROR(BIF_P, BADARG);
    }
    code_ix = erts_active_code_ix();
    if ((modp = erts_get_module(BIF_ARG_1, code_ix)) != NULL) {
	if (modp->curr.code_hdr
	    && modp->curr.code_hdr->on_load_function_ptr == NULL) {
	    res = am_true;
	}
    }
    BIF_RET(res);
}

BIF_RETTYPE pre_loaded_0(BIF_ALIST_0)
{
    return erts_preloaded(BIF_P);
}

BIF_RETTYPE loaded_0(BIF_ALIST_0)
{
    ErtsCodeIndex code_ix = erts_active_code_ix();
    Module* modp;
    Eterm previous = NIL;
    Eterm* hp;
    int i;
    int j = 0;

    for (i = 0; i < module_code_size(code_ix); i++) {
	if ((modp = module_code(i, code_ix)) != NULL &&
	    ((modp->curr.code_length != 0) ||
	     (modp->old.code_length != 0))) {
	    j++;
	}
    }
    if (j > 0) {
	hp = HAlloc(BIF_P, j*2);

	for (i = 0; i < module_code_size(code_ix); i++) {
	    if ((modp=module_code(i,code_ix)) != NULL &&
		((modp->curr.code_length != 0) ||
		 (modp->old.code_length != 0))) {
		previous = CONS(hp, make_atom(modp->module), previous);
		hp += 2;
	    }
	}
    }
    BIF_RET(previous);
}

BIF_RETTYPE call_on_load_function_1(BIF_ALIST_1)
{
    Module* modp = erts_get_module(BIF_ARG_1, erts_active_code_ix());

    if (!modp || !modp->on_load) {
	BIF_ERROR(BIF_P, BADARG);
    }
    if (modp->on_load->code_hdr) {
	BIF_TRAP_CODE_PTR_0(BIF_P,
			    modp->on_load->code_hdr->on_load_function_ptr);
    } else {
	BIF_ERROR(BIF_P, BADARG);
    }
}

BIF_RETTYPE finish_after_on_load_2(BIF_ALIST_2)
{
    ErtsCodeIndex code_ix;
    Module* modp;

    if (!erts_try_seize_code_write_permission(BIF_P)) {
	ERTS_BIF_YIELD2(bif_export[BIF_finish_after_on_load_2],
			BIF_P, BIF_ARG_1, BIF_ARG_2);
    }

    /* ToDo: Use code_ix staging instead of thread blocking */

    erts_smp_proc_unlock(BIF_P, ERTS_PROC_LOCK_MAIN);
    erts_smp_thr_progress_block();

    code_ix = erts_active_code_ix();
    modp = erts_get_module(BIF_ARG_1, code_ix);

    if (!modp || !modp->on_load || !modp->on_load->code_hdr) {
    error:
	erts_smp_thr_progress_unblock();
        erts_smp_proc_lock(BIF_P, ERTS_PROC_LOCK_MAIN);
	erts_release_code_write_permission();
	BIF_ERROR(BIF_P, BADARG);
    }
    if (modp->on_load->code_hdr->on_load_function_ptr == NULL) {
	goto error;
    }
    if (BIF_ARG_2 != am_false && BIF_ARG_2 != am_true) {
	goto error;
    }

    if (BIF_ARG_2 == am_true) {
	int i;

	/*
	 * Make the code with the on_load function current.
	 */

	if (modp->curr.code_hdr) {
	    modp->old = modp->curr;
	}
	modp->curr = *modp->on_load;
	erts_free(ERTS_ALC_T_PREPARED_CODE, modp->on_load);
	modp->on_load = 0;

	/*
	 * The on_load function succeded. Fix up export entries.
	 */
	for (i = 0; i < export_list_size(code_ix); i++) {
	    Export *ep = export_list(i,code_ix);
	    if (ep == NULL || ep->code[0] != BIF_ARG_1) {
		continue;
	    }
	    if (ep->code[4] != 0) {
		ep->addressv[code_ix] = (void *) ep->code[4];
		ep->code[4] = 0;
	    } else {
		if (ep->addressv[code_ix] == ep->code+3 &&
		    ep->code[3] == (BeamInstr) em_apply_bif) {
		    continue;
		}
		ep->addressv[code_ix] = ep->code+3;
		ep->code[3] = (BeamInstr) em_call_error_handler;
	    }
	}
	modp->curr.code_hdr->on_load_function_ptr = NULL;
	set_default_trace_pattern(BIF_ARG_1);
    } else if (BIF_ARG_2 == am_false) {
	int i;

	/*
	 * The on_load function failed. Remove references to the
	 * code that is about to be purged from the export entries.
	 */

	for (i = 0; i < export_list_size(code_ix); i++) {
	    Export *ep = export_list(i,code_ix);
	    if (ep == NULL || ep->code[0] != BIF_ARG_1) {
		continue;
	    }
	    if (ep->code[3] == (BeamInstr) em_apply_bif) {
		continue;
	    }
	    ep->code[4] = 0;
	}
    }
    erts_smp_thr_progress_unblock();
    erts_smp_proc_lock(BIF_P, ERTS_PROC_LOCK_MAIN);
    erts_release_code_write_permission();
    BIF_RET(am_true);
}

static void
set_default_trace_pattern(Eterm module)
{
    int trace_pattern_is_on;
    Binary *match_spec;
    Binary *meta_match_spec;
    struct trace_pattern_flags trace_pattern_flags;
    ErtsTracer meta_tracer;

    erts_get_default_trace_pattern(&trace_pattern_is_on,
				   &match_spec,
				   &meta_match_spec,
				   &trace_pattern_flags,
				   &meta_tracer);
    if (trace_pattern_is_on) {
	Eterm mfa[1];
	mfa[0] = module;
	(void) erts_set_trace_pattern(0, mfa, 1,
				      match_spec,
				      meta_match_spec,
				      1, trace_pattern_flags,
				      meta_tracer, 1);
    }
}

#ifndef ERTS_NEW_PURGE_STRATEGY

static ERTS_INLINE int
check_mod_funs(Process *p, ErlOffHeap *off_heap, char *area, size_t area_size)
{
    struct erl_off_heap_header* oh;
    for (oh = off_heap->first; oh; oh = oh->next) {
	if (thing_subtag(oh->thing_word) == FUN_SUBTAG) {
	    ErlFunThing* funp = (ErlFunThing*) oh;
	    if (ErtsInArea(funp->fe->address, area, area_size))
		return !0;
	}
    }
    return 0;
}

#endif

static Uint hfrag_literal_size(Eterm* start, Eterm* end,
                               char* lit_start, Uint lit_size);
static void hfrag_literal_copy(Eterm **hpp, ErlOffHeap *ohp,
                               Eterm *start, Eterm *end,
                               char *lit_start, Uint lit_size);

#ifdef ERTS_NEW_PURGE_STRATEGY

Eterm
erts_proc_copy_literal_area(Process *c_p, int *redsp, int fcalls, int gc_allowed)
{
    ErtsLiteralArea *la;
    ErtsMessage *msgp;
    struct erl_off_heap_header* oh;
    char *literals;
    Uint lit_bsize;
    ErlHeapFragment *hfrag;

    la = ERTS_COPY_LITERAL_AREA();
    if (!la)
	return am_ok;

    oh = la->off_heap;
    literals = (char *) &la->start[0];
    lit_bsize = (char *) la->end - literals;

    /*
     * If a literal is in the message queue we make an explicit copy of
     * it and attach it to the heap fragment. Each message needs to be
     * self contained, we cannot save the literal in the old_heap or
     * any other heap than the message it self.
     */

    erts_smp_proc_lock(c_p, ERTS_PROC_LOCK_MSGQ);
    ERTS_SMP_MSGQ_MV_INQ2PRIVQ(c_p);
    erts_smp_proc_unlock(c_p, ERTS_PROC_LOCK_MSGQ);

    for (msgp = c_p->msg.first; msgp; msgp = msgp->next) {
	ErlHeapFragment *hf;
	Uint lit_sz = 0;

	*redsp += 1;

	if (msgp->data.attached == ERTS_MSG_COMBINED_HFRAG)
	    hfrag = &msgp->hfrag;
	else if (is_value(ERL_MESSAGE_TERM(msgp)) && msgp->data.heap_frag)
	    hfrag = msgp->data.heap_frag;
	else
	    continue; /* Content on heap or in external term format... */

	for (hf = hfrag; hf; hf = hf->next) {
	    lit_sz += hfrag_literal_size(&hf->mem[0], &hf->mem[hf->used_size],
					literals, lit_bsize);
	    *redsp += 1;
	}

	*redsp += lit_sz / 16; /* Better value needed... */
	if (lit_sz > 0) {
	    ErlHeapFragment *bp = new_message_buffer(lit_sz);
	    Eterm *hp = bp->mem;

	    for (hf = hfrag; hf; hf = hf->next) {
		hfrag_literal_copy(&hp, &bp->off_heap,
				   &hf->mem[0], &hf->mem[hf->used_size],
				   literals, lit_bsize);
		hfrag = hf;
	    }

	    /* link new hfrag last */
	    ASSERT(hfrag->next == NULL);
	    hfrag->next = bp;
	    bp->next = NULL;
        }
    }

    if (gc_allowed) {
	/*
	 * Current implementation first tests without
	 * allowing GC, and then restarts the operation
	 * allowing GC if it is needed. It is therfore
	 * very likely that we will need the GC (although
	 * this is not completely certain). We go for
	 * the GC directly instead of scanning everything
	 * one more time...
	 */
	goto literal_gc;
    }

    *redsp += 2;
    if (any_heap_ref_ptrs(&c_p->fvalue, &c_p->fvalue+1, literals, lit_bsize)) {
	c_p->freason = EXC_NULL;
	c_p->fvalue = NIL;
	c_p->ftrace = NIL;
    }

    if (any_heap_ref_ptrs(c_p->stop, c_p->hend, literals, lit_bsize))
	goto literal_gc;   
    *redsp += 1;
#ifdef HIPE
    if (nstack_any_heap_ref_ptrs(c_p, literals, lit_bsize))
	goto literal_gc;
    *redsp += 1;
#endif
    if (any_heap_refs(c_p->heap, c_p->htop, literals, lit_bsize))
	goto literal_gc;
    *redsp += 1;
    if (any_heap_refs(c_p->old_heap, c_p->old_htop, literals, lit_bsize))
	goto literal_gc;

    /* Check dictionary */
    *redsp += 1;
    if (c_p->dictionary) {
	Eterm* start = ERTS_PD_START(c_p->dictionary);
	Eterm* end = start + ERTS_PD_SIZE(c_p->dictionary);

	if (any_heap_ref_ptrs(start, end, literals, lit_bsize))
	    goto literal_gc;
    }

    /* Check heap fragments */
    for (hfrag = c_p->mbuf; hfrag; hfrag = hfrag->next) {
	Eterm *hp, *hp_end;

	*redsp += 1;

	hp = &hfrag->mem[0];
	hp_end = &hfrag->mem[hfrag->used_size];
	if (any_heap_refs(hp, hp_end, literals, lit_bsize))
	    goto literal_gc;
    }

    /*
     * Message buffer fragments (matched messages) 
     *  - off heap lists should already have been moved into
     *    process off heap structure.
     *  - Check for literals
     */
    for (msgp = c_p->msg_frag; msgp; msgp = msgp->next) {
	hfrag = erts_message_to_heap_frag(msgp);
	for (; hfrag; hfrag = hfrag->next) {
	    Eterm *hp, *hp_end;

	    *redsp += 1;

	    hp = &hfrag->mem[0];
	    hp_end = &hfrag->mem[hfrag->used_size];

	    if (any_heap_refs(hp, hp_end, literals, lit_bsize))
		goto literal_gc;
	}
    }

    return am_ok;

literal_gc:

    if (!gc_allowed)
	return am_need_gc;

    if (c_p->flags & F_DISABLE_GC)
	return THE_NON_VALUE;

    FLAGS(c_p) |= F_NEED_FULLSWEEP;

    *redsp += erts_garbage_collect_nobump(c_p, 0, c_p->arg_reg, c_p->arity, fcalls);

    erts_garbage_collect_literals(c_p, (Eterm *) literals, lit_bsize, oh);

    *redsp += lit_bsize / 64; /* Need, better value... */

    return am_ok;
}

static Eterm
check_process_code(Process* rp, Module* modp, Uint flags, int *redsp, int fcalls)
{
    BeamInstr* start;
    char* mod_start;
    Uint mod_size;
    Eterm* sp;

    *redsp += 1;

    /*
     * Pick up limits for the module.
     */
    start = (BeamInstr*) modp->old.code_hdr;
    mod_start = (char *) start;
    mod_size = modp->old.code_length;

    /*
     * Check if current instruction or continuation pointer points into module.
     */
    if (ErtsInArea(rp->i, mod_start, mod_size)
	|| ErtsInArea(rp->cp, mod_start, mod_size)) {
	return am_true;
    }

    *redsp += (STACK_START(rp) - rp->stop) / 32;

    /*
     * Check all continuation pointers stored on the stack.
     */
    for (sp = rp->stop; sp < STACK_START(rp); sp++) {
	if (is_CP(*sp) && ErtsInArea(cp_val(*sp), mod_start, mod_size)) {
	    return am_true;
	}
    }

    /* 
     * Check all continuation pointers stored in stackdump
     * and clear exception stackdump if there is a pointer
     * to the module.
     */
    if (rp->ftrace != NIL) {
	struct StackTrace *s;
	ASSERT(is_list(rp->ftrace));
	s = (struct StackTrace *) big_val(CDR(list_val(rp->ftrace)));
	if ((s->pc && ErtsInArea(s->pc, mod_start, mod_size)) ||
	    (s->current && ErtsInArea(s->current, mod_start, mod_size))) {
	    rp->freason = EXC_NULL;
	    rp->fvalue = NIL;
	    rp->ftrace = NIL;
	} else {
	    int i;
	    for (i = 0;  i < s->depth;  i++) {
		if (ErtsInArea(s->trace[i], mod_start, mod_size)) {
		    rp->freason = EXC_NULL;
		    rp->fvalue = NIL;
		    rp->ftrace = NIL;
		    break;
		}
	    }
	}
    }

    return am_false;
}

#else /* !ERTS_NEW_PURGE_STRATEGY, i.e, old style purge... */

static Eterm
check_process_code(Process* rp, Module* modp, Uint flags, int *redsp, int fcalls)
{
    BeamInstr* start;
    char* literals;
    Uint lit_bsize;
    char* mod_start;
    Uint mod_size;
    Eterm* sp;
    int done_gc = 0;
    int need_gc = 0;
    ErtsMessage *msgp;
    ErlHeapFragment *hfrag;

#define ERTS_ORDINARY_GC__ (1 << 0)
#define ERTS_LITERAL_GC__  (1 << 1)

    /*
     * Pick up limits for the module.
     */
    start = (BeamInstr*) modp->old.code_hdr;
    mod_start = (char *) start;
    mod_size = modp->old.code_length;

    /*
     * Check if current instruction or continuation pointer points into module.
     */
    if (ErtsInArea(rp->i, mod_start, mod_size)
	|| ErtsInArea(rp->cp, mod_start, mod_size)) {
	return am_true;
    }

    /*
     * Check all continuation pointers stored on the stack.
     */
    for (sp = rp->stop; sp < STACK_START(rp); sp++) {
	if (is_CP(*sp) && ErtsInArea(cp_val(*sp), mod_start, mod_size)) {
	    return am_true;
	}
    }

    /* 
     * Check all continuation pointers stored in stackdump
     * and clear exception stackdump if there is a pointer
     * to the module.
     */
    if (rp->ftrace != NIL) {
	struct StackTrace *s;
	ASSERT(is_list(rp->ftrace));
	s = (struct StackTrace *) big_val(CDR(list_val(rp->ftrace)));
	if ((s->pc && ErtsInArea(s->pc, mod_start, mod_size)) ||
	    (s->current && ErtsInArea(s->current, mod_start, mod_size))) {
	    rp->freason = EXC_NULL;
	    rp->fvalue = NIL;
	    rp->ftrace = NIL;
	} else {
	    int i;
	    for (i = 0;  i < s->depth;  i++) {
		if (ErtsInArea(s->trace[i], mod_start, mod_size)) {
		    rp->freason = EXC_NULL;
		    rp->fvalue = NIL;
		    rp->ftrace = NIL;
		    break;
		}
	    }
	}
    }

    if (rp->flags & F_DISABLE_GC) {
	/*
	 * Cannot proceed. Process has disabled gc in order to
	 * safely leave inconsistent data on the heap and/or
	 * off heap lists. Need to wait for gc to be enabled
	 * again.
	 */ 
	return THE_NON_VALUE;
    }

    /*
     * Message queue can contains funs, and may contain
     * literals. If we got references to this module from the message
     * queue.
     *
     * If a literal is in the message queue we maka an explicit copy of
     * and attach it to the heap fragment. Each message needs to be
     * self contained, we cannot save the literal in the old_heap or
     * any other heap than the message it self.
     */

    erts_smp_proc_lock(rp, ERTS_PROC_LOCK_MSGQ);
    ERTS_SMP_MSGQ_MV_INQ2PRIVQ(rp);
    erts_smp_proc_unlock(rp, ERTS_PROC_LOCK_MSGQ);

<<<<<<< HEAD
    if (modp->old.code_hdr->literal_area) {
	literals = (char*) modp->old.code_hdr->literal_area->start;
	lit_bsize = (char*) modp->old.code_hdr->literal_area->end - literals;
    }
    else {
	literals = NULL;
	lit_bsize = 0;
=======
	    if (INSIDE((BeamInstr *) funp->fe->address)) {
		if (done_gc) {
		    return am_true;
		} else {
		    if (rp->flags & F_HIBERNATED) {
			/* GC wont help; everything on heap is live... */
			return am_true;
		    }
		    if (!allow_gc)
			return am_aborted;
		    /*
		    * Try to get rid of this fun by garbage collecting.
		    * Clear both fvalue and ftrace to make sure they
		    * don't hold any funs.
		    */
		    rp->freason = EXC_NULL;
		    rp->fvalue = NIL;
		    rp->ftrace = NIL;
		    done_gc = 1;
		    FLAGS(rp) |= F_NEED_FULLSWEEP;
		    *redsp += erts_garbage_collect(rp, 0, rp->arg_reg, rp->arity);
		    goto rescan;
		}
	    }
	}
>>>>>>> c8f1d821
    }

    for (msgp = rp->msg.first; msgp; msgp = msgp->next) {
	if (msgp->data.attached == ERTS_MSG_COMBINED_HFRAG)
	    hfrag = &msgp->hfrag;
	else if (is_value(ERL_MESSAGE_TERM(msgp)) && msgp->data.heap_frag)
	    hfrag = msgp->data.heap_frag;
	else
	    continue;
        {
            ErlHeapFragment *hf;
            Uint lit_sz;
            for (hf=hfrag; hf; hf = hf->next) {
                if (check_mod_funs(rp, &hfrag->off_heap, mod_start, mod_size))
                    return am_true;
                lit_sz = hfrag_literal_size(&hf->mem[0], &hf->mem[hf->used_size],
                                            literals, lit_bsize);
            }
            if (lit_sz > 0) {
                ErlHeapFragment *bp = new_message_buffer(lit_sz);
                Eterm *hp = bp->mem;

                for (hf=hfrag; hf; hf = hf->next) {
                    hfrag_literal_copy(&hp, &bp->off_heap,
                                       &hf->mem[0], &hf->mem[hf->used_size],
                                       literals, lit_bsize);
                    hfrag=hf;
                }
                /* link new hfrag last */
                ASSERT(hfrag->next == NULL);
                hfrag->next = bp;
                bp->next = NULL;
            }
        }
    }

    while (1) {

	/* Check heap, stack etc... */
	if (check_mod_funs(rp, &rp->off_heap, mod_start, mod_size))
	    goto try_gc;
	if (any_heap_ref_ptrs(&rp->fvalue, &rp->fvalue+1, literals, lit_bsize)) {
	    rp->freason = EXC_NULL;
	    rp->fvalue = NIL;
	    rp->ftrace = NIL;
	}
	if (any_heap_ref_ptrs(rp->stop, rp->hend, literals, lit_bsize))
	    goto try_literal_gc;
#ifdef HIPE
	if (nstack_any_heap_ref_ptrs(rp, literals, lit_bsize))
	    goto try_literal_gc;
#endif
	if (any_heap_refs(rp->heap, rp->htop, literals, lit_bsize))
	    goto try_literal_gc;
	if (any_heap_refs(rp->old_heap, rp->old_htop, literals, lit_bsize))
	    goto try_literal_gc;

	/* Check dictionary */
	if (rp->dictionary) {
	    Eterm* start = ERTS_PD_START(rp->dictionary);
	    Eterm* end = start + ERTS_PD_SIZE(rp->dictionary);

	    if (any_heap_ref_ptrs(start, end, literals, lit_bsize))
		goto try_literal_gc;
	}

	/* Check heap fragments */
	for (hfrag = rp->mbuf; hfrag; hfrag = hfrag->next) {
	    Eterm *hp, *hp_end;
	    /* Off heap lists should already have been moved into process */
	    ASSERT(!check_mod_funs(rp, &hfrag->off_heap, mod_start, mod_size));

	    hp = &hfrag->mem[0];
	    hp_end = &hfrag->mem[hfrag->used_size];
	    if (any_heap_refs(hp, hp_end, literals, lit_bsize))
		goto try_literal_gc;
	}

	/*
	 * Message buffer fragments (matched messages) 
         *  - off heap lists should already have been moved into
         *    process off heap structure.
         *  - Check for literals
	 */
	for (msgp = rp->msg_frag; msgp; msgp = msgp->next) {
            hfrag = erts_message_to_heap_frag(msgp);
	    for (; hfrag; hfrag = hfrag->next) {
		Eterm *hp, *hp_end;
		ASSERT(!check_mod_funs(rp, &hfrag->off_heap, mod_start, mod_size));

		hp = &hfrag->mem[0];
		hp_end = &hfrag->mem[hfrag->used_size];

                if (any_heap_refs(hp, hp_end, literals, lit_bsize))
                    goto try_literal_gc;
	    }
	}

	return am_false;

    try_literal_gc:
	need_gc |= ERTS_LITERAL_GC__;

    try_gc:
	need_gc |= ERTS_ORDINARY_GC__;

	if ((done_gc & need_gc) == need_gc)
	    return am_true;
<<<<<<< HEAD
=======
	} else {
	    int hibernated = !!(rp->flags & F_HIBERNATED);
	    int gc_cost;
	    Eterm* literals;
	    Uint lit_size;
	    struct erl_off_heap_header* oh;
>>>>>>> c8f1d821

	if (!(flags & ERTS_CPC_ALLOW_GC))
	    return am_aborted;

	need_gc &= ~done_gc;

	/*
	 * Try to get rid of literals by by garbage collecting.
	 * Clear both fvalue and ftrace.
	 */

	rp->freason = EXC_NULL;
	rp->fvalue = NIL;
	rp->ftrace = NIL;

	if (need_gc & ERTS_ORDINARY_GC__) {
	    FLAGS(rp) |= F_NEED_FULLSWEEP;
<<<<<<< HEAD
	    *redsp += erts_garbage_collect_nobump(rp, 0, rp->arg_reg, rp->arity, fcalls);
	    done_gc |= ERTS_ORDINARY_GC__;
	}
	if (need_gc & ERTS_LITERAL_GC__) {
	    struct erl_off_heap_header* oh;
	    oh = modp->old.code_hdr->literal_area->off_heap;
	    *redsp += lit_bsize / 64; /* Need, better value... */
	    erts_garbage_collect_literals(rp, (Eterm*)literals, lit_bsize, oh);
	    done_gc |= ERTS_LITERAL_GC__;
=======
	    gc_cost = erts_garbage_collect(rp, 0, rp->arg_reg, rp->arity);
	    *redsp += gc_cost;
	    literals = (Eterm *) modp->old.code[MI_LITERALS_START];
	    lit_size = (Eterm *) modp->old.code[MI_LITERALS_END] - literals;
	    oh = (struct erl_off_heap_header *)
		modp->old.code[MI_LITERALS_OFF_HEAP];
	    *redsp += lit_size / 10; /* Need, better value... */
	    erts_garbage_collect_literals(rp, literals, lit_size, oh);
	    if (hibernated) {
		erts_garbage_collect_hibernate(rp);
		*redsp += gc_cost;
	    }
>>>>>>> c8f1d821
	}
	need_gc = 0;
    }

#undef ERTS_ORDINARY_GC__
#undef ERTS_LITERAL_GC__

}

#endif /*  !ERTS_NEW_PURGE_STRATEGY */

static int
any_heap_ref_ptrs(Eterm* start, Eterm* end, char* mod_start, Uint mod_size)
{
    Eterm* p;
    Eterm val;

    for (p = start; p < end; p++) {
	val = *p;
	switch (primary_tag(val)) {
	case TAG_PRIMARY_BOXED:
	case TAG_PRIMARY_LIST:
	    if (ErtsInArea(val, mod_start, mod_size)) {
		return 1;
	    }
	    break;
	}
    }
    return 0;
}

static int
any_heap_refs(Eterm* start, Eterm* end, char* mod_start, Uint mod_size)
{
    Eterm* p;
    Eterm val;

    for (p = start; p < end; p++) {
	val = *p;
	switch (primary_tag(val)) {
	case TAG_PRIMARY_BOXED:
	case TAG_PRIMARY_LIST:
	    if (ErtsInArea(val, mod_start, mod_size)) {
		return 1;
	    }
	    break;
	case TAG_PRIMARY_HEADER:
	    if (!header_is_transparent(val)) {
		Eterm* new_p;
                if (header_is_bin_matchstate(val)) {
                    ErlBinMatchState *ms = (ErlBinMatchState*) p;
                    ErlBinMatchBuffer *mb = &(ms->mb);
                    if (ErtsInArea(mb->orig, mod_start, mod_size)) {
                        return 1;
                    }
                }
		new_p = p + thing_arityval(val);
		ASSERT(start <= new_p && new_p < end);
		p = new_p;
	    }
	}
    }
    return 0;
}

static Uint
hfrag_literal_size(Eterm* start, Eterm* end, char* lit_start, Uint lit_size)
{
    Eterm* p;
    Eterm val;
    Uint sz = 0;

    for (p = start; p < end; p++) {
        val = *p;
        switch (primary_tag(val)) {
        case TAG_PRIMARY_BOXED:
        case TAG_PRIMARY_LIST:
            if (ErtsInArea(val, lit_start, lit_size)) {
                sz += size_object(val);
            }
            break;
        case TAG_PRIMARY_HEADER:
            if (!header_is_transparent(val)) {
                Eterm* new_p;
                if (header_is_bin_matchstate(val)) {
                    ErlBinMatchState *ms = (ErlBinMatchState*) p;
                    ErlBinMatchBuffer *mb = &(ms->mb);
                    if (ErtsInArea(mb->orig, lit_start, lit_size)) {
                        sz += size_object(mb->orig);
                    }
                }
                new_p = p + thing_arityval(val);
                ASSERT(start <= new_p && new_p < end);
                p = new_p;
            }
        }
    }
    return sz;
}

static void
hfrag_literal_copy(Eterm **hpp, ErlOffHeap *ohp,
                   Eterm *start, Eterm *end,
                   char *lit_start, Uint lit_size) {
    Eterm* p;
    Eterm val;
    Uint sz;

    for (p = start; p < end; p++) {
        val = *p;
        switch (primary_tag(val)) {
        case TAG_PRIMARY_BOXED:
        case TAG_PRIMARY_LIST:
            if (ErtsInArea(val, lit_start, lit_size)) {
                sz = size_object(val);
                val = copy_struct(val, sz, hpp, ohp);
                *p = val; 
            }
            break;
        case TAG_PRIMARY_HEADER:
            if (!header_is_transparent(val)) {
                Eterm* new_p;
                /* matchstate in message, not possible. */
                if (header_is_bin_matchstate(val)) {
                    ErlBinMatchState *ms = (ErlBinMatchState*) p;
                    ErlBinMatchBuffer *mb = &(ms->mb);
                    if (ErtsInArea(mb->orig, lit_start, lit_size)) {
                        sz = size_object(mb->orig);
                        mb->orig = copy_struct(mb->orig, sz, hpp, ohp);
                    }
                }
                new_p = p + thing_arityval(val);
                ASSERT(start <= new_p && new_p < end);
                p = new_p;
            }
        }
    }
}

#ifdef ERTS_NEW_PURGE_STRATEGY

#ifdef ERTS_SMP

ErtsThrPrgrLaterOp later_literal_area_switch;

typedef struct {
    ErtsThrPrgrLaterOp lop;
    ErtsLiteralArea *la;
} ErtsLaterReleasLiteralArea;

static void
later_release_literal_area(void *vlrlap)
{
    ErtsLaterReleasLiteralArea *lrlap;
    lrlap = (ErtsLaterReleasLiteralArea *) vlrlap;
    erts_release_literal_area(lrlap->la);
    erts_free(ERTS_ALC_T_RELEASE_LAREA, vlrlap);
}

static void
complete_literal_area_switch(void *literal_area)
{
    Process *p = erts_literal_area_collector;
    erts_smp_proc_lock(p, ERTS_PROC_LOCK_STATUS);
    erts_resume(p, ERTS_PROC_LOCK_STATUS);
    erts_smp_proc_unlock(p, ERTS_PROC_LOCK_STATUS);
    if (literal_area)
	erts_release_literal_area((ErtsLiteralArea *) literal_area);
}
#endif

#endif /* ERTS_NEW_PURGE_STRATEGY */

BIF_RETTYPE erts_internal_release_literal_area_switch_0(BIF_ALIST_0)
{
#ifndef ERTS_NEW_PURGE_STRATEGY
    BIF_ERROR(BIF_P, EXC_NOTSUP);
#else
    ErtsLiteralArea *unused_la;
    ErtsLiteralAreaRef *la_ref;

    if (BIF_P != erts_literal_area_collector)
	BIF_ERROR(BIF_P, EXC_NOTSUP);

    erts_smp_mtx_lock(&release_literal_areas.mtx);

    la_ref = release_literal_areas.first;
    if (la_ref) {
	release_literal_areas.first = la_ref->next;
	if (!release_literal_areas.first)
	    release_literal_areas.last = NULL;
    }

    erts_smp_mtx_unlock(&release_literal_areas.mtx);

    unused_la = ERTS_COPY_LITERAL_AREA();

    if (!la_ref) {
	ERTS_SET_COPY_LITERAL_AREA(NULL);
	if (unused_la) {
#ifdef ERTS_SMP
	    ErtsLaterReleasLiteralArea *lrlap;
	    lrlap = erts_alloc(ERTS_ALC_T_RELEASE_LAREA,
			       sizeof(ErtsLaterReleasLiteralArea));
	    lrlap->la = unused_la;
	    erts_schedule_thr_prgr_later_cleanup_op(
		later_release_literal_area,
		(void *) lrlap,
		&lrlap->lop,
		(sizeof(ErtsLaterReleasLiteralArea)
		 + sizeof(ErtsLiteralArea)
		 + ((unused_la->end
		     - &unused_la->start[0])
		    - 1)*(sizeof(Eterm))));
#else
	    erts_release_literal_area(unused_la);
#endif
	}
	BIF_RET(am_false);
    }

    ERTS_SET_COPY_LITERAL_AREA(la_ref->literal_area);

    erts_free(ERTS_ALC_T_LITERAL_REF, la_ref);

#ifdef ERTS_SMP
    erts_schedule_thr_prgr_later_op(complete_literal_area_switch,
				    unused_la,
				    &later_literal_area_switch);
    erts_suspend(BIF_P, ERTS_PROC_LOCK_MAIN, NULL);
    ERTS_BIF_YIELD_RETURN(BIF_P, am_true);
#else
    erts_release_literal_area(unused_la);
    BIF_RET(am_true);
#endif

#endif /* ERTS_NEW_PURGE_STRATEGY */
}

void
erts_purge_state_add_fun(ErlFunEntry *fe)
{
    ASSERT(is_value(purge_state.module));
    if (purge_state.fe_ix >= purge_state.fe_size) {
	ErlFunEntry **funs;
	purge_state.fe_size += 100;
	funs = erts_alloc(ERTS_ALC_T_PURGE_DATA,
			  sizeof(ErlFunEntry *)*purge_state.fe_size);
	sys_memcpy((void *) funs,
		   (void *) purge_state.funs,
		   purge_state.fe_ix*sizeof(ErlFunEntry *));
	if (purge_state.funs != &purge_state.def_funs[0])
	    erts_free(ERTS_ALC_T_PURGE_DATA, purge_state.funs);
	purge_state.funs = funs;
    }
    purge_state.funs[purge_state.fe_ix++] = fe;
}

Export *
erts_suspend_process_on_pending_purge_lambda(Process *c_p)
{
    erts_smp_mtx_lock(&purge_state.mtx);
    if (is_value(purge_state.module)) {
	/*
	 * The process c_p is about to call a fun in the code
	 * that we are trying to purge. Suspend it and call
	 * erts_code_purger:pending_purge_lambda/3. The process
	 * will be resumed when the purge completes or aborts,
	 * and will then try to do the call again.
	 */
	if (purge_state.sp_ix >= purge_state.sp_size) {
	    Eterm *sprocs;
	    purge_state.sp_size += 100;
	    sprocs = erts_alloc(ERTS_ALC_T_PURGE_DATA,
				(sizeof(ErlFunEntry *)
				 * purge_state.sp_size));
	    sys_memcpy((void *) sprocs,
		       (void *) purge_state.sprocs,
		       purge_state.sp_ix*sizeof(ErlFunEntry *));
	    if (purge_state.sprocs != &purge_state.def_sprocs[0])
		erts_free(ERTS_ALC_T_PURGE_DATA, purge_state.sprocs);
	    purge_state.sprocs = sprocs;
	}
	purge_state.sprocs[purge_state.sp_ix++] = c_p->common.id;
	erts_suspend(c_p, ERTS_PROC_LOCK_MAIN, NULL);
	ERTS_VBUMP_ALL_REDS(c_p);
    }
    erts_smp_mtx_unlock(&purge_state.mtx);
    return purge_state.pending_purge_lambda;
}

static void
finalize_purge_operation(Process *c_p, int succeded)
{
    Uint ix;

    if (c_p)
	erts_smp_proc_unlock(c_p, ERTS_PROC_LOCK_MAIN);

    erts_smp_mtx_lock(&purge_state.mtx);

    ASSERT(purge_state.module != THE_NON_VALUE);

    purge_state.module = THE_NON_VALUE;

    /*
     * Resume all processes that have tried to call
     * funs in this code.
     */
    for (ix = 0; ix < purge_state.sp_ix; ix++) {
	Process *rp = erts_pid2proc(NULL, 0,
				    purge_state.sprocs[ix],
				    ERTS_PROC_LOCK_STATUS);
	if (rp) {
	    erts_resume(rp, ERTS_PROC_LOCK_STATUS);
	    erts_smp_proc_unlock(rp, ERTS_PROC_LOCK_STATUS);
	}
    }

    erts_smp_mtx_unlock(&purge_state.mtx);

    if (c_p)
	erts_smp_proc_lock(c_p, ERTS_PROC_LOCK_MAIN);

    if (purge_state.sprocs != &purge_state.def_sprocs[0]) {
	erts_free(ERTS_ALC_T_PURGE_DATA, purge_state.sprocs);
	purge_state.sprocs = &purge_state.def_sprocs[0];
	purge_state.sp_size = sizeof(purge_state.def_sprocs);
	purge_state.sp_size /= sizeof(purge_state.def_sprocs[0]);
    }
    purge_state.sp_ix = 0;

    if (purge_state.funs != &purge_state.def_funs[0]) {
	erts_free(ERTS_ALC_T_PURGE_DATA, purge_state.funs);
	purge_state.funs = &purge_state.def_funs[0];
	purge_state.fe_size = sizeof(purge_state.def_funs);
	purge_state.fe_size /= sizeof(purge_state.def_funs[0]);
    }
    purge_state.fe_ix = 0;
}

#ifdef ERTS_SMP

static ErtsThrPrgrLaterOp purger_lop_data;

static void
resume_purger(void *unused)
{
    Process *p = erts_code_purger;
    erts_smp_proc_lock(p, ERTS_PROC_LOCK_STATUS);
    erts_resume(p, ERTS_PROC_LOCK_STATUS);
    erts_smp_proc_unlock(p, ERTS_PROC_LOCK_STATUS);
}

static void
finalize_purge_abort(void *unused)
{
    erts_fun_purge_abort_finalize(purge_state.funs, purge_state.fe_ix);

    finalize_purge_operation(NULL, 0);

    resume_purger(NULL);
}

#endif /* ERTS_SMP */

BIF_RETTYPE erts_internal_purge_module_2(BIF_ALIST_2)
{
    if (BIF_P != erts_code_purger)
	BIF_ERROR(BIF_P, EXC_NOTSUP);

    if (is_not_atom(BIF_ARG_1))
	BIF_ERROR(BIF_P, BADARG);

    switch (BIF_ARG_2) {

    case am_prepare:
    case am_prepare_on_load: {
	/*
	 * Prepare for purge by marking all fun
	 * entries referring to the code to purge
	 * with "pending purge" markers.
	 */
	ErtsCodeIndex code_ix;
	Module* modp;
	Eterm res;

	if (is_value(purge_state.module))
	    BIF_ERROR(BIF_P, BADARG);

	code_ix = erts_active_code_ix();

	/*
	 * Correct module?
	 */
	modp = erts_get_module(BIF_ARG_1, code_ix);
	if (!modp)
	    res = am_false;
	else {
	    /*
	     * Any code to purge?
	     */

	    if (BIF_ARG_2 == am_prepare_on_load) {
                erts_rwlock_old_code(code_ix);
	    } else {
		erts_rlock_old_code(code_ix);
	    }

	    if (BIF_ARG_2 == am_prepare_on_load) {
		ASSERT(modp->on_load);
		ASSERT(modp->on_load->code_hdr);
		purge_state.saved_old = modp->old;
		modp->old = *modp->on_load;
		erts_free(ERTS_ALC_T_PREPARED_CODE, (void *) modp->on_load);
		modp->on_load = 0;
	    }

	    if (!modp->old.code_hdr)
		res = am_false;
	    else {
		BeamInstr* code;
		BeamInstr* end;
		erts_smp_mtx_lock(&purge_state.mtx);
		purge_state.module = BIF_ARG_1;
		erts_smp_mtx_unlock(&purge_state.mtx);
		res = am_true;
		code = (BeamInstr*) modp->old.code_hdr;
		end = (BeamInstr *)((char *)code + modp->old.code_length);
		erts_fun_purge_prepare(code, end);
#if !defined(ERTS_NEW_PURGE_STRATEGY)
		ASSERT(!ERTS_COPY_LITERAL_AREA());
		ERTS_SET_COPY_LITERAL_AREA(modp->old.code_hdr->literal_area);
#endif
	    }

            if (BIF_ARG_2 == am_prepare_on_load) {
                erts_rwunlock_old_code(code_ix);
	    } else {
                erts_runlock_old_code(code_ix);
	    }
	}
	
#ifndef ERTS_SMP
	BIF_RET(res);
#else
	if (res != am_true)
	    BIF_RET(res);
	else {
	    /*
	     * We'll be resumed when all schedulers are guaranteed
	     * to see the "pending purge" markers that we've made on
	     * all fun entries of the code that we are about to purge.
	     * Processes trying to call these funs will be suspended
	     * before calling the funs. That is we are guaranteed not
	     * to get any more direct references into the code while
	     * checking for such references...
	     */
	    erts_schedule_thr_prgr_later_op(resume_purger,
					    NULL,
					    &purger_lop_data);
	    erts_suspend(BIF_P, ERTS_PROC_LOCK_MAIN, NULL);
	    ERTS_BIF_YIELD_RETURN(BIF_P, am_true);
	}
#endif
    }

    case am_abort: {
	/*
	 * Soft purge that detected direct references into the code
	 * we set out to purge. Abort the purge.
	 */

	if (purge_state.module != BIF_ARG_1)
	    BIF_ERROR(BIF_P, BADARG);

	erts_fun_purge_abort_prepare(purge_state.funs, purge_state.fe_ix);

#if !defined(ERTS_NEW_PURGE_STRATEGY)
	ASSERT(ERTS_COPY_LITERAL_AREA());
	ERTS_SET_COPY_LITERAL_AREA(NULL);
#endif
#ifndef ERTS_SMP
	erts_fun_purge_abort_finalize(purge_state.funs, purge_state.fe_ix);
	finalize_purge_operation(BIF_P, 0);
	BIF_RET(am_false);
#else
	/*
	 * We need to restore the code addresses of the funs in
	 * two stages in order to ensure that we do not get any
	 * stale suspended processes due to the purge abort.
	 * Restore address pointer (erts_fun_purge_abort_prepare);
	 * wait for thread progress; clear pending purge address
	 * pointer (erts_fun_purge_abort_finalize), and then
	 * resume processes that got suspended
	 * (finalize_purge_operation).
	 */
	erts_schedule_thr_prgr_later_op(finalize_purge_abort,
					NULL,
					&purger_lop_data);
	erts_suspend(BIF_P, ERTS_PROC_LOCK_MAIN, NULL);
	ERTS_BIF_YIELD_RETURN(BIF_P, am_false);
#endif
    }

    case am_complete: {
	ErtsCodeIndex code_ix;
	BeamInstr* code;
	Module* modp;
	int is_blocking = 0;
	Eterm ret;
	ErtsLiteralArea *literals = NULL;


	/*
	 * We have no direct references into the code.
	 * Complete to purge.
	 */

	if (purge_state.module != BIF_ARG_1)
	    BIF_ERROR(BIF_P, BADARG);

	if (!erts_try_seize_code_write_permission(BIF_P)) {
	    ERTS_BIF_YIELD2(bif_export[BIF_erts_internal_purge_module_2],
			    BIF_P, BIF_ARG_1, BIF_ARG_2);
	}

	code_ix = erts_active_code_ix();

	/*
	 * Correct module?
	 */

	if ((modp = erts_get_module(BIF_ARG_1, code_ix)) == NULL) {
	    ERTS_BIF_PREP_RET(ret, am_false);
	}
	else {

	    erts_rwlock_old_code(code_ix);

	    /*
	     * Any code to purge?
	     */
	    if (!modp->old.code_hdr) {
		ERTS_BIF_PREP_RET(ret, am_false);
	    }
	    else {
		/*
		 * Unload any NIF library
		 */
		if (modp->old.nif != NULL) {
		    /* ToDo: Do unload nif without blocking */
		    erts_rwunlock_old_code(code_ix);
		    erts_smp_proc_unlock(BIF_P, ERTS_PROC_LOCK_MAIN);
		    erts_smp_thr_progress_block();
		    is_blocking = 1;
		    erts_rwlock_old_code(code_ix);
		    erts_unload_nif(modp->old.nif);
		    modp->old.nif = NULL;
		}

		/*
		 * Remove the old code.
		 */
		ASSERT(erts_total_code_size >= modp->old.code_length);
		erts_total_code_size -= modp->old.code_length;
		code = (BeamInstr*) modp->old.code_hdr;
		erts_fun_purge_complete(purge_state.funs, purge_state.fe_ix);
		beam_catches_delmod(modp->old.catches, code, modp->old.code_length,
				    code_ix);
		literals = modp->old.code_hdr->literal_area;
		modp->old.code_hdr->literal_area = NULL;
		erts_free(ERTS_ALC_T_CODE, (void *) code);
		modp->old.code_hdr = NULL;
		modp->old.code_length = 0;
		modp->old.catches = BEAM_CATCHES_NIL;
		erts_remove_from_ranges(code);

		ERTS_BIF_PREP_RET(ret, am_true);
	    }

	    if (purge_state.saved_old.code_hdr) {
		modp->old = purge_state.saved_old;
		purge_state.saved_old.code_hdr = 0;
	    }
	    erts_rwunlock_old_code(code_ix);
	}
	if (is_blocking) {
	    erts_smp_thr_progress_unblock();
	    erts_smp_proc_lock(BIF_P, ERTS_PROC_LOCK_MAIN);
	}

	erts_release_code_write_permission();

	finalize_purge_operation(BIF_P, ret == am_true);

#if !defined(ERTS_NEW_PURGE_STRATEGY)

	ASSERT(ERTS_COPY_LITERAL_AREA() == literals);
	ERTS_SET_COPY_LITERAL_AREA(NULL);
	erts_release_literal_area(literals);

#else /* ERTS_NEW_PURGE_STRATEGY */

	if (literals) {
	    ErtsLiteralAreaRef *ref;
	    ref = erts_alloc(ERTS_ALC_T_LITERAL_REF,
			     sizeof(ErtsLiteralAreaRef));
	    ref->literal_area = literals;
	    ref->next = NULL;
	    erts_smp_mtx_lock(&release_literal_areas.mtx);
	    if (release_literal_areas.last) {
		release_literal_areas.last->next = ref;
		release_literal_areas.last = ref;
	    }
	    else {
		release_literal_areas.first = ref;
		release_literal_areas.last = ref;
	    }
	    erts_smp_mtx_unlock(&release_literal_areas.mtx);
	    erts_queue_message(erts_literal_area_collector,
			       0,
			       erts_alloc_message(0, NULL),
			       am_copy_literals,
			       BIF_P->common.id);
	}

#endif /* ERTS_NEW_PURGE_STRATEGY */

	return ret;
    }

    default:
	BIF_ERROR(BIF_P, BADARG);

    }
}

/*
 * Move code from current to old and null all export entries for the module
 */

static void
delete_code(Module* modp)
{
    ErtsCodeIndex code_ix = erts_staging_code_ix();
    Eterm module = make_atom(modp->module);
    int i;

    for (i = 0; i < export_list_size(code_ix); i++) {
	Export *ep = export_list(i, code_ix);
        if (ep != NULL && (ep->code[0] == module)) {
	    if (ep->addressv[code_ix] == ep->code+3) {
		if (ep->code[3] == (BeamInstr) em_apply_bif) {
		    continue;
		}
		else if (ep->code[3] ==
			 (BeamInstr) BeamOp(op_i_generic_breakpoint)) {
		    ERTS_SMP_LC_ASSERT(erts_smp_thr_progress_is_blocking());
		    ASSERT(modp->curr.num_traced_exports > 0);
		    erts_clear_export_break(modp, ep->code+3);
		}
		else ASSERT(ep->code[3] == (BeamInstr) em_call_error_handler
			    || !erts_initialized);
	    }
	    ep->addressv[code_ix] = ep->code+3;
	    ep->code[3] = (BeamInstr) em_call_error_handler;
	    ep->code[4] = 0;
	}
    }

    ASSERT(modp->curr.num_breakpoints == 0);
    ASSERT(modp->curr.num_traced_exports == 0);
    modp->old = modp->curr;
    modp->curr.code_hdr = NULL;
    modp->curr.code_length = 0;
    modp->curr.catches = BEAM_CATCHES_NIL;
    modp->curr.nif = NULL;

}


Eterm
beam_make_current_old(Process *c_p, ErtsProcLocks c_p_locks, Eterm module)
{
    Module* modp = erts_put_module(module);

    /*
     * Check if the previous code has been already deleted;
     * if not, delete old code; error if old code already exists.
     */

    if (modp->curr.code_hdr && modp->old.code_hdr)  {
	return am_not_purged;
    } else if (!modp->old.code_hdr) { /* Make the current version old. */
	delete_code(modp);
    }
    return NIL;
}<|MERGE_RESOLUTION|>--- conflicted
+++ resolved
@@ -1043,23 +1043,32 @@
 
     return am_ok;
 
-literal_gc:
-
-    if (!gc_allowed)
-	return am_need_gc;
-
-    if (c_p->flags & F_DISABLE_GC)
-	return THE_NON_VALUE;
-
-    FLAGS(c_p) |= F_NEED_FULLSWEEP;
-
-    *redsp += erts_garbage_collect_nobump(c_p, 0, c_p->arg_reg, c_p->arity, fcalls);
-
-    erts_garbage_collect_literals(c_p, (Eterm *) literals, lit_bsize, oh);
-
-    *redsp += lit_bsize / 64; /* Need, better value... */
-
-    return am_ok;
+literal_gc: {
+	int hibernated = !!(c_p->flags & F_HIBERNATED);
+	int gc_cost;
+
+	if (!gc_allowed)
+	    return am_need_gc;
+
+	if (c_p->flags & F_DISABLE_GC)
+	    return THE_NON_VALUE;
+
+	FLAGS(c_p) |= F_NEED_FULLSWEEP;
+
+	gc_cost = erts_garbage_collect_nobump(c_p, 0, c_p->arg_reg, c_p->arity, fcalls);
+	*redsp += gc_cost;
+
+	erts_garbage_collect_literals(c_p, (Eterm *) literals, lit_bsize, oh);
+
+	*redsp += lit_bsize / 64; /* Need, better value... */
+
+	if (hibernated) {
+	    erts_garbage_collect_hibernate(c_p);
+	    *redsp += gc_cost;
+	}
+
+	return am_ok;
+    }
 }
 
 static Eterm
@@ -1141,6 +1150,8 @@
     Eterm* sp;
     int done_gc = 0;
     int need_gc = 0;
+    int hibernated = !!(rp->flags & F_HIBERNATED);
+    int gc_cost = 0;
     ErtsMessage *msgp;
     ErlHeapFragment *hfrag;
 
@@ -1223,7 +1234,6 @@
     ERTS_SMP_MSGQ_MV_INQ2PRIVQ(rp);
     erts_smp_proc_unlock(rp, ERTS_PROC_LOCK_MSGQ);
 
-<<<<<<< HEAD
     if (modp->old.code_hdr->literal_area) {
 	literals = (char*) modp->old.code_hdr->literal_area->start;
 	lit_bsize = (char*) modp->old.code_hdr->literal_area->end - literals;
@@ -1231,33 +1241,6 @@
     else {
 	literals = NULL;
 	lit_bsize = 0;
-=======
-	    if (INSIDE((BeamInstr *) funp->fe->address)) {
-		if (done_gc) {
-		    return am_true;
-		} else {
-		    if (rp->flags & F_HIBERNATED) {
-			/* GC wont help; everything on heap is live... */
-			return am_true;
-		    }
-		    if (!allow_gc)
-			return am_aborted;
-		    /*
-		    * Try to get rid of this fun by garbage collecting.
-		    * Clear both fvalue and ftrace to make sure they
-		    * don't hold any funs.
-		    */
-		    rp->freason = EXC_NULL;
-		    rp->fvalue = NIL;
-		    rp->ftrace = NIL;
-		    done_gc = 1;
-		    FLAGS(rp) |= F_NEED_FULLSWEEP;
-		    *redsp += erts_garbage_collect(rp, 0, rp->arg_reg, rp->arity);
-		    goto rescan;
-		}
-	    }
-	}
->>>>>>> c8f1d821
     }
 
     for (msgp = rp->msg.first; msgp; msgp = msgp->next) {
@@ -1297,8 +1280,13 @@
     while (1) {
 
 	/* Check heap, stack etc... */
-	if (check_mod_funs(rp, &rp->off_heap, mod_start, mod_size))
+	if (check_mod_funs(rp, &rp->off_heap, mod_start, mod_size)) {
+	    if (hibernated) {
+		/* GC wont help; everything on heap is live... */
+		return am_true;
+	    }
 	    goto try_gc;
+	}
 	if (any_heap_ref_ptrs(&rp->fvalue, &rp->fvalue+1, literals, lit_bsize)) {
 	    rp->freason = EXC_NULL;
 	    rp->fvalue = NIL;
@@ -1366,15 +1354,6 @@
 
 	if ((done_gc & need_gc) == need_gc)
 	    return am_true;
-<<<<<<< HEAD
-=======
-	} else {
-	    int hibernated = !!(rp->flags & F_HIBERNATED);
-	    int gc_cost;
-	    Eterm* literals;
-	    Uint lit_size;
-	    struct erl_off_heap_header* oh;
->>>>>>> c8f1d821
 
 	if (!(flags & ERTS_CPC_ALLOW_GC))
 	    return am_aborted;
@@ -1392,8 +1371,9 @@
 
 	if (need_gc & ERTS_ORDINARY_GC__) {
 	    FLAGS(rp) |= F_NEED_FULLSWEEP;
-<<<<<<< HEAD
-	    *redsp += erts_garbage_collect_nobump(rp, 0, rp->arg_reg, rp->arity, fcalls);
+	    gc_cost = erts_garbage_collect_nobump(rp, 0, rp->arg_reg, rp->arity, fcalls);
+	    ASSERT(!hibernated || (need_gc & ERTS_LITERAL_GC__));
+	    *redsp += gc_cost;
 	    done_gc |= ERTS_ORDINARY_GC__;
 	}
 	if (need_gc & ERTS_LITERAL_GC__) {
@@ -1402,20 +1382,10 @@
 	    *redsp += lit_bsize / 64; /* Need, better value... */
 	    erts_garbage_collect_literals(rp, (Eterm*)literals, lit_bsize, oh);
 	    done_gc |= ERTS_LITERAL_GC__;
-=======
-	    gc_cost = erts_garbage_collect(rp, 0, rp->arg_reg, rp->arity);
-	    *redsp += gc_cost;
-	    literals = (Eterm *) modp->old.code[MI_LITERALS_START];
-	    lit_size = (Eterm *) modp->old.code[MI_LITERALS_END] - literals;
-	    oh = (struct erl_off_heap_header *)
-		modp->old.code[MI_LITERALS_OFF_HEAP];
-	    *redsp += lit_size / 10; /* Need, better value... */
-	    erts_garbage_collect_literals(rp, literals, lit_size, oh);
 	    if (hibernated) {
 		erts_garbage_collect_hibernate(rp);
 		*redsp += gc_cost;
 	    }
->>>>>>> c8f1d821
 	}
 	need_gc = 0;
     }
