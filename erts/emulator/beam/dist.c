--- conflicted
+++ resolved
@@ -1716,10 +1716,6 @@
 	if (is_not_pid(from)) {
 	    goto invalid_message;
 	}
-<<<<<<< HEAD
-
-        erts_proc_sig_send_exit(NULL, from, to, reason, token, 0);
-=======
         if (is_not_internal_pid(to)) {
             if (is_external_pid(to)) {
 		DistEntry *dep = external_pid_dist_entry(to);
@@ -1728,19 +1724,8 @@
             }
             goto invalid_message;
         }
-	rp = erts_pid2proc(NULL, 0, to, rp_locks);
-	if (rp) {
-	    (void) erts_send_exit_signal(NULL,
-					 from,
-					 rp,
-					 &rp_locks,
-					 reason,
-					 token,
-					 NULL,
-					 0);
-	    erts_smp_proc_unlock(rp, rp_locks);
-	}
->>>>>>> 8e60fe7d
+
+        erts_proc_sig_send_exit(NULL, from, to, reason, token, 0);
 	break;
 
     case DOP_GROUP_LEADER:
