/*
 * %CopyrightBegin%
 *
 * Copyright Ericsson AB 1999-2017. All Rights Reserved.
 *
 * Licensed under the Apache License, Version 2.0 (the "License");
 * you may not use this file except in compliance with the License.
 * You may obtain a copy of the License at
 *
 *     http://www.apache.org/licenses/LICENSE-2.0
 *
 * Unless required by applicable law or agreed to in writing, software
 * distributed under the License is distributed on an "AS IS" BASIS,
 * WITHOUT WARRANTIES OR CONDITIONS OF ANY KIND, either express or implied.
 * See the License for the specific language governing permissions and
 * limitations under the License.
 *
 * %CopyrightEnd%
 */

/*
 * Support routines for the time
 */

/* #define ERTS_TIME_CORRECTION_PRINT */

#ifdef HAVE_CONFIG_H
#  include "config.h"
#endif

#include "sys.h"
#include "erl_vm.h"
#include "global.h"
#define ERTS_WANT_TIMER_WHEEL_API
#include "erl_time.h"
#include "erl_driver.h"
#include "erl_nif.h"
 
<<<<<<< HEAD
static erts_mtx_t erts_timeofday_mtx;
static erts_mtx_t erts_get_time_mtx;
=======
static erts_smp_mtx_t erts_get_time_mtx;
>>>>>>> 67f6114d

 /* used by erts_runtime_elapsed_both */
typedef struct {
    erts_smp_mtx_t mtx;
    ErtsMonotonicTime user;
    ErtsMonotonicTime sys;
} ErtsRunTimePrevData;

static union {
    ErtsRunTimePrevData data;
    char align__[ERTS_ALC_CACHE_LINE_ALIGN_SIZE(sizeof(ErtsRunTimePrevData))];
} runtime_prev erts_align_attribute(ERTS_CACHE_LINE_SIZE);

static union {
    erts_smp_atomic64_t time;
    char align__[ERTS_ALC_CACHE_LINE_ALIGN_SIZE(sizeof(erts_smp_atomic64_t))];
} wall_clock_prev erts_align_attribute(ERTS_CACHE_LINE_SIZE);

static union {
    erts_smp_atomic64_t time;
    char align__[ERTS_ALC_CACHE_LINE_ALIGN_SIZE(sizeof(erts_smp_atomic64_t))];
} now_prev erts_align_attribute(ERTS_CACHE_LINE_SIZE);

static ErtsMonitor *time_offset_monitors = NULL;
static Uint no_time_offset_monitors = 0;

#ifdef DEBUG
static int time_sup_initialized = 0;
#endif

#define ERTS_MONOTONIC_TIME_KILO \
    ((ErtsMonotonicTime) 1000)
#define ERTS_MONOTONIC_TIME_MEGA \
    (ERTS_MONOTONIC_TIME_KILO*ERTS_MONOTONIC_TIME_KILO)
#define ERTS_MONOTONIC_TIME_GIGA \
    (ERTS_MONOTONIC_TIME_MEGA*ERTS_MONOTONIC_TIME_KILO)
#define ERTS_MONOTONIC_TIME_TERA \
    (ERTS_MONOTONIC_TIME_GIGA*ERTS_MONOTONIC_TIME_KILO)

static void init_time_napi(void);
static void
schedule_send_time_offset_changed_notifications(ErtsMonotonicTime new_offset);

struct time_sup_read_only__ {
    ErtsMonotonicTime (*get_time)(void);
    int correction;
    ErtsTimeWarpMode warp_mode;
#ifdef ERTS_HAVE_OS_MONOTONIC_TIME_SUPPORT
    ErtsMonotonicTime moffset;
    int os_corrected_monotonic_time;
    int os_monotonic_time_disable;
    char *os_monotonic_time_func;
    char *os_monotonic_time_clock_id;
    int os_monotonic_time_locked;
    Uint64 os_monotonic_time_resolution;
    Uint64 os_monotonic_time_extended;
#endif
    char *os_system_time_func;
    char *os_system_time_clock_id;
    int os_system_time_locked;
    Uint64 os_system_time_resolution;
    Uint64 os_system_time_extended;
    struct {
	ErtsMonotonicTime large_diff;
	ErtsMonotonicTime small_diff;
    } adj;
    struct {
	ErtsMonotonicTime error;
	ErtsMonotonicTime resolution;
	int intervals;
	int use_avg;
    } drift_adj;
};

typedef struct {
    ErtsMonotonicTime drift; /* Correction for os monotonic drift */
    ErtsMonotonicTime error; /* Correction for error between system times */
} ErtsMonotonicCorrection;

typedef struct {
    ErtsMonotonicTime erl_mtime;
    ErtsMonotonicTime os_mtime;
    ErtsMonotonicCorrection correction;
} ErtsMonotonicCorrectionInstance;

#define ERTS_MAX_DRIFT_INTERVALS 50
typedef struct {
    struct {
	struct {
	    ErtsMonotonicTime sys;
	    ErtsMonotonicTime mon;
	} diff;
	struct {
	    ErtsMonotonicTime sys;
	    ErtsMonotonicTime mon;
	} time;
    } intervals[ERTS_MAX_DRIFT_INTERVALS];
    struct {
	ErtsMonotonicTime sys;
	ErtsMonotonicTime mon;
    } acc;
    int ix;
    int dirty_counter;
} ErtsMonotonicDriftData;

typedef struct {
    ErtsMonotonicCorrectionInstance prev;
    ErtsMonotonicCorrectionInstance curr;
} ErtsMonotonicCorrectionInstances;

typedef struct {
    ErtsMonotonicCorrectionInstances insts;
    ErtsMonotonicDriftData drift;
    ErtsMonotonicTime last_check;
    int short_check_interval;
} ErtsMonotonicCorrectionData;

struct time_sup_infrequently_changed__ {
#ifdef ERTS_HAVE_OS_MONOTONIC_TIME_SUPPORT
    struct {
	erts_rwmtx_t rwmtx;
	ErtsTWheelTimer timer;
	ErtsMonotonicCorrectionData cdata;
    } parmon;
    ErtsMonotonicTime minit;
#endif
    ErtsSystemTime sinit;
    ErtsMonotonicTime not_corrected_moffset;
    erts_atomic64_t offset;
    ErtsMonotonicTime shadow_offset;
    erts_atomic32_t preliminary_offset;
};

struct time_sup_frequently_changed__ {
    ErtsMonotonicTime last_not_corrected_time;
};

static struct {
    union {
	struct time_sup_read_only__ o;
	char align__[ERTS_ALC_CACHE_LINE_ALIGN_SIZE(sizeof(struct time_sup_read_only__))];
    } r;
    union {
	struct time_sup_infrequently_changed__ c;
	char align__[ERTS_ALC_CACHE_LINE_ALIGN_SIZE(sizeof(struct time_sup_infrequently_changed__))];
    } inf;
    union {
	struct time_sup_frequently_changed__ c;
	char align__[ERTS_ALC_CACHE_LINE_ALIGN_SIZE(sizeof(struct time_sup_frequently_changed__))];
    } f;
} time_sup erts_align_attribute(ERTS_CACHE_LINE_SIZE);

ErtsTimeSupData erts_time_sup__ erts_align_attribute(ERTS_CACHE_LINE_SIZE);

/*
 * erts_get_approx_time() returns an *approximate* time
 * in seconds. NOTE that this time may jump backwards!!!
 */
erts_approx_time_t
erts_get_approx_time(void)
{
    ErtsSystemTime stime = erts_os_system_time();
    return (erts_approx_time_t) ERTS_MONOTONIC_TO_SEC(stime);
}

static ERTS_INLINE void
init_time_offset(ErtsMonotonicTime offset)
{
    erts_atomic64_init_nob(&time_sup.inf.c.offset, (erts_aint64_t) offset);
}

static ERTS_INLINE void
set_time_offset(ErtsMonotonicTime offset)
{
    erts_atomic64_set_relb(&time_sup.inf.c.offset, (erts_aint64_t) offset);
}

static ERTS_INLINE ErtsMonotonicTime
get_time_offset(void)
{
    return (ErtsMonotonicTime) erts_atomic64_read_acqb(&time_sup.inf.c.offset);
}

static ERTS_INLINE void
update_last_mtime(ErtsSchedulerData *esdp, ErtsMonotonicTime mtime)
{
    if (!esdp)
	esdp = erts_get_scheduler_data();
    if (esdp) {
	ASSERT(mtime >= esdp->last_monotonic_time);
	esdp->last_monotonic_time = mtime;
	esdp->check_time_reds = 0;
    }
}

#ifdef ERTS_HAVE_OS_MONOTONIC_TIME_SUPPORT

/*
 * Time correction adjustments made due to
 * error between Erlang system time and OS
 * system time:
 * - Large adjustment ~1%
 * - Small adjustment ~0.05%
 */
#define ERTS_TCORR_ERR_UNIT 2048
#define ERTS_TCORR_ERR_LARGE_ADJ 20
#define ERTS_TCORR_ERR_SMALL_ADJ 1

#define ERTS_INIT_SHORT_INTERVAL_COUNTER 10
#define ERTS_LONG_TIME_CORRECTION_CHECK ERTS_SEC_TO_MONOTONIC(60)
#define ERTS_SHORT_TIME_CORRECTION_CHECK ERTS_SEC_TO_MONOTONIC(15)

#define ERTS_TIME_DRIFT_MAX_ADJ_DIFF ERTS_USEC_TO_MONOTONIC(50)
#define ERTS_TIME_DRIFT_MIN_ADJ_DIFF ERTS_USEC_TO_MONOTONIC(5)

/*
 * Maximum drift of the OS monotonic clock expected.
 *
 * We use 1 milli second per second. If the monotonic
 * clock drifts more than this we will fail to adjust for
 * drift, and error correction will kick in instead.
 * If it is larger than this, one could argue that the
 * primitive is to poor to be used...
 */
#define ERTS_MAX_MONOTONIC_DRIFT ERTS_MSEC_TO_MONOTONIC(1)

/*
 * We assume that precision is 32 times worse than the
 * resolution. This is a wild guess, but there are no
 * practical way to determine actual precision.
 */
#define ERTS_ASSUMED_PRECISION_DROP 32

#define ERTS_MIN_MONOTONIC_DRIFT_MEASUREMENT \
    (ERTS_SHORT_TIME_CORRECTION_CHECK - 2*ERTS_MAX_MONOTONIC_DRIFT)


static ERTS_INLINE ErtsMonotonicTime
calc_corrected_erl_mtime(ErtsMonotonicTime os_mtime,
			 ErtsMonotonicCorrectionInstance *cip,
			 ErtsMonotonicTime *os_mdiff_p,
			 int os_drift_corrected)
{
    ErtsMonotonicTime erl_mtime, diff = os_mtime - cip->os_mtime;
    ERTS_TIME_ASSERT(diff >= 0);
    if (!os_drift_corrected)
	diff += (cip->correction.drift*diff)/ERTS_MONOTONIC_TIME_UNIT;
    erl_mtime = cip->erl_mtime;
    erl_mtime += diff;
    erl_mtime += cip->correction.error*(diff/ERTS_TCORR_ERR_UNIT);
    if (os_mdiff_p)
	*os_mdiff_p = diff;
    return erl_mtime;
}

static ERTS_INLINE ErtsMonotonicTime
read_corrected_time(int os_drift_corrected)
{
    ErtsMonotonicTime os_mtime;
    ErtsMonotonicCorrectionInstance ci;

    erts_rwmtx_rlock(&time_sup.inf.c.parmon.rwmtx);

    os_mtime = erts_os_monotonic_time();

    if (os_mtime >= time_sup.inf.c.parmon.cdata.insts.curr.os_mtime)
	ci = time_sup.inf.c.parmon.cdata.insts.curr;
    else {
	if (os_mtime < time_sup.inf.c.parmon.cdata.insts.prev.os_mtime)
	    erts_exit(ERTS_ABORT_EXIT,
		     "OS monotonic time stepped backwards\n");
	ci = time_sup.inf.c.parmon.cdata.insts.prev;
    }

    erts_rwmtx_runlock(&time_sup.inf.c.parmon.rwmtx);

    return calc_corrected_erl_mtime(os_mtime, &ci, NULL,
				    os_drift_corrected);
}

static ErtsMonotonicTime get_os_drift_corrected_time(void)
{
    return read_corrected_time(!0);
}

static ErtsMonotonicTime get_corrected_time(void)
{
    return read_corrected_time(0);
}

#ifdef ERTS_TIME_CORRECTION_PRINT

static ERTS_INLINE void
print_correction(int change,
		 ErtsMonotonicTime sdiff,
		 ErtsMonotonicTime old_ecorr,
		 ErtsMonotonicTime old_dcorr,
		 ErtsMonotonicTime new_ecorr,
		 ErtsMonotonicTime new_dcorr,
		 Uint tmo)
{
    ErtsMonotonicTime usec_sdiff;
    if (sdiff < 0)
	usec_sdiff = -1*ERTS_MONOTONIC_TO_USEC(-1*sdiff);
    else
	usec_sdiff = ERTS_MONOTONIC_TO_USEC(sdiff);

    if (!change)
	erts_fprintf(stderr,
		     "sdiff = %b64d usec : [ec=%b64d ppm, dc=%b64d ppb] : "
		     "tmo = %bpu msec\r\n",
		     usec_sdiff,
		     (1000000*old_ecorr) / ERTS_TCORR_ERR_UNIT,
		     (1000000000*old_dcorr) / ERTS_MONOTONIC_TIME_UNIT,
		     tmo);
    else
	erts_fprintf(stderr,
		     "sdiff = %b64d usec : [ec=%b64d ppm, dc=%b64d ppb] "
		     "-> [ec=%b64d ppm, dc=%b64d ppb] : tmo = %bpu msec\r\n",
		     usec_sdiff,
		     (1000000*old_ecorr) / ERTS_TCORR_ERR_UNIT,
		     (1000000000*old_dcorr) / ERTS_MONOTONIC_TIME_UNIT,
		     (1000000*new_ecorr) / ERTS_TCORR_ERR_UNIT,
		     (1000000000*new_dcorr) / ERTS_MONOTONIC_TIME_UNIT,
		     tmo);
}

#endif

static ERTS_INLINE ErtsMonotonicTime
get_timeout_pos(ErtsMonotonicTime now, ErtsMonotonicTime tmo)
{
    ErtsMonotonicTime tpos;
    tpos = ERTS_MONOTONIC_TO_CLKTCKS(now - 1);
    tpos += ERTS_MSEC_TO_CLKTCKS(tmo);
    tpos += 1;
    return tpos;
}

static void
check_time_correction(void *vesdp)
{
    int init_drift_adj = !vesdp;
    ErtsSchedulerData *esdp = (ErtsSchedulerData *) vesdp;
    ErtsMonotonicCorrection new_correction;
    ErtsMonotonicCorrectionInstance ci;
    ErtsMonotonicTime mdiff, sdiff, os_mtime, erl_mtime, os_stime,
	erl_stime, time_offset, timeout_pos;
    Uint timeout;
    int os_drift_corrected = time_sup.r.o.os_corrected_monotonic_time;
    int set_new_correction = 0, begin_short_intervals = 0;

    erts_rwmtx_rlock(&time_sup.inf.c.parmon.rwmtx);

    erts_os_times(&os_mtime, &os_stime);

    ci = time_sup.inf.c.parmon.cdata.insts.curr;

    erts_rwmtx_runlock(&time_sup.inf.c.parmon.rwmtx);

    if (os_mtime < ci.os_mtime)
	erts_exit(ERTS_ABORT_EXIT,
		 "OS monotonic time stepped backwards\n");

    erl_mtime = calc_corrected_erl_mtime(os_mtime, &ci, &mdiff,
					 os_drift_corrected);
    time_offset = get_time_offset();
    erl_stime = erl_mtime + time_offset;

    sdiff = erl_stime - os_stime;

    if (time_sup.inf.c.shadow_offset) {
	ERTS_TIME_ASSERT(time_sup.r.o.warp_mode == ERTS_SINGLE_TIME_WARP_MODE);
	if (erts_atomic32_read_nob(&time_sup.inf.c.preliminary_offset))
	    sdiff += time_sup.inf.c.shadow_offset;
	else
	    time_sup.inf.c.shadow_offset = 0;
    }

    new_correction = ci.correction;

    if (time_sup.r.o.warp_mode == ERTS_MULTI_TIME_WARP_MODE
	&& (sdiff < -2*time_sup.r.o.adj.small_diff
	    || 2*time_sup.r.o.adj.small_diff < sdiff)) {
	/* System time diff exeeded limits; change time offset... */
	time_offset -= sdiff;
	sdiff = 0;
	set_time_offset(time_offset);
	schedule_send_time_offset_changed_notifications(time_offset);
	begin_short_intervals = 1;
	if (ci.correction.error != 0) {
	    set_new_correction = 1;
	    new_correction.error = 0;
	}
    }
    else if ((time_sup.r.o.warp_mode == ERTS_SINGLE_TIME_WARP_MODE
	      && erts_atomic32_read_nob(&time_sup.inf.c.preliminary_offset))
	     && (sdiff < -2*time_sup.r.o.adj.small_diff
		 || 2*time_sup.r.o.adj.small_diff < sdiff)) {
	/*
	 * System time diff exeeded limits; change shadow offset
	 * and let OS system time leap away from Erlang system
	 * time.
	 */
	time_sup.inf.c.shadow_offset -= sdiff;
	sdiff = 0;
	begin_short_intervals = 1;
	if (ci.correction.error != 0) {
	    set_new_correction = 1;
	    new_correction.error = 0;
	}
    }
    else if (ci.correction.error == 0) {
	if (sdiff < -time_sup.r.o.adj.small_diff) {
	    set_new_correction = 1;
	    if (sdiff < -time_sup.r.o.adj.large_diff)
		new_correction.error = ERTS_TCORR_ERR_LARGE_ADJ;
	    else
		new_correction.error = ERTS_TCORR_ERR_SMALL_ADJ;
	}
	else if (sdiff > time_sup.r.o.adj.small_diff) {
	    set_new_correction = 1;
	    if (sdiff > time_sup.r.o.adj.large_diff)
		new_correction.error = -ERTS_TCORR_ERR_LARGE_ADJ;
	    else
		new_correction.error = -ERTS_TCORR_ERR_SMALL_ADJ;
	}
    }
    else if (ci.correction.error > 0) {
	if (sdiff < 0) {
	    if (ci.correction.error != ERTS_TCORR_ERR_LARGE_ADJ
		&& sdiff < -time_sup.r.o.adj.large_diff) {
		new_correction.error = ERTS_TCORR_ERR_LARGE_ADJ;
		set_new_correction = 1;
	    }
	}
	else if (sdiff > time_sup.r.o.adj.small_diff) {
	    set_new_correction = 1;
	    if (sdiff > time_sup.r.o.adj.large_diff)
		new_correction.error = -ERTS_TCORR_ERR_LARGE_ADJ;
	    else
		new_correction.error = -ERTS_TCORR_ERR_SMALL_ADJ;
	}
	else {
	    set_new_correction = 1;
	    new_correction.error = 0;
	}
    }
    else /* if (ci.correction.error < 0) */ { 
	if (0 < sdiff) {
	    if (ci.correction.error != -ERTS_TCORR_ERR_LARGE_ADJ
		&& time_sup.r.o.adj.large_diff < sdiff) {
		new_correction.error = -ERTS_TCORR_ERR_LARGE_ADJ;
		set_new_correction = 1;
	    }
	}
	else if (sdiff < -time_sup.r.o.adj.small_diff) {
	    set_new_correction = 1;
	    if (sdiff < -time_sup.r.o.adj.large_diff)
		new_correction.error = ERTS_TCORR_ERR_LARGE_ADJ;
	    else
		new_correction.error = ERTS_TCORR_ERR_SMALL_ADJ;
	}
	else {
	    set_new_correction = 1;
	    new_correction.error = 0;
	}
    }

    if (!os_drift_corrected) {
	ErtsMonotonicDriftData *ddp = &time_sup.inf.c.parmon.cdata.drift;
	int ix = ddp->ix;
	ErtsMonotonicTime mtime_diff, old_os_mtime;

	old_os_mtime = ddp->intervals[ix].time.mon;
	mtime_diff = os_mtime - old_os_mtime;

	if ((mtime_diff >= ERTS_MIN_MONOTONIC_DRIFT_MEASUREMENT)
	    | init_drift_adj) {
	    ErtsMonotonicTime drift_adj, drift_adj_diff, old_os_stime,
		smtime_diff, stime_diff, mtime_acc, stime_acc,
		avg_drift_adj, max_drift;

	    old_os_stime = ddp->intervals[ix].time.sys;

	    mtime_acc = ddp->acc.mon;
	    stime_acc = ddp->acc.sys;

	    avg_drift_adj = (((stime_acc - mtime_acc)
			      * ERTS_MONOTONIC_TIME_UNIT)
			     / mtime_acc);

	    mtime_diff = os_mtime - old_os_mtime;
	    stime_diff = os_stime - old_os_stime;
	    smtime_diff = stime_diff - mtime_diff;
	    ix++;
	    if (ix >= time_sup.r.o.drift_adj.intervals)
		ix = 0;
	    mtime_acc -= ddp->intervals[ix].diff.mon;
	    mtime_acc += mtime_diff;
	    stime_acc -= ddp->intervals[ix].diff.sys;
	    stime_acc += stime_diff;

	    ddp->intervals[ix].diff.mon = mtime_diff;
	    ddp->intervals[ix].diff.sys = stime_diff;
	    ddp->intervals[ix].time.mon = os_mtime;
	    ddp->intervals[ix].time.sys = os_stime;

	    ddp->ix = ix;
	    ddp->acc.mon = mtime_acc;
	    ddp->acc.sys = stime_acc;

	    max_drift = ERTS_MAX_MONOTONIC_DRIFT;
	    max_drift *= ERTS_MONOTONIC_TO_SEC(mtime_diff);

	    if (smtime_diff > time_sup.r.o.drift_adj.error + max_drift
		|| smtime_diff < -1*time_sup.r.o.drift_adj.error - max_drift) {
	    dirty_intervals:
		/*
		 * We had a leap in system time. Mark array as
		 * dirty to ensure that dirty values are rotated
		 * out before we use it again...
		 */
		ddp->dirty_counter = time_sup.r.o.drift_adj.intervals;
		begin_short_intervals = 1;
	    }
	    else if (ddp->dirty_counter > 0) {
		if (init_drift_adj) {
		    new_correction.drift = ((smtime_diff
					     * ERTS_MONOTONIC_TIME_UNIT)
					    / mtime_diff);
		    set_new_correction = 1;
		}
		ddp->dirty_counter--;
	    }
	    else {
		if (ddp->dirty_counter == 0) {
		    /* Force set new drift correction... */
		    set_new_correction = 1;
		    ddp->dirty_counter--;
		}

		if (time_sup.r.o.drift_adj.use_avg)
		    drift_adj = (((stime_acc - mtime_acc)
				  * ERTS_MONOTONIC_TIME_UNIT)
				 / mtime_acc);
		else
		    drift_adj = ((smtime_diff
				  * ERTS_MONOTONIC_TIME_UNIT)
				 / mtime_diff);

		drift_adj_diff = avg_drift_adj - drift_adj;
		if (drift_adj_diff < -ERTS_TIME_DRIFT_MAX_ADJ_DIFF
		    || ERTS_TIME_DRIFT_MAX_ADJ_DIFF < drift_adj_diff)
		    goto dirty_intervals;

		drift_adj_diff = drift_adj - new_correction.drift;
		if (drift_adj_diff) {
		    if (drift_adj_diff > ERTS_TIME_DRIFT_MAX_ADJ_DIFF)
			drift_adj_diff = ERTS_TIME_DRIFT_MAX_ADJ_DIFF;
		    else if (drift_adj_diff < -ERTS_TIME_DRIFT_MAX_ADJ_DIFF)
			drift_adj_diff = -ERTS_TIME_DRIFT_MAX_ADJ_DIFF;
		    new_correction.drift += drift_adj_diff;
		    if (drift_adj_diff < -ERTS_TIME_DRIFT_MIN_ADJ_DIFF
			|| ERTS_TIME_DRIFT_MIN_ADJ_DIFF < drift_adj_diff) {
			set_new_correction = 1;
		    }
		}
	    }
	}
    }

    begin_short_intervals |= set_new_correction;
    
    if (begin_short_intervals) {
	time_sup.inf.c.parmon.cdata.short_check_interval
	    = ERTS_INIT_SHORT_INTERVAL_COUNTER;
    }
    else if ((os_mtime - time_sup.inf.c.parmon.cdata.last_check
	      >= ERTS_SHORT_TIME_CORRECTION_CHECK - ERTS_MONOTONIC_TIME_UNIT)
	     && time_sup.inf.c.parmon.cdata.short_check_interval > 0) {
	time_sup.inf.c.parmon.cdata.short_check_interval--;
    }
    time_sup.inf.c.parmon.cdata.last_check = os_mtime;

    if (new_correction.error == 0)
	timeout = ERTS_MONOTONIC_TO_MSEC(ERTS_LONG_TIME_CORRECTION_CHECK);
    else {
	ErtsMonotonicTime ecorr = new_correction.error;
	ErtsMonotonicTime abs_sdiff;
	abs_sdiff = (sdiff < 0) ? -1*sdiff : sdiff;
	if (ecorr < 0)
	    ecorr = -1*ecorr;
	if (abs_sdiff > ecorr*(ERTS_LONG_TIME_CORRECTION_CHECK/ERTS_TCORR_ERR_UNIT))
	    timeout = ERTS_MONOTONIC_TO_MSEC(ERTS_LONG_TIME_CORRECTION_CHECK);
	else {
	    timeout = ERTS_MONOTONIC_TO_MSEC((ERTS_TCORR_ERR_UNIT*abs_sdiff)/ecorr);
	    if (timeout < 10)
		timeout = 10;
	}
    }

    if (timeout > ERTS_MONOTONIC_TO_MSEC(ERTS_SHORT_TIME_CORRECTION_CHECK)
	&& (time_sup.inf.c.parmon.cdata.short_check_interval
	    || time_sup.inf.c.parmon.cdata.drift.dirty_counter >= 0)) {
	timeout = ERTS_MONOTONIC_TO_MSEC(ERTS_SHORT_TIME_CORRECTION_CHECK);
    }

    timeout_pos = get_timeout_pos(erl_mtime, timeout);

#ifdef ERTS_TIME_CORRECTION_PRINT
    print_correction(set_new_correction,
		     sdiff,
		     ci.correction.error,
		     ci.correction.drift,
		     new_correction.error,
		     new_correction.drift,
		     timeout);
#endif

    if (set_new_correction) {
	erts_rwmtx_rwlock(&time_sup.inf.c.parmon.rwmtx);

	os_mtime = erts_os_monotonic_time();

	/* Save previous correction instance */
	time_sup.inf.c.parmon.cdata.insts.prev = ci;

	/*
	 * Current correction instance begin when
	 * OS monotonic time has increased two units.
	 */
	os_mtime += 2;

	/*
	 * Erlang monotonic time corresponding to
	 * next OS monotonic time using previous
	 * correction.
	 */
	erl_mtime = calc_corrected_erl_mtime(os_mtime, &ci, NULL,
					     os_drift_corrected);

	/*
	 * Save new current correction instance.
	 */
	time_sup.inf.c.parmon.cdata.insts.curr.erl_mtime = erl_mtime;
	time_sup.inf.c.parmon.cdata.insts.curr.os_mtime = os_mtime;
	time_sup.inf.c.parmon.cdata.insts.curr.correction = new_correction;

	erts_rwmtx_rwunlock(&time_sup.inf.c.parmon.rwmtx);
    }

    if (!esdp)
	esdp = erts_get_scheduler_data();

    erts_twheel_set_timer(esdp->timer_wheel,
			  &time_sup.inf.c.parmon.timer,
			  check_time_correction,
			  (void *) esdp,
			  timeout_pos);
}

static ErtsMonotonicTime get_os_corrected_time(void)
{
    ASSERT(time_sup.r.o.warp_mode == ERTS_MULTI_TIME_WARP_MODE);
    return erts_os_monotonic_time() + time_sup.r.o.moffset;
}

static void
check_time_offset(void *vesdp)
{
    ErtsSchedulerData *esdp = (ErtsSchedulerData *) vesdp;
    ErtsMonotonicTime sdiff, os_mtime, erl_mtime, os_stime,
	erl_stime, time_offset, timeout, timeout_pos;

    ASSERT(time_sup.r.o.warp_mode == ERTS_MULTI_TIME_WARP_MODE);

    erts_os_times(&os_mtime, &os_stime);

    erl_mtime =  os_mtime + time_sup.r.o.moffset;
    time_offset = get_time_offset();
    erl_stime = erl_mtime + time_offset;

    sdiff = erl_stime - os_stime;

    if ((sdiff < -2*time_sup.r.o.adj.small_diff
	 || 2*time_sup.r.o.adj.small_diff < sdiff)) {
	/* System time diff exeeded limits; change time offset... */
#ifdef ERTS_TIME_CORRECTION_PRINT
	erts_fprintf(stderr, "sdiff = %b64d nsec -> 0 nsec\n",
		     ERTS_MONOTONIC_TO_NSEC(sdiff));
#endif
	time_offset -= sdiff;
	sdiff = 0;
	set_time_offset(time_offset);
	schedule_send_time_offset_changed_notifications(time_offset);
    }
#ifdef ERTS_TIME_CORRECTION_PRINT
    else erts_fprintf(stderr, "sdiff = %b64d nsec\n",
		      ERTS_MONOTONIC_TO_NSEC(sdiff));
#endif

    timeout = ERTS_MONOTONIC_TO_MSEC(ERTS_LONG_TIME_CORRECTION_CHECK);
    timeout_pos = get_timeout_pos(erl_mtime, timeout);

    erts_twheel_set_timer(esdp->timer_wheel,
			  &time_sup.inf.c.parmon.timer,
			  check_time_offset,
			  vesdp,
			  timeout_pos);
}

static void
init_check_time_correction(void *vesdp)
{
    ErtsMonotonicDriftData *ddp;
    ErtsMonotonicTime old_mtime, old_stime, mtime, stime, mtime_diff,
	stime_diff, smtime_diff, max_drift;
    int ix;

    ddp = &time_sup.inf.c.parmon.cdata.drift;
    ix = ddp->ix;
    old_mtime = ddp->intervals[0].time.mon;
    old_stime = ddp->intervals[0].time.sys;

    erts_os_times(&mtime, &stime);

    mtime_diff = mtime - old_mtime;
    stime_diff = stime - old_stime;
    smtime_diff = stime_diff - mtime_diff;

    max_drift = ERTS_MAX_MONOTONIC_DRIFT;
    max_drift *= ERTS_MONOTONIC_TO_SEC(mtime_diff);

    if (smtime_diff > time_sup.r.o.drift_adj.error + max_drift
	|| smtime_diff < -1*time_sup.r.o.drift_adj.error - max_drift) {
	/* Had a system time leap... pretend no drift... */
	stime_diff = mtime_diff;
    }
    
    /*
     * We use old time values in order to trigger
     * a drift adjustment, and repeat this interval
     * in all slots...
     */
    for (ix = 0; ix < time_sup.r.o.drift_adj.intervals; ix++) {
	ddp->intervals[ix].diff.mon = mtime_diff;
	ddp->intervals[ix].diff.sys = stime_diff;
	ddp->intervals[ix].time.mon = old_mtime;
	ddp->intervals[ix].time.sys = old_stime;
    }

    ddp->acc.sys = stime_diff*time_sup.r.o.drift_adj.intervals;
    ddp->acc.mon = mtime_diff*time_sup.r.o.drift_adj.intervals;
    ddp->ix = 0;
    ddp->dirty_counter = time_sup.r.o.drift_adj.intervals;

    check_time_correction(vesdp);
}

static ErtsMonotonicTime
finalize_corrected_time_offset(ErtsSystemTime *stimep)
{
    ErtsMonotonicTime os_mtime;
    ErtsMonotonicCorrectionInstance ci;
    int os_drift_corrected = time_sup.r.o.os_corrected_monotonic_time;

    erts_rwmtx_rlock(&time_sup.inf.c.parmon.rwmtx);

    erts_os_times(&os_mtime, stimep);

    ci = time_sup.inf.c.parmon.cdata.insts.curr;

    erts_rwmtx_runlock(&time_sup.inf.c.parmon.rwmtx);

    if (os_mtime < ci.os_mtime)
	erts_exit(ERTS_ABORT_EXIT,
		 "OS monotonic time stepped backwards\n");

    return calc_corrected_erl_mtime(os_mtime, &ci, NULL,
				    os_drift_corrected);
}

static void
late_init_time_correction(ErtsSchedulerData *esdp)
{
    int quick_init_drift_adj;
    void (*check_func)(void *);
    ErtsMonotonicTime timeout, timeout_pos;

    quick_init_drift_adj =
	ERTS_MONOTONIC_TO_USEC(time_sup.r.o.drift_adj.error) == 0;

    if (quick_init_drift_adj)
	timeout = ERTS_MONOTONIC_TO_MSEC(ERTS_SHORT_TIME_CORRECTION_CHECK/10);
    else
	timeout = ERTS_MONOTONIC_TO_MSEC(ERTS_SHORT_TIME_CORRECTION_CHECK);

    if (!time_sup.r.o.os_corrected_monotonic_time)
	check_func = init_check_time_correction;
    else if (time_sup.r.o.get_time == get_os_corrected_time) {
	quick_init_drift_adj = 0;
	check_func = check_time_offset;
    }
    else
	check_func = check_time_correction;

    timeout_pos = get_timeout_pos(erts_get_monotonic_time(esdp),
				  timeout);

    erts_twheel_init_timer(&time_sup.inf.c.parmon.timer);
    erts_twheel_set_timer(esdp->timer_wheel,
			  &time_sup.inf.c.parmon.timer,
			  check_func,
			  (quick_init_drift_adj
			   ? NULL
			   : esdp),
			  timeout_pos);
}

#endif /* ERTS_HAVE_OS_MONOTONIC_TIME_SUPPORT */

static ErtsMonotonicTime get_not_corrected_time(void)
{
    ErtsMonotonicTime stime, mtime;

    erts_mtx_lock(&erts_get_time_mtx);

    stime = erts_os_system_time();

    mtime = stime - time_sup.inf.c.not_corrected_moffset;

    if (mtime >= time_sup.f.c.last_not_corrected_time)
	time_sup.f.c.last_not_corrected_time = mtime;
    else {
	mtime = time_sup.f.c.last_not_corrected_time;

	if (time_sup.r.o.warp_mode == ERTS_MULTI_TIME_WARP_MODE) {
	    ErtsMonotonicTime new_offset = stime - mtime;
	    new_offset = ERTS_MONOTONIC_TO_USEC(new_offset);
	    new_offset = ERTS_USEC_TO_MONOTONIC(new_offset);
	    if (time_sup.inf.c.not_corrected_moffset != new_offset) {
		time_sup.inf.c.not_corrected_moffset = new_offset;
		set_time_offset(new_offset);
		schedule_send_time_offset_changed_notifications(new_offset);
	    }
	}

    }

    ASSERT(stime == mtime + time_sup.inf.c.not_corrected_moffset);

    erts_mtx_unlock(&erts_get_time_mtx);

    return mtime;
}

int erts_check_time_adj_support(int time_correction,
				ErtsTimeWarpMode time_warp_mode)
{
    if (!time_correction)
	return 1;

    /* User wants time correction */

#ifdef ERTS_HAVE_OS_MONOTONIC_TIME_SUPPORT
    return !time_sup.r.o.os_monotonic_time_disable;
#else
    return 0;
#endif
}

int
erts_has_time_correction(void)
{
    return time_sup.r.o.correction;
}

void erts_init_sys_time_sup(void)
{
    ErtsSysInitTimeResult sys_init_time_res
	= ERTS_SYS_INIT_TIME_RESULT_INITER;

    sys_init_time(&sys_init_time_res);

    erts_time_sup__.r.o.monotonic_time_unit
	= sys_init_time_res.os_monotonic_time_unit;

#ifndef SYS_CLOCK_RESOLUTION
    erts_time_sup__.r.o.clktck_resolution
	= sys_init_time_res.sys_clock_resolution;
    erts_time_sup__.r.o.clktck_resolution *= 1000;
#endif

#ifdef ERTS_HAVE_OS_MONOTONIC_TIME_SUPPORT
    time_sup.r.o.os_monotonic_time_disable
	= !sys_init_time_res.have_os_monotonic_time;
    time_sup.r.o.os_corrected_monotonic_time =
	sys_init_time_res.have_corrected_os_monotonic_time;
    time_sup.r.o.os_monotonic_time_func
	= sys_init_time_res.os_monotonic_time_info.func;
    time_sup.r.o.os_monotonic_time_clock_id
	= sys_init_time_res.os_monotonic_time_info.clock_id;
    time_sup.r.o.os_monotonic_time_locked
	= sys_init_time_res.os_monotonic_time_info.locked_use;
    time_sup.r.o.os_monotonic_time_resolution
	= sys_init_time_res.os_monotonic_time_info.resolution;
    time_sup.r.o.os_monotonic_time_extended
	= sys_init_time_res.os_monotonic_time_info.extended;
#endif
    time_sup.r.o.os_system_time_func
	= sys_init_time_res.os_system_time_info.func;
    time_sup.r.o.os_system_time_clock_id
	= sys_init_time_res.os_system_time_info.clock_id;
    time_sup.r.o.os_system_time_locked
	= sys_init_time_res.os_system_time_info.locked_use;
    time_sup.r.o.os_system_time_resolution
	= sys_init_time_res.os_system_time_info.resolution;
}

int 
erts_init_time_sup(int time_correction, ErtsTimeWarpMode time_warp_mode)
{
    ErtsMonotonicTime resolution, ilength, intervals, short_isecs;
#if !ERTS_COMPILE_TIME_MONOTONIC_TIME_UNIT
    ErtsMonotonicTime abs_native_offset, native_offset;
#endif

    init_time_napi();

    erts_hl_timer_init();

    ASSERT(ERTS_MONOTONIC_TIME_MIN < ERTS_MONOTONIC_TIME_MAX);

<<<<<<< HEAD
    erts_mtx_init(&erts_timeofday_mtx, "timeofday", NIL,
        ERTS_LOCK_FLAGS_PROPERTY_STATIC | ERTS_LOCK_FLAGS_CATEGORY_GENERIC);
    erts_mtx_init(&erts_get_time_mtx, "get_time", NIL,
=======
    erts_smp_mtx_init(&erts_get_time_mtx, "get_time", NIL,
>>>>>>> 67f6114d
        ERTS_LOCK_FLAGS_PROPERTY_STATIC | ERTS_LOCK_FLAGS_CATEGORY_GENERIC);
    erts_smp_mtx_init(&runtime_prev.data.mtx, "runtime", NIL,
        ERTS_LOCK_FLAGS_PROPERTY_STATIC | ERTS_LOCK_FLAGS_CATEGORY_GENERIC);
    runtime_prev.data.user = 0;
    runtime_prev.data.sys = 0;

    time_sup.r.o.correction = time_correction;
    time_sup.r.o.warp_mode = time_warp_mode;
 
    if (time_warp_mode == ERTS_SINGLE_TIME_WARP_MODE)
	erts_atomic32_init_nob(&time_sup.inf.c.preliminary_offset, 1);
    else
	erts_atomic32_init_nob(&time_sup.inf.c.preliminary_offset, 0);
    time_sup.inf.c.shadow_offset = 0;

#if !ERTS_COMPILE_TIME_MONOTONIC_TIME_UNIT

    /*
     * NOTE! erts_time_sup__.r.o.start *need* to be a multiple
     *       of ERTS_MONOTONIC_TIME_UNIT.
     */

#ifdef ARCH_32
    erts_time_sup__.r.o.start = ((((ErtsMonotonicTime) 1) << 32)-1);
    erts_time_sup__.r.o.start /= ERTS_MONOTONIC_TIME_UNIT;
    erts_time_sup__.r.o.start *= ERTS_MONOTONIC_TIME_UNIT;
    erts_time_sup__.r.o.start += ERTS_MONOTONIC_TIME_UNIT;
    native_offset = erts_time_sup__.r.o.start - ERTS_MONOTONIC_BEGIN;
    abs_native_offset = native_offset;
#else /* ARCH_64 */
    if (ERTS_MONOTONIC_TIME_UNIT <= 10*1000*1000) {
	erts_time_sup__.r.o.start = 0;
	native_offset = -ERTS_MONOTONIC_BEGIN;
	abs_native_offset = ERTS_MONOTONIC_BEGIN;
    }
    else {
	erts_time_sup__.r.o.start = ((ErtsMonotonicTime) MIN_SMALL);
	erts_time_sup__.r.o.start /= ERTS_MONOTONIC_TIME_UNIT;
	erts_time_sup__.r.o.start *= ERTS_MONOTONIC_TIME_UNIT;
	native_offset = erts_time_sup__.r.o.start - ERTS_MONOTONIC_BEGIN;
	abs_native_offset = -1*native_offset;
    }
#endif

    erts_time_sup__.r.o.start_offset.native = native_offset;
    erts_time_sup__.r.o.start_offset.nsec = (ErtsMonotonicTime)
	erts_time_unit_conversion((Uint64) abs_native_offset,
				  (Uint32) ERTS_MONOTONIC_TIME_UNIT,
				  (Uint32) 1000*1000*1000);
    erts_time_sup__.r.o.start_offset.usec = (ErtsMonotonicTime)
	erts_time_unit_conversion((Uint64) abs_native_offset,
				  (Uint32) ERTS_MONOTONIC_TIME_UNIT,
				  (Uint32) 1000*1000);
    erts_time_sup__.r.o.start_offset.msec = (ErtsMonotonicTime)
	erts_time_unit_conversion((Uint64) abs_native_offset,
				  (Uint32) ERTS_MONOTONIC_TIME_UNIT,
				  (Uint32) 1000);
    erts_time_sup__.r.o.start_offset.sec = (ErtsMonotonicTime)
	erts_time_unit_conversion((Uint64) abs_native_offset,
				  (Uint32) ERTS_MONOTONIC_TIME_UNIT,
				  (Uint32) 1);
    if (native_offset < 0) {
	erts_time_sup__.r.o.start_offset.nsec *= -1;
	erts_time_sup__.r.o.start_offset.usec *= -1;
	erts_time_sup__.r.o.start_offset.msec *= -1;
	erts_time_sup__.r.o.start_offset.sec *= -1;
    }

#endif

    resolution = time_sup.r.o.os_system_time_resolution;
#ifdef ERTS_HAVE_OS_MONOTONIC_TIME_SUPPORT
    if (resolution > time_sup.r.o.os_monotonic_time_resolution)
	resolution = time_sup.r.o.os_monotonic_time_resolution;
#endif

    time_sup.r.o.adj.large_diff = erts_time_sup__.r.o.monotonic_time_unit;
    time_sup.r.o.adj.large_diff *= 50;
    time_sup.r.o.adj.large_diff /= resolution;
    if (time_sup.r.o.adj.large_diff < ERTS_USEC_TO_MONOTONIC(500))
	time_sup.r.o.adj.large_diff = ERTS_USEC_TO_MONOTONIC(500);
    time_sup.r.o.adj.small_diff = time_sup.r.o.adj.large_diff/10;

    time_sup.r.o.drift_adj.resolution = resolution;

    if (time_sup.r.o.os_corrected_monotonic_time) {
	time_sup.r.o.drift_adj.use_avg = 0;
	time_sup.r.o.drift_adj.intervals = 0;
	time_sup.r.o.drift_adj.error = 0;
	time_sup.inf.c.parmon.cdata.drift.dirty_counter = -1;
    }
    else {
	/*
	 * Calculate length of the interval in seconds needed
	 * in order to get an error that is at most 1 micro second.
	 * If this interval is longer than the short time correction
	 * check interval we use the average of all values instead
	 * of the latest value.
	 */
	short_isecs = ERTS_MONOTONIC_TO_SEC(ERTS_SHORT_TIME_CORRECTION_CHECK);
	ilength = ERTS_ASSUMED_PRECISION_DROP * ERTS_MONOTONIC_TIME_UNIT;
	ilength /= (resolution * ERTS_USEC_TO_MONOTONIC(1));
	time_sup.r.o.drift_adj.use_avg = ilength > short_isecs;

	if (ilength == 0)
	    intervals = 5;
	else {
	    intervals = ilength / short_isecs;
	    if (intervals > ERTS_MAX_DRIFT_INTERVALS)
		intervals = ERTS_MAX_DRIFT_INTERVALS;
	    else if (intervals < 5)
		intervals = 5;
	}
	time_sup.r.o.drift_adj.intervals = (int) intervals;

	/*
	 * drift_adj.error equals maximum assumed error
	 * over a short time interval. We use this value also
	 * when examining a large interval. In this case the
	 * error will be smaller, but we do not want to
	 * recalculate this over and over again.
	 */

	time_sup.r.o.drift_adj.error = ERTS_MONOTONIC_TIME_UNIT;
	time_sup.r.o.drift_adj.error *= ERTS_ASSUMED_PRECISION_DROP;
	time_sup.r.o.drift_adj.error /= resolution * short_isecs;
    }
#ifdef ERTS_TIME_CORRECTION_PRINT
    erts_fprintf(stderr, "resolution           = %b64d\n", resolution);
    erts_fprintf(stderr, "adj large diff       = %b64d usec\n",
		 ERTS_MONOTONIC_TO_USEC(time_sup.r.o.adj.large_diff));
    erts_fprintf(stderr, "adj small diff       = %b64d usec\n",
		 ERTS_MONOTONIC_TO_USEC(time_sup.r.o.adj.small_diff));
    if (!time_sup.r.o.os_corrected_monotonic_time) {
	erts_fprintf(stderr, "drift intervals      = %d\n",
		     time_sup.r.o.drift_adj.intervals);
	erts_fprintf(stderr, "drift adj error      = %b64d usec\n",
		     ERTS_MONOTONIC_TO_USEC(time_sup.r.o.drift_adj.error));
	erts_fprintf(stderr, "drift adj max diff   = %b64d nsec\n",
		     ERTS_MONOTONIC_TO_NSEC(ERTS_TIME_DRIFT_MAX_ADJ_DIFF));
	erts_fprintf(stderr, "drift adj min diff   = %b64d nsec\n",
		     ERTS_MONOTONIC_TO_NSEC(ERTS_TIME_DRIFT_MIN_ADJ_DIFF));
    }
#endif

    if (ERTS_MONOTONIC_TIME_UNIT < ERTS_CLKTCK_RESOLUTION)
	ERTS_INTERNAL_ERROR("Too small monotonic time time unit");

#ifndef ERTS_HAVE_OS_MONOTONIC_TIME_SUPPORT
    time_sup.r.o.correction = 0;
#else
    if (time_sup.r.o.os_monotonic_time_disable)
	time_sup.r.o.correction = 0;

    if (time_sup.r.o.correction) {
	ErtsMonotonicCorrectionData *cdatap;
	erts_rwmtx_opt_t rwmtx_opts = ERTS_RWMTX_OPT_DEFAULT_INITER;
	ErtsMonotonicTime offset;
	erts_os_times(&time_sup.inf.c.minit,
		      &time_sup.inf.c.sinit);
	time_sup.r.o.moffset = -1*time_sup.inf.c.minit;
	time_sup.r.o.moffset += ERTS_MONOTONIC_BEGIN;
	offset = time_sup.inf.c.sinit;
	offset -= ERTS_MONOTONIC_BEGIN;
	init_time_offset(offset);

	rwmtx_opts.type = ERTS_RWMTX_TYPE_EXTREMELY_FREQUENT_READ;
	rwmtx_opts.lived = ERTS_RWMTX_LONG_LIVED;

        erts_rwmtx_init_opt(&time_sup.inf.c.parmon.rwmtx, &rwmtx_opts,
            "get_corrected_time", NIL,
            ERTS_LOCK_FLAGS_PROPERTY_STATIC | ERTS_LOCK_FLAGS_CATEGORY_GENERIC);

	cdatap = &time_sup.inf.c.parmon.cdata;
    
	cdatap->drift.intervals[0].time.sys = time_sup.inf.c.sinit;
	cdatap->drift.intervals[0].time.mon = time_sup.inf.c.minit;
	cdatap->insts.curr.correction.drift = 0;
	cdatap->insts.curr.correction.error = 0;
	cdatap->insts.curr.erl_mtime = ERTS_MONOTONIC_BEGIN;
	cdatap->insts.curr.os_mtime = time_sup.inf.c.minit;
	cdatap->last_check = time_sup.inf.c.minit;
	cdatap->short_check_interval = ERTS_INIT_SHORT_INTERVAL_COUNTER;
	cdatap->insts.prev = cdatap->insts.curr;

	if (!time_sup.r.o.os_corrected_monotonic_time)
	    time_sup.r.o.get_time = get_corrected_time;
	else if (time_sup.r.o.warp_mode == ERTS_MULTI_TIME_WARP_MODE)
	    time_sup.r.o.get_time = get_os_corrected_time;
	else
	    time_sup.r.o.get_time = get_os_drift_corrected_time;
    }
    else
#endif
    {
	ErtsMonotonicTime stime, offset;
	time_sup.r.o.get_time = get_not_corrected_time;
	stime = time_sup.inf.c.sinit = erts_os_system_time();
	offset = stime - ERTS_MONOTONIC_BEGIN;
	time_sup.inf.c.not_corrected_moffset = offset;
	init_time_offset(offset);
	time_sup.f.c.last_not_corrected_time = 0;
    }

    erts_smp_atomic64_init_nob(&wall_clock_prev.time,
                               (erts_aint64_t) 0);

    erts_smp_atomic64_init_nob(
        &now_prev.time,
        (erts_aint64_t) ERTS_MONOTONIC_TO_USEC(get_time_offset()));


#ifdef DEBUG
    time_sup_initialized = 1;
#endif

    return ERTS_CLKTCK_RESOLUTION/1000;
}    

void
erts_late_init_time_sup(void)
{
    erts_late_sys_init_time();
}

void
erts_sched_init_time_sup(ErtsSchedulerData *esdp)
{
    esdp->timer_wheel = erts_create_timer_wheel(esdp);
    esdp->next_tmo_ref = erts_get_next_timeout_reference(esdp->timer_wheel);
    esdp->timer_service = erts_create_timer_service();
#ifdef ERTS_HAVE_OS_MONOTONIC_TIME_SUPPORT
    if (esdp->no == 1) {
	/* A timer wheel to use must have beeen initialized */
	if (time_sup.r.o.get_time != get_not_corrected_time)
	    late_init_time_correction(esdp);
    }
#endif	
}

ErtsTimeWarpMode erts_time_warp_mode(void)
{
    return time_sup.r.o.warp_mode;
}

ErtsTimeOffsetState erts_time_offset_state(void)
{
    switch (time_sup.r.o.warp_mode) {
    case ERTS_NO_TIME_WARP_MODE:
	return ERTS_TIME_OFFSET_FINAL;
    case ERTS_SINGLE_TIME_WARP_MODE:
	if (erts_atomic32_read_nob(&time_sup.inf.c.preliminary_offset))
	    return ERTS_TIME_OFFSET_PRELIMINARY;
	return ERTS_TIME_OFFSET_FINAL;
    case ERTS_MULTI_TIME_WARP_MODE:
	return ERTS_TIME_OFFSET_VOLATILE;
    default:
	ERTS_INTERNAL_ERROR("Invalid time warp mode");
	return ERTS_TIME_OFFSET_VOLATILE;
    }
}

/*
 * erts_finalize_time_offset() will only change time offset
 * the first time it is called when the emulator has been
 * started in "single time warp" mode. Returns previous
 * state:
 * * ERTS_TIME_OFFSET_PRELIMINARY - Finalization performed
 * * ERTS_TIME_OFFSET_FINAL - Already finialized; nothing changed
 * * ERTS_TIME_OFFSET_VOLATILE - Not supported, either in
 * * no correction mode (or multi time warp mode; not yet implemented).
 */

ErtsTimeOffsetState
erts_finalize_time_offset(void)
{
    switch (time_sup.r.o.warp_mode) {
    case ERTS_NO_TIME_WARP_MODE:
	return ERTS_TIME_OFFSET_FINAL;
    case ERTS_MULTI_TIME_WARP_MODE:
	return ERTS_TIME_OFFSET_VOLATILE;
    case ERTS_SINGLE_TIME_WARP_MODE: {
	ErtsTimeOffsetState res = ERTS_TIME_OFFSET_FINAL;

	erts_mtx_lock(&erts_get_time_mtx);

	if (erts_atomic32_read_nob(&time_sup.inf.c.preliminary_offset)) {
	    ErtsMonotonicTime mtime, new_offset;

#ifdef ERTS_HAVE_OS_MONOTONIC_TIME_SUPPORT
	    if (!time_sup.r.o.correction)
#endif
	    {
		ErtsMonotonicTime stime = erts_os_system_time();

		mtime = stime - time_sup.inf.c.not_corrected_moffset;

		if (mtime >= time_sup.f.c.last_not_corrected_time) {
		    time_sup.f.c.last_not_corrected_time = mtime;
		    new_offset = time_sup.inf.c.not_corrected_moffset;
		}
		else {
		    mtime = time_sup.f.c.last_not_corrected_time;

		    ASSERT(time_sup.inf.c.not_corrected_moffset != stime - mtime);
		    new_offset = stime - mtime;
		    time_sup.inf.c.not_corrected_moffset = new_offset;
		}

	    }
#ifdef ERTS_HAVE_OS_MONOTONIC_TIME_SUPPORT
	    else {
		ErtsSystemTime stime;
		mtime = finalize_corrected_time_offset(&stime);
		new_offset = stime - mtime;
	    }
#endif
	    new_offset = ERTS_MONOTONIC_TO_USEC(new_offset);
	    new_offset = ERTS_USEC_TO_MONOTONIC(new_offset);

	    set_time_offset(new_offset);
	    schedule_send_time_offset_changed_notifications(new_offset);

	    erts_atomic32_set_nob(&time_sup.inf.c.preliminary_offset, 0);
	    res = ERTS_TIME_OFFSET_PRELIMINARY;
	}

	erts_mtx_unlock(&erts_get_time_mtx);

	return res;
    }
    default:
	ERTS_INTERNAL_ERROR("Invalid time warp mode");
	return ERTS_TIME_OFFSET_VOLATILE;
    }
}

/* info functions */

void 
erts_runtime_elapsed_both(ErtsMonotonicTime *ms_user, ErtsMonotonicTime *ms_sys, 
                          ErtsMonotonicTime *ms_user_diff, ErtsMonotonicTime *ms_sys_diff)
{
    ErtsMonotonicTime prev_user, prev_sys, user, sys;

#ifdef HAVE_GETRUSAGE

    struct rusage now;

    if (getrusage(RUSAGE_SELF, &now) != 0) {
        erts_exit(ERTS_ABORT_EXIT, "getrusage(RUSAGE_SELF, _) failed: %d\n", errno);
	return;
    }

    user = (ErtsMonotonicTime) now.ru_utime.tv_sec;
    user *= (ErtsMonotonicTime) 1000000;
    user += (ErtsMonotonicTime) now.ru_utime.tv_usec;
    user /= (ErtsMonotonicTime) 1000;

    sys = (ErtsMonotonicTime) now.ru_stime.tv_sec;
    sys *= (ErtsMonotonicTime) 1000000;
    sys += (ErtsMonotonicTime) now.ru_stime.tv_usec;
    sys /= (ErtsMonotonicTime) 1000;

#else

    SysTimes now;

    sys_times(&now);
    user = (ErtsMonotonicTime) now.tms_utime;
    user *= (ErtsMonotonicTime) 1000;
    user /= (ErtsMonotonicTime) SYS_CLK_TCK;

    sys = (ErtsMonotonicTime) now.tms_stime;
    sys *= (ErtsMonotonicTime) 1000;
    sys /= (ErtsMonotonicTime) SYS_CLK_TCK;

#endif

    if (ms_user)
	*ms_user = user;
    if (ms_sys)
	*ms_sys = sys;

    if (ms_user_diff || ms_sys_diff) {
<<<<<<< HEAD
        erts_mtx_lock(&erts_timeofday_mtx);
    
        prev_total_user = (ErtsMonotonicTime) ((t_start.tms_utime * 1000) / SYS_CLK_TCK);
        prev_total_sys = (ErtsMonotonicTime) ((t_start.tms_stime * 1000) / SYS_CLK_TCK);
        t_start = now;
    
        erts_mtx_unlock(&erts_timeofday_mtx);
=======
 
        erts_smp_mtx_lock(&runtime_prev.data.mtx);
>>>>>>> 67f6114d

        prev_user = runtime_prev.data.user;
        prev_sys = runtime_prev.data.sys;
        runtime_prev.data.user = user;
        runtime_prev.data.sys = sys;

        erts_smp_mtx_unlock(&runtime_prev.data.mtx);

        if (ms_user_diff)
            *ms_user_diff = user - prev_user;
        if (ms_sys_diff)
            *ms_sys_diff = sys - prev_sys;
    }
}


/* wall clock routines */

void 
erts_wall_clock_elapsed_both(ErtsMonotonicTime *ms_total, ErtsMonotonicTime *ms_diff)
{
    ErtsMonotonicTime now, elapsed;

    now = time_sup.r.o.get_time();
    update_last_mtime(NULL, now);

    elapsed = ERTS_MONOTONIC_TO_MSEC(now);
    elapsed -= ERTS_MONOTONIC_TO_MSEC(ERTS_MONOTONIC_BEGIN);

    *ms_total = elapsed;

    if (ms_diff) {
<<<<<<< HEAD
        erts_mtx_lock(&erts_timeofday_mtx);
=======
        ErtsMonotonicTime prev;
>>>>>>> 67f6114d

        prev = ((ErtsMonotonicTime)
                erts_smp_atomic64_xchg_mb(&wall_clock_prev.time,
                                          (erts_aint64_t) elapsed));

<<<<<<< HEAD
        erts_mtx_unlock(&erts_timeofday_mtx);
=======
        *ms_diff = elapsed - prev;
>>>>>>> 67f6114d
    }
}

/* get current time */
void 
get_time(int *hour, int *minute, int *second)
{
    time_t the_clock;
    struct tm *tm;
#ifdef HAVE_LOCALTIME_R
    struct tm tmbuf;
#endif
    
    the_clock = time((time_t *)0);
#ifdef HAVE_LOCALTIME_R
    tm = localtime_r(&the_clock, &tmbuf);
#else
    tm = localtime(&the_clock);
#endif
    *hour = tm->tm_hour;
    *minute = tm->tm_min;
    *second = tm->tm_sec;
}

/* get current date */
void 
get_date(int *year, int *month, int *day)
{
    time_t the_clock;
    struct tm *tm;
#ifdef HAVE_LOCALTIME_R
    struct tm tmbuf;
#endif


    the_clock = time((time_t *)0);
#ifdef HAVE_LOCALTIME_R
    tm = localtime_r(&the_clock, &tmbuf);
#else
    tm = localtime(&the_clock);
#endif
    *year = tm->tm_year + 1900;
    *month = tm->tm_mon +1;
    *day = tm->tm_mday;
}

/* get localtime */
void 
get_localtime(int *year, int *month, int *day, 
	      int *hour, int *minute, int *second)
{
    time_t the_clock;
    struct tm *tm;
#ifdef HAVE_LOCALTIME_R
    struct tm tmbuf;
#endif

    the_clock = time((time_t *)0);
#ifdef HAVE_LOCALTIME_R
    localtime_r(&the_clock, (tm = &tmbuf));
#else
    tm = localtime(&the_clock);
#endif
    *year = tm->tm_year + 1900;
    *month = tm->tm_mon +1;
    *day = tm->tm_mday;
    *hour = tm->tm_hour;
    *minute = tm->tm_min;
    *second = tm->tm_sec;
}


/* get universaltime */
void 
get_universaltime(int *year, int *month, int *day, 
		  int *hour, int *minute, int *second)
{
    time_t the_clock;
    struct tm *tm;
#ifdef HAVE_GMTIME_R
    struct tm tmbuf;
#endif

    the_clock = time((time_t *)0);
#ifdef HAVE_GMTIME_R
    gmtime_r(&the_clock, (tm = &tmbuf));
#else
    tm = gmtime(&the_clock);
#endif
    *year = tm->tm_year + 1900;
    *month = tm->tm_mon +1;
    *day = tm->tm_mday;
    *hour = tm->tm_hour;
    *minute = tm->tm_min;
    *second = tm->tm_sec;
}


/* days in month = 1, 2, ..., 12 */
static const int mdays[14] = {0, 31, 28, 31, 30, 31, 30,
                                 31, 31, 30, 31, 30, 31};

#define  IN_RANGE(a,x,b)  (((a) <= (x)) && ((x) <= (b)))
#define  is_leap_year(y)  (((((y) % 4) == 0) && \
                            (((y) % 100) != 0)) || \
                           (((y) % 400) == 0))

/* This is the earliest year we are sure to be able to handle
   on all platforms w/o problems */
#define  BASEYEAR       1902 

/* A more "clever" mktime
 * return  1, if successful
 * return -1, if not successful
 */

static int erl_mktime(time_t *c, struct tm *tm) {
    time_t clock;

    clock = mktime(tm);

    if (clock != -1) {
	*c = clock;
	return 1;
    }

    /* in rare occasions mktime returns -1
     * when a correct value has been entered
     *
     * decrease seconds with one second
     * if the result is -2, epochs should be -1
     */

    tm->tm_sec = tm->tm_sec - 1;
    clock = mktime(tm);
    tm->tm_sec = tm->tm_sec + 1;

    *c = -1;

    if (clock == -2) {
	return 1;
    }

    return -1;
}

/*
 * gregday
 *
 * Returns the number of days since Jan 1, 1600, if year is
 * greater of equal to 1600 , and month [1-12] and day [1-31] 
 * are within range. Otherwise it returns -1.
 */
static time_t gregday(int year, int month, int day)
{
  Sint ndays = 0;
  Sint gyear, pyear, m;
  
  /* number of days in previous years */
  gyear = year - 1600;
  if (gyear > 0) {
    pyear = gyear - 1;
    ndays = (pyear/4) - (pyear/100) + (pyear/400) + pyear*365 + 366;
  }
  /* number of days in all months preceding month */
  for (m = 1; m < month; m++)
    ndays += mdays[m];
  /* Extra day if leap year and March or later */
  if (is_leap_year(year) && (month > 2))
    ndays++;
  ndays += day - 1;
  return (time_t) (ndays - 135140);        /* 135140 = Jan 1, 1970 */
}

#define SECONDS_PER_MINUTE  (60)
#define SECONDS_PER_HOUR    (60 * SECONDS_PER_MINUTE)
#define SECONDS_PER_DAY     (24 * SECONDS_PER_HOUR)

int seconds_to_univ(Sint64 time, Sint *year, Sint *month, Sint *day, 
	Sint *hour, Sint *minute, Sint *second) {

    Sint y,mi;
    Sint days = time / SECONDS_PER_DAY;
    Sint secs = time % SECONDS_PER_DAY;
    Sint tmp;

    if (secs < 0) {
	days--;
	secs += SECONDS_PER_DAY;
    }
    
    tmp     = secs % SECONDS_PER_HOUR;

    *hour   = secs / SECONDS_PER_HOUR;
    *minute = tmp  / SECONDS_PER_MINUTE;
    *second = tmp  % SECONDS_PER_MINUTE;

    days   += 719468;
    y       = (10000*((Sint64)days) + 14780) / 3652425; 
    tmp     = days - (365 * y + y/4 - y/100 + y/400);

    if (tmp < 0) {
	y--;
	tmp = days - (365*y + y/4 - y/100 + y/400);
    }
    mi = (100 * tmp + 52)/3060;
    *month = (mi + 2) % 12 + 1;
    *year  = y + (mi + 2) / 12;
    *day   = tmp - (mi * 306 + 5)/10 + 1;

    return 1;
}

int univ_to_seconds(Sint year, Sint month, Sint day, Sint hour, Sint minute, Sint second, Sint64 *time) {
    Sint days;

    if (!(IN_RANGE(1600, year, INT_MAX - 1) &&
          IN_RANGE(1, month, 12) &&
          IN_RANGE(1, day, (mdays[month] + 
                             (month == 2 
                              && (year % 4 == 0) 
                              && (year % 100 != 0 || year % 400 == 0)))) &&
          IN_RANGE(0, hour, 23) &&
          IN_RANGE(0, minute, 59) &&
          IN_RANGE(0, second, 59))) {
      return 0;
    }
 
    days   = gregday(year, month, day);
    *time  = SECONDS_PER_DAY;
    *time *= days;             /* don't try overflow it, it hurts */
    *time += SECONDS_PER_HOUR * hour;
    *time += SECONDS_PER_MINUTE * minute;
    *time += second;

    return 1;
}

#if defined(HAVE_TIME2POSIX) && defined(HAVE_DECL_TIME2POSIX) && \
    !HAVE_DECL_TIME2POSIX
extern time_t time2posix(time_t);
#endif

int 
local_to_univ(Sint *year, Sint *month, Sint *day, 
	      Sint *hour, Sint *minute, Sint *second, int isdst)
{
    time_t the_clock;
    struct tm *tm, t;
#ifdef HAVE_GMTIME_R
    struct tm tmbuf;
#endif
    
    if (!(IN_RANGE(BASEYEAR, *year, INT_MAX - 1) &&
          IN_RANGE(1, *month, 12) &&
          IN_RANGE(1, *day, (mdays[*month] + 
                             (*month == 2 
                              && (*year % 4 == 0) 
                              && (*year % 100 != 0 || *year % 400 == 0)))) &&
          IN_RANGE(0, *hour, 23) &&
          IN_RANGE(0, *minute, 59) &&
          IN_RANGE(0, *second, 59))) {
      return 0;
    }
    
    t.tm_year = *year - 1900;
    t.tm_mon = *month - 1;
    t.tm_mday = *day;
    t.tm_hour = *hour;
    t.tm_min = *minute;
    t.tm_sec = *second;
    t.tm_isdst = isdst;

    /* the nature of mktime makes this a bit interesting,
     * up to four mktime calls could happen here
     */

    if (erl_mktime(&the_clock, &t) < 0) {
	if (isdst) {
	    /* If this is a timezone without DST and the OS (correctly)
	       refuses to give us a DST time, we simulate the Linux/Solaris
	       behaviour of giving the same data as if is_dst was not set. */
	    t.tm_isdst = 0;
	    if (erl_mktime(&the_clock, &t) < 0) {
		/* Failed anyway, something else is bad - will be a badarg */
		return 0;
	    }
	} else {
	    /* Something else is the matter, badarg. */
	    return 0;
	}
    }

#ifdef HAVE_TIME2POSIX
    the_clock = time2posix(the_clock);
#endif

#ifdef HAVE_GMTIME_R
    tm = gmtime_r(&the_clock, &tmbuf);
#else
    tm = gmtime(&the_clock);
#endif
    if (!tm) {
      return 0;
    }
    *year = tm->tm_year + 1900;
    *month = tm->tm_mon +1;
    *day = tm->tm_mday;
    *hour = tm->tm_hour;
    *minute = tm->tm_min;
    *second = tm->tm_sec;
    return 1;
}
#if defined(HAVE_POSIX2TIME) && defined(HAVE_DECL_POSIX2TIME) && \
    !HAVE_DECL_POSIX2TIME
extern time_t posix2time(time_t);
#endif

int 
univ_to_local(Sint *year, Sint *month, Sint *day, 
	      Sint *hour, Sint *minute, Sint *second)
{
    time_t the_clock;
    struct tm *tm;
#ifdef HAVE_LOCALTIME_R
    struct tm tmbuf;
#endif
    
    if (!(IN_RANGE(BASEYEAR, *year, INT_MAX - 1) &&
          IN_RANGE(1, *month, 12) &&
          IN_RANGE(1, *day, (mdays[*month] + 
                             (*month == 2 
                              && (*year % 4 == 0) 
                              && (*year % 100 != 0 || *year % 400 == 0)))) &&
          IN_RANGE(0, *hour, 23) &&
          IN_RANGE(0, *minute, 59) &&
          IN_RANGE(0, *second, 59))) {
      return 0;
    }
    
    the_clock = *second + 60 * (*minute + 60 * (*hour + 24 *
                                            gregday(*year, *month, *day)));
#ifdef HAVE_POSIX2TIME
    /*
     * Addition from OpenSource - affects FreeBSD.
     * No valid test case /PaN
     *
     * leap-second correction performed
     * if system is configured so;
     * do nothing if not
     * See FreeBSD 6.x and 7.x
     * /usr/src/lib/libc/stdtime/localtime.c
     * for the details
     */
    the_clock = posix2time(the_clock);
#endif

#ifdef HAVE_LOCALTIME_R
    tm = localtime_r(&the_clock, &tmbuf);
#else
    tm = localtime(&the_clock);
#endif
    if (tm) {
	*year   = tm->tm_year + 1900;
	*month  = tm->tm_mon +1;
	*day    = tm->tm_mday;
	*hour   = tm->tm_hour;
	*minute = tm->tm_min;
	*second = tm->tm_sec;
	return 1;
    }
    return 0;
}

/* get a timestamp */
void
get_now(Uint* megasec, Uint* sec, Uint* microsec)
{
    ErtsMonotonicTime now_megasec, now_sec, now, prev, mtime, time_offset;
    
    mtime = time_sup.r.o.get_time();
    time_offset = get_time_offset();
    update_last_mtime(NULL, mtime);
    now = ERTS_MONOTONIC_TO_USEC(mtime + time_offset);

<<<<<<< HEAD
    erts_mtx_lock(&erts_timeofday_mtx);

    /* Make sure now time is later than last time */
    if (now <= previous_now)
	now = previous_now + 1;

    previous_now = now;
    
    erts_mtx_unlock(&erts_timeofday_mtx);
=======
    /* Make sure now time is later than last time */
    prev = erts_smp_atomic64_read_nob(&now_prev.time);
    while (1) {
        ErtsMonotonicTime act;
        if (now <= prev)
            now = prev + 1;
        act = ((ErtsMonotonicTime)
               erts_smp_atomic64_cmpxchg_mb(&now_prev.time,
                                            (erts_aint64_t) now,
                                            (erts_aint64_t) prev));
        if (act == prev)
            break;
        prev = act;
    }
>>>>>>> 67f6114d

    now_megasec = now / ERTS_MONOTONIC_TIME_TERA;
    now_sec = now / ERTS_MONOTONIC_TIME_MEGA;
    *megasec = (Uint) now_megasec;
    *sec = (Uint) (now_sec - now_megasec*ERTS_MONOTONIC_TIME_MEGA);
    *microsec = (Uint) (now - now_sec*ERTS_MONOTONIC_TIME_MEGA);

    ASSERT(((ErtsMonotonicTime) *megasec)*ERTS_MONOTONIC_TIME_TERA
	   + ((ErtsMonotonicTime) *sec)*ERTS_MONOTONIC_TIME_MEGA
	   + ((ErtsMonotonicTime) *microsec) == now);
}

ErtsMonotonicTime
erts_get_monotonic_time(ErtsSchedulerData *esdp)
{
    ErtsMonotonicTime mtime = time_sup.r.o.get_time();
    update_last_mtime(esdp, mtime);
    return mtime;
}

ErtsMonotonicTime
erts_get_time_offset(void)
{
    return get_time_offset();
}

static ERTS_INLINE void
make_timestamp_value(Uint* megasec, Uint* sec, Uint* microsec,
		     ErtsMonotonicTime mtime, ErtsMonotonicTime offset)
{
    ErtsMonotonicTime stime, as;
    Uint ms;

    stime = ERTS_MONOTONIC_TO_USEC(mtime + offset);

    as = stime / ERTS_MONOTONIC_TIME_MEGA;
    *megasec = ms = (Uint) (stime / ERTS_MONOTONIC_TIME_TERA);
    *sec = (Uint) (as - (((ErtsMonotonicTime) ms)
			 * ERTS_MONOTONIC_TIME_MEGA));
    *microsec = (Uint) (stime - as*ERTS_MONOTONIC_TIME_MEGA);

    ASSERT(((ErtsMonotonicTime) ms)*ERTS_MONOTONIC_TIME_TERA
	   + ((ErtsMonotonicTime) *sec)*ERTS_MONOTONIC_TIME_MEGA
	   + *microsec == stime);
}

void
erts_make_timestamp_value(Uint* megasec, Uint* sec, Uint* microsec,
			  ErtsMonotonicTime mtime, ErtsMonotonicTime offset)
{
    make_timestamp_value(megasec, sec, microsec, mtime, offset);
}

void
get_sys_now(Uint* megasec, Uint* sec, Uint* microsec)
{
    ErtsSystemTime stime = erts_os_system_time();
    ErtsSystemTime ms, s, us;

    us = ERTS_MONOTONIC_TO_USEC(stime);
    s = us / (1000*1000);
    ms = s / (1000*1000);

    *megasec = (Uint) ms;
    *sec = (Uint) (s - ms*(1000*1000));
    *microsec = (Uint) (us - s*(1000*1000));
}

#ifdef HAVE_ERTS_NOW_CPU
void erts_get_now_cpu(Uint* megasec, Uint* sec, Uint* microsec) {
  SysCpuTime t;
  SysTimespec tp;

  sys_get_proc_cputime(t, tp);
  *microsec = (Uint)(tp.tv_nsec / 1000);
  t = (tp.tv_sec / 1000000);
  *megasec = (Uint)(t % 1000000);
  *sec = (Uint)(tp.tv_sec % 1000000);
}
#endif

#include "big.h"

void
erts_monitor_time_offset(Eterm id, Eterm ref)
{
    erts_mtx_lock(&erts_get_time_mtx);
    erts_add_monitor(&time_offset_monitors, MON_TIME_OFFSET, ref, id, NIL);
    no_time_offset_monitors++;
    erts_mtx_unlock(&erts_get_time_mtx);
}

int
erts_demonitor_time_offset(Eterm ref)
{
    int res;
    ErtsMonitor *mon;
    ASSERT(is_internal_ref(ref));
    erts_mtx_lock(&erts_get_time_mtx);
    if (is_internal_ordinary_ref(ref))
        mon = erts_remove_monitor(&time_offset_monitors, ref);
    else
        mon = NULL;
    if (!mon)
	res = 0;
    else {
	ASSERT(no_time_offset_monitors > 0);
	no_time_offset_monitors--;
	res = 1;
    }
    erts_mtx_unlock(&erts_get_time_mtx);
    if (res)
	erts_destroy_monitor(mon);
    return res;
}

typedef struct {
    Eterm pid;
    Eterm ref;
    Eterm heap[ERTS_REF_THING_SIZE];
} ErtsTimeOffsetMonitorInfo;

typedef struct {
    Uint ix;
    ErtsTimeOffsetMonitorInfo *to_mon_info;
} ErtsTimeOffsetMonitorContext;

static void
save_time_offset_monitor(ErtsMonitor *mon, void *vcntxt)
{
    ErtsTimeOffsetMonitorContext *cntxt;
    Eterm *from_hp, *to_hp;
    Uint mix;
    int hix;

    cntxt = (ErtsTimeOffsetMonitorContext *) vcntxt;
    mix = (cntxt->ix)++;
    cntxt->to_mon_info[mix].pid = mon->u.pid;
    to_hp = &cntxt->to_mon_info[mix].heap[0];

    ASSERT(is_internal_ordinary_ref(mon->ref));
    from_hp = internal_ref_val(mon->ref);
    ASSERT(thing_arityval(*from_hp) + 1 == ERTS_REF_THING_SIZE);

    for (hix = 0; hix < ERTS_REF_THING_SIZE; hix++)
	to_hp[hix] = from_hp[hix];

    cntxt->to_mon_info[mix].ref
	= make_internal_ref(&cntxt->to_mon_info[mix].heap[0]);

}

static void
send_time_offset_changed_notifications(void *new_offsetp)
{
    ErtsMonotonicTime new_offset;
    ErtsTimeOffsetMonitorInfo *to_mon_info = NULL; /* Shut up faulty warning */
    Uint no_monitors;
    char *tmp = NULL;

#ifdef ARCH_64
    new_offset = (ErtsMonotonicTime) new_offsetp;
#else
    new_offset = *((ErtsMonotonicTime *) new_offsetp);
    erts_free(ERTS_ALC_T_NEW_TIME_OFFSET, new_offsetp);
#endif
    new_offset -= ERTS_MONOTONIC_OFFSET_NATIVE;

    erts_mtx_lock(&erts_get_time_mtx);

    no_monitors = no_time_offset_monitors;
    if (no_monitors) {
	ErtsTimeOffsetMonitorContext cntxt;
	Uint alloc_sz;
	
	/* Monitor info array size */
	alloc_sz = no_monitors*sizeof(ErtsTimeOffsetMonitorInfo);
	/* + template max size */
	alloc_sz += 6*sizeof(Eterm); /* 5-tuple */
	alloc_sz += ERTS_MAX_SINT64_HEAP_SIZE*sizeof(Eterm); /* max offset size */
	tmp = erts_alloc(ERTS_ALC_T_TMP, alloc_sz);

	to_mon_info = (ErtsTimeOffsetMonitorInfo *) tmp;
	cntxt.ix = 0;
	cntxt.to_mon_info = to_mon_info;

	erts_doforall_monitors(time_offset_monitors,
			       save_time_offset_monitor,
			       &cntxt);

	ASSERT(cntxt.ix == no_monitors);
    }

    erts_mtx_unlock(&erts_get_time_mtx);

    if (no_monitors) {
	Eterm *hp, *patch_refp, new_offset_term, message_template;
	Uint mix, hsz;

	/* Make message template */

	hp = (Eterm *) (tmp + no_monitors*sizeof(ErtsTimeOffsetMonitorInfo));

	hsz = 6; /* 5-tuple */
	hsz += ERTS_REF_THING_SIZE;
	hsz += ERTS_SINT64_HEAP_SIZE(new_offset);

	if (IS_SSMALL(new_offset))
	    new_offset_term = make_small(new_offset);
	else
	    new_offset_term = erts_sint64_to_big(new_offset, &hp);
	message_template = TUPLE5(hp,
				  am_CHANGE,
				  THE_NON_VALUE, /* Patch point for ref */
				  am_time_offset,
				  am_clock_service,
				  new_offset_term);
	patch_refp = &hp[2];

	ASSERT(*patch_refp == THE_NON_VALUE);

	for (mix = 0; mix < no_monitors; mix++) {
	    Process *rp = erts_proc_lookup(to_mon_info[mix].pid);
	    if (rp) {
		Eterm ref = to_mon_info[mix].ref;
		ErtsProcLocks rp_locks = ERTS_PROC_LOCK_LINK;
		erts_proc_lock(rp, ERTS_PROC_LOCK_LINK);
		if (erts_lookup_monitor(ERTS_P_MONITORS(rp), ref)) {
		    ErtsMessage *mp;
		    ErlOffHeap *ohp;
		    Eterm message;

		    mp = erts_alloc_message_heap(rp, &rp_locks,
						 hsz, &hp, &ohp);
		    *patch_refp = ref;
		    ASSERT(hsz == size_object(message_template));
		    message = copy_struct(message_template, hsz, &hp, ohp);
		    erts_queue_message(rp, rp_locks, mp, message, am_clock_service);
		}
		erts_proc_unlock(rp, rp_locks);
	    }
	}

	erts_free(ERTS_ALC_T_TMP, tmp);
    }
}

static void
schedule_send_time_offset_changed_notifications(ErtsMonotonicTime new_offset)
{
#ifdef ARCH_64
    void *new_offsetp = (void *) new_offset;
    ASSERT(sizeof(void *) == sizeof(ErtsMonotonicTime));
#else
    void *new_offsetp = erts_alloc(ERTS_ALC_T_NEW_TIME_OFFSET,
				   sizeof(ErtsMonotonicTime));
    *((ErtsMonotonicTime *) new_offsetp) = new_offset;
#endif
    erts_schedule_misc_aux_work(1,
				send_time_offset_changed_notifications,
				new_offsetp);
}

static ERTS_INLINE Eterm
make_time_val(Process *c_p, ErtsMonotonicTime time_val)
{
    Sint64 val = (Sint64) time_val;
    Eterm *hp;
    Uint sz;

    if (IS_SSMALL(val))
	return make_small(val);

    sz = ERTS_SINT64_HEAP_SIZE(val);
    hp = HAlloc(c_p, sz);
    return erts_sint64_to_big(val, &hp);
}

Eterm
erts_get_monotonic_start_time(struct process *c_p)
{
    return make_time_val(c_p, ERTS_MONOTONIC_TIME_START_EXTERNAL);
}

Eterm
erts_get_monotonic_end_time(struct process *c_p)
{
    return make_time_val(c_p, ERTS_MONOTONIC_TIME_END_EXTERNAL);
}

static Eterm
bld_monotonic_time_source(Uint **hpp, Uint *szp, Sint64 os_mtime)
{
#ifndef ERTS_HAVE_OS_MONOTONIC_TIME_SUPPORT
    return NIL;
#else
    int i = 0;
    Eterm k[6];
    Eterm v[6];

    if (time_sup.r.o.os_monotonic_time_disable)
	return NIL;

    k[i] = erts_bld_atom(hpp, szp, "function");
    v[i++] = erts_bld_atom(hpp, szp,
			   time_sup.r.o.os_monotonic_time_func);

    if (time_sup.r.o.os_monotonic_time_clock_id) {
	k[i] = erts_bld_atom(hpp, szp, "clock_id");
	v[i++] = erts_bld_atom(hpp, szp,
			       time_sup.r.o.os_monotonic_time_clock_id);
    }

    k[i] = erts_bld_atom(hpp, szp, "resolution");
    v[i++] = erts_bld_uint64(hpp, szp,
			     time_sup.r.o.os_monotonic_time_resolution);

    k[i] = erts_bld_atom(hpp, szp, "extended");
    v[i++] = time_sup.r.o.os_monotonic_time_extended ? am_yes : am_no;

    k[i] = erts_bld_atom(hpp, szp, "parallel");
    v[i++] = time_sup.r.o.os_monotonic_time_locked ? am_no : am_yes;

    k[i] = erts_bld_atom(hpp, szp, "time");
    v[i++] = erts_bld_sint64(hpp, szp, os_mtime);

    return erts_bld_2tup_list(hpp, szp, (Sint) i, k, v);
#endif
}

Eterm
erts_monotonic_time_source(struct process *c_p)
{
    Uint hsz = 0;
    Eterm *hp = NULL;
    Sint64 os_mtime = 0;
#ifdef ERTS_HAVE_OS_MONOTONIC_TIME_SUPPORT
    if (!time_sup.r.o.os_monotonic_time_disable)
	os_mtime = (Sint64) erts_os_monotonic_time();
#endif

    bld_monotonic_time_source(NULL, &hsz, os_mtime);
    if (hsz)
	hp = HAlloc(c_p, hsz);
    return bld_monotonic_time_source(&hp, NULL, os_mtime);
}

static Eterm
bld_system_time_source(Uint **hpp, Uint *szp, Sint64 os_stime)
{
    int i = 0;
    Eterm k[5];
    Eterm v[5];

    k[i] = erts_bld_atom(hpp, szp, "function");
    v[i++] = erts_bld_atom(hpp, szp,
			   time_sup.r.o.os_system_time_func);

    if (time_sup.r.o.os_system_time_clock_id) {
	k[i] = erts_bld_atom(hpp, szp, "clock_id");
	v[i++] = erts_bld_atom(hpp, szp,
			       time_sup.r.o.os_system_time_clock_id);
    }

    k[i] = erts_bld_atom(hpp, szp, "resolution");
    v[i++] = erts_bld_uint64(hpp, szp,
			     time_sup.r.o.os_system_time_resolution);

    k[i] = erts_bld_atom(hpp, szp, "parallel");
    v[i++] = am_yes;

    k[i] = erts_bld_atom(hpp, szp, "time");
    v[i++] = erts_bld_sint64(hpp, szp, os_stime);

    return erts_bld_2tup_list(hpp, szp, (Sint) i, k, v);
}

Eterm
erts_system_time_source(struct process *c_p)
{
    Uint hsz = 0;
    Eterm *hp = NULL;
    Sint64 os_stime = (Sint64) erts_os_system_time();

    bld_system_time_source(NULL, &hsz, os_stime);
    if (hsz)
	hp = HAlloc(c_p, hsz);
    return bld_system_time_source(&hp, NULL, os_stime);
}


#include "bif.h"

static ERTS_INLINE Eterm
time_unit_conversion(Process *c_p, Eterm term, ErtsMonotonicTime val, ErtsMonotonicTime muloff)
{
    ErtsMonotonicTime result;
    BIF_RETTYPE ret;

    if (val < 0)
	goto trap_to_erlang_code;

    /* Convert to common user specified time units */
    switch (term) {
    case am_second:
    case am_seconds:
    case make_small(1):
	result = ERTS_MONOTONIC_TO_SEC(val) + muloff*ERTS_MONOTONIC_OFFSET_SEC;
	ERTS_BIF_PREP_RET(ret, make_time_val(c_p, result));
	break;
    case am_millisecond:
    case am_milli_seconds:
    case make_small(1000):
	result = ERTS_MONOTONIC_TO_MSEC(val) + muloff*ERTS_MONOTONIC_OFFSET_MSEC;
	ERTS_BIF_PREP_RET(ret, make_time_val(c_p, result));
	break;
    case am_microsecond:
    case am_micro_seconds:
    case make_small(1000*1000):
	result = ERTS_MONOTONIC_TO_USEC(val) + muloff*ERTS_MONOTONIC_OFFSET_USEC;
	ERTS_BIF_PREP_RET(ret, make_time_val(c_p, result));
	break;
#ifdef ARCH_64
    case am_nanosecond:
    case am_nano_seconds:
    case make_small(1000*1000*1000):
	result = ERTS_MONOTONIC_TO_NSEC(val) + muloff*ERTS_MONOTONIC_OFFSET_NSEC;
	ERTS_BIF_PREP_RET(ret, make_time_val(c_p, result));
	break;
#endif
    default: {
	Eterm value, native_res;
#ifndef ARCH_64
	Sint user_res;
	if (term == am_nanosecond || term == am_nano_seconds)
	    goto to_nano_seconds;
	if (term_to_Sint(term, &user_res)) {
	    if (user_res == 1000*1000*1000) {
	    to_nano_seconds:
		result = (ERTS_MONOTONIC_TO_NSEC(val)
			  + muloff*ERTS_MONOTONIC_OFFSET_NSEC);
		ERTS_BIF_PREP_RET(ret, make_time_val(c_p, result));
		break;
	    }
	    if (user_res <= 0)
		goto badarg;
	}
#else
	if (is_small(term)) {
	    if (signed_val(term) <= 0)
		goto badarg;
	}
#endif
	else if (is_big(term)) {
	    if (big_sign(term))
		goto badarg;
	}
	else {
	badarg:
	    ERTS_BIF_PREP_ERROR(ret, c_p, BADARG);
	    break;
	}

	trap_to_erlang_code:
	/* Do it in erlang code instead; pass along values to use... */
	value = make_time_val(c_p, val + muloff*ERTS_MONOTONIC_OFFSET_NATIVE);
	native_res = make_time_val(c_p, ERTS_MONOTONIC_TIME_UNIT);

	ERTS_BIF_PREP_TRAP3(ret, erts_convert_time_unit_trap, c_p,
			    value, native_res, term);

	break;
    }
    }

    return ret;
}


/*
 * Time Native API (drivers and NIFs)
 */

#define ERTS_NAPI_TIME_ERROR ((ErtsMonotonicTime) ERTS_NAPI_TIME_ERROR__)

static void
init_time_napi(void)
{
    /* Verify that time native api constants are as expected... */

    ASSERT(sizeof(ErtsMonotonicTime) == sizeof(ErlDrvTime));
    ASSERT(ERL_DRV_TIME_ERROR == (ErlDrvTime) ERTS_NAPI_TIME_ERROR);
    ASSERT(ERL_DRV_TIME_ERROR < (ErlDrvTime) 0);
    ASSERT(ERTS_NAPI_SEC__ == (int) ERL_DRV_SEC);
    ASSERT(ERTS_NAPI_MSEC__ == (int) ERL_DRV_MSEC);
    ASSERT(ERTS_NAPI_USEC__ == (int) ERL_DRV_USEC);
    ASSERT(ERTS_NAPI_NSEC__ == (int) ERL_DRV_NSEC);

    ASSERT(sizeof(ErtsMonotonicTime) == sizeof(ErlNifTime));
    ASSERT(ERL_NIF_TIME_ERROR == (ErlNifTime) ERTS_NAPI_TIME_ERROR);
    ASSERT(ERL_NIF_TIME_ERROR < (ErlNifTime) 0);
    ASSERT(ERTS_NAPI_SEC__ == (int) ERL_NIF_SEC);
    ASSERT(ERTS_NAPI_MSEC__ == (int) ERL_NIF_MSEC);
    ASSERT(ERTS_NAPI_USEC__ == (int) ERL_NIF_USEC);
    ASSERT(ERTS_NAPI_NSEC__ == (int) ERL_NIF_NSEC);
}

ErtsMonotonicTime
erts_napi_monotonic_time(int time_unit)
{
    ErtsSchedulerData *esdp;
    ErtsMonotonicTime mtime;

    /* At least for now only allow schedulers to do this... */
    esdp = erts_get_scheduler_data();
    if (!esdp)
	return ERTS_NAPI_TIME_ERROR;

    mtime = time_sup.r.o.get_time();
    update_last_mtime(esdp, mtime);

    switch (time_unit) {
    case ERTS_NAPI_SEC__:
	mtime = ERTS_MONOTONIC_TO_SEC(mtime);
	mtime += ERTS_MONOTONIC_OFFSET_SEC;
	break;
    case ERTS_NAPI_MSEC__:
	mtime = ERTS_MONOTONIC_TO_MSEC(mtime);
	mtime += ERTS_MONOTONIC_OFFSET_MSEC;
	break;
    case ERTS_NAPI_USEC__:
	mtime = ERTS_MONOTONIC_TO_USEC(mtime);
	mtime += ERTS_MONOTONIC_OFFSET_USEC;
	break;
    case ERTS_NAPI_NSEC__:
	mtime = ERTS_MONOTONIC_TO_NSEC(mtime);
	mtime += ERTS_MONOTONIC_OFFSET_NSEC;
	break;
    default:
	return ERTS_NAPI_TIME_ERROR;
    }

    return mtime;
}

ErtsMonotonicTime
erts_napi_time_offset(int time_unit)
{
    ErtsSchedulerData *esdp;
    ErtsSystemTime offs;

    /* At least for now only allow schedulers to do this... */
    esdp = erts_get_scheduler_data();
    if (!esdp)
	return ERTS_NAPI_TIME_ERROR;

    offs = get_time_offset();
    switch (time_unit) {
    case ERTS_NAPI_SEC__:
	offs = ERTS_MONOTONIC_TO_SEC(offs);
	offs -= ERTS_MONOTONIC_OFFSET_SEC;
	break;
    case ERTS_NAPI_MSEC__:
	offs = ERTS_MONOTONIC_TO_MSEC(offs);
	offs -= ERTS_MONOTONIC_OFFSET_MSEC;
	break;
    case ERTS_NAPI_USEC__:
	offs = ERTS_MONOTONIC_TO_USEC(offs);
	offs -= ERTS_MONOTONIC_OFFSET_USEC;
	break;
    case ERTS_NAPI_NSEC__:
	offs = ERTS_MONOTONIC_TO_NSEC(offs);
	offs -= ERTS_MONOTONIC_OFFSET_NSEC;
	break;
    default:
	return ERTS_NAPI_TIME_ERROR;
    }
    return offs;
}

ErtsMonotonicTime
erts_napi_convert_time_unit(ErtsMonotonicTime val, int from, int to)
{
    ErtsMonotonicTime ffreq, tfreq, denom;
    /*
     * Convertion between time units using floor function.
     *
     * Note that this needs to work also for negative
     * values. Ordinary integer division on a negative
     * value will give ceiling...
     */

    switch ((int) from) {
    case ERTS_NAPI_SEC__: ffreq = 1; break;
    case ERTS_NAPI_MSEC__: ffreq = 1000; break;
    case ERTS_NAPI_USEC__: ffreq = 1000*1000; break;
    case ERTS_NAPI_NSEC__: ffreq = 1000*1000*1000; break;
    default: return ERTS_NAPI_TIME_ERROR;
    }

    switch ((int) to) {
    case ERTS_NAPI_SEC__: tfreq = 1; break;
    case ERTS_NAPI_MSEC__: tfreq = 1000; break;
    case ERTS_NAPI_USEC__: tfreq = 1000*1000; break;
    case ERTS_NAPI_NSEC__: tfreq = 1000*1000*1000; break;
    default: return ERTS_NAPI_TIME_ERROR;
    }

    if (tfreq >= ffreq)
	return val * (tfreq / ffreq);

    denom = ffreq / tfreq;
    if (val >= 0)
	return val / denom;

    return (val - (denom - 1)) / denom;
}

/* Built in functions */

BIF_RETTYPE monotonic_time_0(BIF_ALIST_0)
{
    ErtsMonotonicTime mtime = time_sup.r.o.get_time();
    update_last_mtime(erts_proc_sched_data(BIF_P), mtime);
    mtime += ERTS_MONOTONIC_OFFSET_NATIVE;
    BIF_RET(make_time_val(BIF_P, mtime));
}

BIF_RETTYPE monotonic_time_1(BIF_ALIST_1)
{
    ErtsMonotonicTime mtime = time_sup.r.o.get_time();
    update_last_mtime(erts_proc_sched_data(BIF_P), mtime);
    BIF_RET(time_unit_conversion(BIF_P, BIF_ARG_1, mtime, 1));
}

BIF_RETTYPE system_time_0(BIF_ALIST_0)
{
    ErtsMonotonicTime mtime, offset;
    mtime = time_sup.r.o.get_time();
    offset = get_time_offset();
    update_last_mtime(erts_proc_sched_data(BIF_P), mtime);
    BIF_RET(make_time_val(BIF_P, mtime + offset));
}

BIF_RETTYPE system_time_1(BIF_ALIST_0)
{
    ErtsMonotonicTime mtime, offset;
    mtime = time_sup.r.o.get_time();
    offset = get_time_offset();
    update_last_mtime(erts_proc_sched_data(BIF_P), mtime);
    BIF_RET(time_unit_conversion(BIF_P, BIF_ARG_1, mtime + offset, 0));
}

BIF_RETTYPE erts_internal_time_unit_0(BIF_ALIST_0)
{
    BIF_RET(make_time_val(BIF_P, ERTS_MONOTONIC_TIME_UNIT));
}

BIF_RETTYPE time_offset_0(BIF_ALIST_0)
{
    ErtsMonotonicTime time_offset = get_time_offset();
    time_offset -= ERTS_MONOTONIC_OFFSET_NATIVE;
    BIF_RET(make_time_val(BIF_P, time_offset));
}

BIF_RETTYPE time_offset_1(BIF_ALIST_1)
{
    BIF_RET(time_unit_conversion(BIF_P, BIF_ARG_1, get_time_offset(), -1));
}


BIF_RETTYPE timestamp_0(BIF_ALIST_0)
{
    Eterm *hp, res;
    ErtsMonotonicTime mtime, offset;
    Uint mega_sec, sec, micro_sec;

    mtime = time_sup.r.o.get_time();
    offset = get_time_offset();
    update_last_mtime(erts_proc_sched_data(BIF_P), mtime);

    make_timestamp_value(&mega_sec, &sec, &micro_sec, mtime, offset);

    /*
     * Mega seconds is the only value that potentially
     * ever could be a bignum. However, that wont happen
     * during at least the next 4 million years...
     *
     * (System time will also have wrapped in the
     * 64-bit integer before we get there...)
     */

    ASSERT(IS_USMALL(0, mega_sec));
    ASSERT(IS_USMALL(0, sec));
    ASSERT(IS_USMALL(0, micro_sec));

    hp = HAlloc(BIF_P, 4);
    res = TUPLE3(hp,
		 make_small(mega_sec),
		 make_small(sec),
		 make_small(micro_sec));
    BIF_RET(res);
}

BIF_RETTYPE os_system_time_0(BIF_ALIST_0)
{
    ErtsSystemTime stime = erts_os_system_time();
    BIF_RET(make_time_val(BIF_P, stime));
}

BIF_RETTYPE os_system_time_1(BIF_ALIST_1)
{
    ErtsSystemTime stime = erts_os_system_time();
    BIF_RET(time_unit_conversion(BIF_P, BIF_ARG_1, stime, 0));
}

BIF_RETTYPE
os_perf_counter_0(BIF_ALIST_0)
{
    BIF_RET(make_time_val(BIF_P, erts_sys_perf_counter()));
}

BIF_RETTYPE erts_internal_perf_counter_unit_0(BIF_ALIST_0)
{
    BIF_RET(make_time_val(BIF_P, erts_sys_perf_counter_unit()));
}<|MERGE_RESOLUTION|>--- conflicted
+++ resolved
@@ -36,16 +36,11 @@
 #include "erl_driver.h"
 #include "erl_nif.h"
  
-<<<<<<< HEAD
-static erts_mtx_t erts_timeofday_mtx;
 static erts_mtx_t erts_get_time_mtx;
-=======
-static erts_smp_mtx_t erts_get_time_mtx;
->>>>>>> 67f6114d
 
  /* used by erts_runtime_elapsed_both */
 typedef struct {
-    erts_smp_mtx_t mtx;
+    erts_mtx_t mtx;
     ErtsMonotonicTime user;
     ErtsMonotonicTime sys;
 } ErtsRunTimePrevData;
@@ -56,13 +51,13 @@
 } runtime_prev erts_align_attribute(ERTS_CACHE_LINE_SIZE);
 
 static union {
-    erts_smp_atomic64_t time;
-    char align__[ERTS_ALC_CACHE_LINE_ALIGN_SIZE(sizeof(erts_smp_atomic64_t))];
+    erts_atomic64_t time;
+    char align__[ERTS_ALC_CACHE_LINE_ALIGN_SIZE(sizeof(erts_atomic64_t))];
 } wall_clock_prev erts_align_attribute(ERTS_CACHE_LINE_SIZE);
 
 static union {
-    erts_smp_atomic64_t time;
-    char align__[ERTS_ALC_CACHE_LINE_ALIGN_SIZE(sizeof(erts_smp_atomic64_t))];
+    erts_atomic64_t time;
+    char align__[ERTS_ALC_CACHE_LINE_ALIGN_SIZE(sizeof(erts_atomic64_t))];
 } now_prev erts_align_attribute(ERTS_CACHE_LINE_SIZE);
 
 static ErtsMonitor *time_offset_monitors = NULL;
@@ -976,15 +971,9 @@
 
     ASSERT(ERTS_MONOTONIC_TIME_MIN < ERTS_MONOTONIC_TIME_MAX);
 
-<<<<<<< HEAD
-    erts_mtx_init(&erts_timeofday_mtx, "timeofday", NIL,
+    erts_mtx_init(&erts_get_time_mtx, "get_time", NIL,
         ERTS_LOCK_FLAGS_PROPERTY_STATIC | ERTS_LOCK_FLAGS_CATEGORY_GENERIC);
-    erts_mtx_init(&erts_get_time_mtx, "get_time", NIL,
-=======
-    erts_smp_mtx_init(&erts_get_time_mtx, "get_time", NIL,
->>>>>>> 67f6114d
-        ERTS_LOCK_FLAGS_PROPERTY_STATIC | ERTS_LOCK_FLAGS_CATEGORY_GENERIC);
-    erts_smp_mtx_init(&runtime_prev.data.mtx, "runtime", NIL,
+    erts_mtx_init(&runtime_prev.data.mtx, "runtime", NIL,
         ERTS_LOCK_FLAGS_PROPERTY_STATIC | ERTS_LOCK_FLAGS_CATEGORY_GENERIC);
     runtime_prev.data.user = 0;
     runtime_prev.data.sys = 0;
@@ -1187,10 +1176,10 @@
 	time_sup.f.c.last_not_corrected_time = 0;
     }
 
-    erts_smp_atomic64_init_nob(&wall_clock_prev.time,
-                               (erts_aint64_t) 0);
-
-    erts_smp_atomic64_init_nob(
+    erts_atomic64_init_nob(&wall_clock_prev.time,
+                           (erts_aint64_t) 0);
+
+    erts_atomic64_init_nob(
         &now_prev.time,
         (erts_aint64_t) ERTS_MONOTONIC_TO_USEC(get_time_offset()));
 
@@ -1368,25 +1357,15 @@
 	*ms_sys = sys;
 
     if (ms_user_diff || ms_sys_diff) {
-<<<<<<< HEAD
-        erts_mtx_lock(&erts_timeofday_mtx);
-    
-        prev_total_user = (ErtsMonotonicTime) ((t_start.tms_utime * 1000) / SYS_CLK_TCK);
-        prev_total_sys = (ErtsMonotonicTime) ((t_start.tms_stime * 1000) / SYS_CLK_TCK);
-        t_start = now;
-    
-        erts_mtx_unlock(&erts_timeofday_mtx);
-=======
  
-        erts_smp_mtx_lock(&runtime_prev.data.mtx);
->>>>>>> 67f6114d
+        erts_mtx_lock(&runtime_prev.data.mtx);
 
         prev_user = runtime_prev.data.user;
         prev_sys = runtime_prev.data.sys;
         runtime_prev.data.user = user;
         runtime_prev.data.sys = sys;
 
-        erts_smp_mtx_unlock(&runtime_prev.data.mtx);
+        erts_mtx_unlock(&runtime_prev.data.mtx);
 
         if (ms_user_diff)
             *ms_user_diff = user - prev_user;
@@ -1412,21 +1391,13 @@
     *ms_total = elapsed;
 
     if (ms_diff) {
-<<<<<<< HEAD
-        erts_mtx_lock(&erts_timeofday_mtx);
-=======
         ErtsMonotonicTime prev;
->>>>>>> 67f6114d
 
         prev = ((ErtsMonotonicTime)
-                erts_smp_atomic64_xchg_mb(&wall_clock_prev.time,
-                                          (erts_aint64_t) elapsed));
-
-<<<<<<< HEAD
-        erts_mtx_unlock(&erts_timeofday_mtx);
-=======
+                erts_atomic64_xchg_mb(&wall_clock_prev.time,
+                                      (erts_aint64_t) elapsed));
+
         *ms_diff = elapsed - prev;
->>>>>>> 67f6114d
     }
 }
 
@@ -1812,32 +1783,20 @@
     update_last_mtime(NULL, mtime);
     now = ERTS_MONOTONIC_TO_USEC(mtime + time_offset);
 
-<<<<<<< HEAD
-    erts_mtx_lock(&erts_timeofday_mtx);
-
     /* Make sure now time is later than last time */
-    if (now <= previous_now)
-	now = previous_now + 1;
-
-    previous_now = now;
-    
-    erts_mtx_unlock(&erts_timeofday_mtx);
-=======
-    /* Make sure now time is later than last time */
-    prev = erts_smp_atomic64_read_nob(&now_prev.time);
+    prev = erts_atomic64_read_nob(&now_prev.time);
     while (1) {
         ErtsMonotonicTime act;
         if (now <= prev)
             now = prev + 1;
         act = ((ErtsMonotonicTime)
-               erts_smp_atomic64_cmpxchg_mb(&now_prev.time,
-                                            (erts_aint64_t) now,
-                                            (erts_aint64_t) prev));
+               erts_atomic64_cmpxchg_mb(&now_prev.time,
+                                        (erts_aint64_t) now,
+                                        (erts_aint64_t) prev));
         if (act == prev)
             break;
         prev = act;
     }
->>>>>>> 67f6114d
 
     now_megasec = now / ERTS_MONOTONIC_TIME_TERA;
     now_sec = now / ERTS_MONOTONIC_TIME_MEGA;
