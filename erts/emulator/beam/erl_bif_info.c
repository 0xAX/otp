--- conflicted
+++ resolved
@@ -4275,18 +4275,6 @@
             BIF_RET(am_ok);
         }
 #endif
-<<<<<<< HEAD
-=======
-        else if (ERTS_IS_ATOM_STR("pid_ref_table_size", BIF_ARG_1)) {
-            Uint size = erts_pid_ref_table_size();
-	    if (IS_SSMALL(size))
-		BIF_RET(make_small(size));
-	    else {
-		Uint hsz = BIG_UWORD_HEAP_SIZE(size);
-		Eterm *hp = HAlloc(BIF_P, hsz);
-		BIF_RET(uword_to_big(size, hp));
-	    }
-        }
         else if (ERTS_IS_ATOM_STR("hashmap_collision_bonanza", BIF_ARG_1)) {
 #ifdef DBG_HASHMAP_COLLISION_BONANZA
             return am_true;
@@ -4294,7 +4282,6 @@
             return am_false;
 #endif
         }
->>>>>>> 4f3f4d51
     }
     else if (is_tuple(BIF_ARG_1)) {
 	Eterm* tp = tuple_val(BIF_ARG_1);
