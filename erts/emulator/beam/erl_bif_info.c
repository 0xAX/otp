--- conflicted
+++ resolved
@@ -592,12 +592,8 @@
     am_min_bin_vheap_size,
     am_current_location,
     am_current_stacktrace,
-<<<<<<< HEAD
-    am_message_queue_data
-=======
-    am_off_heap_message_queue,
+    am_message_queue_data,
     am_garbage_collection_info
->>>>>>> 9d0a5bf2
 };
 
 #define ERTS_PI_ARGS ((int) (sizeof(pi_args)/sizeof(Eterm)))
@@ -645,12 +641,8 @@
     case am_min_bin_vheap_size:			return 28;
     case am_current_location:			return 29;
     case am_current_stacktrace:			return 30;
-<<<<<<< HEAD
     case am_message_queue_data:			return 31;
-=======
-    case am_off_heap_message_queue:		return 31;
     case am_garbage_collection_info:		return 32;
->>>>>>> 9d0a5bf2
     default:					return -1;
     }
 }
