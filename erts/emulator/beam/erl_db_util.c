--- conflicted
+++ resolved
@@ -5328,13 +5328,8 @@
     erts_free(ERTS_ALC_T_TMP, obj);
 }
 
-<<<<<<< HEAD
-Eterm db_match_dbterm(DbTableCommon* tb, Process* c_p, Binary* bprog,
-                      DbTerm* obj, Eterm** hpp, Uint extra)
-=======
 Eterm db_match_dbterm_uncompressed(DbTableCommon* tb, Process* c_p, Binary* bprog,
-			     int all, DbTerm* obj, Eterm** hpp, Uint extra)
->>>>>>> a33043ba
+                                   DbTerm* obj, Eterm** hpp, Uint extra)
 {
     enum erts_pam_run_flags flags;
     Uint32 dummy;
@@ -5355,13 +5350,13 @@
 }
 
 Eterm db_match_dbterm(DbTableCommon* tb, Process* c_p, Binary* bprog,
-                      int all, DbTerm* obj, Eterm** hpp, Uint extra)
+                      DbTerm* obj, Eterm** hpp, Uint extra)
 {
     Eterm res;
     if (tb->compress) {
         obj = db_alloc_tmp_uncompressed(tb, obj);
     }
-    res = db_match_dbterm_uncompressed(tb, c_p, bprog, all, obj, hpp, extra);
+    res = db_match_dbterm_uncompressed(tb, c_p, bprog, obj, hpp, extra);
     if (tb->compress) {
         db_free_tmp_uncompressed(obj);
     }
