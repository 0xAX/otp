--- conflicted
+++ resolved
@@ -4876,14 +4876,10 @@
 			erts_thr_progress_active(esdp, thr_prgr_active = 1);
 			sched_wall_time_change(esdp, 1);
 		    }
-<<<<<<< HEAD
 		    if (aux_work)
-			aux_work = handle_aux_work(&esdp->aux_work_data, aux_work);
-=======
-		    aux_work = handle_aux_work(&esdp->aux_work_data,
-					       aux_work,
-					       1);
->>>>>>> 2e5c1dbb
+			aux_work = handle_aux_work(&esdp->aux_work_data,
+						   aux_work,
+						   1);
 		    if (aux_work && erts_thr_progress_update(esdp))
 			erts_thr_progress_leader_update(esdp);
 		    if (qmask) {
