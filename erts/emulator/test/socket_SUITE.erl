%%
%% %CopyrightBegin%
%% 
%% Copyright Ericsson AB 2018-2018. All Rights Reserved.
%% 
%% Licensed under the Apache License, Version 2.0 (the "License");
%% you may not use this file except in compliance with the License.
%% You may obtain a copy of the License at
%%
%%     http://www.apache.org/licenses/LICENSE-2.0
%%
%% Unless required by applicable law or agreed to in writing, software
%% distributed under the License is distributed on an "AS IS" BASIS,
%% WITHOUT WARRANTIES OR CONDITIONS OF ANY KIND, either express or implied.
%% See the License for the specific language governing permissions and
%% limitations under the License.
%% 
%% %CopyrightEnd%
%%

%% ts:run(emulator, socket_SUITE, [batch]).

-module(socket_SUITE).

-include_lib("common_test/include/ct.hrl").
-include_lib("common_test/include/ct_event.hrl").

%% Suite exports
-export([suite/0, all/0, groups/0]).
-export([init_per_suite/1,    end_per_suite/1,
         init_per_testcase/2, end_per_testcase/2]).

%% Test cases
-export([
         %% API Basic
         api_b_open_and_close_udp4/1,
         api_b_open_and_close_tcp4/1,
         api_b_sendto_and_recvfrom_udp4/1,
         api_b_sendmsg_and_recvmsg_udp4/1,
         api_b_send_and_recv_tcp4/1,
         api_b_sendmsg_and_recvmsg_tcp4/1,

         %% API Options
         api_opt_simple_otp_options/1,
         api_opt_simple_otp_controlling_process/1,

         %% API Operation Timeout
         api_to_connect_tcp4/1,
         api_to_connect_tcp6/1,
         api_to_accept_tcp4/1,
         api_to_accept_tcp6/1,
         api_to_maccept_tcp4/1,
         api_to_maccept_tcp6/1,
         api_to_send_tcp4/1,
         api_to_send_tcp6/1,
         api_to_sendto_udp4/1,
         api_to_sendto_udp6/1,
         api_to_sendmsg_tcp4/1,
         api_to_sendmsg_tcp6/1,
         api_to_recv_udp4/1,
         api_to_recv_udp6/1,
         api_to_recv_tcp4/1,
         api_to_recv_tcp6/1,
         api_to_recvfrom_udp4/1,
         api_to_recvfrom_udp6/1,
         api_to_recvmsg_udp4/1,
         api_to_recvmsg_udp6/1,
         api_to_recvmsg_tcp4/1,
         api_to_recvmsg_tcp6/1,

         %% Socket Closure
         sc_cpe_socket_cleanup_tcp4/1,
         sc_cpe_socket_cleanup_tcp6/1,
         sc_cpe_socket_cleanup_udp4/1,
         sc_cpe_socket_cleanup_udp6/1,

         sc_lc_recv_response_tcp4/1,
         sc_lc_recv_response_tcp6/1,
         sc_lc_recvfrom_response_udp4/1,
         sc_lc_recvfrom_response_udp6/1,
         sc_lc_recvmsg_response_tcp4/1,
         sc_lc_recvmsg_response_tcp6/1,
         sc_lc_recvmsg_response_udp4/1,
         sc_lc_recvmsg_response_udp6/1,
         sc_lc_acceptor_response_tcp4/1,
         sc_lc_acceptor_response_tcp6/1,

         sc_rc_recv_response_tcp4/1,
         sc_rc_recv_response_tcp6/1,
         sc_rc_recvmsg_response_tcp4/1,
         sc_rc_recvmsg_response_tcp6/1,

         sc_rs_recv_send_shutdown_receive_tcp4/1,
         sc_rs_recv_send_shutdown_receive_tcp6/1,
         sc_rs_recvmsg_send_shutdown_receive_tcp4/1,
         sc_rs_recvmsg_send_shutdown_receive_tcp6/1,

         %% Traffic
         traffic_send_and_recv_chunks_tcp4/1,
<<<<<<< HEAD
         traffic_send_and_recv_chunks_tcp6/1,

         traffic_ping_pong_small_send_and_recv_tcp4/1,
         traffic_ping_pong_small_send_and_recv_tcp6/1,
         traffic_ping_pong_medium_send_and_recv_tcp4/1,
         traffic_ping_pong_medium_send_and_recv_tcp6/1,
         traffic_ping_pong_large_send_and_recv_tcp4/1,
         traffic_ping_pong_large_send_and_recv_tcp6/1,

         traffic_ping_pong_small_sendto_and_recvfrom_udp4/1,
         traffic_ping_pong_small_sendto_and_recvfrom_udp6/1,
         traffic_ping_pong_medium_sendto_and_recvfrom_udp4/1,
         traffic_ping_pong_medium_sendto_and_recvfrom_udp6/1,

         traffic_ping_pong_small_sendmsg_and_recvmsg_tcp4/1,
         traffic_ping_pong_small_sendmsg_and_recvmsg_tcp6/1,
         traffic_ping_pong_medium_sendmsg_and_recvmsg_tcp4/1,
         traffic_ping_pong_medium_sendmsg_and_recvmsg_tcp6/1,
         traffic_ping_pong_large_sendmsg_and_recvmsg_tcp4/1,
         traffic_ping_pong_large_sendmsg_and_recvmsg_tcp6/1,

         traffic_ping_pong_small_sendmsg_and_recvmsg_udp4/1,
         traffic_ping_pong_small_sendmsg_and_recvmsg_udp6/1,
         traffic_ping_pong_medium_sendmsg_and_recvmsg_udp4/1,
         traffic_ping_pong_medium_sendmsg_and_recvmsg_udp6/1
=======
         traffic_send_and_recv_chunks_tcp6/1
>>>>>>> 03b6d593

         %% Tickets
        ]).


-include("socket_test_evaluator.hrl").

%% Internal exports
%% -export([]).


%%%%%%%%%%%%%%%%%%%%%%%%%%%%%%%%%%%%%%%%%%%%%%%%%%%%%%%%%%%%%%%%%%%%%%%%%

-define(BASIC_REQ, <<"hejsan">>).
-define(BASIC_REP, <<"hoppsan">>).

-define(DATA,      <<"HOPPSAN">>). % Temporary
-define(FAIL(R), exit(R)).

-define(SLEEP(T), receive after T -> ok end).

-define(MINS(M), timer:minutes(M)).
-define(SECS(S), timer:seconds(S)).

-define(TT(T),   ct:timetrap(T)).

-define(LIB,     socket_test_lib).

-define(TPP_SMALL,  lists:seq(1, 8)).
-define(TPP_MEDIUM, lists:flatten(lists:duplicate(1024, ?TPP_SMALL))).
-define(TPP_LARGE,  lists:flatten(lists:duplicate(1024, ?TPP_MEDIUM))).

-define(TPP_SMALL_NUM,  100000).
-define(TPP_MEDIUM_NUM, 100000).
-define(TPP_LARGE_NUM,  1000).


%%%%%%%%%%%%%%%%%%%%%%%%%%%%%%%%%%%%%%%%%%%%%%%%%%%%%%%%%%%%%%%%%%%%%%%%%

suite() ->
    [{ct_hooks,[ts_install_cth]},
     {timetrap,{minutes,1}}].

all() -> 
    [
     {group, api},
     {group, socket_closure},
     {group, traffic}
     %% {group, tickets}
    ].

groups() -> 
    [{api,                 [], api_cases()},
     {api_basic,           [], api_basic_cases()},
     {api_options,         [], api_options_cases()},
     {api_op_with_timeout, [], api_op_with_timeout_cases()},
     {socket_closure,      [], socket_closure_cases()},
     {sc_ctrl_proc_exit,   [], sc_cp_exit_cases()},
     {sc_local_close,      [], sc_lc_cases()},
     {sc_remote_close,     [], sc_rc_cases()},
     {sc_remote_shutdown,  [], sc_rs_cases()},
     {traffic,             [], traffic_cases()}
     %% {tickets,             [], ticket_cases()}
    ].
     
api_cases() ->
    [
     {group, api_basic},
     {group, api_options},
     {group, api_op_with_timeout}
    ].

api_basic_cases() ->
    [
     api_b_open_and_close_udp4,
     api_b_open_and_close_tcp4,
     api_b_sendto_and_recvfrom_udp4,
     api_b_sendmsg_and_recvmsg_udp4,
     api_b_send_and_recv_tcp4,
     api_b_sendmsg_and_recvmsg_tcp4
    ].

api_options_cases() ->
    [
     api_opt_simple_otp_options,
     api_opt_simple_otp_controlling_process
    ].

api_op_with_timeout_cases() ->
    [
     api_to_connect_tcp4,
     api_to_connect_tcp6,
     api_to_accept_tcp4,
     api_to_accept_tcp6,
     api_to_maccept_tcp4,
     api_to_maccept_tcp6,
     api_to_send_tcp4,
     api_to_send_tcp6,
     api_to_sendto_udp4,
     api_to_sendto_udp6,
     api_to_sendmsg_tcp4,
     api_to_sendmsg_tcp6,
     api_to_recv_udp4,
     api_to_recv_udp6,
     api_to_recv_tcp4,
     api_to_recv_tcp6,
     api_to_recvfrom_udp4,
     api_to_recvfrom_udp6,
     api_to_recvmsg_udp4,
     api_to_recvmsg_udp6,
     api_to_recvmsg_tcp4,
     api_to_recvmsg_tcp6
    ].

%% These cases tests what happens when the socket is closed/shutdown,
%% locally or remotely.
socket_closure_cases() ->
    [
     {group, sc_ctrl_proc_exit},
     {group, sc_local_close},
     {group, sc_remote_close},
     {group, sc_remote_shutdown}
    ].

%% These cases are all about socket cleanup after the controlling process
%% exits *without* calling socket:close/1.
sc_cp_exit_cases() ->
    [
     sc_cpe_socket_cleanup_tcp4,
     sc_cpe_socket_cleanup_tcp6,
     sc_cpe_socket_cleanup_udp4,
     sc_cpe_socket_cleanup_udp6
    ].

%% These cases tests what happens when the socket is closed locally.
sc_lc_cases() ->
    [
     sc_lc_recv_response_tcp4,
     sc_lc_recv_response_tcp6,

     sc_lc_recvfrom_response_udp4,
     sc_lc_recvfrom_response_udp6,

     sc_lc_recvmsg_response_tcp4,
     sc_lc_recvmsg_response_tcp6,
     sc_lc_recvmsg_response_udp4,
     sc_lc_recvmsg_response_udp6,

     sc_lc_acceptor_response_tcp4,
     sc_lc_acceptor_response_tcp6
    ].

%% These cases tests what happens when the socket is closed remotely.
sc_rc_cases() ->
    [
     sc_rc_recv_response_tcp4,
     sc_rc_recv_response_tcp6,

     sc_rc_recvmsg_response_tcp4,
     sc_rc_recvmsg_response_tcp6
    ].

%% These cases tests what happens when the socket is shutdown/closed remotely
%% after writing and reading is ongoing.
sc_rs_cases() ->
    [
     sc_rs_recv_send_shutdown_receive_tcp4,
     sc_rs_recv_send_shutdown_receive_tcp6,

     sc_rs_recvmsg_send_shutdown_receive_tcp4,
     sc_rs_recvmsg_send_shutdown_receive_tcp6
    ].


traffic_cases() ->
    [
     traffic_send_and_recv_chunks_tcp4,
     traffic_send_and_recv_chunks_tcp6,

     traffic_ping_pong_small_send_and_recv_tcp4,
     traffic_ping_pong_small_send_and_recv_tcp6,
     traffic_ping_pong_medium_send_and_recv_tcp4,
     traffic_ping_pong_medium_send_and_recv_tcp6,
     traffic_ping_pong_large_send_and_recv_tcp4,
     traffic_ping_pong_large_send_and_recv_tcp6,

     traffic_ping_pong_small_sendto_and_recvfrom_udp4,
     traffic_ping_pong_small_sendto_and_recvfrom_udp6,
     traffic_ping_pong_medium_sendto_and_recvfrom_udp4,
     traffic_ping_pong_medium_sendto_and_recvfrom_udp6,

     traffic_ping_pong_small_sendmsg_and_recvmsg_tcp4,
     traffic_ping_pong_small_sendmsg_and_recvmsg_tcp6,
     traffic_ping_pong_medium_sendmsg_and_recvmsg_tcp4,
     traffic_ping_pong_medium_sendmsg_and_recvmsg_tcp6,
     traffic_ping_pong_large_sendmsg_and_recvmsg_tcp4,
     traffic_ping_pong_large_sendmsg_and_recvmsg_tcp6,

     traffic_ping_pong_small_sendmsg_and_recvmsg_udp4,
     traffic_ping_pong_small_sendmsg_and_recvmsg_udp6,
     traffic_ping_pong_medium_sendmsg_and_recvmsg_udp4,
     traffic_ping_pong_medium_sendmsg_and_recvmsg_udp6
    ].


%% ticket_cases() ->
%%     [].



%%%%%%%%%%%%%%%%%%%%%%%%%%%%%%%%%%%%%%%%%%%%%%%%%%%%%%%%%%%%%%%%%%%%%%%%%

init_per_suite(Config) ->
    Config.

end_per_suite(_) ->
    ok.

init_per_testcase(_TC, Config) ->
    Config.

end_per_testcase(_TC, Config) ->
    Config.



%%%%%%%%%%%%%%%%%%%%%%%%%%%%%%%%%%%%%%%%%%%%%%%%%%%%%%%%%%%%%%%%%%%%%%%%%
%%%%%%%%%%%%%%%%%%%%%%%%%%%%%%%%%%%%%%%%%%%%%%%%%%%%%%%%%%%%%%%%%%%%%%%%%
%%                                                                     %%
%%                           API BASIC                                 %%
%%                                                                     %%
%%%%%%%%%%%%%%%%%%%%%%%%%%%%%%%%%%%%%%%%%%%%%%%%%%%%%%%%%%%%%%%%%%%%%%%%%
%%%%%%%%%%%%%%%%%%%%%%%%%%%%%%%%%%%%%%%%%%%%%%%%%%%%%%%%%%%%%%%%%%%%%%%%%

%%%%%%%%%%%%%%%%%%%%%%%%%%%%%%%%%%%%%%%%%%%%%%%%%%%%%%%%%%%%%%%%%%%%%%%%%

%% Basically open (create) and close an IPv4 UDP (dgram) socket.
%% With some extra checks...
api_b_open_and_close_udp4(suite) ->
    [];
api_b_open_and_close_udp4(doc) ->
    [];
api_b_open_and_close_udp4(_Config) when is_list(_Config) ->
    ?TT(?SECS(5)),
    tc_try(api_b_open_and_close_udp4,
           fun() ->
                   InitState = #{domain   => inet,
                                 type     => dgram,
                                 protocol => udp},
                   ok = api_b_open_and_close(InitState)
           end).


%%%%%%%%%%%%%%%%%%%%%%%%%%%%%%%%%%%%%%%%%%%%%%%%%%%%%%%%%%%%%%%%%%%%%%%%%

%% Basically open (create) and close an IPv4 TCP (stream) socket.
%% With some extra checks...
api_b_open_and_close_tcp4(suite) ->
    [];
api_b_open_and_close_tcp4(doc) ->
    [];
api_b_open_and_close_tcp4(_Config) when is_list(_Config) ->
    ?TT(?SECS(5)),
    tc_try(api_b_open_and_close_tcp4,
           fun() ->
                   InitState = #{domain   => inet,
                                 type     => stream,
                                 protocol => tcp},
                   ok = api_b_open_and_close(InitState)
           end).


%%%%%%%%%%%%%%%%%%%%%%%%%%%%%%%%%%%%%%%%%%%%%%%%%%%%%%%%%%%%%%%%%%%%%%%%%

api_b_open_and_close(InitState) ->
    Seq = 
        [
         #{desc => "open",
           cmd  => fun(#{domain   := Domain,
                         type     := Type,
                         protocol := Protocol} = S) -> 
                           Res = socket:open(Domain, Type, Protocol), 
                           {ok, {S, Res}} 
                   end},
         #{desc => "validate open",
           cmd  => fun({S, {ok, Sock}}) -> 
                           NewS = S#{socket => Sock},
                           {ok, NewS};
                      ({_, {error, _} = ERROR}) ->
                           ERROR
                   end},
         #{desc => "get domain (maybe)",
           cmd  => fun(#{socket := Sock} = S) ->
                           Res = socket:getopt(Sock, socket, domain),
                           {ok, {S, Res}}
                   end},
         #{desc => "validate domain (maybe)",
           cmd  => fun({#{domain := Domain} = S, {ok, Domain}}) -> 
                           {ok, S};
                      ({#{domain := ExpDomain}, {ok, Domain}}) ->
                           {error, {unexpected_domain, ExpDomain, Domain}};
                      %% Some platforms do not support this option
                      ({S, {error, einval}}) ->
                           {ok, S};
                      ({_, {error, _} = ERROR}) ->
                           ERROR
                   end},
         #{desc => "get type",
           cmd  => fun(#{socket := Sock} = State) ->
                           Res = socket:getopt(Sock, socket, type), 
                           {ok, {State, Res}}
                   end},
         #{desc => "validate type",
           cmd  => fun({#{type := Type} = State, {ok, Type}}) ->
                           {ok, State};
                      ({#{type := ExpType}, {ok, Type}}) ->
                           {error, {unexpected_type, ExpType, Type}};
                      ({_, {error, _} = ERROR}) ->
                           ERROR
                   end},
         #{desc => "get protocol",
           cmd  => fun(#{socket := Sock} = State) ->
                           Res = socket:getopt(Sock, socket, protocol),
                           {ok, {State, Res}}
                   end},
         #{desc => "validate protocol",
           cmd  => fun({#{protocol := Protocol} = State, {ok, Protocol}}) ->
                           {ok, State};
                      ({#{protocol := ExpProtocol}, {ok, Protocol}}) ->
                           {error, {unexpected_type, ExpProtocol, Protocol}};
                      ({_, {error, _} = ERROR}) ->
                           ERROR
                   end},
         #{desc => "get controlling-process",
           cmd  => fun(#{socket := Sock} = State) ->
                           Res = socket:getopt(Sock, otp, controlling_process),
                           {ok, {State, Res}}
                   end},
         #{desc => "validate controlling-process",
           cmd  => fun({State, {ok, Pid}}) ->
                           case self() of
                               Pid ->
                                   {ok, State};
                               _ ->
                                   {error, {unexpected_owner, Pid}}
                           end;
                      ({_, {error, _} = ERROR}) ->
                           ERROR
                   end},
         #{desc => "close socket",
           cmd  => fun(#{socket := Sock} = State) ->
                           Res = socket:close(Sock),
                           {ok, {State, Res}}
                   end},
         #{desc => "validate socket close",
           cmd  => fun({_, ok}) ->
                           ok;
                      ({_, {error, _} = ERROR}) ->
                           ERROR
                   end},

         %% *** We are done ***
         ?SEV_FINISH_NORMAL
        ],
    Evaluator = ?SEV_START("tester", Seq, InitState),
    ok = ?SEV_AWAIT_FINISH([Evaluator]).



%%%%%%%%%%%%%%%%%%%%%%%%%%%%%%%%%%%%%%%%%%%%%%%%%%%%%%%%%%%%%%%%%%%%%%%%%

%% Basically send and receive on an IPv4 UDP (dgram) socket using
%% sendto and recvfrom..
api_b_sendto_and_recvfrom_udp4(suite) ->
    [];
api_b_sendto_and_recvfrom_udp4(doc) ->
    [];
api_b_sendto_and_recvfrom_udp4(_Config) when is_list(_Config) ->
    ?TT(?SECS(5)),
    tc_try(api_b_sendto_and_recvfrom_udp4,
           fun() ->
                   Send = fun(Sock, Data, Dest) ->
                                  socket:sendto(Sock, Data, Dest)
                          end,
                   Recv = fun(Sock) ->
                                  socket:recvfrom(Sock)
                          end,
                   InitState = #{domain => inet,
                                 send   => Send,
                                 recv   => Recv},
                   ok = api_b_send_and_recv_udp(InitState)
           end).


%%%%%%%%%%%%%%%%%%%%%%%%%%%%%%%%%%%%%%%%%%%%%%%%%%%%%%%%%%%%%%%%%%%%%%%%%

%% Basically send and receive on an IPv4 UDP (dgram) socket
%% using sendmsg and recvmsg.
api_b_sendmsg_and_recvmsg_udp4(suite) ->
    [];
api_b_sendmsg_and_recvmsg_udp4(doc) ->
    [];
api_b_sendmsg_and_recvmsg_udp4(_Config) when is_list(_Config) ->
    ?TT(?SECS(5)),
    tc_try(api_b_sendmsg_and_recvmsg_udp4,
           fun() ->
                   Send = fun(Sock, Data, Dest) ->
                                  %% CMsgHdr  = #{level => ip,
                                  %%              type  => tos,
                                  %%              data  => reliability},
                                  %% CMsgHdrs = [CMsgHdr],
                                  MsgHdr = #{addr => Dest,
                                             %% ctrl => CMsgHdrs,
                                             iov  => [Data]},
                                  socket:sendmsg(Sock, MsgHdr)
                          end,
                   Recv = fun(Sock) ->
                                  case socket:recvmsg(Sock) of
                                      {ok, #{addr  := Source,
                                             iov   := [Data]}} ->
                                          {ok, {Source, Data}};
                                      {error, _} = ERROR ->
                                          ERROR
                                  end
                          end,
                   InitState = #{domain => inet,
                                 send   => Send,
                                 recv   => Recv},
                   ok = api_b_send_and_recv_udp(InitState)
           end).


%%%%%%%%%%%%%%%%%%%%%%%%%%%%%%%%%%%%%%%%%%%%%%%%%%%%%%%%%%%%%%%%%%%%%%%%%

api_b_send_and_recv_udp(InitState) ->
    Seq = 
        [
         #{desc => "local address",
           cmd  => fun(#{domain := Domain} = State) ->
                           LAddr = which_local_addr(Domain),
                           LSA   = #{family => Domain, addr => LAddr},
                           {ok, State#{lsa => LSA}}
                   end},
         #{desc => "open src socket",
           cmd  => fun(#{domain := Domain} = State) ->
                           Sock = sock_open(Domain, dgram, udp),
                           SASrc = sock_sockname(Sock),
                           {ok, State#{sock_src => Sock, sa_src => SASrc}}
                   end},
         #{desc => "bind src",
           cmd  => fun(#{sock_src := Sock, lsa := LSA}) ->
                           sock_bind(Sock, LSA),
                           ok
                   end},
         #{desc => "sockname src socket",
           cmd  => fun(#{sock_src := Sock} = State) ->
                           SASrc = sock_sockname(Sock),
                           %% ei("src sockaddr: ~p", [SASrc]),
                           {ok, State#{sa_src => SASrc}}
                   end},
         #{desc => "open dst socket",
           cmd  => fun(#{domain := Domain} = State) ->
                           Sock = sock_open(Domain, dgram, udp),
                           {ok, State#{sock_dst => Sock}}
                   end},
         #{desc => "bind dst",
           cmd  => fun(#{sock_dst := Sock, lsa := LSA}) ->
                           sock_bind(Sock, LSA),
                           ok
                   end},
         #{desc => "sockname dst socket",
           cmd  => fun(#{sock_dst := Sock} = State) ->
                           SADst = sock_sockname(Sock),
                           %% ei("dst sockaddr: ~p", [SADst]),
                           {ok, State#{sa_dst => SADst}}
                   end},
         #{desc => "send req (to dst)",
           cmd  => fun(#{sock_src := Sock, sa_dst := Dst, send := Send}) ->
                           ok = Send(Sock, ?BASIC_REQ, Dst)
                   end},
         #{desc => "recv req (from src)",
           cmd  => fun(#{sock_dst := Sock, sa_src := Src, recv := Recv}) ->
                           {ok, {Src, ?BASIC_REQ}} = Recv(Sock),
                           ok
                   end},
         #{desc => "send rep (to src)",
           cmd  => fun(#{sock_dst := Sock, sa_src := Src, send := Send}) ->
                           ok = Send(Sock, ?BASIC_REP, Src)
                   end},
         #{desc => "recv rep (from dst)",
           cmd  => fun(#{sock_src := Sock, sa_dst := Dst, recv := Recv}) ->
                           {ok, {Dst, ?BASIC_REP}} = Recv(Sock),
                           ok
                   end},
         #{desc => "close src socket",
           cmd  => fun(#{sock_src := Sock}) ->
                           ok = socket:close(Sock)
                   end},
         #{desc => "close dst socket",
           cmd  => fun(#{sock_dst := Sock}) ->
                           ok = socket:close(Sock)
                   end},

         %% *** We are done ***
         ?SEV_FINISH_NORMAL
        ],
    Evaluator = ?SEV_START("tester", Seq, InitState),
    ok = ?SEV_AWAIT_FINISH([Evaluator]).



%%%%%%%%%%%%%%%%%%%%%%%%%%%%%%%%%%%%%%%%%%%%%%%%%%%%%%%%%%%%%%%%%%%%%%%%%

%% Basically send and receive using the "common" functions (send and recv)
%% on an IPv4 TCP (stream) socket.
api_b_send_and_recv_tcp4(suite) ->
    [];
api_b_send_and_recv_tcp4(doc) ->
    [];
api_b_send_and_recv_tcp4(_Config) when is_list(_Config) ->
    ?TT(?SECS(10)),
    tc_try(api_b_send_and_recv_tcp4,
           fun() ->
                   Send = fun(Sock, Data) ->
                                  socket:send(Sock, Data)
                          end,
                   Recv = fun(Sock) ->
                                  socket:recv(Sock)
                          end,
                   InitState = #{domain => inet,
                                 send   => Send,
                                 recv   => Recv},
                   ok = api_b_send_and_recv_tcp(InitState)
           end).


%%%%%%%%%%%%%%%%%%%%%%%%%%%%%%%%%%%%%%%%%%%%%%%%%%%%%%%%%%%%%%%%%%%%%%%%%

%% Basically send and receive using the msg functions (sendmsg and recvmsg)
%% on an IPv4 TCP (stream) socket.
api_b_sendmsg_and_recvmsg_tcp4(suite) ->
    [];
api_b_sendmsg_and_recvmsg_tcp4(doc) ->
    [];
api_b_sendmsg_and_recvmsg_tcp4(_Config) when is_list(_Config) ->
    ?TT(?SECS(10)),
    tc_try(api_b_sendmsg_and_recvmsg_tcp4,
           fun() ->
                   Send = fun(Sock, Data) ->
                                  MsgHdr = #{iov => [Data]},
                                  socket:sendmsg(Sock, MsgHdr)
                          end,
                   Recv = fun(Sock) ->
                                  case socket:recvmsg(Sock) of
                                      {ok, #{addr  := undefined,
                                             iov   := [Data]}} ->
                                          {ok, Data};
                                      {error, _} = ERROR ->
                                          ERROR
                                  end
                          end,
                   InitState = #{domain => inet,
                                 send   => Send,
                                 recv   => Recv},
                   ok = api_b_send_and_recv_tcp(InitState)
           end).


%%%%%%%%%%%%%%%%%%%%%%%%%%%%%%%%%%%%%%%%%%%%%%%%%%%%%%%%%%%%%%%%%%%%%%%%%

api_b_send_and_recv_tcp(InitState) ->
    process_flag(trap_exit, true),
    ServerSeq = 
        [
         %% *** Wait for start order ***
         #{desc => "await start (from tester)",
           cmd  => fun(State) ->
                           Tester = ?SEV_AWAIT_START(),
                           {ok, State#{tester => Tester}}
                   end},
         #{desc => "monitor tester",
           cmd  => fun(#{tester := Tester}) ->
                           _MRef = erlang:monitor(process, Tester),
                           ok
                   end},

         %% *** Init part ***
         #{desc => "which local address",
           cmd  => fun(#{domain := Domain} = State) ->
                           LAddr = which_local_addr(Domain),
                           LSA   = #{family => Domain, addr => LAddr},
                           {ok, State#{lsa => LSA}}
                   end},
         #{desc => "create listen socket",
           cmd  => fun(#{domain := Domain} = State) ->
                           case socket:open(Domain, stream, tcp) of
                               {ok, Sock} ->
                                   {ok, State#{lsock => Sock}};
                               {error, _} = ERROR ->
                                   ERROR
                           end
                   end},
         #{desc => "bind to local address",
           cmd  => fun(#{lsock := LSock, lsa := LSA} = State) ->
                           case socket:bind(LSock, LSA) of
                               {ok, Port} ->
                                   {ok, State#{lport => Port}};
                               {error, _} = ERROR ->
                                   ERROR
                           end
                   end},
         #{desc => "make listen socket",
           cmd  => fun(#{lsock := LSock}) ->
                           socket:listen(LSock)
                   end},
         #{desc => "announce ready (init)",
           cmd  => fun(#{tester := Tester, lport := Port}) ->
                           ?SEV_ANNOUNCE_READY(Tester, init, Port),
                           ok
                   end},

         %% The actual test
         #{desc => "await continue (accept)",
           cmd  => fun(#{tester := Tester}) ->
                           ?SEV_AWAIT_CONTINUE(Tester, tester, accept)
                   end},
         #{desc => "await connection",
           cmd  => fun(#{lsock := LSock} = State) ->
                           case socket:accept(LSock) of
                               {ok, Sock} ->
                                   ?SEV_IPRINT("accepted: ~n   ~p", [Sock]),
                                   {ok, State#{csock => Sock}};
                               {error, _} = ERROR ->
                                   ERROR
                           end
                   end},
         #{desc => "announce ready (accept)",
           cmd  => fun(#{tester := Tester}) ->
                           ?SEV_ANNOUNCE_READY(Tester, accept),
                           ok
                   end},
         #{desc => "await (recv) request",
           cmd  => fun(#{csock := Sock, recv := Recv}) ->
                           case Recv(Sock) of
                               {ok, ?BASIC_REQ} ->
                                   ok;
                               {error, _} = ERROR ->
                                   ERROR
                           end
                   end},
         #{desc => "announce ready (recv request)",
           cmd  => fun(#{tester := Tester}) ->
                           ?SEV_ANNOUNCE_READY(Tester, recv_req),
                           ok
                   end},
         #{desc => "await continue (with send reply)",
           cmd  => fun(#{tester := Tester}) ->
                           ?SEV_AWAIT_CONTINUE(Tester, tester, send_reply)
                   end},
         #{desc => "send reply",
           cmd  => fun(#{csock := Sock, send := Send}) ->
                           Send(Sock, ?BASIC_REP)
                   end},
         #{desc => "announce ready (send reply)",
           cmd  => fun(#{tester := Tester}) ->
                           ?SEV_ANNOUNCE_READY(Tester, send_reply),
                           ok
                   end},

         %% *** Termination ***
         #{desc => "await terminate",
           cmd  => fun(#{tester := Tester} = State) ->
                           case ?SEV_AWAIT_TERMINATE(Tester, tester) of
                               ok ->
                                   {ok, maps:remove(tester, State)};
                               {error, _} = ERROR ->
                                   ERROR
                           end
                   end},
         #{desc => "close connection socket",
           cmd  => fun(#{csock := Sock}) ->
                           socket:close(Sock)
                   end},
         #{desc => "close listen socket",
           cmd  => fun(#{lsock := Sock}) ->
                           socket:close(Sock)
                   end},

         %% *** We are done ***
         ?SEV_FINISH_NORMAL
        ],

    ClientSeq = 
        [
         %% *** Wait for start order ***
         #{desc => "await start (from tester)",
           cmd  => fun(State) ->
                           {Tester, Port} = ?SEV_AWAIT_START(),
                           {ok, State#{tester => Tester, server_port => Port}}
                   end},
         #{desc => "monitor tester",
           cmd  => fun(#{tester := Tester}) ->
                           _MRef = erlang:monitor(process, Tester),
                           ok
                   end},

         %% *** The init part ***
         #{desc => "which server (local) address",
           cmd  => fun(#{domain := Domain, server_port := Port} = State) ->
                           LAddr = which_local_addr(Domain),
                           LSA   = #{family => Domain, 
                                     addr   => LAddr},
                           SSA   = LSA#{port => Port},
                           {ok, State#{local_sa => LSA, server_sa => SSA}}
                   end},
         #{desc => "create socket",
           cmd  => fun(#{domain := Domain} = State) ->
                           case socket:open(Domain, stream, tcp) of
                               {ok, Sock} ->
                                   {ok, State#{sock => Sock}};
                               {error, _} = ERROR ->
                                   ERROR
                           end
                   end},
         #{desc => "bind to local address",
           cmd  => fun(#{sock := Sock, local_sa := LSA} = _State) ->
                           case socket:bind(Sock, LSA) of
                               {ok, _Port} ->
                                   ok;
                               {error, _} = ERROR ->
                                   ERROR
                           end
                   end},
         #{desc => "announce ready (init)",
           cmd  => fun(#{tester := Tester}) ->
                           ?SEV_ANNOUNCE_READY(Tester, init),
                           ok
                   end},

         %% *** The actual test ***
         #{desc => "await continue (connect)",
           cmd  => fun(#{tester := Tester} = _State) ->
                           ?SEV_AWAIT_CONTINUE(Tester, tester, connect)
                   end},
         #{desc => "connect to server",
           cmd  => fun(#{sock := Sock, server_sa := SSA}) ->
                           socket:connect(Sock, SSA)
                   end},
         #{desc => "announce ready (connect)",
           cmd  => fun(#{tester := Tester}) ->
                           ?SEV_ANNOUNCE_READY(Tester, connect),
                           ok
                   end},
         #{desc => "await continue (send request)",
           cmd  => fun(#{tester := Tester} = _State) ->
                           ?SEV_AWAIT_CONTINUE(Tester, tester, send_req)
                   end},
         #{desc => "send request (to server)",
           cmd  => fun(#{sock := Sock, send := Send}) ->
                           Send(Sock, ?BASIC_REQ)
                   end},
         #{desc => "announce ready (send request)",
           cmd  => fun(#{tester := Tester}) ->
                           ?SEV_ANNOUNCE_READY(Tester, send_req),
                           ok
                   end},
         #{desc => "await recv reply (from server)",
           cmd  => fun(#{sock := Sock, recv := Recv}) ->
                           {ok, ?BASIC_REP} = Recv(Sock),
                           ok
                   end},
         #{desc => "announce ready (recv reply)",
           cmd  => fun(#{tester := Tester}) ->
                           ?SEV_ANNOUNCE_READY(Tester, recv_reply),
                           ok
                   end},

         %% *** Termination ***
         #{desc => "await terminate",
           cmd  => fun(#{tester := Tester} = State) ->
                           case ?SEV_AWAIT_TERMINATE(Tester, tester) of
                               ok ->
                                   {ok, maps:remove(tester, State)};
                               {error, _} = ERROR ->
                                   ERROR
                           end
                   end},
         #{desc => "close socket",
           cmd  => fun(#{sock := Sock}) ->
                           socket:close(Sock)
                   end},

         %% *** We are done ***
         ?SEV_FINISH_NORMAL
        ],

    TesterSeq =
        [
         %% *** Init part ***
         #{desc => "monitor server",
           cmd  => fun(#{server := Pid} = _State) ->
                           _MRef = erlang:monitor(process, Pid),
                           ok
                   end},
         #{desc => "monitor client",
           cmd  => fun(#{client := Pid} = _State) ->
                           _MRef = erlang:monitor(process, Pid),
                           ok
                   end},

         %% Start the server
         #{desc => "order server start",
           cmd  => fun(#{server := Pid} = _State) ->
                           ?SEV_ANNOUNCE_START(Pid),
                           ok
                   end},
         #{desc => "await server ready (init)",
           cmd  => fun(#{server := Pid} = State) ->
                           {ok, Port} = ?SEV_AWAIT_READY(Pid, server, init),
                           {ok, State#{server_port => Port}}
                   end},

         %% Start the client
         #{desc => "order client start",
           cmd  => fun(#{client := Pid, server_port := Port} = _State) ->
                           ?SEV_ANNOUNCE_START(Pid, Port),
                           ok
                   end},
         #{desc => "await client ready (init)",
           cmd  => fun(#{client := Pid} = _State) ->
                           ok = ?SEV_AWAIT_READY(Pid, client, init)
                   end},

         %% *** The actual test ***
         #{desc => "order server to continue (with accept)",
           cmd  => fun(#{server := Server} = _State) ->
                           ?SEV_ANNOUNCE_CONTINUE(Server, accept),
                           ok
                   end},
         #{desc => "sleep",
           cmd  => fun(_) ->
                           ?SLEEP(?SECS(1)),
                           ok
                   end},
         #{desc => "order client to continue (with connect)",
           cmd  => fun(#{client := Client} = _State) ->
                           ?SEV_ANNOUNCE_CONTINUE(Client, connect),
                           ok
                   end},
         #{desc => "await client ready (connect)",
           cmd  => fun(#{client := Client} = _State) ->
                           ?SEV_AWAIT_READY(Client, client, connect)
                   end},
         #{desc => "await server ready (accept)",
           cmd  => fun(#{server := Server} = _State) ->
                           ?SEV_AWAIT_READY(Server, server, accept)
                   end},
         #{desc => "order client to continue (with send request)",
           cmd  => fun(#{client := Client} = _State) ->
                           ?SEV_ANNOUNCE_CONTINUE(Client, send_req),
                           ok
                   end},
         #{desc => "await client ready (with send request)",
           cmd  => fun(#{client := Client} = _State) ->
                           ?SEV_AWAIT_READY(Client, client, send_req)
                   end},
         #{desc => "await server ready (request recv)",
           cmd  => fun(#{server := Server} = _State) ->
                           ?SEV_AWAIT_READY(Server, server, recv_req)
                   end},
         #{desc => "order server to continue (with send reply)",
           cmd  => fun(#{server := Server} = _State) ->
                           ?SEV_ANNOUNCE_CONTINUE(Server, send_reply),
                           ok
                   end},
         #{desc => "await server ready (with reply sent)",
           cmd  => fun(#{server := Server} = _State) ->
                           ?SEV_AWAIT_READY(Server, server, send_reply)
                   end},
         #{desc => "await client ready (reply recv)",
           cmd  => fun(#{client := Client} = _State) ->
                           ?SEV_AWAIT_READY(Client, client, recv_reply)
                   end},


         %% *** Termination ***
         #{desc => "order client to terminate",
           cmd  => fun(#{client := Client} = _State) ->
                           ?SEV_ANNOUNCE_TERMINATE(Client),
                           ok
                   end},
         #{desc => "await client termination",
           cmd  => fun(#{client := Client} = State) ->
                           ?SEV_AWAIT_TERMINATION(Client),
                           State1 = maps:remove(client, State),
                           {ok, State1}
                   end},
         #{desc => "order server to terminate",
           cmd  => fun(#{server := Server} = _State) ->
                           ?SEV_ANNOUNCE_TERMINATE(Server),
                           ok
                   end},
         #{desc => "await server termination",
           cmd  => fun(#{server := Server} = State) ->
                           ?SEV_AWAIT_TERMINATION(Server),
                           State1 = maps:remove(server, State),
                           {ok, State1}
                   end},

         %% *** We are done ***
         ?SEV_FINISH_NORMAL
        ],

    i("start server evaluator"),
    Server = ?SEV_START("server", ServerSeq, InitState),

    i("start client evaluator"),
    Client = ?SEV_START("client", ClientSeq, InitState),
    i("await evaluator(s)"),

    i("start tester evaluator"),
    TesterInitState = #{server => Server#ev.pid,
                        client => Client#ev.pid},
    Tester = ?SEV_START("tester", TesterSeq, TesterInitState),

    ok = ?SEV_AWAIT_FINISH([Server, Client, Tester]).



%%%%%%%%%%%%%%%%%%%%%%%%%%%%%%%%%%%%%%%%%%%%%%%%%%%%%%%%%%%%%%%%%%%%%%%%%
%%%%%%%%%%%%%%%%%%%%%%%%%%%%%%%%%%%%%%%%%%%%%%%%%%%%%%%%%%%%%%%%%%%%%%%%%
%%                                                                     %%
%%                           API OPTIONS                               %%
%%                                                                     %%
%%%%%%%%%%%%%%%%%%%%%%%%%%%%%%%%%%%%%%%%%%%%%%%%%%%%%%%%%%%%%%%%%%%%%%%%%
%%%%%%%%%%%%%%%%%%%%%%%%%%%%%%%%%%%%%%%%%%%%%%%%%%%%%%%%%%%%%%%%%%%%%%%%%

%%%%%%%%%%%%%%%%%%%%%%%%%%%%%%%%%%%%%%%%%%%%%%%%%%%%%%%%%%%%%%%%%%%%%%%%%

%% Perform some simple getopt and setopt with the level = otp options
api_opt_simple_otp_options(suite) ->
    [];
api_opt_simple_otp_options(doc) ->
    [];
api_opt_simple_otp_options(_Config) when is_list(_Config) ->
    ?TT(?SECS(5)),
    tc_try(api_opt_simple_otp_options,
           fun() -> api_opt_simple_otp_options() end).

api_opt_simple_otp_options() ->
    Get = fun(S, Key) ->
                  socket:getopt(S, otp, Key)
          end,
    Set = fun(S, Key, Val) ->
                  socket:setopt(S, otp, Key, Val)
          end,

    Seq = 
        [
         %% *** Init part ***
         #{desc => "create socket",
           cmd  => fun(#{domain   := Domain, 
                         type     := Type,
                         protocol := Protocol} = State) ->
                           Sock = sock_open(Domain, Type, Protocol),
                           {ok, State#{sock => Sock}}
                   end},
         #{desc => "create dummy process",
           cmd  => fun(State) ->
                           Pid =  spawn_link(fun() -> 
                                                     put(sname, "dummy"),
                                                     receive
                                                         die -> 
                                                             exit(normal) 
                                                     end 
                                             end),
                           {ok, State#{dummy => Pid}}
                   end},

         %% *** Check iow part ***
         #{desc => "get iow",
           cmd  => fun(#{sock := Sock} = State) ->
                           case Get(Sock, iow) of
                               {ok, IOW} when is_boolean(IOW) ->
                                   {ok, State#{iow => IOW}};
                               {ok, InvalidIOW} ->
                                   {error, {invalid, InvalidIOW}};
                               {error, _} = ERROR ->
                                   ERROR
                           end
                   end},
         #{desc => "set (new) iow",
           cmd  => fun(#{sock := Sock, iow := OldIOW} = State) ->
                           NewIOW = not OldIOW,
                           case Set(Sock, iow, NewIOW) of
                               ok ->
                                   {ok, State#{iow => NewIOW}};
                               {error, _} = ERROR ->
                                   ERROR
                           end
                   end},
         #{desc => "get (new) iow",
           cmd  => fun(#{sock := Sock, iow := IOW}) ->
                           case Get(Sock, iow) of
                               {ok, IOW} ->
                                   ok;
                               {ok, InvalidIOW} ->
                                   {error, {invalid, InvalidIOW}};
                               {error, _} = ERROR ->
                                   ERROR
                           end
                   end},

         %% *** Check rcvbuf part ***
         #{desc => "get rcvbuf",
           cmd  => fun(#{sock := Sock} = State) ->
                           case Get(Sock, rcvbuf) of
                               {ok, RcvBuf} when is_integer(RcvBuf) ->
                                   {ok, State#{rcvbuf => RcvBuf}};
                               {ok, InvalidRcvBuf} ->
                                   {error, {invalid, InvalidRcvBuf}};
                               {error, _} = ERROR ->
                                   ERROR
                           end
                   end},
         #{desc => "set (new) rcvbuf",
           cmd  => fun(#{sock := Sock, rcvbuf := OldRcvBuf} = State) ->
                           NewRcvBuf = 2 * OldRcvBuf,
                           case Set(Sock, rcvbuf, NewRcvBuf) of
                               ok ->
                                   {ok, State#{rcvbuf => NewRcvBuf}};
                               {error, _} = ERROR ->
                                   ERROR
                           end
                   end},
         #{desc => "get (new) rcvbuf",
           cmd  => fun(#{sock := Sock, rcvbuf := RcvBuf}) ->
                           case Get(Sock, rcvbuf) of
                               {ok, RcvBuf} ->
                                   ok;
                               {ok, InvalidRcvBuf} ->
                                   {error, {invalid, InvalidRcvBuf}};
                               {error, _} = ERROR ->
                                   ERROR
                           end
                   end},

         %% *** Check rcvctrlbuf part ***
         #{desc => "get rcvctrlbuf",
           cmd  => fun(#{sock := Sock} = State) ->
                           case Get(Sock, rcvctrlbuf) of
                               {ok, RcvCtrlBuf} when is_integer(RcvCtrlBuf) ->
                                   {ok, State#{rcvctrlbuf => RcvCtrlBuf}};
                               {ok, InvalidRcvCtrlBuf} ->
                                   {error, {invalid, InvalidRcvCtrlBuf}};
                               {error, _} = ERROR ->
                                   ERROR
                           end
                   end},
         #{desc => "set (new) rcvctrlbuf",
           cmd  => fun(#{sock := Sock, rcvctrlbuf := OldRcvCtrlBuf} = State) ->
                           NewRcvCtrlBuf = 2 * OldRcvCtrlBuf,
                           case Set(Sock, rcvctrlbuf, NewRcvCtrlBuf) of
                               ok ->
                                   {ok, State#{rcvctrlbuf => NewRcvCtrlBuf}};
                               {error, _} = ERROR ->
                                   ERROR
                           end
                   end},
         #{desc => "get (new) rcvctrlbuf",
           cmd  => fun(#{sock := Sock, rcvctrlbuf := RcvCtrlBuf}) ->
                           case Get(Sock, rcvctrlbuf) of
                               {ok, RcvCtrlBuf} ->
                                   ok;
                               {ok, InvalidRcvCtrlBuf} ->
                                   {error, {invalid, InvalidRcvCtrlBuf}};
                               {error, _} = ERROR ->
                                   ERROR
                           end
                   end},
         %% *** Check rcvctrlbuf part ***
         #{desc => "get rcvctrlbuf",
           cmd  => fun(#{sock := Sock} = State) ->
                           case Get(Sock, rcvctrlbuf) of
                               {ok, RcvCtrlBuf} when is_integer(RcvCtrlBuf) ->
                                   {ok, State#{rcvctrlbuf => RcvCtrlBuf}};
                               {ok, InvalidRcvCtrlBuf} ->
                                   {error, {invalid, InvalidRcvCtrlBuf}};
                               {error, _} = ERROR ->
                                   ERROR
                           end
                   end},
         #{desc => "set (new) rcvctrlbuf",
           cmd  => fun(#{sock := Sock, rcvctrlbuf := OldRcvCtrlBuf} = State) ->
                           NewRcvCtrlBuf = 2 * OldRcvCtrlBuf,
                           case Set(Sock, rcvctrlbuf, NewRcvCtrlBuf) of
                               ok ->
                                   {ok, State#{rcvctrlbuf => NewRcvCtrlBuf}};
                               {error, _} = ERROR ->
                                   ERROR
                           end
                   end},
         #{desc => "get (new) rcvctrlbuf",
           cmd  => fun(#{sock := Sock, rcvctrlbuf := RcvCtrlBuf}) ->
                           case Get(Sock, rcvctrlbuf) of
                               {ok, RcvCtrlBuf} ->
                                   ok;
                               {ok, InvalidRcvCtrlBuf} ->
                                   {error, {invalid, InvalidRcvCtrlBuf}};
                               {error, _} = ERROR ->
                                   ERROR
                           end
                   end},


         %% *** Check sndctrlbuf part ***
         #{desc => "get sndctrlbuf",
           cmd  => fun(#{sock := Sock} = State) ->
                           case Get(Sock, sndctrlbuf) of
                               {ok, SndCtrlBuf} when is_integer(SndCtrlBuf) ->
                                   {ok, State#{sndctrlbuf => SndCtrlBuf}};
                               {ok, InvalidSndCtrlBuf} ->
                                   {error, {invalid, InvalidSndCtrlBuf}};
                               {error, _} = ERROR ->
                                   ERROR
                           end
                   end},
         #{desc => "set (new) sndctrlbuf",
           cmd  => fun(#{sock := Sock, sndctrlbuf := OldSndCtrlBuf} = State) ->
                           NewSndCtrlBuf = 2 * OldSndCtrlBuf,
                           case Set(Sock, sndctrlbuf, NewSndCtrlBuf) of
                               ok ->
                                   {ok, State#{sndctrlbuf => NewSndCtrlBuf}};
                               {error, _} = ERROR ->
                                   ERROR
                           end
                   end},
         #{desc => "get (new) sndctrlbuf",
           cmd  => fun(#{sock := Sock, sndctrlbuf := SndCtrlBuf}) ->
                           case Get(Sock, sndctrlbuf) of
                               {ok, SndCtrlBuf} ->
                                   ok;
                               {ok, InvalidSndCtrlBuf} ->
                                   {error, {invalid, InvalidSndCtrlBuf}};
                               {error, _} = ERROR ->
                                   ERROR
                           end
                   end},

         %% *** Check controlling-process part ***
         #{desc => "verify self as controlling-process",
           cmd  => fun(#{sock := Sock}) ->
                           Self = self(),
                           case Get(Sock, controlling_process) of
                               {ok, Self} ->
                                   ok;
                               {ok, InvalidPid} ->
                                   {error, {invalid, InvalidPid}};
                               {error, _} = ERROR ->
                                   ERROR
                           end
                   end},
         #{desc => "set dummy as controlling-process",
           cmd  => fun(#{sock := Sock, dummy := Dummy}) ->
                           Set(Sock, controlling_process, Dummy)
                   end},
         #{desc => "verify dummy as controlling-process",
           cmd  => fun(#{sock := Sock, dummy := Dummy}) ->
                           case Get(Sock, controlling_process) of
                               {ok, Dummy} ->
                                   ok;
                               {ok, InvalidPid} ->
                                   {error, {invalid, InvalidPid}};
                               {error, _} = ERROR ->
                                   ERROR
                           end
                   end},

         %% *** We are done ***
         #{desc => "finish",
           cmd  => fun(_) ->
                           {ok, normal}
                   end}
        ],

    i("start tcp (stream) evaluator"),
    InitState1 = #{domain => inet, type => stream, protocol => tcp},
    Tester1 = ?SEV_START("tcp-tester", Seq, InitState1),
    i("await tcp evaluator"),
    ok = ?SEV_AWAIT_FINISH([Tester1]),

    i("start udp (dgram) socket"),
    InitState2 = #{domain => inet, type => dgram, protocol => udp},
    Tester2 = ?SEV_START("udp-tester", Seq, InitState2),
    i("await udp evaluator"),
    ok = ?SEV_AWAIT_FINISH([Tester2]).


%%%%%%%%%%%%%%%%%%%%%%%%%%%%%%%%%%%%%%%%%%%%%%%%%%%%%%%%%%%%%%%%%%%%%%%%%

%% Perform some simple getopt and setopt with the level = otp options
api_opt_simple_otp_controlling_process(suite) ->
    [];
api_opt_simple_otp_controlling_process(doc) ->
    [];
api_opt_simple_otp_controlling_process(_Config) when is_list(_Config) ->
    ?TT(?SECS(5)),
    tc_try(api_opt_simple_otp_controlling_process,
           fun() -> api_opt_simple_otp_controlling_process() end).

api_opt_simple_otp_controlling_process() ->
    Get = fun(S, Key) ->
                  socket:getopt(S, otp, Key)
          end,
    Set = fun(S, Key, Val) ->
                  socket:setopt(S, otp, Key, Val)
          end,

    ClientSeq =
        [
         %% *** Init part ***
         #{desc => "await start",
           cmd  => fun(State) ->
                           {Tester, Sock} = ?SEV_AWAIT_START(),
                           {ok, State#{tester => Tester,
                                       sock   => Sock}}
                   end},
         #{desc => "monitor tester",
           cmd  => fun(#{tester := Tester}) ->
                           _MRef = erlang:monitor(process, Tester),
                           ok
                   end},

         %% *** The actual test ***
         #{desc => "verify tester as controlling-process",
           cmd  => fun(#{tester := Tester, sock := Sock} = _State) ->
                           case Get(Sock, controlling_process) of
                               {ok, Tester} ->
                                   ok;
                               {ok, InvalidPid} ->
                                   {error, {invalid, InvalidPid}};
                               {error, _} = ERROR ->
                                   ERROR
                           end
                   end},
         #{desc => "attempt invalid controlling-process transfer (to self)",
           cmd  => fun(#{sock := Sock} = _State) ->
                           case Set(Sock, controlling_process, self()) of
                               {error, not_owner} ->
                                   ok;
                               ok ->
                                   {error, unexpected_success};
                               {error, _} = ERROR ->
                                   ERROR
                           end
                   end},
         #{desc => "announce ready (not owner)",
           cmd  => fun(#{tester := Tester} = _State) ->
                           ?SEV_ANNOUNCE_READY(Tester, not_owner),
                           ok
                   end},
         #{desc => "await continue (owner)",
           cmd  => fun(#{tester := Tester} = _State) ->
                           ?SEV_AWAIT_CONTINUE(Tester, tester, owner)
                   end},
         #{desc => "verify self as controlling-process",
           cmd  => fun(#{sock := Sock} = _State) ->
                           Self = self(),
                           case Get(Sock, controlling_process) of
                               {ok, Self} ->
                                   ok;
                               {ok, InvalidPid} ->
                                   {error, {invalid, InvalidPid}};
                               {error, _} = ERROR ->
                                   ERROR
                           end
                   end},
         #{desc => "attempt controlling-process transfer to tester",
           cmd  => fun(#{tester := Tester, sock := Sock} = _State) ->
                           Set(Sock, controlling_process, Tester)
                   end},
         #{desc => "attempt invalid controlling-process transfer (to self)",
           cmd  => fun(#{sock := Sock} = _State) ->
                           case Set(Sock, controlling_process, self()) of
                               {error, not_owner} ->
                                   ok;
                               ok ->
                                   {error, unexpected_success};
                               {error, _} = ERROR ->
                                   ERROR
                           end
                   end},
         #{desc => "announce ready (owner)",
           cmd  => fun(#{tester := Tester} = _State) ->
                           ?SEV_ANNOUNCE_READY(Tester, owner),
                           ok

                   end},
         
         %% *** Termination ***
         #{desc => "await termination",
           cmd  => fun(#{tester := Tester} = State) ->
                           ?SEV_AWAIT_TERMINATE(Tester, tester),
                           State1 = maps:remove(tester, State),
                           State2 = maps:remove(sock, State1),
                           {ok, State2}
                   end},

         %% *** We are done ***
         ?SEV_FINISH_NORMAL
        ],

    TesterSeq =
        [
         %% *** Init part ***
         #{desc => "create socket",
           cmd  => fun(#{domain   := Domain, 
                         type     := Type,
                         protocol := Protocol} = State) ->
                           Sock = sock_open(Domain, Type, Protocol),
                           {ok, State#{sock => Sock}}
                   end},
         #{desc => "monitor client",
           cmd  => fun(#{client := Client} = _State) ->
                           _MRef = erlang:monitor(process, Client),
                           ok
                   end},

         %% *** The actual test ***
         #{desc => "verify self as controlling-process",
           cmd  => fun(#{sock := Sock} = _State) ->
                           Self = self(),
                           case Get(Sock, controlling_process) of
                               {ok, Self} ->
                                   ok;
                               {ok, InvalidPid} ->
                                   {error, {invalid, InvalidPid}};
                               {error, _} = ERROR ->
                                   ERROR
                           end
                   end},
         #{desc => "order (client) start",
           cmd  => fun(#{client := Client, sock := Sock} = _State) ->
                           ?SEV_ANNOUNCE_START(Client, Sock),
                           ok
                   end},
         #{desc => "await (client) ready (not owner)",
           cmd  => fun(#{client := Client} = _State) ->
                           ?SEV_AWAIT_READY(Client, client, not_owner)
                   end},
         #{desc => "attempt controlling-process transfer to client",
           cmd  => fun(#{client := Client, sock := Sock} = _State) ->
                           Set(Sock, controlling_process, Client)
                   end},
         #{desc => "verify client as controlling-process",
           cmd  => fun(#{client := Client, sock := Sock} = _State) ->
                           case Get(Sock, controlling_process) of
                               {ok, Client} ->
                                   ok;
                               {ok, InvalidPid} ->
                                   {error, {invalid, InvalidPid}};
                               {error, _} = ERROR ->
                                   ERROR
                           end
                   end},
         #{desc => "attempt invalid controlling-process transfer (to self)",
           cmd  => fun(#{sock := Sock} = _State) ->
                           case Set(Sock, controlling_process, self()) of
                               {error, not_owner} ->
                                   ok;
                               ok ->
                                   {error, unexpected_success};
                               {error, _} = ERROR ->
                                   ERROR
                           end
                   end},
         #{desc => "order (client) continue (owner)",
           cmd  => fun(#{client := Client} = _State) ->
                           ?SEV_ANNOUNCE_CONTINUE(Client, owner),
                           ok
                   end},
         #{desc => "await (client) ready (2)",
           cmd  => fun(#{client := Client} = _State) ->
                           ?SEV_AWAIT_READY(Client, client, owner),
                           ok
                   end},
         #{desc => "verify self as controlling-process",
           cmd  => fun(#{sock := Sock} = _State) ->
                           Self = self(),
                           case Get(Sock, controlling_process) of
                               {ok, Self} ->
                                   ok;
                               {ok, InvalidPid} ->
                                   {error, {invalid, InvalidPid}};
                               {error, _} = ERROR ->
                                   ERROR
                           end
                   end},

         %% *** Termination ***
         #{desc => "order (client) terminate",
           cmd  => fun(#{client := Client} = _State) ->
                           ?SEV_ANNOUNCE_TERMINATE(Client),
                           ok
                   end},
         #{desc => "await client termination",
           cmd  => fun(#{client := Client} = State) ->
                           ?SEV_AWAIT_TERMINATION(Client),
                           {ok, maps:remove(client, State)}
                   end},
         #{desc => "close socket",
           cmd  => fun(#{sock := Sock} = State) ->
                           sock_close(Sock),
                           {ok, maps:remove(sock, State)}
                   end},

         %% *** We are done ***
         ?SEV_FINISH_NORMAL
        ],

    i("start tcp (stream) client evaluator"),
    ClientInitState1 = #{},
    Client1 = ?SEV_START("tcp-client", ClientSeq, ClientInitState1),

    i("start tcp (stream) tester evaluator"),
    TesterInitState1 = #{domain   => inet, 
                         type     => stream, 
                         protocol => tcp,
                         client   => Client1#ev.pid},
    Tester1 = ?SEV_START("tcp-tester", TesterSeq, TesterInitState1),

    i("await tcp evaluator(s)"),
    ok = ?SEV_AWAIT_FINISH([Tester1, Client1]),

    i("start udp (dgram) client evaluator"),
    ClientInitState2 = #{},
    Client2 = ?SEV_START("udp-client", ClientSeq, ClientInitState2),

    i("start udp (dgram) tester evaluator"),
    TesterInitState2 = #{domain   => inet, 
                         type     => dgram, 
                         protocol => udp,
                         client   => Client2#ev.pid},
    Tester2 = ?SEV_START("udp-tester", TesterSeq, TesterInitState2),

    i("await udp evaluator(s)"),
    ok = ?SEV_AWAIT_FINISH([Tester2, Client2]).



%%%%%%%%%%%%%%%%%%%%%%%%%%%%%%%%%%%%%%%%%%%%%%%%%%%%%%%%%%%%%%%%%%%%%%%%%
%%%%%%%%%%%%%%%%%%%%%%%%%%%%%%%%%%%%%%%%%%%%%%%%%%%%%%%%%%%%%%%%%%%%%%%%%
%%                                                                     %%
%%                  API OPERATIONS WITH TIMEOUT                        %%
%%                                                                     %%
%%%%%%%%%%%%%%%%%%%%%%%%%%%%%%%%%%%%%%%%%%%%%%%%%%%%%%%%%%%%%%%%%%%%%%%%%
%%%%%%%%%%%%%%%%%%%%%%%%%%%%%%%%%%%%%%%%%%%%%%%%%%%%%%%%%%%%%%%%%%%%%%%%%

%%%%%%%%%%%%%%%%%%%%%%%%%%%%%%%%%%%%%%%%%%%%%%%%%%%%%%%%%%%%%%%%%%%%%%%%%

%% This test case is intended to test the connect timeout option
%% on an IPv4 TCP (stream) socket.
api_to_connect_tcp4(suite) ->
    [];
api_to_connect_tcp4(doc) ->
    [];
api_to_connect_tcp4(_Config) when is_list(_Config) ->
    tc_try(api_to_connect_tcp4,
           fun() ->
                   ?TT(?SECS(10)),
                   InitState = #{domain        => inet,
                                 backlog       => 1,
                                 timeout       => 5000,
                                 connect_limit => 3},
                   ok = api_to_connect_tcp(InitState)
           end).


%%%%%%%%%%%%%%%%%%%%%%%%%%%%%%%%%%%%%%%%%%%%%%%%%%%%%%%%%%%%%%%%%%%%%%%%%

%% This test case is intended to test the connect timeout option
%% on an IPv6 TCP (stream) socket.
api_to_connect_tcp6(suite) ->
    [];
api_to_connect_tcp6(doc) ->
    [];
api_to_connect_tcp6(_Config) when is_list(_Config) ->
    tc_try(api_to_connect_tcp6,
           fun() ->
                   not_yet_implemented(),
                   ?TT(?SECS(10)),
                   InitState = #{domain        => inet6,
                                 backlog       => 1,
                                 timeout       => 5000,
                                 connect_limit => 3},
                   ok = api_to_connect_tcp(InitState)
           end).


%%%%%%%%%%%%%%%%%%%%%%%%%%%%%%%%%%%%%%%%%%%%%%%%%%%%%%%%%%%%%%%%%%%%%%%%%
%% We use the backlog (listen) argument to test this.
%% Note that the behaviour of the TCP "server side" can vary when 
%% a client connect to a "busy" server (full backlog).
%% For instance, on FreeBSD (11.2) the reponse when the backlog is full
%% is a econreset.

api_to_connect_tcp(InitState) ->
    process_flag(trap_exit, true),

    ServerSeq = 
        [
         %% *** Wait for start order part ***
         #{desc => "await start (from tester)",
           cmd  => fun(State) ->
                           {Tester, Backlog} = ?SEV_AWAIT_START(),
                           {ok, State#{tester  => Tester,
                                       backlog => Backlog}}
                   end},
         #{desc => "monitor tester",
           cmd  => fun(#{tester := Tester} = _State) ->
                           _MRef = erlang:monitor(process, Tester),
                           ok
                   end},

         %% *** Init part ***
         #{desc => "which local address",
           cmd  => fun(#{domain := Domain} = State) ->
                           LAddr = which_local_addr(Domain),
                           LSA   = #{family => Domain, addr => LAddr},
                           {ok, State#{local_sa => LSA}}
                   end},
         #{desc => "create listen socket",
           cmd  => fun(#{domain := Domain} = State) ->
                           case socket:open(Domain, stream, tcp) of
                               {ok, Sock} ->
                                   {ok, State#{lsock => Sock}};
                               {error, _} = ERROR ->
                                   ERROR
                           end
                   end},
         #{desc => "bind to local address",
           cmd  => fun(#{lsock := LSock, local_sa := LSA} = State) ->
                           case socket:bind(LSock, LSA) of
                               {ok, Port} ->
                                   {ok, State#{lport => Port}};
                               {error, _} = ERROR ->
                                   ERROR
                           end
                   end},
         #{desc => "make listen socket (with backlog = 1)",
           cmd  => fun(#{lsock := LSock, backlog := Backlog}) ->
                           socket:listen(LSock, Backlog)
                   end},
         #{desc => "announce ready (init)",
           cmd  => fun(#{tester := Tester, lport := Port}) ->
                           ?SEV_ANNOUNCE_READY(Tester, init, Port),
                           ok
                   end},

         %% Termination
         #{desc => "await terminate",
           cmd  => fun(#{tester := Tester} = State) ->
                           case ?SEV_AWAIT_TERMINATE(Tester, tester) of
                               ok ->
                                   {ok, maps:remove(tester, State)};
                               {error, _} = ERROR ->
                                   ERROR
                           end
                   end},
         #{desc => "close socket",
           cmd  => fun(#{lsock := Sock} = State) ->
                           sock_close(Sock),
                           State1 = maps:remove(lport, State),
                           State2 = maps:remove(sock,  State1),
                           {ok, State2}
                   end},

         %% *** We are done ***
         ?SEV_FINISH_NORMAL
        ],

    ClientSeq =
        [
         %% *** Wait for start order part ***
         #{desc => "await start",
           cmd  => fun(State) ->
                           {Tester, ServerSA} = ?SEV_AWAIT_START(),
                           {ok, State#{tester    => Tester,
                                       server_sa => ServerSA}}
                   end},
         #{desc => "monitor tester",
           cmd  => fun(#{tester := Tester} = _State) ->
                           _MRef = erlang:monitor(process, Tester),
                           ok
                   end},

         %% *** Init part ***
         #{desc => "which local address",
           cmd  => fun(#{domain := Domain} = State) ->
                           LAddr = which_local_addr(Domain),
                           LSA   = #{family => Domain, addr => LAddr},
                           {ok, State#{local_sa => LSA}}
                   end},
         #{desc => "create node",
           cmd  => fun(#{host := Host} = State) ->
                           case start_node(Host, client) of
                               {ok, Node} ->
                                   ?SEV_IPRINT("client node ~p started",
                                               [Node]),
                                   {ok, State#{node => Node}};
                               {error, Reason, _} ->
                                   {error, Reason}
                           end
                   end},
         #{desc => "monitor client node",
           cmd  => fun(#{node := Node} = _State) ->
                           true = erlang:monitor_node(Node, true),
                           ok
                   end},
         #{desc => "start remote client on client node",
           cmd  => fun(#{node := Node} = State) ->
                           Pid = api_toc_tcp_client_start(Node),
                           ?SEV_IPRINT("remote client ~p started", [Pid]),
                           {ok, State#{rclient => Pid}}
                   end},
         #{desc => "monitor remote client",
           cmd  => fun(#{rclient := Pid}) ->
                           _MRef = erlang:monitor(process, Pid),
                           ok
                   end},
         #{desc => "order remote client to start",
           cmd  => fun(#{rclient   := Client,
                         server_sa := ServerSA}) ->
                           ?SEV_ANNOUNCE_START(Client, ServerSA),
                           ok
                   end},
         #{desc => "await remote client ready",
           cmd  => fun(#{tester  := Tester,
                         rclient := Client} = _State) ->
                           ?SEV_AWAIT_READY(Client, rclient, init,
                                            [{tester, Tester}])
                   end},
         #{desc => "announce ready (init)",
           cmd  => fun(#{tester := Tester}) ->
                           ?SEV_ANNOUNCE_READY(Tester, init),
                           ok
                   end},

         %% The actual test
         #{desc => "await continue (connect)",
           cmd  => fun(#{tester  := Tester,
                         rclient := Client} = State) ->
                           case ?SEV_AWAIT_CONTINUE(Tester, tester, connect,
                                                    [{rclient, Client}]) of
                               {ok, {ConTimeout, ConLimit}} ->
                                   {ok, State#{connect_timeout => ConTimeout,
                                               connect_limit   => ConLimit}};
                               {error, _} = ERROR ->
                                   ERROR
                           end
                   end},
         #{desc => "order remote client to continue (connect)",
           cmd  => fun(#{rclient         := RClient,
                         connect_timeout := ConTimeout,
                         connect_limit   := ConLimit}) ->
                           ?SEV_ANNOUNCE_CONTINUE(RClient, connect,
                                                  {ConTimeout, ConLimit}),
                           ok
                   end},
         #{desc => "await remote client ready (connect)",
           cmd  => fun(#{tester  := Tester,
                         rclient := RClient} = State) ->
                           case ?SEV_AWAIT_READY(RClient, rclient, connect,
                                                 [{tester, Tester}]) of
                               {ok, ok = _Result} ->
                                   {ok, maps:remove(connect_limit, State)};
                               {ok, Result} ->
                                   Result;
                               {error, _} = ERROR ->
                                   ERROR
                           end
                   end},

         #{desc => "announce ready (connect)",
           cmd  => fun(#{tester := Tester}) ->
                           ?SEV_ANNOUNCE_READY(Tester, connect),
                           ok
                   end},

         %% Termination
         #{desc => "await terminate (from tester)",
           cmd  => fun(#{tester  := Tester,
                         rclient := RClient} = State) ->
                           case ?SEV_AWAIT_TERMINATE(Tester, tester,
                                                     [{rclient, RClient}]) of
                               ok ->
                                   {ok, maps:remove(tester, State)};
                               {error, _} = ERROR ->
                                   ERROR
                           end
                   end},
         #{desc => "kill remote client",
           cmd  => fun(#{rclient := Client}) ->
                           ?SEV_ANNOUNCE_TERMINATE(Client),
                           ok
                   end},
         #{desc => "await remote client termination",
           cmd  => fun(#{rclient := Client} = State) ->
                           ?SEV_AWAIT_TERMINATION(Client),
                           State1 = maps:remove(rclient, State),
                           {ok, State1}
                   end},
         #{desc => "stop client node",
           cmd  => fun(#{node := Node} = _State) ->
                           stop_node(Node)
                   end},
         #{desc => "await client node termination",
           cmd  => fun(#{node := Node} = State) ->
                           receive
                               {nodedown, Node} ->
                                   State1 = maps:remove(node_id, State),
                                   State2 = maps:remove(node,    State1),
                                   {ok, State2}
                           end
                   end},

         %% *** We are done ***
         ?SEV_FINISH_NORMAL
        ],

    TesterSeq =
        [
         %% *** Init part ***
         #{desc => "monitor server",
           cmd  => fun(#{server := Server} = _State) ->
                           _MRef = erlang:monitor(process, Server),
                           ok
                   end},
         #{desc => "monitor client",
           cmd  => fun(#{client := Client} = _State) ->
                           _MRef = erlang:monitor(process, Client),
                           ok
                   end},
         #{desc => "which local address",
           cmd  => fun(#{domain := Domain} = State) ->
                           LAddr = which_local_addr(Domain),
                           LSA   = #{family => Domain, addr => LAddr},
                           {ok, State#{local_sa => LSA}}
                   end},
         #{desc => "order server start",
           cmd  => fun(#{server  := Server,
                         backlog := Backlog}) ->
                           ?SEV_ANNOUNCE_START(Server, Backlog),
                           ok
                   end},
         #{desc => "await server ready (init)",
           cmd  => fun(#{server := Server, local_sa := LSA} = State) ->
                           {ok, Port} = ?SEV_AWAIT_READY(Server, server, init),
                           ServerSA = LSA#{port => Port},
                           {ok, State#{server_sa => ServerSA}}
                   end},
         #{desc => "order client start",
           cmd  => fun(#{client    := Client,
                         server_sa := ServerSA}) ->
                           ?SEV_ANNOUNCE_START(Client, ServerSA),
                           ok
                   end},
         #{desc => "await client ready (init)",
           cmd  => fun(#{client := Client} = _State) ->
                           ?SEV_AWAIT_READY(Client, client, init),
                           ok
                   end},

         %% The actual test
         %% The server does nothing (this is the point), no accept,
         %% the client tries to connect.
         #{desc => "order client continue (connect)",
           cmd  => fun(#{client        := Client,
                         timeout       := Timeout,
                         connect_limit := ConLimit} = _State) ->
                           ?SEV_ANNOUNCE_CONTINUE(Client, connect,
                                                  {Timeout, ConLimit}),
                           ok
                   end},
         #{desc => "await client ready (connect)",
           cmd  => fun(#{server := Server,
                         client := Client} = _State) ->
                           case ?SEV_AWAIT_READY(Client, client, connect,
                                                 [{server, Server}]) of
                               {ok, _} ->
                                   ok;
                               {error, _} = ERROR ->
                                   ERROR
                           end
                   end},


         %% *** Terminate server ***
         #{desc => "order client terminate",
           cmd  => fun(#{client := Client} = _State) ->
                           ?SEV_ANNOUNCE_TERMINATE(Client),
                           ok
                   end},
         #{desc => "await client down",
           cmd  => fun(#{client := Client} = State) ->
                           ?SEV_AWAIT_TERMINATION(Client),
                           State1 = maps:remove(client,    State),
                           {ok, State1}
                   end},
         #{desc => "order server terminate",
           cmd  => fun(#{server := Server} = _State) ->
                           ?SEV_ANNOUNCE_TERMINATE(Server),
                           ok
                   end},
         #{desc => "await server down",
           cmd  => fun(#{server := Server} = State) ->
                           ?SEV_AWAIT_TERMINATION(Server),
                           State1 = maps:remove(server,    State),
                           State2 = maps:remove(server_sa, State1),
                           {ok, State2}
                   end},

         %% *** We are done ***
         ?SEV_FINISH_NORMAL
        ],

    i("create server evaluator"),
    ServerInitState = #{domain => maps:get(domain, InitState)},
    Server          = ?SEV_START("server", ServerSeq, ServerInitState),

    i("create client evaluator"),
    ClientInitState = #{host   => local_host(),
                        domain => maps:get(domain, InitState)},
    Client          = ?SEV_START("client", ClientSeq, ClientInitState),

    i("create tester evaluator"),
    TesterInitState = InitState#{server => Server#ev.pid,
                                 client => Client#ev.pid},
    Tester          = ?SEV_START("tester", TesterSeq, TesterInitState),

    i("await evaluator(s)"),
    ok = ?SEV_AWAIT_FINISH([Server, Client, Tester]).


api_toc_tcp_client_start(Node) ->
    Self = self(),
    GL   = group_leader(),
    Fun  = fun() -> api_toc_tcp_client(Self, GL) end,
    erlang:spawn(Node, Fun).

api_toc_tcp_client(Parent, GL) ->
    api_toc_tcp_client_init(Parent, GL),
    ServerSA = api_toc_tcp_client_await_start(Parent),
    Domain   = maps:get(family, ServerSA),
    api_toc_tcp_client_announce_ready(Parent, init),
    {To, ConLimit} = api_toc_tcp_client_await_continue(Parent, connect),
    Result = api_to_connect_tcp_await_timeout(To, ServerSA, Domain, ConLimit),
    api_toc_tcp_client_announce_ready(Parent, connect, Result),
    Reason = sc_rs_tcp_client_await_terminate(Parent),
    exit(Reason).

api_toc_tcp_client_init(Parent, GL) ->
    %% i("api_toc_tcp_client_init -> entry"),
    _MRef = erlang:monitor(process, Parent),
    group_leader(self(), GL),
    ok.

api_toc_tcp_client_await_start(Parent) ->
    %% i("api_toc_tcp_client_await_start -> entry"),
    ?SEV_AWAIT_START(Parent).

api_toc_tcp_client_announce_ready(Parent, Slogan) ->
    ?SEV_ANNOUNCE_READY(Parent, Slogan).
api_toc_tcp_client_announce_ready(Parent, Slogan, Result) ->
    ?SEV_ANNOUNCE_READY(Parent, Slogan, Result).

api_toc_tcp_client_await_continue(Parent, Slogan) ->
    %% i("api_toc_tcp_client_await_continue -> entry"),
    case ?SEV_AWAIT_CONTINUE(Parent, parent, Slogan) of
        ok ->
            ok;
        {ok, Extra} ->
            Extra;
        {error, Reason} ->
            exit({await_continue, Slogan, Reason})
    end.

api_toc_tcp_client_await_terminate(Parent) ->
    %% i("api_toc_tcp_client_await_terminate -> entry"),
    case ?SEV_AWAIT_TERMINATE(Parent, parent) of
        ok ->
            ok;
        {error, Reason} ->
            Reason
    end.

api_to_connect_tcp_await_timeout(To, ServerSA, Domain, ConLimit) ->
    LAddr = which_local_addr(Domain),
    LSA   = #{family => Domain,
              addr   => LAddr},
    NewSock = fun() ->
                      S = case socket:open(Domain, stream, tcp) of
                              {ok, Sock} ->
                                  Sock;
                              {error, OReason} ->
                                  ?FAIL({open, OReason})
                          end,
                      case socket:bind(S, LSA) of
                          {ok, _} ->
                              S;
                          {error, BReason} ->
                              ?FAIL({bind, BReason})
                      end
              end,
    api_to_connect_tcp_await_timeout(1, ConLimit, To, ServerSA, NewSock, []).

api_to_connect_tcp_await_timeout(ID, ConLimit, _To, _ServerSA, _NewSock, Acc)
  when (ID > ConLimit) ->
    api_to_connect_tcp_await_timeout3(Acc),
    {error, {connect_limit_reached, ID, ConLimit}};
api_to_connect_tcp_await_timeout(ID, ConLimit, To, ServerSA, NewSock, Acc) ->
    case api_to_connect_tcp_await_timeout2(ID, To, ServerSA, NewSock) of
        ok ->
            %% ?SEV_IPRINT("success when number of socks: ~w", [length(Acc)]),
            api_to_connect_tcp_await_timeout3(Acc),
            ok;
        {ok, Sock} ->
            %% ?SEV_IPRINT("~w: unexpected success (connect)", [ID]),
            api_to_connect_tcp_await_timeout(ID+1, ConLimit,
                                             To, ServerSA, NewSock,
                                             [Sock|Acc]);
        {error, _} = ERROR ->
            ERROR
    end.

api_to_connect_tcp_await_timeout2(ID, To, ServerSA, NewSock) ->
    Sock = NewSock(),
    %% ?SEV_IPRINT("~w: try connect", [ID]),
    Start = t(),
    case socket:connect(Sock, ServerSA, To) of
        {error, timeout} ->
            Stop  = t(),
            TDiff = tdiff(Start, Stop),
            if
                (TDiff >= To) ->
                    (catch socket:close(Sock)),
                    ok;
                true ->
                    (catch socket:close(Sock)),
                    ?FAIL({unexpected_timeout, TDiff, To})
            end;
        {error, econnreset = _Reason} ->
            (catch socket:close(Sock)),
            ok;
        {error, Reason} ->
            (catch socket:close(Sock)),
            ?FAIL({connect, Reason});
        ok ->
            {ok, Sock}
    end.

api_to_connect_tcp_await_timeout3([]) ->
    ok;
api_to_connect_tcp_await_timeout3([Sock|Socka]) ->
    (catch socket:close(Sock)),
    api_to_connect_tcp_await_timeout3(Socka).

%% api_to_connect_tcp_await_timeout(Socks, To, ServerSA) ->
%%     api_to_connect_tcp_await_timeout(Socks, To, ServerSA, 1).

%% api_to_connect_tcp_await_timeout([], _To, _ServerSA, _ID) ->
%%     ?FAIL(unexpected_success);
%% api_to_connect_tcp_await_timeout([Sock|Socks], To, ServerSA, ID) ->
%%     ?SEV_IPRINT("~w: try connect", [ID]),
%%     Start = t(),
%%     case socket:connect(Sock, ServerSA, To) of
%%         {error, timeout} ->
%%             ?SEV_IPRINT("expected timeout (~w)", [ID]),
%%             Stop  = t(),
%%             TDiff = tdiff(Start, Stop),
%%             if
%%                 (TDiff >= To) ->
%%                     ok;
%%                 true ->
%%                     {error, {unexpected_timeout, TDiff, To}}
%%             end;
%%         {error, econnreset = Reason} ->
%%             ?SEV_IPRINT("failed connecting: ~p - giving up", [Reason]),
%%             ok;
%%         {error, Reason} ->
%%             ?SEV_EPRINT("failed connecting: ~p", [Reason]),
%%             ?FAIL({connect, Reason});
%%         ok ->
%%             ?SEV_IPRINT("unexpected success (~w) - try next", [ID]),
%%             api_to_connect_tcp_await_timeout(Socks, To, ServerSA, ID+1)
%%     end.
        


%%%%%%%%%%%%%%%%%%%%%%%%%%%%%%%%%%%%%%%%%%%%%%%%%%%%%%%%%%%%%%%%%%%%%%%%%

%% This test case is intended to test the accept timeout option
%% on an IPv4 TCP (stream) socket.
api_to_accept_tcp4(suite) ->
    [];
api_to_accept_tcp4(doc) ->
    [];
api_to_accept_tcp4(_Config) when is_list(_Config) ->
    tc_try(api_to_accept_tcp4,
           fun() ->
                   ?TT(?SECS(10)),
                   InitState = #{domain => inet, timeout => 5000},
                   ok = api_to_accept_tcp(InitState)
           end).


%%%%%%%%%%%%%%%%%%%%%%%%%%%%%%%%%%%%%%%%%%%%%%%%%%%%%%%%%%%%%%%%%%%%%%%%%

%% This test case is intended to test the accept timeout option
%% on an IPv6 TCP (stream) socket.
api_to_accept_tcp6(suite) ->
    [];
api_to_accept_tcp6(doc) ->
    [];
api_to_accept_tcp6(_Config) when is_list(_Config) ->
    tc_try(api_to_accept_tcp4,
           fun() ->
                   not_yet_implemented(),
                   ?TT(?SECS(10)),
                   InitState = #{domain => inet6, timeout => 5000},
                   ok = api_to_accept_tcp(InitState)
           end).


%%%%%%%%%%%%%%%%%%%%%%%%%%%%%%%%%%%%%%%%%%%%%%%%%%%%%%%%%%%%%%%%%%%%%%%%%

api_to_accept_tcp(InitState) ->
    TesterSeq =
        [
         %% *** Init part ***
         #{desc => "which local address",
           cmd  => fun(#{domain := Domain} = State) ->
                           LAddr = which_local_addr(Domain),
                           LSA   = #{family => Domain, addr => LAddr},
                           {ok, State#{lsa => LSA}}
                   end},
         #{desc => "create (listen) socket",
           cmd  => fun(#{domain := Domain} = State) ->
                           case socket:open(Domain, stream, tcp) of
                               {ok, Sock} ->
                                   {ok, State#{lsock => Sock}};
                               {error, _} = ERROR ->
                                   ERROR
                           end
                   end},
         #{desc => "bind to local address",
           cmd  => fun(#{lsock := LSock, lsa := LSA} = _State) ->
                           case socket:bind(LSock, LSA) of
                               {ok, _} ->
                                   ok;
                               {error, _} = ERROR ->
                                   ERROR
                           end
                   end},
         #{desc => "make listen socket",
           cmd  => fun(#{lsock := LSock}) ->
                           socket:listen(LSock)
                   end},

         %% *** The actual test part ***
         #{desc => "attempt to accept (without success)",
           cmd  => fun(#{lsock := LSock, timeout := To} = State) ->
                           Start = t(),
                           case socket:accept(LSock, To) of
                               {error, timeout} ->
                                   {ok, State#{start => Start, stop => t()}};
                               {ok, Sock} ->
                                   (catch socket:close(Sock)),
                                   {error, unexpected_success};
                               {error, _} = ERROR ->
                                   ERROR
                           end
                   end},
         #{desc => "validate timeout time",
           cmd  => fun(#{start := Start, stop := Stop, timeout := To} = _State) ->
                           TDiff  = tdiff(Start, Stop),
                           if
                               (TDiff >= To) ->
                                   ok;
                               true ->
                                   {error, {unexpected_timeout, TDiff, To}}
                           end
                   end},

         %% *** Close (listen) socket ***
         #{desc => "close (listen) socket",
           cmd  => fun(#{lsock := LSock} = State) ->
                           sock_close(LSock),
                           {ok, maps:remove(sock3, State)}
                   end},

         %% *** We are done ***
         ?SEV_FINISH_NORMAL
        ],

    i("create tester evaluator"),
    Tester = ?SEV_START("tester", TesterSeq, InitState),

    i("await evaluator"),
    ok = ?SEV_AWAIT_FINISH([Tester]).



%%%%%%%%%%%%%%%%%%%%%%%%%%%%%%%%%%%%%%%%%%%%%%%%%%%%%%%%%%%%%%%%%%%%%%%%%

%% This test case is intended to test the multi accept timeout option
%% on an IPv4 TCP (stream) socket with multiple acceptor processes 
%% (three in this case).
api_to_maccept_tcp4(suite) ->
    [];
api_to_maccept_tcp4(doc) ->
    [];
api_to_maccept_tcp4(_Config) when is_list(_Config) ->
    ?TT(?SECS(20)),
    tc_try(api_to_maccept_tcp4,
           fun() ->
                   InitState = #{domain => inet, timeout => 5000},
                   ok = api_to_maccept_tcp(InitState)
           end).


%%%%%%%%%%%%%%%%%%%%%%%%%%%%%%%%%%%%%%%%%%%%%%%%%%%%%%%%%%%%%%%%%%%%%%%%%

%% This test case is intended to test the accept timeout option
%% on an IPv6 TCP (stream) socket.
api_to_maccept_tcp6(suite) ->
    [];
api_to_maccept_tcp6(doc) ->
    [];
api_to_maccept_tcp6(_Config) when is_list(_Config) ->
    ?TT(?SECS(20)),
    tc_try(api_to_maccept_tcp4,
           fun() ->
                   not_yet_implemented(),
                   InitState = #{domain => inet6, timeout => 5000},
                   ok = api_to_maccept_tcp(InitState)
           end).


%%%%%%%%%%%%%%%%%%%%%%%%%%%%%%%%%%%%%%%%%%%%%%%%%%%%%%%%%%%%%%%%%%%%%%%%%

api_to_maccept_tcp(InitState) ->
    PrimAcceptorSeq =
        [
         %% *** Init part ***
         #{desc => "await start",
           cmd  => fun(State) ->
                           Tester = ?SEV_AWAIT_START(),
                           {ok, State#{tester => Tester}}
                   end},
         #{desc => "monitor tester",
           cmd  => fun(#{tester := Pid} = _State) ->
                           _MRef = erlang:monitor(process, Pid),
                           ok
                   end},
         #{desc => "which local address",
           cmd  => fun(#{domain := Domain} = State) ->
                           LAddr = which_local_addr(Domain),
                           LSA   = #{family => Domain, addr => LAddr},
                           {ok, State#{lsa => LSA}}
                   end},
         #{desc => "create (listen) socket",
           cmd  => fun(#{domain := Domain} = State) ->
                           case socket:open(Domain, stream, tcp) of
                               {ok, Sock} ->
                                   {ok, State#{lsock => Sock}};
                               {error, _} = ERROR ->
                                   ERROR
                           end
                   end},
         #{desc => "bind to local address",
           cmd  => fun(#{lsock := LSock, lsa := LSA} = _State) ->
                           case socket:bind(LSock, LSA) of
                               {ok, _} ->
                                   ok;
                               {error, _} = ERROR ->
                                   ERROR
                           end
                   end},
         #{desc => "make listen socket",
           cmd  => fun(#{lsock := LSock}) ->
                           socket:listen(LSock)
                   end},
         #{desc => "announce ready (init)",
           cmd  => fun(#{lsock := LSock, tester := Tester}) ->
                           ?SEV_ANNOUNCE_READY(Tester, init, LSock),
                           ok
                   end},

         %% *** The actual test ***
         #{desc => "await continue (accept)",
           cmd  => fun(#{tester := Tester} = _State) ->
                           ?SEV_AWAIT_CONTINUE(Tester, tester, accept)
                   end},
         #{desc => "attempt to accept (without success)",
           cmd  => fun(#{lsock := LSock, timeout := To} = State) ->
                           Start = t(),
                           case socket:accept(LSock, To) of
                               {error, timeout} ->
                                   {ok, State#{start => Start, stop => t()}};
                               {ok, Sock} ->
                                   ?SEV_EPRINT("Unexpected accept success: "
                                               "~n   ~p", [Sock]),
                                   (catch socket:close(Sock)),
                                   {error, unexpected_success};
                               {error, _} = ERROR ->
                                   ERROR
                           end
                   end},
         #{desc => "validate timeout time",
           cmd  => fun(#{start := Start, stop := Stop, timeout := To} = _State) ->
                           TDiff  = tdiff(Start, Stop),
                           if
                               (TDiff >= To) ->
                                   ok;
                               true ->
                                   {error, {unexpected_timeout, TDiff, To}}
                           end
                   end},
         #{desc => "announce ready (accept)",
           cmd  => fun(#{tester := Tester}) ->
                           ?SEV_ANNOUNCE_READY(Tester, accept),
                           ok
                   end},

         %% *** Terminate ***
         #{desc => "await terminate",
           cmd  => fun(#{tester := Tester} = _State) ->
                           ?SEV_AWAIT_TERMINATE(Tester, tester),
                           ok
                   end},
         %% *** Close (listen) socket ***
         #{desc => "close (listen) socket",
           cmd  => fun(#{lsock := LSock} = State) ->
                           sock_close(LSock),
                           {ok, maps:remove(lsock, State)}
                   end},

         %% *** We are done ***
         ?SEV_FINISH_NORMAL
        ],


    SecAcceptorSeq =
        [
         %% *** Init part ***
         #{desc => "await start",
           cmd  => fun(State) ->
                           {Tester, LSock} = ?SEV_AWAIT_START(),
                           {ok, State#{tester => Tester,
                                       lsock  => LSock}}
                           
                   end},
         #{desc => "monitor tester",
           cmd  => fun(#{tester := Pid} = _State) ->
                           _MRef = erlang:monitor(process, Pid),
                           ok
                   end},
         #{desc => "announce ready (init)",
           cmd  => fun(#{tester := Tester} = _State) ->
                           ?SEV_ANNOUNCE_READY(Tester, init),
                           ok
                   end},

         %% *** The actual test part ***
         #{desc => "await continue (accept)",
           cmd  => fun(#{tester := Tester} = _State) ->
                           ?SEV_AWAIT_CONTINUE(Tester, tester, accept)
                   end},
         #{desc => "attempt to accept (without success)",
           cmd  => fun(#{lsock := LSock, timeout := To} = State) ->
                           Start = t(),
                           case socket:accept(LSock, To) of
                               {error, timeout} ->
                                   {ok, State#{start => Start, stop => t()}};
                               {ok, Sock} ->
                                   (catch socket:close(Sock)),
                                   {error, unexpected_success};
                               {error, _} = ERROR ->
                                   ERROR
                           end
                   end},
         #{desc => "validate timeout time",
           cmd  => fun(#{start := Start, stop := Stop, timeout := To} = State) ->
                           TDiff  = tdiff(Start, Stop),
                           if
                               (TDiff >= To) ->
                                   State1 = maps:remove(start, State),
                                   State2 = maps:remove(stop,  State1),
                                   {ok, State2};
                               true ->
                                   {error, {unexpected_timeout, TDiff, To}}
                           end
                   end},
         #{desc => "announce ready (accept)",
           cmd  => fun(#{tester := Tester} = _State) ->
                           ?SEV_ANNOUNCE_READY(Tester, accept),
                           ok
                   end},

         %% *** Terminate ***
         #{desc => "await terminate",
           cmd  => fun(#{tester := Tester} = State) ->
                           case ?SEV_AWAIT_TERMINATE(Tester, tester) of
                               ok ->
                                   {ok, maps:remove(tester, State)};
                               {error, _} = ERROR ->
                                   ERROR
                           end
                   end},

         %% *** We are done ***
         ?SEV_FINISH_NORMAL
        ],


    TesterSeq =
        [
         %% Init part
         #{desc => "monitor prim-acceptor",
           cmd  => fun(#{prim_acceptor := Pid} = _State) ->
                           _MRef = erlang:monitor(process, Pid),
                           ok
                   end},
         #{desc => "monitor sec-acceptor 1",
           cmd  => fun(#{sec_acceptor1 := Pid} = _State) ->
                           _MRef = erlang:monitor(process, Pid),
                           ok
                   end},
         #{desc => "monitor sec-acceptor 2",
           cmd  => fun(#{sec_acceptor2 := Pid} = _State) ->
                           _MRef = erlang:monitor(process, Pid),
                           ok
                   end},


         %% Start the prim-acceptor
         #{desc => "start prim-acceptor",
           cmd  => fun(#{prim_acceptor := Pid} = _State) ->
                           ?SEV_ANNOUNCE_START(Pid),
                           ok
                   end},
         #{desc => "await prim-acceptor ready (init)",
           cmd  => fun(#{prim_acceptor := Pid} = State) ->
                           {ok, Sock} = ?SEV_AWAIT_READY(Pid, prim_acceptor, init),
                           {ok, State#{lsock => Sock}}
                   end},

         %% Start sec-acceptor-1
         #{desc => "start sec-acceptor 1",
           cmd  => fun(#{sec_acceptor1 := Pid, lsock := LSock} = _State) ->
                           ?SEV_ANNOUNCE_START(Pid, LSock),
                           ok
                   end},
         #{desc => "await sec-acceptor 1 ready (init)",
           cmd  => fun(#{sec_acceptor1 := Pid} = _State) ->
                           ?SEV_AWAIT_READY(Pid, sec_acceptor1, init)
                   end},

         %% Start sec-acceptor-2
         #{desc => "start sec-acceptor 2",
           cmd  => fun(#{sec_acceptor2 := Pid, lsock := LSock} = _State) ->
                           ?SEV_ANNOUNCE_START(Pid, LSock),
                           ok
                   end},
         #{desc => "await sec-acceptor 2 ready (init)",
           cmd  => fun(#{sec_acceptor2 := Pid} = _State) ->
                           ?SEV_AWAIT_READY(Pid, sec_acceptor2, init)
                   end},

         %% Activate the acceptor(s)
         #{desc => "active prim-acceptor",
           cmd  => fun(#{prim_acceptor := Pid} = _State) ->
                           ?SEV_ANNOUNCE_CONTINUE(Pid, accept),
                           ok
                   end},
         #{desc => "active sec-acceptor 1",
           cmd  => fun(#{sec_acceptor1 := Pid} = _State) ->
                           ?SEV_ANNOUNCE_CONTINUE(Pid, accept),
                           ok
                   end},
         #{desc => "active sec-acceptor 2",
           cmd  => fun(#{sec_acceptor2 := Pid} = _State) ->
                           ?SEV_ANNOUNCE_CONTINUE(Pid, accept),
                           ok
                   end},

         %% Await acceptor(s) completions
         #{desc => "await prim-acceptor ready (accept)",
           cmd  => fun(#{prim_acceptor := Pid} = _State) ->
                           ?SEV_AWAIT_READY(Pid, prim_acceptor, accept)
                   end},
         #{desc => "await sec-acceptor 1 ready (accept)",
           cmd  => fun(#{sec_acceptor1 := Pid} = _State) ->
                           ?SEV_AWAIT_READY(Pid, sec_acceptor1, accept)
                   end},
         #{desc => "await sec-acceptor 2 ready (accept)",
           cmd  => fun(#{sec_acceptor2 := Pid} = _State) ->
                           ?SEV_AWAIT_READY(Pid, sec_acceptor2, accept)
                   end},

         %% Terminate
         #{desc => "order prim-acceptor to terminate",
           cmd  => fun(#{prim_acceptor := Pid} = _State) ->
                           ?SEV_ANNOUNCE_TERMINATE(Pid),
                           ok
                   end},
         #{desc => "await prim-acceptor termination",
           cmd  => fun(#{prim_acceptor := Pid} = State) ->
                           case ?SEV_AWAIT_TERMINATION(Pid) of
                               ok ->
                                   State1 = maps:remove(prim_acceptor, State),
                                   {ok, State1};
                               {error, _} = ERROR ->
                                   ERROR
                           end
                   end},
         #{desc => "order sec-acceptor 1 to terminate",
           cmd  => fun(#{sec_acceptor1 := Pid} = _State) ->
                           ?SEV_ANNOUNCE_TERMINATE(Pid),
                           ok
                   end},
         #{desc => "await sec-acceptor 1 termination",
           cmd  => fun(#{sec_acceptor1 := Pid} = State) ->
                           case ?SEV_AWAIT_TERMINATION(Pid) of
                               ok ->
                                   State1 = maps:remove(sec_acceptor1, State),
                                   {ok, State1};
                               {error, _} = ERROR ->
                                   ERROR
                           end
                   end},
         #{desc => "order sec-acceptor 2 to terminate",
           cmd  => fun(#{sec_acceptor2 := Pid} = _State) ->
                           ?SEV_ANNOUNCE_TERMINATE(Pid),
                           ok
                   end},
         #{desc => "await sec-acceptor 2 termination",
           cmd  => fun(#{sec_acceptor2 := Pid} = State) ->
                           case ?SEV_AWAIT_TERMINATION(Pid) of
                               ok ->
                                   State1 = maps:remove(sec_acceptor2, State),
                                   {ok, State1};
                               {error, _} = ERROR ->
                                   ERROR
                           end
                   end},
         
         %% *** We are done ***
         ?SEV_FINISH_NORMAL
        ],

    i("create prim-acceptor evaluator"),
    PrimAInitState = InitState,
    PrimAcceptor = ?SEV_START("prim-acceptor", PrimAcceptorSeq, PrimAInitState),

    i("create sec-acceptor 1 evaluator"),
    SecAInitState1 = maps:remove(domain, InitState),
    SecAcceptor1 = ?SEV_START("sec-acceptor-1", SecAcceptorSeq, SecAInitState1),
    
    i("create sec-acceptor 2 evaluator"),
    SecAInitState2 = SecAInitState1,
    SecAcceptor2 = ?SEV_START("sec-acceptor-2", SecAcceptorSeq, SecAInitState2),

    i("create tester evaluator"),
    TesterInitState = #{prim_acceptor => PrimAcceptor#ev.pid,
                        sec_acceptor1 => SecAcceptor1#ev.pid,
                        sec_acceptor2 => SecAcceptor2#ev.pid},
    Tester = ?SEV_START("tester", TesterSeq, TesterInitState),

    i("await evaluator(s)"),
    ok = ?SEV_AWAIT_FINISH([PrimAcceptor, SecAcceptor1, SecAcceptor2, Tester]).



%%%%%%%%%%%%%%%%%%%%%%%%%%%%%%%%%%%%%%%%%%%%%%%%%%%%%%%%%%%%%%%%%%%%%%%%%

%% This test case is intended to test the send timeout option
%% on an IPv4 TCP (stream) socket.
api_to_send_tcp4(suite) ->
    [];
api_to_send_tcp4(doc) ->
    [];
api_to_send_tcp4(_Config) when is_list(_Config) ->
    tc_try(api_to_send_tcp4,
           fun() ->
                   not_yet_implemented()%% ,
                   %% ok = api_to_send_tcp(inet)
           end).


%%%%%%%%%%%%%%%%%%%%%%%%%%%%%%%%%%%%%%%%%%%%%%%%%%%%%%%%%%%%%%%%%%%%%%%%%

%% This test case is intended to test the send timeout option
%% on an IPv6 TCP (stream) socket.
api_to_send_tcp6(suite) ->
    [];
api_to_send_tcp6(doc) ->
    [];
api_to_send_tcp6(_Config) when is_list(_Config) ->
    tc_try(api_to_send_tcp6,
           fun() ->
                   not_yet_implemented()%% ,
                   %% ok = api_to_send_tcp(inet6)
           end).


%%%%%%%%%%%%%%%%%%%%%%%%%%%%%%%%%%%%%%%%%%%%%%%%%%%%%%%%%%%%%%%%%%%%%%%%%

%% This test case is intended to test the sendto timeout option
%% on an IPv4 UDP (dgram) socket.
api_to_sendto_udp4(suite) ->
    [];
api_to_sendto_udp4(doc) ->
    [];
api_to_sendto_udp4(_Config) when is_list(_Config) ->
    tc_try(api_to_sendto_udp4,
           fun() ->
                   not_yet_implemented()%% ,
                   %% ok = api_to_sendto_to_udp(inet)
           end).


%%%%%%%%%%%%%%%%%%%%%%%%%%%%%%%%%%%%%%%%%%%%%%%%%%%%%%%%%%%%%%%%%%%%%%%%%

%% This test case is intended to test the sendto timeout option
%% on an IPv6 UDP (dgram) socket.
api_to_sendto_udp6(suite) ->
    [];
api_to_sendto_udp6(doc) ->
    [];
api_to_sendto_udp6(_Config) when is_list(_Config) ->
    tc_try(api_to_sendto_udp6,
           fun() ->
                   not_yet_implemented()%% ,
                   %% ok = api_to_sendto_to_udp(inet6)
           end).


%%%%%%%%%%%%%%%%%%%%%%%%%%%%%%%%%%%%%%%%%%%%%%%%%%%%%%%%%%%%%%%%%%%%%%%%%

%% This test case is intended to test the sendmsg timeout option
%% on an IPv4 TCP (stream) socket.
api_to_sendmsg_tcp4(suite) ->
    [];
api_to_sendmsg_tcp4(doc) ->
    [];
api_to_sendmsg_tcp4(_Config) when is_list(_Config) ->
    tc_try(api_to_sendmsg_tcp4,
           fun() ->
                   not_yet_implemented()%% ,
                   %% ok = api_to_sendmsg_tcp(inet)
           end).


%%%%%%%%%%%%%%%%%%%%%%%%%%%%%%%%%%%%%%%%%%%%%%%%%%%%%%%%%%%%%%%%%%%%%%%%%

%% This test case is intended to test the sendmsg timeout option
%% on an IPv6 TCP (stream) socket.
api_to_sendmsg_tcp6(suite) ->
    [];
api_to_sendmsg_tcp6(doc) ->
    [];
api_to_sendmsg_tcp6(_Config) when is_list(_Config) ->
    tc_try(api_to_sendmsg_tcp6,
           fun() ->
                   not_yet_implemented()%% ,
                   %% ok = api_to_sendmsg_tcp(inet6)
           end).


%%%%%%%%%%%%%%%%%%%%%%%%%%%%%%%%%%%%%%%%%%%%%%%%%%%%%%%%%%%%%%%%%%%%%%%%%

%% This test case is intended to test the recv timeout option
%% on an IPv4 UDP (dgram) socket. To test this we must connect
%% the socket.
api_to_recv_udp4(suite) ->
    [];
api_to_recv_udp4(doc) ->
    [];
api_to_recv_udp4(_Config) when is_list(_Config) ->
    tc_try(api_to_recv_udp4,
           fun() ->
                   not_yet_implemented()%%,
                   %%ok = api_to_recv_udp(inet)
           end).


%%%%%%%%%%%%%%%%%%%%%%%%%%%%%%%%%%%%%%%%%%%%%%%%%%%%%%%%%%%%%%%%%%%%%%%%%

%% This test case is intended to test the recv timeout option
%% on an IPv6 UDP (dgram) socket. To test this we must connect
%% the socket.
api_to_recv_udp6(suite) ->
    [];
api_to_recv_udp6(doc) ->
    [];
api_to_recv_udp6(_Config) when is_list(_Config) ->
    tc_try(api_to_recv_udp6,
           fun() ->
                   not_yet_implemented()%% ,
                   %% ok = api_to_recv_udp(inet6)
           end).


%%%%%%%%%%%%%%%%%%%%%%%%%%%%%%%%%%%%%%%%%%%%%%%%%%%%%%%%%%%%%%%%%%%%%%%%%

%% This test case is intended to test the recv timeout option
%% on an IPv4 TCP (stream) socket.
api_to_recv_tcp4(suite) ->
    [];
api_to_recv_tcp4(doc) ->
    [];
api_to_recv_tcp4(_Config) when is_list(_Config) ->
    tc_try(api_to_recv_tcp4,
           fun() ->
                   ?TT(?SECS(10)),
                   Recv = fun(Sock, To) -> socket:recv(Sock, 0, To) end,
                   InitState = #{domain  => inet,
                                 recv    => Recv,
                                 timeout => 5000},
                   ok = api_to_receive_tcp(InitState)
           end).


%%%%%%%%%%%%%%%%%%%%%%%%%%%%%%%%%%%%%%%%%%%%%%%%%%%%%%%%%%%%%%%%%%%%%%%%%

%% This test case is intended to test the recv timeout option
%% on an IPv6 TCP (stream) socket.
api_to_recv_tcp6(suite) ->
    [];
api_to_recv_tcp6(doc) ->
    [];
api_to_recv_tcp6(_Config) when is_list(_Config) ->
    tc_try(api_to_recv_tcp6,
           fun() ->
                   not_yet_implemented(),
                   case socket:supports(ipv6) of
                       true ->
                           ?TT(?SECS(10)),
                           Recv = fun(Sock, To) -> 
                                          socket:recv(Sock, 0, To)
                                  end,
                           InitState = #{domain  => inet6,
                                         recv    => Recv,
                                         timeout => 5000},
                           ok = api_to_receive_tcp(InitState);
                       false ->
                           skip("ipv6 not supported")
                   end
           end).


%%%%%%%%%%%%%%%%%%%%%%%%%%%%%%%%%%%%%%%%%%%%%%%%%%%%%%%%%%%%%%%%%%%%%%%%%

api_to_receive_tcp(InitState) ->
    process_flag(trap_exit, true),

    ServerSeq = 
        [
         %% *** Wait for start order ***
         #{desc => "await start (from tester)",
           cmd  => fun(State) ->
                           Tester = ?SEV_AWAIT_START(),
                           {ok, State#{tester => Tester}}
                   end},
         #{desc => "monitor tester",
           cmd  => fun(#{tester := Tester}) ->
                           _MRef = erlang:monitor(process, Tester),
                           ok
                   end},

         %% *** Init part ***
         #{desc => "which local address",
           cmd  => fun(#{domain := Domain} = State) ->
                           LAddr = which_local_addr(Domain),
                           LSA   = #{family => Domain, addr => LAddr},
                           {ok, State#{local_sa => LSA}}
                   end},
         #{desc => "create listen socket",
           cmd  => fun(#{domain := Domain} = State) ->
                           case socket:open(Domain, stream, tcp) of
                               {ok, Sock} ->
                                   {ok, State#{lsock => Sock}};
                               {error, _} = ERROR ->
                                   ERROR
                           end
                   end},
         #{desc => "bind to local address",
           cmd  => fun(#{lsock := LSock, local_sa := LSA} = State) ->
                           case socket:bind(LSock, LSA) of
                               {ok, Port} ->
                                   {ok, State#{lport => Port}};
                               {error, _} = ERROR ->
                                   ERROR
                           end
                   end},
         #{desc => "make listen socket (with backlog = 1)",
           cmd  => fun(#{lsock := LSock}) ->
                           socket:listen(LSock, 1)
                   end},
         #{desc => "announce ready (init)",
           cmd  => fun(#{tester := Tester, lport := Port}) ->
                           ?SEV_ANNOUNCE_READY(Tester, init, Port),
                           ok
                   end},

         %% *** The actual test ***
         #{desc => "await continue (accept and recv)",
           cmd  => fun(#{tester := Tester}) ->
                           ?SEV_AWAIT_CONTINUE(Tester, tester, accept_recv)
                   end},
         #{desc => "attempt accept",
           cmd  => fun(#{lsock := LSock} = State) ->
                           case socket:accept(LSock) of
                               {ok, Sock} ->
                                   {ok, State#{sock => Sock}};
                               {error, _} = ERROR ->
                                   ERROR
                           end
                   end},
         #{desc => "attempt to recv (without success)",
           cmd  => fun(#{sock := Sock, recv := Recv, timeout := To} = State) ->
                           Start = t(),
                           case Recv(Sock, To) of
                               {error, timeout} ->
                                   {ok, State#{start => Start, stop => t()}};
                               {ok, _Data} ->
                                   {error, unexpected_success};
                               {error, _} = ERROR ->
                                   ERROR
                           end
                   end},
         #{desc => "validate timeout time",
           cmd  => fun(#{start := Start, stop := Stop, timeout := To} = State) ->
                           TDiff  = tdiff(Start, Stop),
                           if
                               (TDiff >= To) ->
                                   State1 = maps:remove(start, State),
                                   State2 = maps:remove(stop,  State1),
                                   {ok, State2};
                               true ->
                                   {error, {unexpected_timeout, TDiff, To}}
                           end
                   end},
         #{desc => "announce ready (recv timeout success)",
           cmd  => fun(#{tester := Tester} = _State) ->
                           ?SEV_ANNOUNCE_READY(Tester, accept_recv),
                           ok
                   end},

         %% *** Termination ***
         #{desc => "await terminate",
           cmd  => fun(#{tester := Tester} = State) ->
                           case ?SEV_AWAIT_TERMINATE(Tester, tester) of
                               ok ->
                                   {ok, maps:remove(tester, State)};
                               {error, _} = ERROR ->
                                   ERROR
                           end
                   end},
         #{desc => "close (traffic) socket",
           cmd  => fun(#{sock := Sock} = State) ->
                           sock_close(Sock),
                           {ok, maps:remove(sock, State)}
                   end},
         #{desc => "close (listen) socket",
           cmd  => fun(#{lsock := LSock} = State) ->
                           sock_close(LSock),
                           {ok, maps:remove(lsock, State)}
                   end},

         %% *** We are done ***
         ?SEV_FINISH_NORMAL
        ],

    ClientSeq =
        [
         %% *** Wait for start order part ***
         #{desc => "await start (from tester)",
           cmd  => fun(State) ->
                           {Tester, Port} = ?SEV_AWAIT_START(),
                           {ok, State#{tester      => Tester,
                                       server_port => Port}}
                   end},
         #{desc => "monitor tester",
           cmd  => fun(#{tester := Tester} = _State) ->
                           _MRef = erlang:monitor(process, Tester),
                           ok
                   end},

         %% *** Init part ***
         #{desc => "which local address",
           cmd  => fun(#{domain := Domain, server_port := Port} = State) ->
                           LAddr = which_local_addr(Domain),
                           LSA   = #{family => Domain,
                                     addr   => LAddr},
                           SSA   = LSA#{port => Port},
                           {ok, State#{local_sa => LSA, server_sa => SSA}}
                   end},
         #{desc => "create socket",
           cmd  => fun(#{domain := Domain} = State) ->
                           case socket:open(Domain, stream, tcp) of
                               {ok, Sock} ->
                                   {ok, State#{sock => Sock}};
                               {error, _} = ERROR ->
                                   ERROR
                           end
                   end},
         #{desc => "bind to local address",
           cmd  => fun(#{sock := Sock, local_sa := LSA} = _State) ->
                           case socket:bind(Sock, LSA) of
                               {ok, _} ->
                                   ok;
                               {error, _} = ERROR ->
                                   ERROR
                           end
                   end},
         #{desc => "announce ready (init)",
           cmd  => fun(#{tester := Tester} = _State) ->
                           ?SEV_ANNOUNCE_READY(Tester, init),
                           ok
                   end},

         %% *** The actual test ***
         #{desc => "await continue (with connect)",
           cmd  => fun(#{tester := Tester} = _State) ->
                           ?SEV_AWAIT_CONTINUE(Tester, tester, connect)
                   end},
         #{desc => "connect",
           cmd  => fun(#{sock := Sock, server_sa := SSA}) ->
                           sock_connect(Sock, SSA),
                           ok
                   end},

         %% *** Termination ***
         #{desc => "await terminate",
           cmd  => fun(#{tester := Tester} = State) ->
                           case ?SEV_AWAIT_TERMINATE(Tester, tester) of
                               ok ->
                                   {ok, maps:remove(tester, State)};
                               {error, _} = ERROR ->
                                   ERROR
                           end
                   end},
         #{desc => "close socket",
           cmd  => fun(#{sock := Sock} = State) ->
                           sock_close(Sock),
                           {ok, maps:remove(sock, State)}
                   end},

         %% *** We are done ***
         ?SEV_FINISH_NORMAL
        ],

    TesterSeq =
        [
         %% *** Init part ***
         #{desc => "monitor server",
           cmd  => fun(#{server := Server} = _State) ->
                           _MRef = erlang:monitor(process, Server),
                           ok
                   end},
         #{desc => "monitor client",
           cmd  => fun(#{client := Client} = _State) ->
                           _MRef = erlang:monitor(process, Client),
                           ok
                   end},

         %% *** Activate server ***
         #{desc => "start server",
           cmd  => fun(#{server := Server} = _State) ->
                           ?SEV_ANNOUNCE_START(Server),
                           ok
                   end},
         #{desc => "await server ready (init)",
           cmd  => fun(#{server := Server} = State) ->
                           {ok, Port} = ?SEV_AWAIT_READY(Server, server, init),
                           {ok, State#{server_port => Port}}
                   end},
         #{desc => "order server to continue (with accept)",
           cmd  => fun(#{server := Server} = _State) ->
                           ?SEV_ANNOUNCE_CONTINUE(Server, accept_recv),
                           ok
                   end},

         %% *** Activate client ***
         #{desc => "start client",
           cmd  => fun(#{client := Client, server_port := Port} = _State) ->
                           ?SEV_ANNOUNCE_START(Client, Port),
                           ok
                   end},
         #{desc => "await client ready (init)",
           cmd  => fun(#{client := Client} = _State) ->
                           ?SEV_AWAIT_READY(Client, client, init)
                   end},

         %% *** The actual test ***
         #{desc => "order client to continue (with connect)",
           cmd  => fun(#{client := Client} = _State) ->
                           ?SEV_ANNOUNCE_CONTINUE(Client, connect),
                           ok
                   end},
         #{desc => "await server ready (accept/recv)",
           cmd  => fun(#{server := Server} = _State) ->
                           ?SEV_AWAIT_READY(Server, server, accept_recv)
                   end},

         %% *** Termination ***
         #{desc => "order client to terminate",
           cmd  => fun(#{client := Client} = _State) ->
                           ?SEV_ANNOUNCE_TERMINATE(Client),
                           ok
                   end},
         #{desc => "await client termination",
           cmd  => fun(#{client := Client} = State) ->
                           case ?SEV_AWAIT_TERMINATION(Client) of
                               ok ->
                                   State1 = maps:remove(client, State),
                                   {ok, State1};
                               {error, _} = ERROR ->
                                   ERROR
                           end
                   end},
         #{desc => "order server to terminate",
           cmd  => fun(#{server := Server} = _State) ->
                           ?SEV_ANNOUNCE_TERMINATE(Server),
                           ok
                   end},
         #{desc => "await server termination",
           cmd  => fun(#{server := Server} = State) ->
                           case ?SEV_AWAIT_TERMINATION(Server) of
                               ok ->
                                   State1 = maps:remove(server, State),
                                   State2 = maps:remove(server_port, State1),
                                   {ok, State2};
                               {error, _} = ERROR ->
                                   ERROR
                           end
                   end},

         %% *** We are done ***
         ?SEV_FINISH_NORMAL
        ],

    
    i("start server evaluator"),
    ServerInitState = InitState,
    Server = ?SEV_START("server", ServerSeq, ServerInitState),

    i("start client evaluator"),
    ClientInitState = InitState,
    Client = ?SEV_START("client", ClientSeq, ClientInitState),

    i("start tester evaluator"),
    TesterInitState = #{server => Server#ev.pid, 
                        client => Client#ev.pid},
    Tester = ?SEV_START("tester", TesterSeq, TesterInitState),

    i("await evaluator(s)"),
    ok = ?SEV_AWAIT_FINISH([Server, Client, Tester]).



%%%%%%%%%%%%%%%%%%%%%%%%%%%%%%%%%%%%%%%%%%%%%%%%%%%%%%%%%%%%%%%%%%%%%%%%%

%% This test case is intended to test the recvfrom timeout option
%% on an IPv4 UDP (dgram) socket.
api_to_recvfrom_udp4(suite) ->
    [];
api_to_recvfrom_udp4(doc) ->
    [];
api_to_recvfrom_udp4(_Config) when is_list(_Config) ->
    tc_try(api_to_recvfrom_udp4,
           fun() ->
                   ?TT(?SECS(10)),
                   Recv = fun(Sock, To) -> socket:recvfrom(Sock, 0, To) end,
                   InitState = #{domain  => inet,
                                 recv    => Recv,
                                 timeout => 5000},
                   ok = api_to_receive_udp(InitState)
           end).


%%%%%%%%%%%%%%%%%%%%%%%%%%%%%%%%%%%%%%%%%%%%%%%%%%%%%%%%%%%%%%%%%%%%%%%%%

%% This test case is intended to test the recvfrom timeout option
%% on an IPv6 UDP (dgram) socket.
api_to_recvfrom_udp6(suite) ->
    [];
api_to_recvfrom_udp6(doc) ->
    [];
api_to_recvfrom_udp6(_Config) when is_list(_Config) ->
    tc_try(api_to_recvfrom_udp6,
           fun() ->
                   not_yet_implemented(),
                   ?TT(?SECS(10)),
                   Recv = fun(Sock, To) -> socket:recvfrom(Sock, 0, To) end,
                   InitState = #{domain  => inet6,
                                 recv    => Recv,
                                 timeout => 5000},
                   ok = api_to_receive_udp(InitState)
           end).


%%%%%%%%%%%%%%%%%%%%%%%%%%%%%%%%%%%%%%%%%%%%%%%%%%%%%%%%%%%%%%%%%%%%%%%%%

api_to_receive_udp(InitState) ->
    TesterSeq =
        [
         %% *** Init part ***
         #{desc => "which local address",
           cmd  => fun(#{domain := Domain} = State) ->
                           LAddr = which_local_addr(Domain),
                           LSA   = #{family => Domain, addr => LAddr},
                           {ok, State#{lsa => LSA}}
                   end},
         #{desc => "create socket",
           cmd  => fun(#{domain := Domain} = State) ->
                           case socket:open(Domain, dgram, udp) of
                               {ok, Sock} ->
                                   {ok, State#{sock => Sock}};
                               {error, _} = ERROR ->
                                   ERROR
                           end
                   end},
         #{desc => "bind to local address",
           cmd  => fun(#{sock := Sock, lsa := LSA} = _State) ->
                           case socket:bind(Sock, LSA) of
                               {ok, _Port} ->
                                   ok;
                               {error, _} = ERROR ->
                                   ERROR
                           end
                   end},

         %% *** The actual test ***
         #{desc => "attempt to read (without success)",
           cmd  => fun(#{sock := Sock, recv := Recv, timeout := To} = State) ->
                           Start = t(),
                           case Recv(Sock, To) of
                               {error, timeout} ->
                                   {ok, State#{start => Start, stop => t()}};
                               {ok, _} ->
                                   {error, unexpected_sucsess};
                               {error, _} = ERROR ->
                                   ERROR
                           end
                   end},
         #{desc => "validate timeout time",
           cmd  => fun(#{start := Start, stop := Stop, timeout := To} = _State) ->
                           TDiff  = tdiff(Start, Stop),
                           if
                               (TDiff >= To) ->
                                   ok;
                               true ->
                                   {error, {unexpected_timeout, TDiff, To}}
                           end
                   end},
         
         %% *** Termination ***
         #{desc => "close socket",
           cmd  => fun(#{sock := Sock} = _State) ->
                           sock_close(Sock),
                           ok
                   end},

         %% *** We are done ***
         ?SEV_FINISH_NORMAL
        ],

    i("start tester evaluator"),
    Tester = ?SEV_START("tester", TesterSeq, InitState),
    
    i("await evaluator"),
    ok = ?SEV_AWAIT_FINISH([Tester]).



%%%%%%%%%%%%%%%%%%%%%%%%%%%%%%%%%%%%%%%%%%%%%%%%%%%%%%%%%%%%%%%%%%%%%%%%%

%% This test case is intended to test the recvmsg timeout option
%% on an IPv4 UDP (dgram) socket.
api_to_recvmsg_udp4(suite) ->
    [];
api_to_recvmsg_udp4(doc) ->
    [];
api_to_recvmsg_udp4(_Config) when is_list(_Config) ->
    tc_try(api_to_recvmsg_udp4,
           fun() ->
                   ?TT(?SECS(10)),
                   Recv = fun(Sock, To) -> socket:recvmsg(Sock, To) end,
                   InitState = #{domain  => inet,
                                 recv    => Recv,
                                 timeout => 5000},
                   ok = api_to_receive_udp(InitState)
           end).


%%%%%%%%%%%%%%%%%%%%%%%%%%%%%%%%%%%%%%%%%%%%%%%%%%%%%%%%%%%%%%%%%%%%%%%%%

%% This test case is intended to test the recvmsg timeout option
%% on an IPv6 UDP (dgram) socket.
api_to_recvmsg_udp6(suite) ->
    [];
api_to_recvmsg_udp6(doc) ->
    [];
api_to_recvmsg_udp6(_Config) when is_list(_Config) ->
    tc_try(api_to_recvmsg_udp6,
           fun() ->
                   not_yet_implemented(),
                   ?TT(?SECS(10)),
                   Recv = fun(Sock, To) -> socket:recvmsg(Sock, To) end,
                   InitState = #{domain  => inet6,
                                 recv    => Recv,
                                 timeout => 5000},
                   ok = api_to_receive_udp(InitState)
           end).


%%%%%%%%%%%%%%%%%%%%%%%%%%%%%%%%%%%%%%%%%%%%%%%%%%%%%%%%%%%%%%%%%%%%%%%%%

%% This test case is intended to test the recvmsg timeout option
%% on an IPv4 TCP (stream) socket.
api_to_recvmsg_tcp4(suite) ->
    [];
api_to_recvmsg_tcp4(doc) ->
    [];
api_to_recvmsg_tcp4(_Config) when is_list(_Config) ->
    tc_try(api_to_recvmsg_tcp4,
           fun() ->
                   ?TT(?SECS(10)),
                   Recv = fun(Sock, To) -> socket:recvmsg(Sock, To) end,
                   InitState = #{domain  => inet,
                                 recv    => Recv,
                                 timeout => 5000},
                   ok = api_to_receive_tcp(InitState)
           end).


%%%%%%%%%%%%%%%%%%%%%%%%%%%%%%%%%%%%%%%%%%%%%%%%%%%%%%%%%%%%%%%%%%%%%%%%%

%% This test case is intended to test the recvmsg timeout option
%% on an IPv6 TCP (stream) socket.
api_to_recvmsg_tcp6(suite) ->
    [];
api_to_recvmsg_tcp6(doc) ->
    [];
api_to_recvmsg_tcp6(_Config) when is_list(_Config) ->
    tc_try(api_to_recvmsg_tcp6,
           fun() ->
                   not_yet_implemented(),
                   ?TT(?SECS(10)),
                   Recv = fun(Sock, To) -> socket:recvmsg(Sock, To) end,
                   InitState = #{domain  => inet6,
                                 recv    => Recv,
                                 timeout => 5000},
                   ok = api_to_receive_tcp(InitState)
           end).



%%%%%%%%%%%%%%%%%%%%%%%%%%%%%%%%%%%%%%%%%%%%%%%%%%%%%%%%%%%%%%%%%%%%%%%%%
%%%%%%%%%%%%%%%%%%%%%%%%%%%%%%%%%%%%%%%%%%%%%%%%%%%%%%%%%%%%%%%%%%%%%%%%%
%%                                                                     %%
%%                         SOCKET CLOSURE                              %%
%%                                                                     %%
%%%%%%%%%%%%%%%%%%%%%%%%%%%%%%%%%%%%%%%%%%%%%%%%%%%%%%%%%%%%%%%%%%%%%%%%%
%%%%%%%%%%%%%%%%%%%%%%%%%%%%%%%%%%%%%%%%%%%%%%%%%%%%%%%%%%%%%%%%%%%%%%%%%

%%%%%%%%%%%%%%%%%%%%%%%%%%%%%%%%%%%%%%%%%%%%%%%%%%%%%%%%%%%%%%%%%%%%%%%%%
%% This test case is intended to test that the sockets are cleaned up
%% ("removed") when the controlling process terminates (without explicitly 
%% calling the close function). For a IPv4 TCP (stream) socket.

sc_cpe_socket_cleanup_tcp4(suite) ->
    [];
sc_cpe_socket_cleanup_tcp4(doc) ->
    [];
sc_cpe_socket_cleanup_tcp4(_Config) when is_list(_Config) ->
    tc_try(sc_cpe_socket_cleanup_tcp4,
           fun() ->
                   %% not_yet_implemented(),
                   ?TT(?SECS(5)),
                   InitState = #{domain   => inet,
                                 type     => stream,
                                 protocol => tcp},
                   ok = sc_cpe_socket_cleanup(InitState)
           end).


%%%%%%%%%%%%%%%%%%%%%%%%%%%%%%%%%%%%%%%%%%%%%%%%%%%%%%%%%%%%%%%%%%%%%%%%%
%% This test case is intended to test that the sockets are cleaned up
%% ("removed") when the controlling process terminates (without explicitly 
%% calling the close function). For a IPv6 TCP (stream) socket.

sc_cpe_socket_cleanup_tcp6(suite) ->
    [];
sc_cpe_socket_cleanup_tcp6(doc) ->
    [];
sc_cpe_socket_cleanup_tcp6(_Config) when is_list(_Config) ->
    tc_try(sc_cpe_socket_cleanup_tcp6,
           fun() ->
                   not_yet_implemented(),
                   ?TT(?SECS(5)),
                   InitState = #{domain   => inet6,
                                 type     => stream,
                                 protocol => tcp},
                   ok = sc_cpe_socket_cleanup(InitState)
           end).


%%%%%%%%%%%%%%%%%%%%%%%%%%%%%%%%%%%%%%%%%%%%%%%%%%%%%%%%%%%%%%%%%%%%%%%%%
%% This test case is intended to test that the sockets are cleaned up
%% ("removed") when the controlling process terminates (without explicitly 
%% calling the close function). For a IPv4 UDP (dgram) socket.

sc_cpe_socket_cleanup_udp4(suite) ->
    [];
sc_cpe_socket_cleanup_udp4(doc) ->
    [];
sc_cpe_socket_cleanup_udp4(_Config) when is_list(_Config) ->
    tc_try(sc_cpe_socket_cleanup_udp4,
           fun() ->
                   ?TT(?SECS(5)),
                   InitState = #{domain   => inet,
                                 type     => dgram,
                                 protocol => udp},
                   ok = sc_cpe_socket_cleanup(InitState)
           end).



%%%%%%%%%%%%%%%%%%%%%%%%%%%%%%%%%%%%%%%%%%%%%%%%%%%%%%%%%%%%%%%%%%%%%%%%%
%% This test case is intended to test that the sockets are cleaned up
%% (removed) when the controlling process terminates (without explicitly 
%% calling the close function). For a IPv6 UDP (dgram) socket.

sc_cpe_socket_cleanup_udp6(suite) ->
    [];
sc_cpe_socket_cleanup_udp6(doc) ->
    [];
sc_cpe_socket_cleanup_udp6(_Config) when is_list(_Config) ->
    tc_try(sc_cpe_socket_cleanup_udp6,
           fun() ->
                   not_yet_implemented(),
                   ?TT(?SECS(5)),
                   InitState = #{domain   => inet6,
                                 type     => dgram,
                                 protocol => udp},
                   ok = sc_cpe_socket_cleanup(InitState)
           end).


%%%%%%%%%%%%%%%%%%%%%%%%%%%%%%%%%%%%%%%%%%%%%%%%%%%%%%%%%%%%%%%%%%%%%%%%%

sc_cpe_socket_cleanup(InitState) ->
    OwnerSeq =
        [
         %% *** Wait for start order part ***
         #{desc => "await start (from tester)",
           cmd  => fun(State) ->
                           Tester = ?SEV_AWAIT_START(),
                           {ok, State#{tester => Tester}}
                   end},
         #{desc => "monitor tester",
           cmd  => fun(#{tester := Tester} = _State) ->
                           _MRef = erlang:monitor(process, Tester),
                           ok
                   end},

         %% *** Init part ***
         #{desc => "create socket",
           cmd  => fun(#{domain   := Domain, 
                         type     := Type, 
                         protocol := Proto} = State) ->
                           case socket:open(Domain, Type, Proto) of
                               {ok, Sock} ->
                                   {ok, State#{sock => Sock}};
                               {error, _} = ERROR ->
                                   ERROR
                           end
                   end},
         #{desc => "announce ready (init)",
           cmd  => fun(#{tester := Tester, sock := Sock} = _State) ->
                           ?SEV_ANNOUNCE_READY(Tester, init, Sock),
                           ok
                   end},

         %% *** The actual test ***
         %% We *intentially* leave the socket "as is", no explicit close
         #{desc => "await terminate (from tester)",
           cmd  => fun(#{tester := Tester} = State) ->
                           case ?SEV_AWAIT_TERMINATE(Tester, tester) of
                               ok ->
                                   {ok, maps:remove(tester, State)};
                               {error, _} = ERROR ->
                                   ERROR
                           end
                   end},

         %% *** We are done ***
         ?SEV_FINISH_NORMAL
        ],

    TesterSeq =
        [
         %% *** Init part ***
         #{desc => "monitor owner",
           cmd  => fun(#{owner := Owner} = _State) ->
                           _MRef = erlang:monitor(process, Owner),
                           ok
                   end},
         #{desc => "order (owner) start",
           cmd  => fun(#{owner := Pid} = _State) ->
                           ?SEV_ANNOUNCE_START(Pid),
                           ok
                   end},
         #{desc => "await (owner) ready",
           cmd  => fun(#{owner := Pid} = State) ->
                           {ok, Sock} = ?SEV_AWAIT_READY(Pid, owner, init),
                           {ok, State#{sock => Sock}}
                   end},
         #{desc => "verify owner as controlling-process",
           cmd  => fun(#{owner := Pid, sock := Sock} = _State) ->
                           case socket:getopt(Sock, otp, controlling_process) of
                               {ok, Pid} ->
                                   ok;
                               {ok, Other} ->
                                   {error, {unexpected_owner, Other}};
                               {error, _} = ERROR ->
                                   ERROR
                           end
                   end},
         #{desc => "order (owner) terminate",
           cmd  => fun(#{owner := Pid} = _State) ->
                           ?SEV_ANNOUNCE_TERMINATE(Pid),
                           ok
                   end},
         #{desc => "await (owner) termination",
           cmd  => fun(#{owner := Pid} = _State) ->
                           case ?SEV_AWAIT_TERMINATION(Pid) of
                               ok ->
                                   ok;
                               {error, _} = ERROR ->
                                   ERROR
                           end
                   end},
         %% The reason we get closed, is that as long as there is a ref to 
         %% the resource (socket), then it will not be garbage collected.
         #{desc => "verify no socket (closed)",
           cmd  => fun(#{owner := Pid, sock := Sock} = _State) ->
                           case socket:getopt(Sock, otp, controlling_process) of
                               {ok, OtherPid} ->
                                   {error, {unexpected_success, Pid, OtherPid}};
                               {error, closed} ->
                                   ok;
                               {error, Reason} ->
                                   ?SEV_IPRINT("expected failure: ~p", [Reason]),
                                   {error, {unexpected_failure, Reason}}
                           end
                   end},

         %% *** We are done ***
         ?SEV_FINISH_NORMAL
        ],

    i("start (socket) owner evaluator"),
    Owner = ?SEV_START("owner", OwnerSeq, InitState),

    i("start tester evaluator"),
    TesterInitState = #{owner => Owner#ev.pid},
    Tester = ?SEV_START("tester", TesterSeq, TesterInitState),

    i("await evaluator"),
    ok = ?SEV_AWAIT_FINISH([Owner, Tester]).



%%%%%%%%%%%%%%%%%%%%%%%%%%%%%%%%%%%%%%%%%%%%%%%%%%%%%%%%%%%%%%%%%%%%%%%%%
%% This test case is intended to test what happens when a socket is 
%% locally closed while a process is calling the recv function.
%% Socket is IPv4.
%% 
%% <KOLLA>
%% 
%% We should really have a similar test cases for when the controlling
%% process exits and there are other processes in recv, accept, and 
%% all the other functions.
%% 
%% </KOLLA>

sc_lc_recv_response_tcp4(suite) ->
    [];
sc_lc_recv_response_tcp4(doc) ->
    [];
sc_lc_recv_response_tcp4(_Config) when is_list(_Config) ->
    tc_try(sc_lc_recv_response_tcp4,
           fun() ->
                   ?TT(?SECS(10)),
                   Recv      = fun(Sock) -> socket:recv(Sock) end,
                   InitState = #{domain   => inet,
                                 type     => stream,
                                 protocol => tcp,
                                 recv     => Recv},
                   ok = sc_lc_receive_response_tcp(InitState)
           end).


%%%%%%%%%%%%%%%%%%%%%%%%%%%%%%%%%%%%%%%%%%%%%%%%%%%%%%%%%%%%%%%%%%%%%%%%%
%% This test case is intended to test what happens when a socket is 
%% locally closed while the process is calling the recv function.
%% Socket is IPv6.

sc_lc_recv_response_tcp6(suite) ->
    [];
sc_lc_recv_response_tcp6(doc) ->
    [];
sc_lc_recv_response_tcp6(_Config) when is_list(_Config) ->
    tc_try(sc_lc_recv_response_tcp6,
           fun() ->
                   not_yet_implemented(),
                   ?TT(?SECS(10)),
                   Recv      = fun(Sock) -> socket:recv(Sock) end,
                   InitState = #{domain   => inet6,
                                 type     => stream,
                                 protocol => tcp,
                                 recv     => Recv},
                   ok = sc_lc_receive_response_tcp(InitState)
           end).


%%%%%%%%%%%%%%%%%%%%%%%%%%%%%%%%%%%%%%%%%%%%%%%%%%%%%%%%%%%%%%%%%%%%%%%%%

sc_lc_receive_response_tcp(InitState) ->
    %% This (acceptor) is the server that accepts connections.
    %% But it is also suppose to close the connection socket, 
    %% and trigger the read failure (=closed) for the handler process.
    AcceptorSeq =
        [
         %% *** Wait for start order part ***
         #{desc => "await start (from tester)",
           cmd  => fun(State) ->
                           Tester = ?SEV_AWAIT_START(),
                           {ok, State#{tester => Tester}}
                   end},
         #{desc => "monitor tester",
           cmd  => fun(#{tester := Tester} = _State) ->
                           _MRef = erlang:monitor(process, Tester),
                           ok
                   end},

         %% *** Init part ***
         #{desc => "which local address",
           cmd  => fun(#{domain := Domain} = State) ->
                           LAddr = which_local_addr(Domain),
                           LSA   = #{family => Domain, addr => LAddr},
                           {ok, State#{local_sa => LSA}}
                   end},
         #{desc => "create (listen) socket",
           cmd  => fun(#{domain   := Domain, 
                         type     := Type, 
                         protocol := Proto} = State) ->
                           case socket:open(Domain, Type, Proto) of
                               {ok, Sock} ->
                                   {ok, State#{lsock => Sock}};
                               {error, _} = ERROR ->
                                   ERROR
                           end
                   end},
         #{desc => "bind to local address",
           cmd  => fun(#{lsock := LSock, local_sa := LSA} = State) ->
                           case socket:bind(LSock, LSA) of
                               {ok, Port} ->
                                   {ok, State#{lport => Port}};
                               {error, _} = ERROR ->
                                   ERROR
                           end
                   end},
         #{desc => "make listen socket",
           cmd  => fun(#{lsock := LSock}) ->
                           socket:listen(LSock)
                   end},
         #{desc => "announce ready (init)",
           cmd  => fun(#{tester := Tester, lport := Port}) ->
                           ?SEV_ANNOUNCE_READY(Tester, init, Port),
                           ok
                   end},
                           
         %% The actual test
         #{desc => "await continue (accept)",
           cmd  => fun(#{tester := Tester} = State) ->
                           case ?SEV_AWAIT_CONTINUE(Tester, tester, accept) of
                               {ok, {H1, H2, H3}} ->
                                   {ok, State#{handler1 => H1,
                                               handler2 => H2,
                                               handler3 => H3}};
                               {error, _} = ERROR ->
                                   ERROR
                           end
                   end},
         #{desc => "await accept",
           cmd  => fun(#{lsock := LSock} = State) ->
                           case socket:accept(LSock) of
                               {ok, Sock} ->
                                   ?SEV_IPRINT("connection accepted"),
                                   {ok, State#{csock => Sock}};
                               {error, _} = ERROR ->
                                   ERROR
                           end
                   end},
         #{desc => "announce ready (accept)",
           cmd  => fun(#{tester := Tester}) ->
                           ?SEV_ANNOUNCE_READY(Tester, accept),
                           ok
                   end},
         #{desc => "transfer connection to handler 1",
           cmd  => fun(#{handler1 := Handler, csock := Sock}) ->
                           ?SEV_ANNOUNCE_CONTINUE(Handler, transfer, Sock),
                           ok
                   end},
         #{desc => "transfer connection to handler 2",
           cmd  => fun(#{handler2 := Handler, csock := Sock}) ->
                           ?SEV_ANNOUNCE_CONTINUE(Handler, transfer, Sock),
                           ok
                   end},
         #{desc => "transfer connection to handler 3",
           cmd  => fun(#{handler3 := Handler, csock := Sock}) ->
                           ?SEV_ANNOUNCE_CONTINUE(Handler, transfer, Sock),
                           ok
                   end},
         #{desc => "await continue (close)",
           cmd  => fun(#{tester := Tester} = _State) ->
                           ?SEV_AWAIT_CONTINUE(Tester, tester, close),
                           ok
                   end},
         #{desc => "close the connection socket",
           cmd  => fun(#{csock := Sock} = State) ->
                           case socket:close(Sock) of
                               ok ->
                                   {ok, maps:remove(csock, State)};
                               {error, _} = ERROR ->
                                   ERROR
                           end
                   end},
         #{desc => "announce ready (close)",
           cmd  => fun(#{tester := Tester}) ->
                           ?SEV_ANNOUNCE_READY(Tester, close),
                           ok
                   end},

         %% *** Terminate ***
         #{desc => "await terminate",
           cmd  => fun(#{tester := Tester} = State) ->
                           case ?SEV_AWAIT_TERMINATE(Tester, tester) of
                               ok ->
                                   {ok, maps:remove(tester, State)};
                               {error, _} = ERROR ->
                                   ERROR
                           end
                   end},
         #{desc => "close socket",
           cmd  => fun(#{lsock := Sock} = State) ->
                           case socket:close(Sock) of
                               ok ->
                                   State1 = maps:remove(lsock, State),
                                   State2 = maps:remove(lport, State1),
                                   {ok, State2};
                               {error, _} = ERROR ->
                                   ERROR
                           end
                   end},

         %% *** We are done ***
         ?SEV_FINISH_NORMAL
        ],

    %% The point of this is to perform the recv for which we are testing the reponse
    HandlerSeq =
        [
         %% *** Wait for start order part ***
         #{desc => "await start (from tester)",
           cmd  => fun(State) ->
                           {Tester, Acceptor} = ?SEV_AWAIT_START(),
                           {ok, State#{tester  => Tester, 
                                      acceptor => Acceptor}}
                   end},
         #{desc => "monitor tester",
           cmd  => fun(#{tester := Tester} = _State) ->
                           _MRef = erlang:monitor(process, Tester),
                           ok
                   end},
         #{desc => "monitor acceptor",
           cmd  => fun(#{acceptor := Acceptor} = _State) ->
                           _MRef = erlang:monitor(process, Acceptor),
                           ok
                   end},
         #{desc => "announce ready (init)",
           cmd  => fun(#{tester := Tester}) ->
                           ?SEV_ANNOUNCE_READY(Tester, init),
                           ok
                   end},

         %% The actual test
         #{desc => "await continue (transfer)",
           cmd  => fun(#{acceptor := Pid} = State) ->
                           case ?SEV_AWAIT_CONTINUE(Pid, acceptor, transfer) of
                               {ok, Sock} ->
                                   {ok, State#{sock => Sock}};
                               {error, _} = ERROR ->
                                   ERROR
                           end
                   end},
         #{desc => "announce ready (transfer)",
           cmd  => fun(#{tester := Tester}) ->
                           ?SEV_ANNOUNCE_READY(Tester, transfer),
                           ok
                   end},
         #{desc => "attempt recv (=> closed)",
           cmd  => fun(#{sock := Sock, recv := Recv} = State) ->
                           case Recv(Sock) of
                               {ok, _Data} ->
                                   ?SEV_EPRINT("Unexpected data received"),
                                   {error, unexpected_success};
                               {error, closed} ->
                                   ?SEV_IPRINT("received expected 'closed' result"),
                                   State1 = maps:remove(sock, State),
                                   {ok, State1};
                               {error, Reason} = ERROR ->
                                   ?SEV_EPRINT("Unexpected read faulure: "
                                               "~n   ~p", [Reason]),
                                   ERROR
                           end
                   end},
         #{desc => "announce ready (recv closed)",
           cmd  => fun(#{tester := Tester}) ->
                           ?SEV_ANNOUNCE_READY(Tester, recv_closed),
                           ok
                   end},

         %% *** Terminate ***
         #{desc => "await terminate",
           cmd  => fun(#{tester := Tester} = State) ->
                           case ?SEV_AWAIT_TERMINATE(Tester, tester) of
                               ok ->
                                   {ok, maps:remove(tester, State)};
                               {error, _} = ERROR ->
                                   ERROR
                           end
                   end},


         %% *** We are done ***
         ?SEV_FINISH_NORMAL
        ],

    %% The point of this is basically just to create the connection.
    ClientSeq =
        [
         %% *** Wait for start order part ***
         #{desc => "await start (from tester)",
           cmd  => fun(State) ->
                           Tester = ?SEV_AWAIT_START(),
                           {ok, State#{tester => Tester}}
                   end},
         #{desc => "monitor tester",
           cmd  => fun(#{tester := Tester} = _State) ->
                           _MRef = erlang:monitor(process, Tester),
                           ok
                   end},

         %% *** Init part ***
         #{desc => "which local address",
           cmd  => fun(#{domain := Domain} = State) ->
                           LAddr = which_local_addr(Domain),
                           LSA   = #{family => Domain, addr => LAddr},
                           {ok, State#{local_sa => LSA}}
                   end},
         #{desc => "create socket",
           cmd  => fun(#{domain   := Domain, 
                         type     := Type, 
                         protocol := Proto} = State) ->
                           case socket:open(Domain, Type, Proto) of
                               {ok, Sock} ->
                                   {ok, State#{sock => Sock}};
                               {error, _} = ERROR ->
                                   ERROR
                           end
                   end},
         #{desc => "bind socket to local address",
           cmd  => fun(#{sock := Sock, local_sa := LSA} = _State) ->
                           case socket:bind(Sock, LSA) of
                               {ok, _} ->
                                   ok;
                               {error, _} = ERROR ->
                                   ERROR
                           end
                   end},
         #{desc => "announce ready (init)",
           cmd  => fun(#{tester := Tester} = _State) ->
                           ?SEV_ANNOUNCE_READY(Tester, init),
                           ok
                   end},

         %% The actual test
         #{desc => "await continue (connect)",
           cmd  => fun(#{tester := Tester, local_sa := LSA} = State) ->
                           case ?SEV_AWAIT_CONTINUE(Tester, tester, connect) of
                               {ok, Port} ->
                                   ServerSA = LSA#{port => Port},
                                   {ok, State#{server_sa => ServerSA}};
                               {error, _} = ERROR ->
                                   ERROR
                           end
                   end},
         #{desc => "connect to server",
           cmd  => fun(#{sock := Sock, server_sa := ServerSA}) ->
                           socket:connect(Sock, ServerSA)
                   end},
         #{desc => "announce ready (connect)",
           cmd  => fun(#{tester := Tester} = _State) ->
                           ?SEV_ANNOUNCE_READY(Tester, connect),
                           ok
                   end},

         %% *** Terminate ***
         #{desc => "await terminate (from tester)",
           cmd  => fun(#{tester := Tester} = State) ->
                           case ?SEV_AWAIT_TERMINATE(Tester, tester) of
                               ok ->
                                   {ok, maps:remove(tester, State)};
                               {error, _} = ERROR ->
                                   ERROR
                           end                           
                   end},
         #{desc => "close socket",
           cmd  => fun(#{sock := Sock} = State) ->
                           sock_close(Sock),
                           {ok, maps:remove(sock, State)}
                   end},

         %% *** We are done ***
         ?SEV_FINISH_NORMAL
        ],

    TesterSeq =
        [
         %% *** Init part ***
         #{desc => "monitor acceptor",
           cmd  => fun(#{acceptor := Pid} = _State) ->
                           _MRef = erlang:monitor(process, Pid),
                           ok
                   end},
         #{desc => "monitor handler 1",
           cmd  => fun(#{handler1 := Pid} = _State) ->
                           _MRef = erlang:monitor(process, Pid),
                           ok
                   end},
         #{desc => "monitor handler 2",
           cmd  => fun(#{handler2 := Pid} = _State) ->
                           _MRef = erlang:monitor(process, Pid),
                           ok
                   end},
         #{desc => "monitor handler 3",
           cmd  => fun(#{handler3 := Pid} = _State) ->
                           _MRef = erlang:monitor(process, Pid),
                           ok
                   end},
         #{desc => "monitor client",
           cmd  => fun(#{client := Pid} = _State) ->
                           _MRef = erlang:monitor(process, Pid),
                           ok
                   end},

         %% Start the acceptor
         #{desc => "order acceptor start",
           cmd  => fun(#{acceptor := Pid} = _State) ->
                           ?SEV_ANNOUNCE_START(Pid),
                           ok
                   end},
         #{desc => "await acceptor ready (init)",
           cmd  => fun(#{acceptor := Pid} = State) ->
                           case ?SEV_AWAIT_READY(Pid, acceptor, init) of
                               {ok, Port} ->
                                   {ok, State#{lport => Port}};
                               {error, _} = ERROR ->
                                   ERROR
                           end
                   end},

         %% Start the handler(s)
         #{desc => "order handler 1 start",
           cmd  => fun(#{acceptor := Acceptor, handler1 := Pid} = _State) ->
                           ?SEV_ANNOUNCE_START(Pid, Acceptor),
                           ok
                   end},
         #{desc => "await handler 1 ready (init)",
           cmd  => fun(#{handler1 := Pid} = _State) ->
                           ?SEV_AWAIT_READY(Pid, handler1, init)
                   end},
         #{desc => "order handler 2 start",
           cmd  => fun(#{acceptor := Acceptor, handler2 := Pid} = _State) ->
                           ?SEV_ANNOUNCE_START(Pid, Acceptor),
                           ok
                   end},
         #{desc => "await handler 2 ready (init)",
           cmd  => fun(#{handler2 := Pid} = _State) ->
                           ?SEV_AWAIT_READY(Pid, handler2, init)
                   end},
         #{desc => "order handler 3 start",
           cmd  => fun(#{acceptor := Acceptor, handler3 := Pid} = _State) ->
                           ?SEV_ANNOUNCE_START(Pid, Acceptor),
                           ok
                   end},
         #{desc => "await handler 3 ready (init)",
           cmd  => fun(#{handler3 := Pid} = _State) ->
                           ?SEV_AWAIT_READY(Pid, handler3, init)
                   end},

         %% Start the client
         #{desc => "order client start",
           cmd  => fun(#{client := Pid} = _State) ->
                           ?SEV_ANNOUNCE_START(Pid),
                           ok
                   end},
         #{desc => "await client ready (init)",
           cmd  => fun(#{client := Pid} = _State) ->
                           ?SEV_AWAIT_READY(Pid, client, init)
                   end},

         %% The actual test
         #{desc => "order acceptor to continue (accept)",
           cmd  => fun(#{acceptor := Pid, 
                         handler1 := H1, 
                         handler2 := H2, 
                         handler3 := H3} = _State) ->
                           ?SEV_ANNOUNCE_CONTINUE(Pid, accept, {H1, H2, H3}),
                           ok
                   end},
         ?SEV_SLEEP(?SECS(1)),
         #{desc => "order client to continue (connect)",
           cmd  => fun(#{client := Pid, lport := Port} = _State) ->
                           ?SEV_ANNOUNCE_CONTINUE(Pid, connect, Port),
                           ok
                   end},
         #{desc => "await acceptor ready (accept)",
           cmd  => fun(#{acceptor := Pid} = _State) ->
                           ok = ?SEV_AWAIT_READY(Pid, acceptor, accept)
                   end},
         #{desc => "await client ready (connect)",
           cmd  => fun(#{client := Pid} = _State) ->
                           ok = ?SEV_AWAIT_READY(Pid, client, connect)
                   end},
         #{desc => "await handler 1 ready (transfer)",
           cmd  => fun(#{handler1 := Pid} = _State) ->
                           ok = ?SEV_AWAIT_READY(Pid, handler1, transfer)
                   end},
         #{desc => "await handler 2 ready (transfer)",
           cmd  => fun(#{handler2 := Pid} = _State) ->
                           ok = ?SEV_AWAIT_READY(Pid, handler2, transfer)
                   end},
         #{desc => "await handler 3 ready (transfer)",
           cmd  => fun(#{handler3 := Pid} = _State) ->
                           ok = ?SEV_AWAIT_READY(Pid, handler3, transfer)
                   end},
         ?SEV_SLEEP(?SECS(1)),
         #{desc => "order acceptor to continue (close connection socket)",
           cmd  => fun(#{acceptor := Pid} = _State) ->
                           ?SEV_ANNOUNCE_CONTINUE(Pid, close),
                           ok
                   end},
         #{desc => "await acceptor ready (close)",
           cmd  => fun(#{acceptor := Pid} = _State) ->
                           ok = ?SEV_AWAIT_READY(Pid, acceptor, close)
                   end},
         #{desc => "await handler 1 ready (recv closed)",
           cmd  => fun(#{handler1 := Pid} = _State) ->
                           ok = ?SEV_AWAIT_READY(Pid, handler1, recv_closed)
                   end},
         #{desc => "await handler 2 ready (recv closed)",
           cmd  => fun(#{handler2 := Pid} = _State) ->
                           ok = ?SEV_AWAIT_READY(Pid, handler2, recv_closed)
                   end},
         #{desc => "await handler 3 ready (recv closed)",
           cmd  => fun(#{handler3 := Pid} = _State) ->
                           ok = ?SEV_AWAIT_READY(Pid, handler3, recv_closed)
                   end},

         %% Terminations
         #{desc => "order client to terminate",
           cmd  => fun(#{client := Pid} = _State) ->
                           ?SEV_ANNOUNCE_TERMINATE(Pid),
                           ok
                   end},
         #{desc => "await client termination",
           cmd  => fun(#{client := Pid} = State) ->
                           case ?SEV_AWAIT_TERMINATION(Pid) of
                               ok ->
                                   {ok, maps:remove(client, State)};
                               {error, _} = ERROR ->
                                   ERROR
                           end
                   end},
         #{desc => "order handler 1 to terminate",
           cmd  => fun(#{handler1 := Pid} = _State) ->
                           ?SEV_ANNOUNCE_TERMINATE(Pid),
                           ok
                   end},
         #{desc => "await handler 1 termination",
           cmd  => fun(#{handler1 := Pid} = State) ->
                           case ?SEV_AWAIT_TERMINATION(Pid) of
                               ok ->
                                   {ok, maps:remove(handler1, State)};
                               {error, _} = ERROR ->
                                   ERROR
                           end
                   end},
         #{desc => "order handler 2 to terminate",
           cmd  => fun(#{handler2 := Pid} = _State) ->
                           ?SEV_ANNOUNCE_TERMINATE(Pid),
                           ok
                   end},
         #{desc => "await handler 2 termination",
           cmd  => fun(#{handler2 := Pid} = State) ->
                           case ?SEV_AWAIT_TERMINATION(Pid) of
                               ok ->
                                   {ok, maps:remove(handler2, State)};
                               {error, _} = ERROR ->
                                   ERROR
                           end
                   end},
         #{desc => "order handler 3 to terminate",
           cmd  => fun(#{handler3 := Pid} = _State) ->
                           ?SEV_ANNOUNCE_TERMINATE(Pid),
                           ok
                   end},
         #{desc => "await handler 3 termination",
           cmd  => fun(#{handler3 := Pid} = State) ->
                           case ?SEV_AWAIT_TERMINATION(Pid) of
                               ok ->
                                   {ok, maps:remove(handler3, State)};
                               {error, _} = ERROR ->
                                   ERROR
                           end
                   end},
         #{desc => "order acceptor to terminate",
           cmd  => fun(#{acceptor := Pid} = _State) ->
                           ?SEV_ANNOUNCE_TERMINATE(Pid),
                           ok
                   end},
         #{desc => "await acceptor termination",
           cmd  => fun(#{acceptor := Pid} = State) ->
                           case ?SEV_AWAIT_TERMINATION(Pid) of
                               ok ->
                                   {ok, maps:remove(acceptor, State)};
                               {error, _} = ERROR ->
                                   ERROR
                           end
                   end},


         %% *** We are done ***
         ?SEV_FINISH_NORMAL
        ],

    i("start acceptor evaluator"),
    AccInitState = InitState,
    Acceptor = ?SEV_START("acceptor", AcceptorSeq, AccInitState),

    i("start handler 1 evaluator"),
    HandlerInitState = #{recv => maps:get(recv, InitState)},
    Handler1 = ?SEV_START("handler-1", HandlerSeq, HandlerInitState),

    i("start handler 2 evaluator"),
    Handler2 = ?SEV_START("handler-2", HandlerSeq, HandlerInitState),

    i("start handler 3 evaluator"),
    Handler3 = ?SEV_START("handler-3", HandlerSeq, HandlerInitState),

    i("start client evaluator"),
    ClientInitState = InitState,
    Client = ?SEV_START("client", ClientSeq, ClientInitState),

    i("start tester evaluator"),
    TesterInitState = #{acceptor => Acceptor#ev.pid,
                        handler1 => Handler1#ev.pid,
                        handler2 => Handler2#ev.pid,
                        handler3 => Handler3#ev.pid,
                        client   => Client#ev.pid},
    Tester = ?SEV_START("tester", TesterSeq, TesterInitState),

    i("await evaluator"),
    ok = ?SEV_AWAIT_FINISH([Acceptor, 
                            Handler1, Handler2, Handler3, 
                            Client, Tester]).



%%%%%%%%%%%%%%%%%%%%%%%%%%%%%%%%%%%%%%%%%%%%%%%%%%%%%%%%%%%%%%%%%%%%%%%%%
%% This test case is intended to test what happens when a socket is 
%% locally closed while a process is calling the recvfrom function.
%% Socket is IPv4.
%% 

sc_lc_recvfrom_response_udp4(suite) ->
    [];
sc_lc_recvfrom_response_udp4(doc) ->
    [];
sc_lc_recvfrom_response_udp4(_Config) when is_list(_Config) ->
    tc_try(sc_lc_recvfrom_response_udp4,
           fun() ->
                   ?TT(?SECS(30)),
                   Recv      = fun(Sock, To) -> socket:recvfrom(Sock, [], To) end,
                   InitState = #{domain   => inet,
                                 type     => dgram,
                                 protocol => udp,
                                 recv     => Recv},
                   ok = sc_lc_receive_response_udp(InitState)
           end).


%%%%%%%%%%%%%%%%%%%%%%%%%%%%%%%%%%%%%%%%%%%%%%%%%%%%%%%%%%%%%%%%%%%%%%%%%
%% This test case is intended to test what happens when a socket is 
%% locally closed while the process is calling the recv function.
%% Socket is IPv6.

sc_lc_recvfrom_response_udp6(suite) ->
    [];
sc_lc_recvfrom_response_udp6(doc) ->
    [];
sc_lc_recvfrom_response_udp6(_Config) when is_list(_Config) ->
    tc_try(sc_lc_recvfrom_response_udp6,
           fun() ->
                   not_yet_implemented(),
                   ?TT(?SECS(30)),
                   Recv      = fun(Sock, To) -> socket:recvfrom(Sock, [], To) end,
                   InitState = #{domain => inet6,
                                 recv   => Recv},
                   ok = sc_lc_receive_response_udp(InitState)
           end).


%%%%%%%%%%%%%%%%%%%%%%%%%%%%%%%%%%%%%%%%%%%%%%%%%%%%%%%%%%%%%%%%%%%%%%%%%

sc_lc_receive_response_udp(InitState) ->
    PrimServerSeq =
        [
         %% *** Wait for start order part ***
         #{desc => "await start",
           cmd  => fun(State) ->
                           Tester = ?SEV_AWAIT_START(),
                           {ok, State#{tester => Tester}}
                   end},
         #{desc => "monitor tester",
           cmd  => fun(#{tester := Tester} = _State) ->
                           _MRef = erlang:monitor(process, Tester),
                           ok
                   end},

         %% *** Init part ***
         #{desc => "local address",
           cmd  => fun(#{domain := Domain} = State) ->
                           LAddr = which_local_addr(Domain),
                           LSA   = #{family => Domain, addr => LAddr},
                           {ok, State#{local_sa => LSA}}
                   end},
         #{desc => "open socket",
           cmd  => fun(#{domain := Domain} = State) ->
                           Sock = sock_open(Domain, dgram, udp),
                           SA   = sock_sockname(Sock),
                           {ok, State#{sock => Sock, sa => SA}}
                   end},
         #{desc => "bind socket",
           cmd  => fun(#{sock := Sock, local_sa := LSA}) ->
                           sock_bind(Sock, LSA),
                           ok
                   end},
         #{desc => "announce ready (init)",
           cmd  => fun(#{tester := Tester, sock := Sock}) ->
                           ?SEV_ANNOUNCE_READY(Tester, init, Sock),
                           ok
                   end},

         %% The actual test
         #{desc => "await continue (recv, with timeout)",
           cmd  => fun(#{tester := Tester} = State) ->
                           case ?SEV_AWAIT_CONTINUE(Tester, tester, recv) of
                               {ok, Timeout} ->
                                   {ok, State#{timeout => Timeout}};
                               {error, _} = ERROR ->
                                   ERROR
                           end
                   end},
         #{desc => "receive, with timeout",
           cmd  => fun(#{sock := Sock, recv := Recv, timeout := Timeout}) ->
                           case Recv(Sock, Timeout) of
                               {error, timeout} ->
                                   ok;
                               {ok, _} ->
                                   {error, unexpected_success};
                               {error, _} = ERROR ->
                                   ERROR
                           end
                   end},
         #{desc => "announce ready (recv, with timeout)",
           cmd  => fun(#{tester := Tester}) ->
                           ?SEV_ANNOUNCE_READY(Tester, recv),
                           ok
                   end},
         #{desc => "await continue (close)",
           cmd  => fun(#{tester := Tester} = _State) ->
                           ok = ?SEV_AWAIT_CONTINUE(Tester, tester, close)
                   end},
         #{desc => "close socket",
           cmd  => fun(#{sock := Sock} = State) ->
                           case socket:close(Sock) of
                               ok ->
                                   {ok, maps:remove(sock, State)};
                               {error, _} = ERROR ->
                                   ERROR
                           end
                   end},
         #{desc => "announce ready (close)",
           cmd  => fun(#{tester := Tester}) ->
                           ?SEV_ANNOUNCE_READY(Tester, close),
                           ok
                   end},

         %% Termination
         #{desc => "await terminate (from tester)",
           cmd  => fun(#{tester := Tester} = State) ->
                           case ?SEV_AWAIT_TERMINATE(Tester, terminate) of
                               ok ->
                                   {ok, maps:remove(tester, State)};
                               {error, _} = ERROR ->
                                   ERROR
                           end
                   end},

         %% *** We are done ***
         ?SEV_FINISH_NORMAL
        ],

    SecServerSeq =
        [
         %% *** Init part ***
         #{desc => "await start",
           cmd  => fun(State) ->
                           {Tester, Sock} = ?SEV_AWAIT_START(),
                           {ok, State#{tester => Tester, sock => Sock}}
                   end},
         #{desc => "monitor tester",
           cmd  => fun(#{tester := Tester} = _State) ->
                           _MRef = erlang:monitor(process, Tester),
                           ok
                   end},
         #{desc => "announce ready (init)",
           cmd  => fun(#{tester := Tester}) ->
                           ?SEV_ANNOUNCE_READY(Tester, init),
                           ok
                   end},

         %% The actual test
         #{desc => "await continue (recv)",
           cmd  => fun(#{tester := Tester} = _State) ->
                           ok = ?SEV_AWAIT_CONTINUE(Tester, tester, recv)
                           
                   end},
         #{desc => "receive",
           cmd  => fun(#{sock := Sock, recv := Recv} = State) ->
                           case Recv(Sock, infinity) of
                               {error, closed} ->
                                   {ok, maps:remove(sock, State)};
                               {ok, _} ->
                                   {error, unexpected_success};
                               {error, _} = ERROR ->
                                   ERROR
                           end
                   end},
         #{desc => "announce ready (recv closed)",
           cmd  => fun(#{tester := Tester}) ->
                           ?SEV_ANNOUNCE_READY(Tester, recv_closed),
                           ok
                   end},

         %% Termination
         #{desc => "await terminate (from tester)",
           cmd  => fun(#{tester := Tester} = State) ->
                           case ?SEV_AWAIT_TERMINATE(Tester, tester) of
                               ok ->
                                   {ok, maps:remove(tester, State)};
                               {error, _} = ERROR ->
                                   ERROR
                           end
                   end},

         %% *** We are done ***
         ?SEV_FINISH_NORMAL
        ],


    TesterSeq =
        [
         %% *** Init part ***
         #{desc => "monitor primary server",
           cmd  => fun(#{prim_server := Pid} = _State) ->
                           _MRef = erlang:monitor(process, Pid),
                           ok
                   end},
         #{desc => "monitor secondary server 1",
           cmd  => fun(#{sec_server1 := Pid} = _State) ->
                           _MRef = erlang:monitor(process, Pid),
                           ok
                   end},
         #{desc => "monitor secondary server 2",
           cmd  => fun(#{sec_server2 := Pid} = _State) ->
                           _MRef = erlang:monitor(process, Pid),
                           ok
                   end},
         #{desc => "monitor secondary server 3",
           cmd  => fun(#{sec_server3 := Pid} = _State) ->
                           _MRef = erlang:monitor(process, Pid),
                           ok
                   end},

         %% Start the primary server
         #{desc => "order 'primary server' start",
           cmd  => fun(#{prim_server := Pid} = _State) ->
                           ?SEV_ANNOUNCE_START(Pid),
                           ok
                   end},
         #{desc => "await 'primary server' ready (init)",
           cmd  => fun(#{prim_server := Pid} = State) ->
                           {ok, Sock} = ?SEV_AWAIT_READY(Pid, prim_server, init),
                           {ok, State#{sock => Sock}}
                   end},

         %% Start the secondary server 1
         #{desc => "order 'secondary server 1' start",
           cmd  => fun(#{sec_server1 := Pid, sock := Sock} = _State) ->
                           ?SEV_ANNOUNCE_START(Pid, Sock),
                           ok
                   end},
         #{desc => "await 'secondary server 1' ready (init)",
           cmd  => fun(#{sec_server1 := Pid} = _State) ->
                           ok = ?SEV_AWAIT_READY(Pid, sec_server1, init)
                   end},

         %% Start the secondary server 2
         #{desc => "order 'secondary server 2' start",
           cmd  => fun(#{sec_server2 := Pid, sock := Sock} = _State) ->
                           ?SEV_ANNOUNCE_START(Pid, Sock),
                           ok
                   end},
         #{desc => "await 'secondary server 2' ready (init)",
           cmd  => fun(#{sec_server2 := Pid} = _State) ->
                           ok = ?SEV_AWAIT_READY(Pid, sec_server2, init)
                   end},

         %% Start the secondary server 3
         #{desc => "order 'secondary server 3' start",
           cmd  => fun(#{sec_server3 := Pid, sock := Sock} = _State) ->
                           ?SEV_ANNOUNCE_START(Pid, Sock),
                           ok
                   end},
         #{desc => "await 'secondary server 3' ready (init)",
           cmd  => fun(#{sec_server3 := Pid} = _State) ->
                           ok = ?SEV_AWAIT_READY(Pid, sec_server3, init)
                   end},


         %% The actual test
         %% Make all the seondary servers continue, with an infinit recvfrom
         %% and then the prim-server with a timed recvfrom.
         %% After the prim server notifies us (about the timeout) we order it
         %% to close the socket, which should cause the all the secondary 
         %% server to return with error-closed.

         #{desc => "order 'secondary server 1' to continue (recv)",
           cmd  => fun(#{sec_server1 := Pid} = _State) ->
                           ?SEV_ANNOUNCE_CONTINUE(Pid, recv),
                           ok
                   end},
         ?SEV_SLEEP(?SECS(1)),
         #{desc => "order 'secondary server 2' to continue (recv)",
           cmd  => fun(#{sec_server2 := Pid} = _State) ->
                           ?SEV_ANNOUNCE_CONTINUE(Pid, recv),
                           ok
                   end},
         ?SEV_SLEEP(?SECS(1)),
         #{desc => "order 'secondary server 3' to continue (recv)",
           cmd  => fun(#{sec_server3 := Pid} = _State) ->
                           ?SEV_ANNOUNCE_CONTINUE(Pid, recv),
                           ok
                   end},
         ?SEV_SLEEP(?SECS(1)),
         #{desc => "order 'primary server' to continue (recv, with timeout)",
           cmd  => fun(#{prim_server := Pid} = _State) ->
                           ?SEV_ANNOUNCE_CONTINUE(Pid, recv, ?SECS(5)),
                           ok
                   end},
         #{desc => "await 'primary server' ready (recv, with timeout)",
           cmd  => fun(#{prim_server := Pid} = _State) ->
                           ?SEV_AWAIT_READY(Pid, prim_server, recv)
                   end},
         #{desc => "order 'primary server' to continue (close)",
           cmd  => fun(#{prim_server := Pid} = _State) ->
                           ?SEV_ANNOUNCE_CONTINUE(Pid, close),
                           ok
                   end},
         #{desc => "await 'primary server' ready (close)",
           cmd  => fun(#{prim_server := Pid} = _State) ->
                           ?SEV_AWAIT_READY(Pid, prim_server, close)
                   end},
         #{desc => "await 'secondary server 1' ready (closed)",
           cmd  => fun(#{sec_server1 := Pid} = _State) ->
                           ?SEV_AWAIT_READY(Pid, sec_server1, recv_closed)
                   end},
         #{desc => "await 'secondary server 2' ready (closed)",
           cmd  => fun(#{sec_server2 := Pid} = _State) ->
                           ?SEV_AWAIT_READY(Pid, sec_server2, recv_closed)
                   end},
         #{desc => "await 'secondary server 3' ready (closed)",
           cmd  => fun(#{sec_server3 := Pid} = _State) ->
                           ?SEV_AWAIT_READY(Pid, sec_server3, recv_closed)
                   end},

         %% Terminations
         #{desc => "order 'secondary server 3' to terminate",
           cmd  => fun(#{sec_server3 := Pid} = _State) ->
                           ?SEV_ANNOUNCE_TERMINATE(Pid),
                           ok
                   end},
         #{desc => "await 'secondary server 3' termination",
           cmd  => fun(#{sec_server3 := Pid} = State) ->
                           case ?SEV_AWAIT_TERMINATION(Pid) of
                               ok ->
                                   {ok, maps:remove(sec_server3, State)};
                               {error, _} = ERROR ->
                                   ERROR
                           end
                   end},
         #{desc => "order 'secondary server 2' to terminate",
           cmd  => fun(#{sec_server2 := Pid} = _State) ->
                           ?SEV_ANNOUNCE_TERMINATE(Pid),
                           ok
                   end},
         #{desc => "await 'secondary server 2' termination",
           cmd  => fun(#{sec_server2 := Pid} = State) ->
                           case ?SEV_AWAIT_TERMINATION(Pid) of
                               ok ->
                                   {ok, maps:remove(sec_server2, State)};
                               {error, _} = ERROR ->
                                   ERROR
                           end
                   end},
         #{desc => "order 'secondary server 1' to terminate",
           cmd  => fun(#{sec_server1 := Pid} = _State) ->
                           ?SEV_ANNOUNCE_TERMINATE(Pid),
                           ok
                   end},
         #{desc => "await 'secondary server 1' termination",
           cmd  => fun(#{sec_server1 := Pid} = State) ->
                           case ?SEV_AWAIT_TERMINATION(Pid) of
                               ok ->
                                   {ok, maps:remove(sec_server1, State)};
                               {error, _} = ERROR ->
                                   ERROR
                           end
                   end},
         #{desc => "order 'primary server' to terminate",
           cmd  => fun(#{prim_server := Pid} = _State) ->
                           ?SEV_ANNOUNCE_TERMINATE(Pid),
                           ok
                   end},
         #{desc => "await 'primary server' termination",
           cmd  => fun(#{prim_server := Pid} = State) ->
                           case ?SEV_AWAIT_TERMINATION(Pid) of
                               ok ->
                                   {ok, maps:remove(prim_server, State)};
                               {error, _} = ERROR ->
                                   ERROR
                           end
                   end},


         %% *** We are done ***
         ?SEV_FINISH_NORMAL
        ],
    

    i("start 'primary server' evaluator"),
    PrimSrvInitState = InitState,
    PrimServer = ?SEV_START("prim-server", PrimServerSeq, PrimSrvInitState),

    i("start 'secondary server 1' evaluator"),
    SecSrvInitState = #{recv => maps:get(recv, InitState)},
    SecServer1 = ?SEV_START("sec-server-1", SecServerSeq, SecSrvInitState),

    i("start 'secondary server 2' evaluator"),
    SecServer2 = ?SEV_START("sec-server-2", SecServerSeq, SecSrvInitState),

    i("start 'secondary server 3' evaluator"),
    SecServer3 = ?SEV_START("sec-server-3", SecServerSeq, SecSrvInitState),

    i("start 'tester' evaluator"),
    TesterInitState = #{prim_server => PrimServer#ev.pid,
                        sec_server1  => SecServer1#ev.pid,
                        sec_server2  => SecServer2#ev.pid,
                        sec_server3  => SecServer3#ev.pid},
    Tester = ?SEV_START("tester", TesterSeq, TesterInitState),

    i("await evaluator"),
    ok = ?SEV_AWAIT_FINISH([PrimServer, 
                            SecServer1, SecServer2, SecServer3,
                            Tester]).



%%%%%%%%%%%%%%%%%%%%%%%%%%%%%%%%%%%%%%%%%%%%%%%%%%%%%%%%%%%%%%%%%%%%%%%%%
%% This test case is intended to test what happens when a socket is 
%% locally closed while the process is calling the recvmsg function.
%% Socket is IPv4.

sc_lc_recvmsg_response_tcp4(suite) ->
    [];
sc_lc_recvmsg_response_tcp4(doc) ->
    [];
sc_lc_recvmsg_response_tcp4(_Config) when is_list(_Config) ->
    tc_try(sc_lc_recvmsg_response_tcp4,
           fun() ->
                   ?TT(?SECS(10)),
                   Recv      = fun(Sock) -> socket:recvmsg(Sock) end,
                   InitState = #{domain   => inet,
                                 type     => stream,
                                 protocol => tcp,
                                 recv     => Recv},
                   ok = sc_lc_receive_response_tcp(InitState)
           end).


%%%%%%%%%%%%%%%%%%%%%%%%%%%%%%%%%%%%%%%%%%%%%%%%%%%%%%%%%%%%%%%%%%%%%%%%%
%% This test case is intended to test what happens when a socket is 
%% locally closed while the process is calling the recvmsg function.
%% Socket is IPv6.

sc_lc_recvmsg_response_tcp6(suite) ->
    [];
sc_lc_recvmsg_response_tcp6(doc) ->
    [];
sc_lc_recvmsg_response_tcp6(_Config) when is_list(_Config) ->
    tc_try(sc_recvmsg_response_tcp6,
           fun() ->
                   not_yet_implemented(),
                   ?TT(?SECS(10)),
                   Recv      = fun(Sock) -> socket:recvmsg(Sock) end,
                   InitState = #{domain   => inet6,
                                 type     => stream,
                                 protocol => tcp,
                                 recv     => Recv},
                   ok = sc_lc_receive_response_tcp(InitState)
           end).


%%%%%%%%%%%%%%%%%%%%%%%%%%%%%%%%%%%%%%%%%%%%%%%%%%%%%%%%%%%%%%%%%%%%%%%%%
%% This test case is intended to test what happens when a socket is 
%% locally closed while the process is calling the recvmsg function.
%% Socket is IPv4.

sc_lc_recvmsg_response_udp4(suite) ->
    [];
sc_lc_recvmsg_response_udp4(doc) ->
    [];
sc_lc_recvmsg_response_udp4(_Config) when is_list(_Config) ->
    tc_try(sc_lc_recvmsg_response_udp4,
           fun() ->
                   ?TT(?SECS(10)),
                   Recv      = fun(Sock, To) -> socket:recvmsg(Sock, To) end,
                   InitState = #{domain => inet,
                                 recv   => Recv},
                   ok = sc_lc_receive_response_udp(InitState)
           end).


%%%%%%%%%%%%%%%%%%%%%%%%%%%%%%%%%%%%%%%%%%%%%%%%%%%%%%%%%%%%%%%%%%%%%%%%%
%% This test case is intended to test what happens when a socket is 
%% locally closed while the process is calling the recvmsg function.
%% Socket is IPv6.

sc_lc_recvmsg_response_udp6(suite) ->
    [];
sc_lc_recvmsg_response_udp6(doc) ->
    [];
sc_lc_recvmsg_response_udp6(_Config) when is_list(_Config) ->
    tc_try(sc_recvmsg_response_udp6,
           fun() ->
                   not_yet_implemented(),
                   ?TT(?SECS(10)),
                   Recv      = fun(Sock, To) -> socket:recvmsg(Sock, To) end,
                   InitState = #{domain => inet6,
                                 recv   => Recv},
                   ok = sc_lc_receive_response_udp(InitState)
           end).



%%%%%%%%%%%%%%%%%%%%%%%%%%%%%%%%%%%%%%%%%%%%%%%%%%%%%%%%%%%%%%%%%%%%%%%%%
%% This test case is intended to test what happens when a socket is 
%% locally closed while the process is calling the accept function.
%% We test what happens with a non-controlling_process also, since we 
%% git the setup anyway.
%% Socket is IPv4.

sc_lc_acceptor_response_tcp4(suite) ->
    [];
sc_lc_acceptor_response_tcp4(doc) ->
    [];
sc_lc_acceptor_response_tcp4(_Config) when is_list(_Config) ->
    tc_try(sc_lc_acceptor_response_tcp4,
           fun() ->
                   ?TT(?SECS(10)),
                   InitState = #{domain   => inet,
                                 type     => stream,
                                 protocol => tcp},
                   ok = sc_lc_acceptor_response_tcp(InitState)
           end).


%%%%%%%%%%%%%%%%%%%%%%%%%%%%%%%%%%%%%%%%%%%%%%%%%%%%%%%%%%%%%%%%%%%%%%%%%
%% This test case is intended to test what happens when a socket is 
%% locally closed while the process is calling the accept function.
%% We test what happens with a non-controlling_process also, since we 
%% git the setup anyway.
%% Socket is IPv6.

sc_lc_acceptor_response_tcp6(suite) ->
    [];
sc_lc_acceptor_response_tcp6(doc) ->
    [];
sc_lc_acceptor_response_tcp6(_Config) when is_list(_Config) ->
    tc_try(sc_lc_acceptor_response_tcp6,
           fun() ->
                   not_yet_implemented(),
                   ?TT(?SECS(10)),
                   InitState = #{domain   => inet,
                                 type     => stream,
                                 protocol => tcp},
                   ok = sc_lc_acceptor_response_tcp(InitState)
           end).


%%%%%%%%%%%%%%%%%%%%%%%%%%%%%%%%%%%%%%%%%%%%%%%%%%%%%%%%%%%%%%%%%%%%%%%%%

sc_lc_acceptor_response_tcp(InitState) ->
    PrimAcceptorSeq =
        [
         %% *** Wait for start order part ***
         #{desc => "await start (from tester)",
           cmd  => fun(State) ->
                           Tester = ?SEV_AWAIT_START(),
                           {ok, State#{tester => Tester}}
                   end},
         #{desc => "monitor tester",
           cmd  => fun(#{tester := Tester} = _State) ->
                           _MRef = erlang:monitor(process, Tester),
                           ok
                   end},

         %% *** Init part ***
         #{desc => "which local address",
           cmd  => fun(#{domain := Domain} = State) ->
                           LAddr = which_local_addr(Domain),
                           LSA   = #{family => Domain, addr => LAddr},
                           {ok, State#{lsa => LSA}}
                   end},
         #{desc => "create (listen) socket",
           cmd  => fun(#{domain   := Domain, 
                         type     := Type, 
                         protocol := Proto} = State) ->
                           case socket:open(Domain, Type, Proto) of
                               {ok, Sock} ->
                                   {ok, State#{sock => Sock}};
                               {error, _} = ERROR ->
                                   ERROR
                           end
                   end},
         #{desc => "bind to local address",
           cmd  => fun(#{sock := Sock, lsa := LSA} = _State) ->
                           case socket:bind(Sock, LSA) of
                               {ok, _Port} ->
                                   ok;
                               {error, _} = ERROR ->
                                   ERROR
                           end
                   end},
         #{desc => "make listen socket",
           cmd  => fun(#{sock := Sock}) ->
                           socket:listen(Sock)
                   end},
         #{desc => "announce ready (init)",
           cmd  => fun(#{tester := Tester, sock := Sock} = _State) ->
                           ?SEV_ANNOUNCE_READY(Tester, init, Sock),
                           ok
                   end},

         %% The actual test
         #{desc => "await continue (accept)",
           cmd  => fun(#{tester := Tester} = State) ->
                           case ?SEV_AWAIT_CONTINUE(Tester, tester, accept) of
                               {ok, Timeout} ->
                                   {ok, State#{timeout => Timeout}};
                               {error, _} = ERROR ->
                                   ERROR
                           end
                   end},
         #{desc => "await connection",
           cmd  => fun(#{sock := Sock, timeout := Timeout} = _State) ->
                           case socket:accept(Sock, Timeout) of
                               {error, timeout} ->
                                   ok;
                               {ok, Sock} ->
                                   ?SEV_EPRINT("unexpected success"),
                                   (catch socket:close(Sock)),
                                   {error, unexpected_success};
                               {error, _} = ERROR ->
                                   ERROR
                           end
                   end},
         #{desc => "announce ready (accept timeout)",
           cmd  => fun(#{tester := Tester}) ->
                           ?SEV_ANNOUNCE_READY(Tester, accept_timeout),
                           ok
                   end},
         #{desc => "await continue (close)",
           cmd  => fun(#{tester := Tester} = _State) ->
                           ok = ?SEV_AWAIT_CONTINUE(Tester, tester, close)
                   end},
         #{desc => "close socket",
           cmd  => fun(#{sock := Sock} = State) ->
                           case socket:close(Sock) of
                               ok ->
                                   {ok, maps:remove(sock, State)};
                               {error, _} = ERROR ->
                                   ERROR
                           end
                   end},
         #{desc => "announce ready (close)",
           cmd  => fun(#{tester := Tester}) ->
                           ?SEV_ANNOUNCE_READY(Tester, close),
                           ok
                   end},

                                                % Termination
         #{desc => "await terminate",
           cmd  => fun(#{tester := Tester} = State) ->
                           case ?SEV_AWAIT_TERMINATE(Tester, tester) of
                               ok ->
                                   {ok, maps:remove(tester, State)};
                               {error, _} = ERROR ->
                                   ERROR
                           end
                   end},

         %% *** We are done ***
         ?SEV_FINISH_NORMAL
        ],

    SecAcceptorSeq =
        [
         %% *** Init part ***
         #{desc => "await start",
           cmd  => fun(State) ->
                           {Tester, Sock} = ?SEV_AWAIT_START(),
                           {ok, State#{tester => Tester, sock => Sock}}
                   end},
         #{desc => "monitor tester",
           cmd  => fun(#{tester := Tester} = _State) ->
                           _MRef = erlang:monitor(process, Tester),
                           ok
                   end},
         #{desc => "announce ready (init)",
           cmd  => fun(#{tester := Tester}) ->
                           ?SEV_ANNOUNCE_READY(Tester, init)
                   end},

         %% The actual test
         #{desc => "await continue (accept)",
           cmd  => fun(#{tester := Tester} = _State) ->
                           ok = ?SEV_AWAIT_CONTINUE(Tester, tester, accept)
                   end},
         #{desc => "accept",
           cmd  => fun(#{sock := Sock} = State) ->
                           case socket:accept(Sock) of
                               {error, closed} ->
                                   {ok, maps:remove(sock, State)};
                               {ok, _} ->
                                   {error, unexpected_success};
                               {error, _} = ERROR ->
                                   ERROR
                           end
                   end},
         #{desc => "announce ready (accept closed)",
           cmd  => fun(#{tester := Tester}) ->
                           ?SEV_ANNOUNCE_READY(Tester, accept_closed)
                   end},

         %% Termination
         #{desc => "await terminate (from tester)",
           cmd  => fun(#{tester := Tester} = State) ->
                           case ?SEV_AWAIT_TERMINATE(Tester, tester) of
                               ok ->
                                   {ok, maps:remove(tester, State)};
                               {error, _} = ERROR ->
                                   ERROR
                           end
                   end},

         %% *** We are done ***
         ?SEV_FINISH_NORMAL
        ],

    TesterSeq =
        [
         %% *** Init part ***
         #{desc => "monitor 'primary acceptor'",
           cmd  => fun(#{prim_acc := Pid} = _State) ->
                           _MRef = erlang:monitor(process, Pid),
                           ok
                   end},
         #{desc => "monitor 'secondary acceptor 1'",
           cmd  => fun(#{sec_acc1 := Pid} = _State) ->
                           _MRef = erlang:monitor(process, Pid),
                           ok
                   end},
         #{desc => "monitor secondary acceptor 2",
           cmd  => fun(#{sec_acc2 := Pid} = _State) ->
                           _MRef = erlang:monitor(process, Pid),
                           ok
                   end},
         #{desc => "monitor secondary acceptor 3",
           cmd  => fun(#{sec_acc3 := Pid} = _State) ->
                           _MRef = erlang:monitor(process, Pid),
                           ok
                   end},

         %% Start the primary server
         #{desc => "order 'primary acceptor' start",
           cmd  => fun(#{prim_acc := Pid} = _State) ->
                           ?SEV_ANNOUNCE_START(Pid),
                           ok
                   end},
         #{desc => "await 'primary acceptor' ready (init)",
           cmd  => fun(#{prim_acc := Pid} = State) ->
                           {ok, Sock} = ?SEV_AWAIT_READY(Pid, prim_acc, init),
                           {ok, State#{sock => Sock}}
                   end},

         %% Start the secondary acceptor 1
         #{desc => "order 'secondary acceptor 1' start",
           cmd  => fun(#{sec_acc1 := Pid, sock := Sock} = _State) ->
                           ?SEV_ANNOUNCE_START(Pid, Sock),
                           ok
                   end},
         #{desc => "await 'secondary acceptor 1' ready (init)",
           cmd  => fun(#{sec_acc1 := Pid} = _State) ->
                           ok = ?SEV_AWAIT_READY(Pid, sec_acc1, init)
                   end},

         %% Start the secondary acceptor 2
         #{desc => "order 'secondary acceptor 2' start",
           cmd  => fun(#{sec_acc2 := Pid, sock := Sock} = _State) ->
                           ?SEV_ANNOUNCE_START(Pid, Sock),
                           ok
                   end},
         #{desc => "await 'secondary acceptor 2' ready (init)",
           cmd  => fun(#{sec_acc2 := Pid} = _State) ->
                           ok = ?SEV_AWAIT_READY(Pid, sec_acc2, init)
                   end},

         %% Start the secondary acceptor 3
         #{desc => "order 'secondary acceptor 3' start",
           cmd  => fun(#{sec_acc3 := Pid, sock := Sock} = _State) ->
                           ?SEV_ANNOUNCE_START(Pid, Sock),
                           ok
                   end},
         #{desc => "await 'secondary acceptor 3' ready (init)",
           cmd  => fun(#{sec_acc3 := Pid} = _State) ->
                           ok = ?SEV_AWAIT_READY(Pid, sec_acc3, init)
                   end},


         %% The actual test
         %% Make all the seondary servers continue, with an infinit recvfrom
         %% and then the prim-server with a timed recvfrom.
         %% After the prim server notifies us (about the timeout) we order it
         %% to close the socket, which should cause the all the secondary 
         %% server to return with error-closed.

         #{desc => "order 'secondary acceptor 1' to continue (accept)",
           cmd  => fun(#{sec_acc1 := Pid} = _State) ->
                           ?SEV_ANNOUNCE_CONTINUE(Pid, accept),
                           ok
                   end},
         ?SEV_SLEEP(?SECS(1)),
         #{desc => "order 'secondary acceptor 2' to continue (accept)",
           cmd  => fun(#{sec_acc2 := Pid} = _State) ->
                           ?SEV_ANNOUNCE_CONTINUE(Pid, accept),
                           ok
                   end},
         ?SEV_SLEEP(?SECS(1)),
         #{desc => "order 'secondary acceptor 3' to continue (accept)",
           cmd  => fun(#{sec_acc3 := Pid} = _State) ->
                           ?SEV_ANNOUNCE_CONTINUE(Pid, accept),
                           ok
                   end},
         ?SEV_SLEEP(?SECS(1)),
         #{desc => "order 'primary acceptor' to continue",
           cmd  => fun(#{prim_acc := Pid} = _State) ->
                           ?SEV_ANNOUNCE_CONTINUE(Pid, accept, ?SECS(5)),
                           ok
                   end},
         #{desc => "await 'primary acceptor' ready (accept timeout)",
           cmd  => fun(#{prim_acc := Pid} = _State) ->
                           ok = ?SEV_AWAIT_READY(Pid, prim_acc, accept_timeout)
                   end},
         #{desc => "order 'primary acceptor' to continue (close)",
           cmd  => fun(#{prim_acc := Pid} = _State) ->
                           ?SEV_ANNOUNCE_CONTINUE(Pid, close),
                           ok
                   end},
         #{desc => "await 'primary acceptor' ready (close)",
           cmd  => fun(#{prim_acc := Pid} = _State) ->
                           ok = ?SEV_AWAIT_READY(Pid, prim_acc, close)
                   end},
         #{desc => "await 'secondary acceptor 1' ready (accept closed)",
           cmd  => fun(#{sec_acc1 := Pid} = _State) ->
                           ok = ?SEV_AWAIT_READY(Pid, sec_acc1, accept_closed)
                   end},
         #{desc => "await 'secondary acceptor 2' ready (accept closed)",
           cmd  => fun(#{sec_acc2 := Pid} = _State) ->
                           ok = ?SEV_AWAIT_READY(Pid, sec_acc2, accept_closed)
                   end},
         #{desc => "await 'secondary acceptor 3' ready (accept closed)",
           cmd  => fun(#{sec_acc3 := Pid} = _State) ->
                           ok = ?SEV_AWAIT_READY(Pid, sec_acc3, accept_closed)
                   end},


         %% Terminations
         #{desc => "order 'secondary acceptor 3' to terminate",
           cmd  => fun(#{sec_acc3 := Pid} = _State) ->
                           ?SEV_ANNOUNCE_TERMINATE(Pid),
                           ok
                   end},
         #{desc => "await 'secondary acceptor 3' termination",
           cmd  => fun(#{sec_acc3 := Pid} = State) ->
                           case ?SEV_AWAIT_TERMINATION(Pid) of
                               ok ->
                                   {ok, maps:remove(sec_acc3, State)};
                               {error, _} = ERROR ->
                                   ERROR
                           end
                   end},
         #{desc => "order 'secondary acceptor 2' to terminate",
           cmd  => fun(#{sec_acc2 := Pid} = _State) ->
                           ?SEV_ANNOUNCE_TERMINATE(Pid),
                           ok
                   end},
         #{desc => "await 'secondary acceptor 2' termination",
           cmd  => fun(#{sec_acc2 := Pid} = State) ->
                           case ?SEV_AWAIT_TERMINATION(Pid) of
                               ok ->
                                   {ok, maps:remove(sec_acc2, State)};
                               {error, _} = ERROR ->
                                   ERROR
                           end
                   end},
         #{desc => "order 'secondary acceptor 1' to terminate",
           cmd  => fun(#{sec_acc1 := Pid} = _State) ->
                           ?SEV_ANNOUNCE_TERMINATE(Pid),
                           ok
                   end},
         #{desc => "await 'secondary acceptor 1' termination",
           cmd  => fun(#{sec_acc1 := Pid} = State) ->
                           case ?SEV_AWAIT_TERMINATION(Pid) of
                               ok ->
                                   {ok, maps:remove(sec_acc1, State)};
                               {error, _} = ERROR ->
                                   ERROR
                           end
                   end},
         #{desc => "order 'primary acceptor' to terminate",
           cmd  => fun(#{prim_acc := Pid} = _State) ->
                           ?SEV_ANNOUNCE_TERMINATE(Pid),
                           ok
                   end},
         #{desc => "await 'primary acceptor' termination",
           cmd  => fun(#{prim_acc := Pid} = State) ->
                           case ?SEV_AWAIT_TERMINATION(Pid) of
                               ok ->
                                   {ok, maps:remove(prim_acc, State)};
                               {error, _} = ERROR ->
                                   ERROR
                           end
                   end},


         %% *** We are done ***
         ?SEV_FINISH_NORMAL
        ],


    i("start 'primary acceptor' evaluator"),
    PrimAccInitState = InitState,
    PrimAcc = ?SEV_START("prim-acceptor", PrimAcceptorSeq, PrimAccInitState),

    i("start 'secondary acceptor 1' evaluator"),
    SecAccInitState = #{},
    SecAcc1 = ?SEV_START("sec-acceptor-1", SecAcceptorSeq, SecAccInitState),

    i("start 'secondary acceptor 2' evaluator"),
    SecAcc2 = ?SEV_START("sec-acceptor-2", SecAcceptorSeq, SecAccInitState),

    i("start 'secondary acceptor 3' evaluator"),
    SecAcc3 = ?SEV_START("sec-acceptor-3", SecAcceptorSeq, SecAccInitState),

    i("start 'tester' evaluator"),
    TesterInitState = #{prim_acc => PrimAcc#ev.pid,
                        sec_acc1 => SecAcc1#ev.pid,
                        sec_acc2 => SecAcc2#ev.pid,
                        sec_acc3 => SecAcc3#ev.pid},
    Tester = ?SEV_START("tester", TesterSeq, TesterInitState),

    i("await evaluator"),
    ok = ?SEV_AWAIT_FINISH([PrimAcc, SecAcc1, SecAcc2, SecAcc3, Tester]).



%%%%%%%%%%%%%%%%%%%%%%%%%%%%%%%%%%%%%%%%%%%%%%%%%%%%%%%%%%%%%%%%%%%%%%%%%
%% This test case is intended to test what happens when a socket is 
%% remotely closed while the process is calling the recv function.
%% Socket is IPv4.
%%
%% To minimize the chance of "weirdness", we should really have test cases
%% where the two sides of the connection is on different machines. But for
%% now, we will make do with different VMs on the same host.
%%

sc_rc_recv_response_tcp4(suite) ->
    [];
sc_rc_recv_response_tcp4(doc) ->
    [];
sc_rc_recv_response_tcp4(_Config) when is_list(_Config) ->
    tc_try(sc_rc_recv_response_tcp4,
           fun() ->
                   ?TT(?SECS(30)),
                   Recv      = fun(Sock) -> socket:recv(Sock) end,
                   InitState = #{domain   => inet,
                                 type     => stream,
                                 protocol => tcp,
                                 recv     => Recv},
                   ok = sc_rc_receive_response_tcp(InitState)
           end).


%%%%%%%%%%%%%%%%%%%%%%%%%%%%%%%%%%%%%%%%%%%%%%%%%%%%%%%%%%%%%%%%%%%%%%%%%
%% This test case is intended to test what happens when a socket is 
%% remotely closed while the process is calling the recv function.
%% Socket is IPv6.

sc_rc_recv_response_tcp6(suite) ->
    [];
sc_rc_recv_response_tcp6(doc) ->
    [];
sc_rc_recv_response_tcp6(_Config) when is_list(_Config) ->
    tc_try(sc_rc_recv_response_tcp6,
           fun() ->
                   not_yet_implemented(),
                   ?TT(?SECS(10)),
                   Recv      = fun(Sock) -> socket:recv(Sock) end,
                   InitState = #{domain   => inet6,
                                 type     => stream,
                                 protocol => tcp,
                                 recv     => Recv},
                   ok = sc_rc_receive_response_tcp(InitState)
           end).


%%%%%%%%%%%%%%%%%%%%%%%%%%%%%%%%%%%%%%%%%%%%%%%%%%%%%%%%%%%%%%%%%%%%%%%%%

sc_rc_receive_response_tcp(InitState) ->
    %% Each connection are handled by handler processes.
    %% These are created (on the fly) and handled internally 
    %% by the server!
    ServerSeq =
        [
         %% *** Wait for start order part ***
         #{desc => "await start",
           cmd  => fun(State) ->
                           Tester = ?SEV_AWAIT_START(),
                           {ok, State#{tester => Tester}}
                   end},
         #{desc => "monitor tester",
           cmd  => fun(#{tester := Tester} = _State) ->
                           _MRef = erlang:monitor(process, Tester),
                           ok
                   end},

         %% *** Init part ***
         #{desc => "which local address",
           cmd  => fun(#{domain := Domain} = State) ->
                           LAddr = which_local_addr(Domain),
                           LSA   = #{family => Domain, addr => LAddr},
                           {ok, State#{local_sa => LSA}}
                   end},
         #{desc => "create listen socket",
           cmd  => fun(#{domain := Domain} = State) ->
                           case socket:open(Domain, stream, tcp) of
                               {ok, Sock} ->
                                   {ok, State#{lsock => Sock}};
                               {error, _} = ERROR ->
                                   ERROR
                           end
                   end},
         #{desc => "bind to local address",
           cmd  => fun(#{lsock := LSock, local_sa := LSA} = State) ->
                           case socket:bind(LSock, LSA) of
                               {ok, Port} ->
                                   {ok, State#{lport => Port}};
                               {error, _} = ERROR ->
                                   ERROR
                           end
                   end},
         #{desc => "make listen socket",
           cmd  => fun(#{lsock := LSock}) ->
                           socket:listen(LSock)
                   end},
         #{desc => "announce ready (init)",
           cmd  => fun(#{tester := Tester, local_sa := LSA, lport := Port}) ->
                           ServerSA = LSA#{port => Port},
                           ?SEV_ANNOUNCE_READY(Tester, init, ServerSA),
                           ok
                   end},

         %% The actual test
         #{desc => "await continue (accept all three connections)",
           cmd  => fun(#{tester := Tester} = _State) ->
                           ?SEV_ANNOUNCE_CONTINUE(Tester, tester, accept)
                   end},
         #{desc => "accept 1",
           cmd  => fun(#{lsock := LSock, recv := Recv} = State) ->
                           case socket:accept(LSock) of
                               {ok, Sock} ->
                                   ?SEV_IPRINT("accepted: try start handler"),
                                   Handler = sc_rc_tcp_handler_start(1, Recv, Sock),
                                   ?SEV_IPRINT("handler started"),
                                   {ok, State#{csock1   => Sock,
                                               handler1 => Handler}};
                               {error, _} = ERROR ->
                                   ERROR
                           end
                   end},
         #{desc => "await handler 1 ready (init)",
           cmd  => fun(#{tester   := Tester, 
                         handler1 := Handler1} = _State) ->
                           ?SEV_AWAIT_READY(Handler1, handler1, init, 
                                            [{tester, Tester}])
                   end},
         #{desc => "accept 2",
           cmd  => fun(#{lsock := LSock, recv := Recv} = State) ->
                           case socket:accept(LSock) of
                               {ok, Sock} ->
                                   ?SEV_IPRINT("accepted: try start handler"),
                                   Handler = sc_rc_tcp_handler_start(2, Recv, Sock),
                                   ?SEV_IPRINT("handler started"),
                                   {ok, State#{csock2   => Sock,
                                               handler2 => Handler}};
                               {error, _} = ERROR ->
                                   ERROR
                           end
                   end},
         #{desc => "await handler 2 ready (init)",
           cmd  => fun(#{tester   := Tester, 
                         handler1 := Handler1, 
                         handler2 := Handler2} = _State) ->
                           ?SEV_AWAIT_READY(Handler2, handler2, init, 
                                            [{tester,   Tester},
                                             {handler1, Handler1}])
                   end},
         #{desc => "accept 3",
           cmd  => fun(#{lsock := LSock, recv := Recv} = State) ->
                           case socket:accept(LSock) of
                               {ok, Sock} ->
                                   ?SEV_IPRINT("accepted: try start handler"),
                                   Handler = sc_rc_tcp_handler_start(3, Recv, Sock),
                                   ?SEV_IPRINT("handler started"),
                                   {ok, State#{csock3   => Sock,
                                               handler3 => Handler}};
                               {error, _} = ERROR ->
                                   ERROR
                           end
                   end},
         #{desc => "await handler 3 ready (init)",
           cmd  => fun(#{tester   := Tester, 
                         handler1 := Handler1, 
                         handler2 := Handler2, 
                         handler3 := Handler3} = _State) ->
                           ?SEV_AWAIT_READY(Handler3, handler3, init, 
                                            [{tester,   Tester},
                                             {handler1, Handler1},
                                             {handler2, Handler2}])
                   end},
         #{desc => "announce ready (accept all three connections)",
           cmd  => fun(#{tester := Tester}) ->
                           ?SEV_ANNOUNCE_READY(Tester, accept),
                           ok
                   end},
         #{desc => "await continue (recv)",
           cmd  => fun(#{tester := Tester} = _State) ->
                           ?SEV_AWAIT_CONTINUE(Tester, tester, recv)
                   end},
         #{desc => "order handler 1 to receive",
           cmd  => fun(#{handler1 := Pid} = _State) ->
                           ?SEV_ANNOUNCE_CONTINUE(Pid, recv),
                           ok
                   end},
         #{desc => "order handler 2 to receive",
           cmd  => fun(#{handler2 := Pid} = _State) ->
                           ?SEV_ANNOUNCE_CONTINUE(Pid, recv),
                           ok
                   end},
         #{desc => "order handler 3 to receive",
           cmd  => fun(#{handler3 := Pid} = _State) ->
                           ?SEV_ANNOUNCE_CONTINUE(Pid, recv),
                           ok
                   end},
         #{desc => "await ready from handler 1 (recv)",
           cmd  => fun(#{tester := Tester, handler1 := Pid} = _State) ->
                           case ?SEV_AWAIT_READY(Pid, handler1, recv, 
                                                 [{tester, Tester}]) of
                               {ok, Result} ->
                                   Result;
                               {error, _} = ERROR ->
                                   ERROR
                           end
                   end},
         #{desc => "await ready from handler 2 (recv)",
           cmd  => fun(#{tester := Tester, handler2 := Pid} = _State) ->
                           case ?SEV_AWAIT_READY(Pid, handler2, recv, 
                                                 [{tester, Tester}]) of
                               {ok, Result} ->
                                   Result;
                               {error, _} = ERROR ->
                                   ERROR
                           end
                   end},
         #{desc => "await ready from handler 3 (recv)",
           cmd  => fun(#{tester := Tester, handler3 := Pid} = _State) ->
                           case ?SEV_AWAIT_READY(Pid, handler3, recv, 
                                                 [{tester, Tester}]) of
                               {ok, Result} ->
                                   Result;
                               {error, _} = ERROR ->
                                   ERROR
                           end
                   end},
         #{desc => "announce ready (recv closed from all handlers)",
           cmd  => fun(#{tester := Tester}) ->
                           ?SEV_ANNOUNCE_READY(Tester, recv_closed),
                           ok
                   end},

         %% Termination
         #{desc => "await terminate (from tester)",
           cmd  => fun(#{tester := Tester} = State) ->
                           case ?SEV_AWAIT_TERMINATE(Tester, tester) of
                               ok ->
                                   {ok, maps:remove(tester, State)};
                               {error, _} = ERROR ->
                                   ERROR
                           end
                   end},
         #{desc => "order handler 1 to terminate",
           cmd  => fun(#{handler1 := Pid} = _State) ->
                           %% Pid ! {terminate, self(), ok},
                           ?SEV_ANNOUNCE_TERMINATE(Pid),
                           ok
                   end},
         #{desc => "await handler 1 termination",
           cmd  => fun(#{handler1 := Pid} = State) ->
                           ?SEV_AWAIT_TERMINATION(Pid),
                           State1 = maps:remove(csock1,   State),
                           State2 = maps:remove(handler1, State1),
                           {ok, State2}
                   end},
         #{desc => "order handler 2 to terminate",
           cmd  => fun(#{handler2 := Pid} = _State) ->
                           ?SEV_ANNOUNCE_TERMINATE(Pid),
                           ok
                   end},
         #{desc => "await handler 2 termination",
           cmd  => fun(#{handler2 := Pid} = State) ->
                           ?SEV_AWAIT_TERMINATION(Pid),
                           State1 = maps:remove(csock2,   State),
                           State2 = maps:remove(handler2, State1),
                           {ok, State2}
                   end},
         #{desc => "order handler 3 to terminate",
           cmd  => fun(#{handler3 := Pid} = _State) ->
                           ?SEV_ANNOUNCE_TERMINATE(Pid),
                           ok
                   end},
         #{desc => "await handler 3 termination",
           cmd  => fun(#{handler3 := Pid} = State) ->
                           ?SEV_AWAIT_TERMINATION(Pid),
                           State1 = maps:remove(csock3,   State),
                           State2 = maps:remove(handler3, State1),
                           {ok, State2}
                   end},
         #{desc => "close listen socket",
           cmd  => fun(#{lsock := LSock} = State) ->
                           case socket:close(LSock) of
                               ok ->
                                   {ok, maps:remove(lsock, State)};
                               {error, _} = ERROR ->
                                   ERROR
                           end
                   end},

         %% *** We are done ***
         ?SEV_FINISH_NORMAL
        ],

    ClientSeq =
        [
         %% *** Wait for start order part ***
         #{desc => "await start",
           cmd  => fun(State) ->
                           {Tester, {NodeID, ServerSA}} = ?SEV_AWAIT_START(),
                           {ok, State#{tester    => Tester, 
                                       node_id   => NodeID, 
                                       server_sa => ServerSA}}
                   end},
         #{desc => "monitor tester",
           cmd  => fun(#{tester := Tester} = _State) ->
                           _MRef = erlang:monitor(process, Tester),
                           ok
                   end},

         %% *** Init part ***
         #{desc => "create node",
           cmd  => fun(#{host := Host, node_id := NodeID} = State) ->
                           case start_node(Host, l2a(f("client_~w", [NodeID]))) of
                               {ok, Node} ->
                                   ?SEV_IPRINT("client node ~p started", [Node]),
                                   {ok, State#{node => Node}};
                               {error, Reason, _} ->
                                   {error, Reason}
                           end
                   end},
         #{desc => "monitor client node 1",
           cmd  => fun(#{node := Node} = _State) ->
                           true = erlang:monitor_node(Node, true),
                           ok
                   end},
         #{desc => "start remote client on client node",
           cmd  => fun(#{node := Node} = State) ->
                           Pid = sc_rc_tcp_client_start(Node),
                           ?SEV_IPRINT("client ~p started", [Pid]),
                           {ok, State#{rclient => Pid}}
                   end},
         #{desc => "monitor remote client",
           cmd  => fun(#{rclient := Pid}) ->
                           _MRef = erlang:monitor(process, Pid),
                           ok
                   end},
         #{desc => "order remote client to start",
           cmd  => fun(#{rclient := Client, server_sa := ServerSA}) ->
                           ?SEV_ANNOUNCE_START(Client, ServerSA),
                           ok
                   end},
         #{desc => "await remote client ready",
           cmd  => fun(#{tester  := Tester,
                         rclient := Client} = _State) ->
                           ?SEV_AWAIT_READY(Client, rclient, init, 
                                            [{tester, Tester}])
                   end},
         #{desc => "announce ready (init)",
           cmd  => fun(#{tester := Tester}) ->
                           ?SEV_ANNOUNCE_READY(Tester, init),
                           ok
                   end},

         %% The actual test
         #{desc => "await continue (connect)",
           cmd  => fun(#{tester  := Tester,
                         rclient := Client} = _State) ->
                           ?SEV_AWAIT_CONTINUE(Tester, tester, connect, 
                                               [{rclient, Client}]),
                           ok
                   end},
         #{desc => "order remote client to continue (connect)",
           cmd  => fun(#{rclient := Client}) ->
                           ?SEV_ANNOUNCE_CONTINUE(Client, connect),
                           ok
                   end},
         #{desc => "await client process ready (connect)",
           cmd  => fun(#{tester  := Tester,
                         rclient := Client} = _State) ->
                           ?SEV_AWAIT_READY(Client, rclient, connect, 
                                            [{tester, Tester}])
                   end},
         #{desc => "announce ready (connected)",
           cmd  => fun(#{tester := Tester}) ->
                           ?SEV_ANNOUNCE_READY(Tester, connect),
                           ok
                   end},
         #{desc => "await continue (close)",
           cmd  => fun(#{tester  := Tester,
                         rclient := Client} = _State) ->
                           ?SEV_AWAIT_CONTINUE(Tester, tester, close, 
                                               [{rclient, Client}]),
                           ok
                   end},
         #{desc => "order remote client to close",
           cmd  => fun(#{rclient := Client}) ->
                           ?SEV_ANNOUNCE_CONTINUE(Client, close),
                           ok
                   end},
         #{desc => "await remote client ready (closed)",
           cmd  => fun(#{tester  := Tester,
                         rclient := Client} = _State) ->
                           ?SEV_AWAIT_READY(Client, rclient, close, 
                                            [{tester, Tester}])
                   end},
         #{desc => "announce ready (close)",
           cmd  => fun(#{tester := Tester}) ->
                           ?SEV_ANNOUNCE_READY(Tester, close),
                           ok
                   end},

         %% Termination
         #{desc => "await terminate (from tester)",
           cmd  => fun(#{tester  := Tester, 
                         rclient := Client} = State) ->
                           case ?SEV_AWAIT_TERMINATE(Tester, tester,
                                                     [{rclient, Client}]) of
                               ok ->
                                   {ok, maps:remove(tester, State)};
                               {error, _} = ERROR ->
                                   ERROR
                           end
                   end},
         #{desc => "kill remote client",
           cmd  => fun(#{rclient := Client}) ->
                           ?SEV_ANNOUNCE_TERMINATE(Client),
                           ok
                   end},
         #{desc => "await remote client termination",
           cmd  => fun(#{rclient := Client} = State) ->
                           ?SEV_AWAIT_TERMINATION(Client),
                           State1 = maps:remove(rclient, State),
                           {ok, State1}
                   end},
         #{desc => "stop client node",
           cmd  => fun(#{node := Node} = _State) ->
                           stop_node(Node)
                   end},
         #{desc => "await client node termination",
           cmd  => fun(#{node := Node} = State) ->
                           receive
                               {nodedown, Node} ->
                                   State1 = maps:remove(node_id, State),
                                   State2 = maps:remove(node,    State1),
                                   {ok, State2}
                           end
                   end},

         %% *** We are done ***
         ?SEV_FINISH_NORMAL
        ],

    TesterSeq =
        [
         %% *** Init part ***
         #{desc => "monitor server",
           cmd  => fun(#{server := Pid} = _State) ->
                           _MRef = erlang:monitor(process, Pid),
                           ok
                   end},
         #{desc => "monitor client 1",
           cmd  => fun(#{client1 := Pid} = _State) ->
                           _MRef = erlang:monitor(process, Pid),
                           ok
                   end},
         #{desc => "monitor client 2",
           cmd  => fun(#{client2 := Pid} = _State) ->
                           _MRef = erlang:monitor(process, Pid),
                           ok
                   end},
         #{desc => "monitor client 3",
           cmd  => fun(#{client3 := Pid} = _State) ->
                           _MRef = erlang:monitor(process, Pid),
                           ok
                   end},

         %% Start the server
         #{desc => "order server start",
           cmd  => fun(#{server := Pid} = _State) ->
                           ?SEV_ANNOUNCE_START(Pid),
                           ok
                   end},
         #{desc => "await server ready (init)",
           cmd  => fun(#{server := Pid} = State) ->
                           {ok, ServerSA} = ?SEV_AWAIT_READY(Pid, server, init),
                           {ok, State#{server_sa => ServerSA}}
                   end},

         %% Start the client(s)
         #{desc => "order client 1 start",
           cmd  => fun(#{client1   := Pid, 
                         server_sa := ServerSA} = _State) ->
                           ?SEV_ANNOUNCE_START(Pid, {1, ServerSA}),
                           ok
                   end},
         #{desc => "await client 1 ready (init)",
           cmd  => fun(#{client1 := Pid} = _State) ->
                           ok = ?SEV_AWAIT_READY(Pid, client1, init)
                   end},
         #{desc => "order client 2 start",
           cmd  => fun(#{client2   := Pid, 
                         server_sa := ServerSA} = _State) ->
                           ?SEV_ANNOUNCE_START(Pid, {2, ServerSA}),
                           ok
                   end},
         #{desc => "await client 2 ready (init)",
           cmd  => fun(#{client2 := Pid} = _State) ->
                           ok = ?SEV_AWAIT_READY(Pid, client2, init)
                   end},
         #{desc => "order client 3 start",
           cmd  => fun(#{client3   := Pid, 
                         server_sa := ServerSA} = _State) ->
                           ?SEV_ANNOUNCE_START(Pid, {3, ServerSA}),
                           ok
                   end},
         #{desc => "await client 3 ready (init)",
           cmd  => fun(#{client3 := Pid} = _State) ->
                           ok = ?SEV_AWAIT_READY(Pid, client3, init)
                   end},

         %% The actual test
         #{desc => "order server continue (accept)",
           cmd  => fun(#{server := Pid} = _State) ->
                           ?SEV_ANNOUNCE_CONTINUE(Pid, accept),
                           ok
                   end},
         ?SEV_SLEEP(?SECS(1)),
         #{desc => "order client 1 continue (connect)",
           cmd  => fun(#{client1 := Pid} = _State) ->
                           ?SEV_ANNOUNCE_CONTINUE(Pid, connect),
                           ok
                   end},
         #{desc => "await client 1 ready (connect)",
           cmd  => fun(#{server  := Server,
                         client1 := Client1,
                         client2 := Client2,
                         client3 := Client3} = _State) ->
                           ?SEV_AWAIT_READY(Client1, client1, connect, 
                                            [{server,  Server},
                                             {client2, Client2},
                                             {client3, Client3}]),
                           ok
                   end},
         #{desc => "order client 2 continue (connect)",
           cmd  => fun(#{client2 := Pid} = _State) ->
                           ?SEV_ANNOUNCE_CONTINUE(Pid, connect),
                           ok
                   end},
         #{desc => "await client 2 ready (connect)",
           cmd  => fun(#{server  := Server,
                         client1 := Client1,
                         client2 := Client2,
                         client3 := Client3} = _State) ->
                           ?SEV_AWAIT_READY(Client2, client2, connect, 
                                            [{server,  Server},
                                             {client1, Client1},
                                             {client3, Client3}]),
                           ok
                   end},
         #{desc => "order client 3 continue (connect)",
           cmd  => fun(#{client3 := Pid} = _State) ->
                           ?SEV_ANNOUNCE_CONTINUE(Pid, connect),
                           ok
                   end},
         #{desc => "await client 3 ready (connect)",
           cmd  => fun(#{server  := Server,
                         client1 := Client1,
                         client2 := Client2,
                         client3 := Client3} = _State) ->
                           ?SEV_AWAIT_READY(Client3, client3, connect, 
                                            [{server,  Server},
                                             {client1, Client1},
                                             {client2, Client2}]),
                           ok
                   end},
         #{desc => "await server ready (accept from all connections)",
           cmd  => fun(#{server  := Server,
                         client1 := Client1,
                         client2 := Client2,
                         client3 := Client3} = _State) ->
                           ?SEV_AWAIT_READY(Server, server, accept,
                                            [{client1, Client1},
                                             {client2, Client2},
                                             {client3, Client3}]),
                           ok
                   end},
         #{desc => "order server continue (recv for all connections)",
           cmd  => fun(#{server := Pid} = _State) ->
                           ?SEV_ANNOUNCE_CONTINUE(Pid, recv),
                           ok
                   end},
         ?SEV_SLEEP(?SECS(1)),
         #{desc => "order client 1 continue (close)",
           cmd  => fun(#{client1 := Pid} = _State) ->
                           ?SEV_ANNOUNCE_CONTINUE(Pid, close),
                           ok
                   end},
         #{desc => "await client 1 ready (close)",
           cmd  => fun(#{server  := Server,
                         client1 := Client1,
                         client2 := Client2,
                         client3 := Client3} = _State) ->
                           ?SEV_AWAIT_READY(Client1, client1, close, 
                                            [{server,  Server},
                                             {client2, Client2},
                                             {client3, Client3}]),
                           ok
                   end},
         #{desc => "order client 2 continue (close)",
           cmd  => fun(#{client2 := Pid} = _State) ->
                           ?SEV_ANNOUNCE_CONTINUE(Pid, close),
                           ok
                   end},
         #{desc => "await client 2 ready (close)",
           cmd  => fun(#{server  := Server,
                         client1 := Client1,
                         client2 := Client2,
                         client3 := Client3} = _State) ->
                           ?SEV_AWAIT_READY(Client2, client2, close, 
                                            [{server,  Server},
                                             {client1, Client1},
                                             {client3, Client3}]),
                           ok
                   end},
         #{desc => "order client 3 continue (close)",
           cmd  => fun(#{client3 := Pid} = _State) ->
                           ?SEV_ANNOUNCE_CONTINUE(Pid, close),
                           ok
                   end},
         #{desc => "await client 3 ready (close)",
           cmd  => fun(#{server  := Server,
                         client1 := Client1,
                         client2 := Client2,
                         client3 := Client3} = _State) ->
                           ?SEV_AWAIT_READY(Client3, client1, close, 
                                            [{server,  Server},
                                             {client1, Client1},
                                             {client2, Client2}]),
                           ok
                   end},
         #{desc => "await server ready (close for all connections)",
           cmd  => fun(#{server  := Server,
                         client1 := Client1,
                         client2 := Client2,
                         client3 := Client3} = _State) ->
                           ?SEV_AWAIT_READY(Server, server, recv_closed,
                                            [{client1, Client1},
                                             {client2, Client2},
                                             {client3, Client3}]),
                           ok
                   end},

         %% Terminations
         #{desc => "order client 1 to terminate",
           cmd  => fun(#{client1 := Pid} = _State) ->
                           ?SEV_ANNOUNCE_TERMINATE(Pid),
                           ok
                   end},
         #{desc => "await client 1 termination",
           cmd  => fun(#{client1 := Pid} = State) ->
                           case ?SEV_AWAIT_TERMINATION(Pid) of
                               ok ->
                                   State1 = maps:remove(client1, State),
                                   {ok, State1};
                               {error, _} = ERROR ->
                                   ERROR
                           end
                   end},
         #{desc => "order client 2 to terminate",
           cmd  => fun(#{client2 := Pid} = _State) ->
                           ?SEV_ANNOUNCE_TERMINATE(Pid),
                           ok
                   end},
         #{desc => "await client 2 termination",
           cmd  => fun(#{client2 := Pid} = State) ->
                           case ?SEV_AWAIT_TERMINATION(Pid) of
                               ok ->
                                   State1 = maps:remove(client2, State),
                                   {ok, State1};
                               {error, _} = ERROR ->
                                   ERROR
                           end
                   end},
         #{desc => "order client 3 to terminate",
           cmd  => fun(#{client3 := Pid} = _State) ->
                           ?SEV_ANNOUNCE_TERMINATE(Pid),
                           ok
                   end},
         #{desc => "await client 3 termination",
           cmd  => fun(#{client3 := Pid} = State) ->
                           case ?SEV_AWAIT_TERMINATION(Pid) of
                               ok ->
                                   State1 = maps:remove(client3, State),
                                   {ok, State1};
                               {error, _} = ERROR ->
                                   ERROR
                           end
                   end},
         #{desc => "order server to terminate",
           cmd  => fun(#{server := Pid} = _State) ->
                           ?SEV_ANNOUNCE_TERMINATE(Pid),
                           ok
                   end},
         #{desc => "await server termination",
           cmd  => fun(#{server := Pid} = State) ->
                           case ?SEV_AWAIT_TERMINATION(Pid) of
                               ok ->
                                   State1 = maps:remove(server, State),
                                   {ok, State1};
                               {error, _} = ERROR ->
                                   ERROR
                           end
                   end},

         %% *** We are done ***
         ?SEV_FINISH_NORMAL
        ],

    i("start server evaluator"),
    ServerInitState = InitState,
    Server = ?SEV_START("server", ServerSeq, ServerInitState),

    i("start client evaluator(s)"),
    ClientInitState = InitState#{host => local_host()},
    Client1 = ?SEV_START("client-1", ClientSeq, ClientInitState),
    Client2 = ?SEV_START("client-2", ClientSeq, ClientInitState),
    Client3 = ?SEV_START("client-3", ClientSeq, ClientInitState),

    i("start 'tester' evaluator"),
    TesterInitState = #{server  => Server#ev.pid,
                        client1 => Client1#ev.pid,
                        client2 => Client2#ev.pid,
                        client3 => Client3#ev.pid},
    Tester = ?SEV_START("tester", TesterSeq, TesterInitState),

    i("await evaluator"),
    ok = ?SEV_AWAIT_FINISH([Server,
                            Client1, Client2, Client3,
                            Tester]).


sc_rc_tcp_client_start(Node) ->
    Self = self(),
    GL   = group_leader(),
    Fun  = fun() -> sc_rc_tcp_client(Self, GL) end,
    erlang:spawn(Node, Fun).


sc_rc_tcp_client(Parent, GL) ->
    sc_rc_tcp_client_init(Parent, GL),
    ServerSA = sc_rc_tcp_client_await_start(Parent),
    Domain   = maps:get(family, ServerSA),
    Sock     = sc_rc_tcp_client_create(Domain),
    sc_rc_tcp_client_bind(Sock, Domain),
    sc_rc_tcp_client_announce_ready(Parent, init),
    sc_rc_tcp_client_await_continue(Parent, connect),
    sc_rc_tcp_client_connect(Sock, ServerSA),
    sc_rc_tcp_client_announce_ready(Parent, connect),
    sc_rc_tcp_client_await_continue(Parent, close),
    sc_rc_tcp_client_close(Sock),
    sc_rc_tcp_client_announce_ready(Parent, close),
    Reason = sc_rc_tcp_client_await_terminate(Parent),
    exit(Reason).

sc_rc_tcp_client_init(Parent, GL) ->
    i("sc_rc_tcp_client_init -> entry"),
    _MRef = erlang:monitor(process, Parent),
    group_leader(self(), GL),
    ok.

sc_rc_tcp_client_await_start(Parent) ->
    i("sc_rc_tcp_client_await_start -> entry"),
    ?SEV_AWAIT_START(Parent).

sc_rc_tcp_client_create(Domain) ->
    i("sc_rc_tcp_client_create -> entry"),
    case socket:open(Domain, stream, tcp) of
        {ok, Sock} ->
            Sock;
        {error, Reason} ->
            exit({open_failed, Reason})
    end.

sc_rc_tcp_client_bind(Sock, Domain) ->
    i("sc_rc_tcp_client_bind -> entry"),
    LAddr = which_local_addr(Domain),
    LSA   = #{family => Domain, 
              addr   => LAddr},
    case socket:bind(Sock, LSA) of
        {ok, _} ->
            ok;
        {error, Reason} ->
            exit({bind, Reason})
    end.

sc_rc_tcp_client_announce_ready(Parent, Slogan) ->
    ?SEV_ANNOUNCE_READY(Parent, Slogan).

sc_rc_tcp_client_await_continue(Parent, Slogan) ->
    i("sc_rc_tcp_client_await_continue -> entry"),
    ?SEV_AWAIT_CONTINUE(Parent, parent, Slogan).

sc_rc_tcp_client_connect(Sock, ServerSA) ->
    i("sc_rc_tcp_client_connect -> entry"),
    case socket:connect(Sock, ServerSA) of
        ok ->
            ok;
        {error, Reason} ->
            exit({connect, Reason})
    end.

sc_rc_tcp_client_close(Sock) ->
    i("sc_rc_tcp_client_close -> entry"),
    case socket:close(Sock) of
        ok ->
            ok;
        {error, Reason} ->
            exit({close, Reason})
    end.

sc_rc_tcp_client_await_terminate(Parent) ->
    i("sc_rc_tcp_client_await_terminate -> entry"),
    case ?SEV_AWAIT_TERMINATE(Parent, parent) of
        ok ->
            ok;
        {error, Reason} ->
            Reason
    end.


%% The handlers run on the same node as the server (the local node).

sc_rc_tcp_handler_start(ID, Recv, Sock) ->
    Self     = self(),
    Fun      = fun() -> sc_rc_tcp_handler(ID, Self, Recv, Sock) end,
    {Pid, _} = erlang:spawn_monitor(Fun),
    Pid.

sc_rc_tcp_handler(ID, Parent, Recv, Sock) ->
    sc_rc_tcp_handler_init(ID, Parent),
    sc_rc_tcp_handler_await(Parent, recv),
    RecvRes = sc_rc_tcp_handler_recv(Recv, Sock),
    sc_rc_tcp_handler_announce_ready(Parent, recv, RecvRes),
    Reason = sc_rc_tcp_handler_await(Parent, terminate),
    exit(Reason).

sc_rc_tcp_handler_init(ID, Parent) ->
    put(sname, f("handler-~w", [ID])),
    _MRef = erlang:monitor(process, Parent),
    ?SEV_IPRINT("started"),
    ?SEV_ANNOUNCE_READY(Parent, init),
    ok.

sc_rc_tcp_handler_await(Parent, terminate) ->
    ?SEV_IPRINT("await terminate"),
    ?SEV_AWAIT_TERMINATE(Parent, tester);
sc_rc_tcp_handler_await(Parent, Slogan) ->
    ?SEV_IPRINT("await ~w", [Slogan]),
    ?SEV_AWAIT_CONTINUE(Parent, parent, Slogan).

sc_rc_tcp_handler_recv(Recv, Sock) ->
    ?SEV_IPRINT("recv"),
    try Recv(Sock) of
        {error, closed} ->
            ok;
        {ok, _} ->
            ?SEV_IPRINT("unexpected success"),
            {error, unexpected_success};
        {error, Reason} = ERROR ->
            ?SEV_IPRINT("receive error: "
                        "~n   ~p", [Reason]),
            ERROR
    catch
        C:E:S ->
            ?SEV_IPRINT("receive failure: "
                        "~n   Class: ~p"
                        "~n   Error: ~p"
                        "~n   Stack: ~p", [C, E, S]),
            {error, {recv, C, E, S}}
    end.

sc_rc_tcp_handler_announce_ready(Parent, Slogan, Result) ->
    ?SEV_IPRINT("announce ready"),
    ?SEV_ANNOUNCE_READY(Parent, Slogan, Result),
    ok.


%%%%%%%%%%%%%%%%%%%%%%%%%%%%%%%%%%%%%%%%%%%%%%%%%%%%%%%%%%%%%%%%%%%%%%%%%
%% This test case is intended to test what happens when a socket is 
%% remotely closed while the process is calling the recvmsg function.
%% Socket is IPv4.

sc_rc_recvmsg_response_tcp4(suite) ->
    [];
sc_rc_recvmsg_response_tcp4(doc) ->
    [];
sc_rc_recvmsg_response_tcp4(_Config) when is_list(_Config) ->
    tc_try(sc_rc_recvmsg_response_tcp4,
           fun() ->
                   ?TT(?SECS(30)),
                   Recv      = fun(Sock) -> socket:recvmsg(Sock) end,
                   InitState = #{domain   => inet,
                                 type     => stream,
                                 protocol => tcp,
                                 recv     => Recv},
                   ok = sc_rc_receive_response_tcp(InitState)
           end).


%%%%%%%%%%%%%%%%%%%%%%%%%%%%%%%%%%%%%%%%%%%%%%%%%%%%%%%%%%%%%%%%%%%%%%%%%
%% This test case is intended to test what happens when a socket is 
%% remotely closed while the process is calling the recvmsg function.
%% Socket is IPv6.

sc_rc_recvmsg_response_tcp6(suite) ->
    [];
sc_rc_recvmsg_response_tcp6(doc) ->
    [];
sc_rc_recvmsg_response_tcp6(_Config) when is_list(_Config) ->
    tc_try(sc_rc_recvmsg_response_tcp6,
           fun() ->
                   not_yet_implemented(),
                   ?TT(?SECS(10)),
                   Recv      = fun(Sock) -> socket:recvmsg(Sock) end,
                   InitState = #{domain   => inet6,
                                 type     => stream,
                                 protocol => tcp,
                                 recv     => Recv},
                   ok = sc_rc_receive_response_tcp(InitState)
           end).


%%%%%%%%%%%%%%%%%%%%%%%%%%%%%%%%%%%%%%%%%%%%%%%%%%%%%%%%%%%%%%%%%%%%%%%%%
%% This test case is intended to test what happens when a socket is
%% remotely closed while the process is calling the recv function.
%% The remote client sends data, then shutdown(write) and then the
%% reader attempts a recv.
%% Socket is IPv4.
%%
%% To minimize the chance of "weirdness", we should really have test cases
%% where the two sides of the connection is on different machines. But for
%% now, we will make do with different VMs on the same host.
%%

sc_rs_recv_send_shutdown_receive_tcp4(suite) ->
    [];
sc_rs_recv_send_shutdown_receive_tcp4(doc) ->
    [];
sc_rs_recv_send_shutdown_receive_tcp4(_Config) when is_list(_Config) ->
    tc_try(sc_rs_recv_send_shutdown_receive_tcp4,
           fun() ->
                   ?TT(?SECS(30)),
                   MsgData   = ?DATA,
                   Recv      = fun(Sock) ->
                                       socket:recv(Sock)
                               end,
                   Send      = fun(Sock, Data) ->
                                       socket:send(Sock, Data)
                               end,
                   InitState = #{domain => inet,
                                 recv   => Recv,
                                 send   => Send,
                                 data   => MsgData},
                   ok = sc_rs_send_shutdown_receive_tcp(InitState)
           end).


%%%%%%%%%%%%%%%%%%%%%%%%%%%%%%%%%%%%%%%%%%%%%%%%%%%%%%%%%%%%%%%%%%%%%%%%%
%% This test case is intended to test what happens when a socket is
%% remotely closed while the process is calling the recv function.
%% The remote client sends data, then shutdown(write) and then the
%% reader attempts a recv.
%% Socket is IPv6.

sc_rs_recv_send_shutdown_receive_tcp6(suite) ->
    [];
sc_rs_recv_send_shutdown_receive_tcp6(doc) ->
    [];
sc_rs_recv_send_shutdown_receive_tcp6(_Config) when is_list(_Config) ->
    tc_try(sc_rs_recv_send_shutdown_receive_tcp6,
           fun() ->
                   not_yet_implemented(),
                   ?TT(?SECS(10)),
                   MsgData   = ?DATA,
                   Recv      = fun(Sock) ->
                                       socket:recv(Sock)
                               end,
                   Send      = fun(Sock, Data) ->
                                       socket:send(Sock, Data)
                               end,
                   InitState = #{domain => inet6,
                                 recv   => Recv,
                                 send   => Send,
                                 data   => MsgData},
                   ok = sc_rs_send_shutdown_receive_tcp(InitState)
           end).


%%%%%%%%%%%%%%%%%%%%%%%%%%%%%%%%%%%%%%%%%%%%%%%%%%%%%%%%%%%%%%%%%%%%%%%%%

sc_rs_send_shutdown_receive_tcp(InitState) ->
    %% The connection is handled by a handler processes.
    %% This are created (on the fly) and handled internally
    %% by the server!
    ServerSeq =
        [
         %% *** Wait for start order part ***
         #{desc => "await start",
           cmd  => fun(State) ->
                           Tester = ?SEV_AWAIT_START(),
                           {ok, State#{tester => Tester}}
                   end},
         #{desc => "monitor tester",
           cmd  => fun(#{tester := Tester} = _State) ->
                           _MRef = erlang:monitor(process, Tester),
                           ok
                   end},

         %% *** Init part ***
         #{desc => "which local address",
           cmd  => fun(#{domain := Domain} = State) ->
                           i("get local address for ~p", [Domain]),
                           LAddr = which_local_addr(Domain),
                           LSA   = #{family => Domain, addr => LAddr},
                           {ok, State#{local_sa => LSA}}
                   end},
         #{desc => "create listen socket",
           cmd  => fun(#{domain := Domain} = State) ->
                           case socket:open(Domain, stream, tcp) of
                               {ok, Sock} ->
                                   {ok, State#{lsock => Sock}};
                               {error, _} = ERROR ->
                                   ERROR
                           end
                   end},
         #{desc => "bind to local address",
           cmd  => fun(#{lsock := LSock, local_sa := LSA} = State) ->
                           case socket:bind(LSock, LSA) of
                               {ok, Port} ->
                                   {ok, State#{lport => Port}};
                               {error, _} = ERROR ->
                                   ERROR
                           end
                   end},
         #{desc => "make listen socket",
           cmd  => fun(#{lsock := LSock}) ->
                           socket:listen(LSock)
                   end},
         #{desc => "announce ready (init)",
           cmd  => fun(#{tester := Tester, local_sa := LSA, lport := Port}) ->
                           ServerSA = LSA#{port => Port},
                           ?SEV_ANNOUNCE_READY(Tester, init, ServerSA),
                           ok
                   end},

         %% The actual test
         #{desc => "await continue (accept)",
           cmd  => fun(#{tester := Tester} = _State) ->
                           ?SEV_ANNOUNCE_CONTINUE(Tester, tester, accept)
                   end},
         #{desc => "accept",
           cmd  => fun(#{lsock := LSock, recv := Recv} = State) ->
                           case socket:accept(LSock) of
                               {ok, Sock} ->
                                   ?SEV_IPRINT("accepted: try start handler"),
                                   Handler =
                                       sc_rs_tcp_handler_start(Recv, Sock),
                                   ?SEV_IPRINT("handler started"),
                                   {ok, State#{csock   => Sock,
                                               handler => Handler}};
                               {error, _} = ERROR ->
                                   ERROR
                           end
                   end},
         #{desc => "await handler ready (init)",
           cmd  => fun(#{tester  := Tester,
                         handler := Handler} = _State) ->
                           ?SEV_AWAIT_READY(Handler, handler, init,
                                            [{tester, Tester}])
                   end},
         #{desc => "announce ready (accept)",
           cmd  => fun(#{tester := Tester}) ->
                           ?SEV_ANNOUNCE_READY(Tester, accept),
                           ok
                   end},

         #{desc => "await continue (first recv)",
           cmd  => fun(#{tester := Tester} = _State) ->
                           ?SEV_AWAIT_CONTINUE(Tester, tester, recv)
                   end},
         #{desc => "order handler to receive (first)",
           cmd  => fun(#{handler := Pid} = _State) ->
                           ?SEV_ANNOUNCE_CONTINUE(Pid, recv),
                           ok
                   end},
         #{desc => "await ready from handler (first recv)",
           cmd  => fun(#{tester := Tester, handler := Pid} = _State) ->
                           case ?SEV_AWAIT_READY(Pid, handler, recv,
                                                 [{tester, Tester}]) of
                               {ok, Result} ->
                                   ?SEV_IPRINT("first recv: ~p", [Result]),
                                   ok;
                               {error, _} = ERROR ->
                                   ERROR
                           end
                   end},
         #{desc => "announce ready (first recv)",
           cmd  => fun(#{tester := Tester}) ->
                           ?SEV_ANNOUNCE_READY(Tester, recv),
                           ok
                   end},
         #{desc => "await continue (second recv)",
           cmd  => fun(#{tester := Tester} = _State) ->
                           ?SEV_AWAIT_CONTINUE(Tester, tester, recv)
                   end},
         #{desc => "order handler to receive (second)",
           cmd  => fun(#{handler := Pid} = _State) ->
                           ?SEV_ANNOUNCE_CONTINUE(Pid, recv),
                           ok
                   end},
         #{desc => "await ready from handler (second recv)",
           cmd  => fun(#{tester := Tester, handler := Pid} = _State) ->
                           case ?SEV_AWAIT_READY(Pid, handler, recv,
                                                 [{tester, Tester}]) of
                               {ok, Result} ->
                                   ?SEV_IPRINT("second recv: ~p", [Result]),
                                   ok;
                               {error, _} = ERROR ->
                                   ERROR
                           end
                   end},
         #{desc => "announce ready (second recv)",
           cmd  => fun(#{tester := Tester}) ->
                           ?SEV_ANNOUNCE_READY(Tester, recv),
                           ok
                   end},

         %% Termination
         #{desc => "await terminate (from tester)",
           cmd  => fun(#{tester := Tester} = State) ->
                           case ?SEV_AWAIT_TERMINATE(Tester, tester) of
                               ok ->
                                   {ok, maps:remove(tester, State)};
                               {error, _} = ERROR ->
                                   ERROR
                           end
                   end},
         #{desc => "order handler to terminate",
           cmd  => fun(#{handler := Pid} = _State) ->
                           ?SEV_ANNOUNCE_TERMINATE(Pid),
                           ok
                   end},
         #{desc => "await handler termination",
           cmd  => fun(#{handler := Pid} = State) ->
                           ?SEV_AWAIT_TERMINATION(Pid),
                           State1 = maps:remove(csock,   State),
                           State2 = maps:remove(handler, State1),
                           {ok, State2}
                   end},
         #{desc => "close listen socket",
           cmd  => fun(#{lsock := LSock} = State) ->
                           case socket:close(LSock) of
                               ok ->
                                   {ok, maps:remove(lsock, State)};
                               {error, _} = ERROR ->
                                   ERROR
                           end
                   end},

         %% *** We are done ***
         ?SEV_FINISH_NORMAL
        ],

    ClientSeq =
        [
         %% *** Wait for start order part ***
         #{desc => "await start",
           cmd  => fun(State) ->
                           {Tester, ServerSA} = ?SEV_AWAIT_START(),
                           {ok, State#{tester    => Tester, 
                                       server_sa => ServerSA}}
                   end},
         #{desc => "monitor tester",
           cmd  => fun(#{tester := Tester} = _State) ->
                           _MRef = erlang:monitor(process, Tester),
                           ok
                   end},

         %% *** Init part ***
         #{desc => "create node",
           cmd  => fun(#{host := Host} = State) ->
                           case start_node(Host, client) of
                               {ok, Node} ->
                                   ?SEV_IPRINT("client node ~p started",
                                               [Node]),
                                   {ok, State#{node => Node}};
                               {error, Reason, _} ->
                                   {error, Reason}
                           end
                   end},
         #{desc => "monitor client node",
           cmd  => fun(#{node := Node} = _State) ->
                           true = erlang:monitor_node(Node, true),
                           ok
                   end},
         #{desc => "start remote client on client node",
           cmd  => fun(#{node := Node,
                         send := Send} = State) ->
                           Pid = sc_rs_tcp_client_start(Node, Send),
                           ?SEV_IPRINT("client ~p started", [Pid]),
                           {ok, State#{rclient => Pid}}
                   end},
         #{desc => "monitor remote client",
           cmd  => fun(#{rclient := Pid}) ->
                           _MRef = erlang:monitor(process, Pid),
                           ok
                   end},
         #{desc => "order remote client to start",
           cmd  => fun(#{rclient := Client, server_sa := ServerSA}) ->
                           ?SEV_ANNOUNCE_START(Client, ServerSA),
                           ok
                   end},
         #{desc => "await remote client ready",
           cmd  => fun(#{tester  := Tester,
                         rclient := Client} = _State) ->
                           ?SEV_AWAIT_READY(Client, rclient, init, 
                                            [{tester, Tester}])
                   end},
         #{desc => "announce ready (init)",
           cmd  => fun(#{tester := Tester}) ->
                           ?SEV_ANNOUNCE_READY(Tester, init),
                           ok
                   end},

         %% The actual test
         #{desc => "await continue (connect)",
           cmd  => fun(#{tester  := Tester,
                         rclient := Client} = _State) ->
                           ?SEV_AWAIT_CONTINUE(Tester, tester, connect, 
                                               [{rclient, Client}]),
                           ok
                   end},
         #{desc => "order remote client to continue (connect)",
           cmd  => fun(#{rclient := Client}) ->
                           ?SEV_ANNOUNCE_CONTINUE(Client, connect),
                           ok
                   end},
         #{desc => "await client process ready (connect)",
           cmd  => fun(#{tester  := Tester,
                         rclient := Client} = _State) ->
                           ?SEV_AWAIT_READY(Client, rclient, connect,
                                            [{tester, Tester}])
                   end},
         #{desc => "announce ready (connect)",
           cmd  => fun(#{tester := Tester}) ->
                           ?SEV_ANNOUNCE_READY(Tester, connect),
                           ok
                   end},

         #{desc => "await continue (send)",
           cmd  => fun(#{tester  := Tester,
                         rclient := Client} = State) ->
                           case ?SEV_AWAIT_CONTINUE(Tester, tester, send,
                                                    [{rclient, Client}]) of
                               {ok, Data} ->
                                   {ok, State#{rclient_data => Data}};
                               {error, _} = ERROR ->
                                   ERROR
                           end
                   end},
         #{desc => "order remote client to send",
           cmd  => fun(#{rclient      := Client,
                         rclient_data := Data}) ->
                           ?SEV_ANNOUNCE_CONTINUE(Client, send, Data),
                           ok
                   end},
         #{desc => "await remote client ready (closed)",
           cmd  => fun(#{tester  := Tester,
                         rclient := Client} = _State) ->
                           ?SEV_AWAIT_READY(Client, rclient, send,
                                            [{tester, Tester}])
                   end},
         #{desc => "announce ready (send)",
           cmd  => fun(#{tester := Tester}) ->
                           ?SEV_ANNOUNCE_READY(Tester, send),
                           ok
                   end},


         #{desc => "await continue (shutdown)",
           cmd  => fun(#{tester  := Tester,
                         rclient := Client} = _State) ->
                           ?SEV_AWAIT_CONTINUE(Tester, tester, shutdown,
                                               [{rclient, Client}]),
                           ok
                   end},
         #{desc => "order remote client to shutdown",
           cmd  => fun(#{rclient := Client}) ->
                           ?SEV_ANNOUNCE_CONTINUE(Client, shutdown),
                           ok
                   end},
         #{desc => "await remote client ready (shiutdown)",
           cmd  => fun(#{tester  := Tester,
                         rclient := Client} = _State) ->
                           ?SEV_AWAIT_READY(Client, rclient, shutdown,
                                            [{tester, Tester}])
                   end},
         #{desc => "announce ready (shutdown)",
           cmd  => fun(#{tester := Tester}) ->
                           ?SEV_ANNOUNCE_READY(Tester, shutdown),
                           ok
                   end},

         #{desc => "await continue (close)",
           cmd  => fun(#{tester  := Tester,
                         rclient := Client} = _State) ->
                           ?SEV_AWAIT_CONTINUE(Tester, tester, close,
                                               [{rclient, Client}]),
                           ok
                   end},
         #{desc => "order remote client to close",
           cmd  => fun(#{rclient := Client}) ->
                           ?SEV_ANNOUNCE_CONTINUE(Client, close),
                           ok
                   end},
         #{desc => "await remote client ready (closed)",
           cmd  => fun(#{tester  := Tester,
                         rclient := Client} = _State) ->
                           ?SEV_AWAIT_READY(Client, rclient, close,
                                            [{tester, Tester}])
                   end},
         #{desc => "announce ready (close)",
           cmd  => fun(#{tester := Tester}) ->
                           ?SEV_ANNOUNCE_READY(Tester, close),
                           ok
                   end},

         %% Termination
         #{desc => "await terminate (from tester)",
           cmd  => fun(#{tester  := Tester,
                         rclient := Client} = State) ->
                           case ?SEV_AWAIT_TERMINATE(Tester, tester,
                                                     [{rclient, Client}]) of
                               ok ->
                                   {ok, maps:remove(tester, State)};
                               {error, _} = ERROR ->
                                   ERROR
                           end
                   end},
         #{desc => "kill remote client",
           cmd  => fun(#{rclient := Client}) ->
                           ?SEV_ANNOUNCE_TERMINATE(Client),
                           ok
                   end},
         #{desc => "await remote client termination",
           cmd  => fun(#{rclient := Client} = State) ->
                           ?SEV_AWAIT_TERMINATION(Client),
                           State1 = maps:remove(rclient, State),
                           {ok, State1}
                   end},
         #{desc => "stop client node",
           cmd  => fun(#{node := Node} = _State) ->
                           stop_node(Node)
                   end},
         #{desc => "await client node termination",
           cmd  => fun(#{node := Node} = State) ->
                           receive
                               {nodedown, Node} ->
                                   State1 = maps:remove(node_id, State),
                                   State2 = maps:remove(node,    State1),
                                   {ok, State2}
                           end
                   end},

         %% *** We are done ***
         ?SEV_FINISH_NORMAL
        ],

    TesterSeq =
        [
         %% *** Init part ***
         #{desc => "monitor server",
           cmd  => fun(#{server := Pid} = _State) ->
                           _MRef = erlang:monitor(process, Pid),
                           ok
                   end},
         #{desc => "monitor client",
           cmd  => fun(#{client := Pid} = _State) ->
                           _MRef = erlang:monitor(process, Pid),
                           ok
                   end},

         %% Start the server
         #{desc => "order server start",
           cmd  => fun(#{server := Pid} = _State) ->
                           ?SEV_ANNOUNCE_START(Pid),
                           ok
                   end},
         #{desc => "await server ready (init)",
           cmd  => fun(#{server := Pid} = State) ->
                           {ok, ServerSA} = ?SEV_AWAIT_READY(Pid, server, init),
                           {ok, State#{server_sa => ServerSA}}
                   end},

         %% Start the client(s)
         #{desc => "order client start",
           cmd  => fun(#{client    := Pid,
                         server_sa := ServerSA} = _State) ->
                           ?SEV_ANNOUNCE_START(Pid, ServerSA),
                           ok
                   end},
         #{desc => "await client ready (init)",
           cmd  => fun(#{client := Pid} = _State) ->
                           ok = ?SEV_AWAIT_READY(Pid, client, init)
                   end},

         %% The actual test
         #{desc => "order server continue (accept)",
           cmd  => fun(#{server := Pid} = _State) ->
                           ?SEV_ANNOUNCE_CONTINUE(Pid, accept),
                           ok
                   end},
         ?SEV_SLEEP(?SECS(1)),
         #{desc => "order client continue (connect)",
           cmd  => fun(#{client := Pid} = _State) ->
                           ?SEV_ANNOUNCE_CONTINUE(Pid, connect),
                           ok
                   end},
         #{desc => "await client ready (connect)",
           cmd  => fun(#{server := Server,
                         client := Client} = _State) ->
                           ?SEV_AWAIT_READY(Client, client, connect,
                                            [{server, Server}]),
                           ok
                   end},
         #{desc => "await server ready (accept)",
           cmd  => fun(#{server := Server,
                         client := Client} = _State) ->
                           ?SEV_AWAIT_READY(Server, server, accept,
                                            [{client, Client}]),
                           ok
                   end},

         #{desc => "order client continue (send)",
           cmd  => fun(#{client := Pid,
                         data   := Data} = _State) ->
                           ?SEV_ANNOUNCE_CONTINUE(Pid, send, Data),
                           ok
                   end},
         #{desc => "await client ready (send)",
           cmd  => fun(#{server := Server,
                         client := Client} = _State) ->
                           ?SEV_AWAIT_READY(Client, client, send,
                                            [{server, Server}]),
                           ok
                   end},

         #{desc => "order client continue (shutdown)",
           cmd  => fun(#{client := Pid} = _State) ->
                           ?SEV_ANNOUNCE_CONTINUE(Pid, shutdown),
                           ok
                   end},
         #{desc => "await client ready (shutdown)",
           cmd  => fun(#{server := Server,
                         client := Client} = _State) ->
                           ?SEV_AWAIT_READY(Client, client, shutdown,
                                            [{server, Server}]),
                           ok
                   end},

         #{desc => "order server continue (first recv)",
           cmd  => fun(#{server := Pid} = _State) ->
                           ?SEV_ANNOUNCE_CONTINUE(Pid, recv),
                           ok
                   end},
         #{desc => "await server ready (first recv)",
           cmd  => fun(#{server := Server,
                         client := Client} = _State) ->
                           ?SEV_AWAIT_READY(Server, server, recv,
                                            [{client, Client}]),
                           ok
                   end},

         #{desc => "order server continue (second recv)",
           cmd  => fun(#{server := Pid} = _State) ->
                           ?SEV_ANNOUNCE_CONTINUE(Pid, recv),
                           ok
                   end},
         #{desc => "await server ready (second recv)",
           cmd  => fun(#{server := Server,
                         client := Client} = _State) ->
                           ?SEV_AWAIT_READY(Server, server, recv,
                                            [{client, Client}]),
                           ok
                   end},

         ?SEV_SLEEP(?SECS(1)),

         #{desc => "order client continue (close)",
           cmd  => fun(#{client := Pid} = _State) ->
                           ?SEV_ANNOUNCE_CONTINUE(Pid, close),
                           ok
                   end},
         #{desc => "await client ready (close)",
           cmd  => fun(#{server := Server,
                         client := Client} = _State) ->
                           ?SEV_AWAIT_READY(Client, client, close,
                                            [{server, Server}]),
                           ok
                   end},

         %% Terminations
         #{desc => "order client to terminate",
           cmd  => fun(#{client := Pid} = _State) ->
                           ?SEV_ANNOUNCE_TERMINATE(Pid),
                           ok
                   end},
         #{desc => "await client termination",
           cmd  => fun(#{client := Pid} = State) ->
                           case ?SEV_AWAIT_TERMINATION(Pid) of
                               ok ->
                                   State1 = maps:remove(client, State),
                                   {ok, State1};
                               {error, _} = ERROR ->
                                   ERROR
                           end
                   end},
         #{desc => "order server to terminate",
           cmd  => fun(#{server := Pid} = _State) ->
                           ?SEV_ANNOUNCE_TERMINATE(Pid),
                           ok
                   end},
         #{desc => "await server termination",
           cmd  => fun(#{server := Pid} = State) ->
                           case ?SEV_AWAIT_TERMINATION(Pid) of
                               ok ->
                                   State1 = maps:remove(server, State),
                                   {ok, State1};
                               {error, _} = ERROR ->
                                   ERROR
                           end
                   end},

         %% *** We are done ***
         ?SEV_FINISH_NORMAL
        ],

    i("start server evaluator"),
    ServerInitState = #{domain => maps:get(domain, InitState),
                        recv   => maps:get(recv,   InitState)},
    Server = ?SEV_START("server", ServerSeq, ServerInitState),

    i("start client evaluator"),
    ClientInitState = #{host   => local_host(),
                        domain => maps:get(domain, InitState),
                        send   => maps:get(send, InitState)},
    Client = ?SEV_START("client", ClientSeq, ClientInitState),

    i("start 'tester' evaluator"),
    TesterInitState = #{server => Server#ev.pid,
                        client => Client#ev.pid,
                        data   => maps:get(data, InitState)},
    Tester = ?SEV_START("tester", TesterSeq, TesterInitState),

    i("await evaluator"),
    ok = ?SEV_AWAIT_FINISH([Server, Client, Tester]).


sc_rs_tcp_client_start(Node, Send) ->
    Self = self(),
    GL   = group_leader(),
    Fun  = fun() -> sc_rs_tcp_client(Self, Send, GL) end,
    erlang:spawn(Node, Fun).


sc_rs_tcp_client(Parent, Send, GL) ->
    sc_rs_tcp_client_init(Parent, GL),
    ServerSA = sc_rs_tcp_client_await_start(Parent),
    Domain   = maps:get(family, ServerSA),
    Sock     = sc_rs_tcp_client_create(Domain),
    sc_rs_tcp_client_bind(Sock, Domain),
    sc_rs_tcp_client_announce_ready(Parent, init),
    sc_rs_tcp_client_await_continue(Parent, connect),
    sc_rs_tcp_client_connect(Sock, ServerSA),
    sc_rs_tcp_client_announce_ready(Parent, connect),
    Data = sc_rs_tcp_client_await_continue(Parent, send),
    sc_rs_tcp_client_send(Sock, Send, Data),
    sc_rs_tcp_client_announce_ready(Parent, send),
    sc_rs_tcp_client_await_continue(Parent, shutdown),
    sc_rs_tcp_client_shutdown(Sock),
    sc_rs_tcp_client_announce_ready(Parent, shutdown),
    sc_rs_tcp_client_await_continue(Parent, close),
    sc_rs_tcp_client_close(Sock),
    sc_rs_tcp_client_announce_ready(Parent, close),
    Reason = sc_rs_tcp_client_await_terminate(Parent),
    exit(Reason).

sc_rs_tcp_client_init(Parent, GL) ->
    i("sc_rs_tcp_client_init -> entry"),
    _MRef = erlang:monitor(process, Parent),
    group_leader(self(), GL),
    ok.

sc_rs_tcp_client_await_start(Parent) ->
    i("sc_rs_tcp_client_await_start -> entry"),
    ?SEV_AWAIT_START(Parent).

sc_rs_tcp_client_create(Domain) ->
    i("sc_rs_tcp_client_create -> entry"),
    case socket:open(Domain, stream, tcp) of
        {ok, Sock} ->
            Sock;
        {error, Reason} ->
            exit({open_failed, Reason})
    end.

sc_rs_tcp_client_bind(Sock, Domain) ->
    i("sc_rs_tcp_client_bind -> entry"),
    LAddr = which_local_addr(Domain),
    LSA   = #{family => Domain,
              addr   => LAddr},
    case socket:bind(Sock, LSA) of
        {ok, _} ->
            ok;
        {error, Reason} ->
            exit({bind, Reason})
    end.

sc_rs_tcp_client_announce_ready(Parent, Slogan) ->
    ?SEV_ANNOUNCE_READY(Parent, Slogan).

sc_rs_tcp_client_await_continue(Parent, Slogan) ->
    i("sc_rs_tcp_client_await_continue -> entry"),
    case ?SEV_AWAIT_CONTINUE(Parent, parent, Slogan) of
        ok ->
            ok;
        {ok, Extra} ->
            Extra;
        {error, Reason} ->
            exit({await_continue, Slogan, Reason})
    end.


sc_rs_tcp_client_connect(Sock, ServerSA) ->
    i("sc_rs_tcp_client_connect -> entry"),
    case socket:connect(Sock, ServerSA) of
        ok ->
            ok;
        {error, Reason} ->
            exit({connect, Reason})
    end.

sc_rs_tcp_client_send(Sock, Send, Data) ->
    i("sc_rs_tcp_client_send -> entry"),
    case Send(Sock, Data) of
        ok ->
            ok;
        {error, Reason} ->
            exit({send, Reason})
    end.

sc_rs_tcp_client_shutdown(Sock) ->
    i("sc_rs_tcp_client_shutdown -> entry"),
    case socket:shutdown(Sock, write) of
        ok ->
            ok;
        {error, Reason} ->
            exit({shutdown, Reason})
    end.

sc_rs_tcp_client_close(Sock) ->
    i("sc_rs_tcp_client_close -> entry"),
    case socket:close(Sock) of
        ok ->
            ok;
        {error, Reason} ->
            exit({close, Reason})
    end.

sc_rs_tcp_client_await_terminate(Parent) ->
    i("sc_rs_tcp_client_await_terminate -> entry"),
    case ?SEV_AWAIT_TERMINATE(Parent, parent) of
        ok ->
            ok;
        {error, Reason} ->
            Reason
    end.


%% The handlers run on the same node as the server (the local node).

sc_rs_tcp_handler_start(Recv, Sock) ->
    Self     = self(),
    Fun      = fun() -> sc_rs_tcp_handler(Self, Recv, Sock) end,
    {Pid, _} = erlang:spawn_monitor(Fun),
    Pid.

sc_rs_tcp_handler(Parent, Recv, Sock) ->
    sc_rs_tcp_handler_init(Parent),
    sc_rs_tcp_handler_await(Parent, recv),
    ok = sc_rs_tcp_handler_recv(Recv, Sock, true),
    sc_rs_tcp_handler_announce_ready(Parent, recv, received),
    sc_rs_tcp_handler_await(Parent, recv),
    ok = sc_rs_tcp_handler_recv(Recv, Sock, false),
    sc_rs_tcp_handler_announce_ready(Parent, recv, closed),
    Reason = sc_rs_tcp_handler_await(Parent, terminate),
    exit(Reason).

sc_rs_tcp_handler_init(Parent) ->
    put(sname, "handler"),
    _MRef = erlang:monitor(process, Parent),
    ?SEV_IPRINT("started"),
    ?SEV_ANNOUNCE_READY(Parent, init),
    ok.

sc_rs_tcp_handler_await(Parent, terminate) ->
    ?SEV_IPRINT("await terminate"),
    ?SEV_AWAIT_TERMINATE(Parent, tester);
sc_rs_tcp_handler_await(Parent, Slogan) ->
    ?SEV_IPRINT("await ~w", [Slogan]),
    ?SEV_AWAIT_CONTINUE(Parent, parent, Slogan).

%% This hould actually work - we leave it for now
sc_rs_tcp_handler_recv(Recv, Sock, First) ->
    ?SEV_IPRINT("recv"),
    try Recv(Sock) of
        {ok, _} when (First =:= true) ->
            ok;
        {error, closed} when (First =:= false) ->
            ok;
        {ok, _} ->
            ?SEV_IPRINT("unexpected success"),
            {error, unexpected_success};
        {error, Reason} = ERROR ->
            ?SEV_IPRINT("receive error: "
                        "~n   ~p", [Reason]),
            ERROR
    catch
        C:E:S ->
            ?SEV_IPRINT("receive failure: "
                        "~n   Class: ~p"
                        "~n   Error: ~p"
                        "~n   Stack: ~p", [C, E, S]),
            {error, {recv, C, E, S}}
    end.

sc_rs_tcp_handler_announce_ready(Parent, Slogan, Result) ->
    ?SEV_IPRINT("announce ready"),
    ?SEV_ANNOUNCE_READY(Parent, Slogan, Result),
    ok.


%%%%%%%%%%%%%%%%%%%%%%%%%%%%%%%%%%%%%%%%%%%%%%%%%%%%%%%%%%%%%%%%%%%%%%%%%
%% This test case is intended to test what happens when a socket is
%% remotely closed while the process is calling the recvmsg function.
%% The remote client sends data, then shutdown(write) and then the
%% reader attempts a recv.
%% Socket is IPv4.

sc_rs_recvmsg_send_shutdown_receive_tcp4(suite) ->
    [];
sc_rs_recvmsg_send_shutdown_receive_tcp4(doc) ->
    [];
sc_rs_recvmsg_send_shutdown_receive_tcp4(_Config) when is_list(_Config) ->
    tc_try(sc_rs_recvmsg_send_shutdown_receive_tcp4,
           fun() ->
                   ?TT(?SECS(30)),
                   MsgData   = ?DATA,
                   Recv      = fun(Sock) ->
                                       case socket:recvmsg(Sock) of
                                           {ok, #{addr  := undefined,
                                                  iov   := [Data]}} ->
                                               {ok, Data};
                                           {error, _} = ERROR ->
                                               ERROR
                                       end
                               end,
                   Send      = fun(Sock, Data) when is_binary(Data) ->
                                  MsgHdr = #{iov => [Data]},
                                  socket:sendmsg(Sock, MsgHdr)
                               end,
                   InitState = #{domain   => inet,
                                 type     => stream,
                                 protocol => tcp,
                                 recv     => Recv,
                                 send     => Send,
                                 data     => MsgData},
                   ok = sc_rs_send_shutdown_receive_tcp(InitState)
           end).


%%%%%%%%%%%%%%%%%%%%%%%%%%%%%%%%%%%%%%%%%%%%%%%%%%%%%%%%%%%%%%%%%%%%%%%%%
%% This test case is intended to test what happens when a socket is
%% remotely closed while the process is calling the recvmsg function.
%% The remote client sends data, then shutdown(write) and then the
%% reader attempts a recv.
%% Socket is IPv6.

sc_rs_recvmsg_send_shutdown_receive_tcp6(suite) ->
    [];
sc_rs_recvmsg_send_shutdown_receive_tcp6(doc) ->
    [];
sc_rs_recvmsg_send_shutdown_receive_tcp6(_Config) when is_list(_Config) ->
    tc_try(sc_rs_recvmsg_send_shutdown_receive_tcp6,
           fun() ->
                   not_yet_implemented(),
                   ?TT(?SECS(10)),
                   MsgData   = ?DATA,
                   Recv      = fun(Sock) ->
                                       case socket:recvmsg(Sock) of
                                           {ok, #{addr  := undefined,
                                                  iov   := [Data]}} ->
                                               {ok, Data};
                                           {error, _} = ERROR ->
                                               ERROR
                                       end
                               end,
                   Send      = fun(Sock, Data) when is_binary(Data) ->
                                  MsgHdr = #{iov => [Data]},
                                  socket:sendmsg(Sock, MsgHdr)
                               end,
                   InitState = #{domain   => inet6,
                                 type     => stream,
                                 protocol => tcp,
                                 recv     => Recv,
                                 send     => Send,
                                 data     => MsgData},
                   ok = sc_rs_send_shutdown_receive_tcp(InitState)
           end).


%%%%%%%%%%%%%%%%%%%%%%%%%%%%%%%%%%%%%%%%%%%%%%%%%%%%%%%%%%%%%%%%%%%%%%%%%
%% This test case is intended to test that the send and recv functions
%% behave as expected when sending and/or reading chunks.
%% First send data in one "big" chunk, and read it in "small" chunks.
%% Second, send in a bunch of "small" chunks, and read in one "big" chunk.
%% Socket is IPv4.

traffic_send_and_recv_chunks_tcp4(suite) ->
    [];
traffic_send_and_recv_chunks_tcp4(doc) ->
    [];
traffic_send_and_recv_chunks_tcp4(_Config) when is_list(_Config) ->
    tc_try(traffic_send_and_recv_chunks_tcp4,
           fun() ->
                   ?TT(?SECS(30)),
                   InitState = #{domain => inet},
                   ok = traffic_send_and_recv_chunks_tcp(InitState)
           end).



%%%%%%%%%%%%%%%%%%%%%%%%%%%%%%%%%%%%%%%%%%%%%%%%%%%%%%%%%%%%%%%%%%%%%%%%%
%% This test case is intended to test that the send and recv functions
%% behave as expected when sending and/or reading chunks.
%% First send data in one "big" chunk, and read it in "small" chunks.
%% Second, send in a bunch of "small" chunks, and read in one "big" chunk.
%% Socket is IPv6.

traffic_send_and_recv_chunks_tcp6(suite) ->
    [];
traffic_send_and_recv_chunks_tcp6(doc) ->
    [];
traffic_send_and_recv_chunks_tcp6(_Config) when is_list(_Config) ->
    tc_try(traffic_send_and_recv_chunks_tcp6,
           fun() ->
                   not_yet_implemented(),
                   ?TT(?SECS(30)),
                   InitState = #{domain => inet6},
                   ok = traffic_send_and_recv_chunks_tcp(InitState)
           end).


%%%%%%%%%%%%%%%%%%%%%%%%%%%%%%%%%%%%%%%%%%%%%%%%%%%%%%%%%%%%%%%%%%%%%%%%%

traffic_send_and_recv_chunks_tcp(InitState) ->
    ServerSeq =
        [
         %% *** Wait for start order part ***
         #{desc => "await start",
           cmd  => fun(State) ->
                           Tester = ?SEV_AWAIT_START(),
                           {ok, State#{tester => Tester}}
                   end},
         #{desc => "monitor tester",
           cmd  => fun(#{tester := Tester} = _State) ->
                           _MRef = erlang:monitor(process, Tester),
                           ok
                   end},

         %% *** Init part ***
         #{desc => "which local address",
           cmd  => fun(#{domain := Domain} = State) ->
                           LAddr = which_local_addr(Domain),
                           LSA   = #{family => Domain, addr => LAddr},
                           {ok, State#{local_sa => LSA}}
                   end},
         #{desc => "create listen socket",
           cmd  => fun(#{domain := Domain} = State) ->
                           case socket:open(Domain, stream, tcp) of
                               {ok, Sock} ->
                                   {ok, State#{lsock => Sock}};
                               {error, _} = ERROR ->
                                   ERROR
                           end
                   end},
         #{desc => "bind to local address",
           cmd  => fun(#{lsock := LSock, local_sa := LSA} = State) ->
                           case socket:bind(LSock, LSA) of
                               {ok, Port} ->
                                   {ok, State#{lport => Port}};
                               {error, _} = ERROR ->
                                   ERROR
                           end
                   end},
         #{desc => "make listen socket",
           cmd  => fun(#{lsock := LSock}) ->
                           socket:listen(LSock)
                   end},
         #{desc => "announce ready (init)",
           cmd  => fun(#{tester := Tester, local_sa := LSA, lport := Port}) ->
                           ServerSA = LSA#{port => Port},
                           ?SEV_ANNOUNCE_READY(Tester, init, ServerSA),
                           ok
                   end},

         %% The actual test
         #{desc => "await continue (accept)",
           cmd  => fun(#{tester := Tester} = _State) ->
                           ?SEV_AWAIT_CONTINUE(Tester, tester, accept)
                   end},
         #{desc => "accept",
           cmd  => fun(#{lsock := LSock} = State) ->
                           case socket:accept(LSock) of
                               {ok, Sock} ->
                                   {ok, State#{csock => Sock}};
                               {error, _} = ERROR ->
                                   ERROR
                           end
                   end},
         #{desc => "announce ready (accept)",
           cmd  => fun(#{tester := Tester}) ->
                           ?SEV_ANNOUNCE_READY(Tester, accept),
                           ok
                   end},

         #{desc => "await continue (recv-many-small)",
           cmd  => fun(#{tester := Tester} = _State) ->
                           ?SEV_AWAIT_CONTINUE(Tester, tester, recv_many_small)
                   end},
         #{desc => "recv chunk 1",
           cmd  => fun(#{csock := Sock} = State) ->
                           case socket:recv(Sock, 100) of
                               {ok, Chunk} ->
                                   ?SEV_IPRINT("recv of chunk 1 of ~p bytes",
                                               [size(Chunk)]),
                                   {ok, State#{chunks => [b2l(Chunk)]}};
                               {error, _} = ERROR ->
                                   ERROR
                           end
                   end},
         #{desc => "recv chunk 2",
           cmd  => fun(#{csock  := Sock,
                         chunks := Chunks} = State) ->
                           case socket:recv(Sock, 100) of
                               {ok, Chunk} ->
                                   ?SEV_IPRINT("recv of chunk 2 of ~p bytes",
                                               [size(Chunk)]),
                                   {ok, State#{chunks => [b2l(Chunk)|Chunks]}};
                               {error, _} = ERROR ->
                                   ERROR
                           end
                   end},
         #{desc => "recv chunk 3",
           cmd  => fun(#{csock  := Sock,
                         chunks := Chunks} = State) ->
                           case socket:recv(Sock, 100) of
                               {ok, Chunk} ->
                                   ?SEV_IPRINT("recv of chunk 3 of ~p bytes",
                                               [size(Chunk)]),
                                   {ok, State#{chunks => [b2l(Chunk)|Chunks]}};
                               {error, _} = ERROR ->
                                   ERROR
                           end
                   end},
         #{desc => "recv chunk 4",
           cmd  => fun(#{csock  := Sock,
                         chunks := Chunks} = State) ->
                           case socket:recv(Sock, 100) of
                               {ok, Chunk} ->
                                   ?SEV_IPRINT("recv of chunk 4 of ~p bytes",
                                               [size(Chunk)]),
                                   {ok, State#{chunks => [b2l(Chunk)|Chunks]}};
                               {error, _} = ERROR ->
                                   ERROR
                           end
                   end},
         #{desc => "recv chunk 5",
           cmd  => fun(#{csock  := Sock,
                         chunks := Chunks} = State) ->
                           case socket:recv(Sock, 100) of
                               {ok, Chunk} ->
                                   ?SEV_IPRINT("recv of chunk 5 of ~p bytes",
                                               [size(Chunk)]),
                                   {ok, State#{chunks => [b2l(Chunk)|Chunks]}};
                               {error, _} = ERROR ->
                                   ERROR
                           end
                   end},
         #{desc => "recv chunk 6",
           cmd  => fun(#{csock  := Sock,
                         chunks := Chunks} = State) ->
                           case socket:recv(Sock, 100) of
                               {ok, Chunk} ->
                                   ?SEV_IPRINT("recv of chunk 6 of ~p bytes",
                                               [size(Chunk)]),
                                   {ok, State#{chunks => [b2l(Chunk)|Chunks]}};
                               {error, _} = ERROR ->
                                   ERROR
                           end
                   end},
         #{desc => "recv chunk 7",
           cmd  => fun(#{csock  := Sock,
                         chunks := Chunks} = State) ->
                           case socket:recv(Sock, 100) of
                               {ok, Chunk} ->
                                   ?SEV_IPRINT("recv of chunk 7 of ~p bytes",
                                               [size(Chunk)]),
                                   {ok, State#{chunks => [b2l(Chunk)|Chunks]}};
                               {error, _} = ERROR ->
                                   ERROR
                           end
                   end},
         #{desc => "recv chunk 8",
           cmd  => fun(#{csock  := Sock,
                         chunks := Chunks} = State) ->
                           case socket:recv(Sock, 100) of
                               {ok, Chunk} ->
                                   ?SEV_IPRINT("recv of chunk 8 of ~p bytes",
                                               [size(Chunk)]),
                                   {ok, State#{chunks => [b2l(Chunk)|Chunks]}};
                               {error, _} = ERROR ->
                                   ERROR
                           end
                   end},
         #{desc => "recv chunk 9",
           cmd  => fun(#{csock  := Sock,
                         chunks := Chunks} = State) ->
                           case socket:recv(Sock, 100) of
                               {ok, Chunk} ->
                                   ?SEV_IPRINT("recv of chunk 9 of ~p bytes",
                                               [size(Chunk)]),
                                   {ok, State#{chunks => [b2l(Chunk)|Chunks]}};
                               {error, _} = ERROR ->
                                   ERROR
                           end
                   end},
         #{desc => "recv chunk 10",
           cmd  => fun(#{csock  := Sock,
                         chunks := Chunks} = State) ->
                           case socket:recv(Sock, 100) of
                               {ok, Chunk} ->
                                   ?SEV_IPRINT("recv of chunk 10 of ~p bytes",
                                               [size(Chunk)]),
                                   {ok, State#{chunks => [b2l(Chunk)|Chunks]}};
                               {error, _} = ERROR ->
                                   ERROR
                           end
                   end},
         #{desc => "announce ready (recv-many-small)",
           cmd  => fun(#{tester := Tester,
                         chunks := Chunks} = State) ->
                           Data = lists:flatten(lists:reverse(Chunks)),
                           ?SEV_ANNOUNCE_READY(Tester, recv_many_small, Data),
                           {ok, maps:remove(chunks, State)}
                   end},

         #{desc => "await continue (recv-one-big)",
           cmd  => fun(#{tester := Tester} = State) ->
                           case ?SEV_AWAIT_CONTINUE(Tester, tester, recv_one_big) of
                               {ok, Size} ->
                                   {ok, State#{size => Size}};
                               {error, _} = ERROR ->
                                   ERROR
                           end
                   end},
         #{desc => "recv (one big)",
           cmd  => fun(#{tester := Tester, csock := Sock, size := Size} = _State) ->
                           case socket:recv(Sock, Size) of
                               {ok, Data} ->
                                   ?SEV_ANNOUNCE_READY(Tester,
                                                       recv_one_big,
                                                       b2l(Data)),
                                   ok;
                               {error, _} = ERROR ->
                                   ERROR
                           end
                   end},

         #{desc => "await terminate (from tester)",
           cmd  => fun(#{tester := Tester} = State) ->
                           case ?SEV_AWAIT_TERMINATE(Tester, tester) of
                               ok ->
                                   {ok, maps:remove(tester, State)};
                               {error, _} = ERROR ->
                                   ERROR
                           end
                   end},
         #{desc => "close connection socket (just in case)",
           cmd  => fun(#{csock := Sock} = State) ->
                           (catch socket:close(Sock)),
                           {ok, maps:remove(csock, State)}
                   end},
         #{desc => "close listen socket",
           cmd  => fun(#{lsock := Sock} = State) ->
                           (catch socket:close(Sock)),
                            {ok, maps:remove(lsock, State)}
                   end},

         %% *** We are done ***
         ?SEV_FINISH_NORMAL
        ],

    ClientSeq =
        [
         %% *** Wait for start order part ***
         #{desc => "await start",
           cmd  => fun(State) ->
                           {Tester, ServerSA} = ?SEV_AWAIT_START(),
                           {ok, State#{tester    => Tester,
                                       server_sa => ServerSA}}
                   end},
         #{desc => "monitor tester",
           cmd  => fun(#{tester := Tester} = _State) ->
                           _MRef = erlang:monitor(process, Tester),
                           ok
                   end},

         %% *** Init part ***
         #{desc => "create node",
           cmd  => fun(#{host := Host} = State) ->
                           case start_node(Host, client) of
                               {ok, Node} ->
                                   ?SEV_IPRINT("(remote) client node ~p started",
                                               [Node]),
                                   {ok, State#{node => Node}};
                               {error, Reason, _} ->
                                   {error, Reason}
                           end
                   end},
         #{desc => "monitor client node",
           cmd  => fun(#{node := Node} = _State) ->
                           true = erlang:monitor_node(Node, true),
                           ok
                   end},
         #{desc => "start remote client",
           cmd  => fun(#{node := Node} = State) ->
                           Pid = traffic_snr_tcp_client_start(Node),
                           ?SEV_IPRINT("client ~p started", [Pid]),
                           {ok, State#{rclient => Pid}}
                   end},
         #{desc => "monitor remote client",
           cmd  => fun(#{rclient := Pid}) ->
                           _MRef = erlang:monitor(process, Pid),
                           ok
                   end},
         #{desc => "order remote client to start",
           cmd  => fun(#{rclient := Client, server_sa := ServerSA}) ->
                           ?SEV_ANNOUNCE_START(Client, ServerSA),
                           ok
                   end},
         #{desc => "await remote client ready",
           cmd  => fun(#{tester  := Tester,
                         rclient := Client} = _State) ->
                           ?SEV_AWAIT_READY(Client, rclient, init,
                                            [{tester, Tester}])
                   end},
         #{desc => "announce ready (init)",
           cmd  => fun(#{tester := Tester}) ->
                           ?SEV_ANNOUNCE_READY(Tester, init),
                           ok
                   end},

         %% The actual test
         #{desc => "await continue (connect)",
           cmd  => fun(#{tester  := Tester,
                         rclient := Client} = _State) ->
                           ?SEV_AWAIT_CONTINUE(Tester, tester, connect,
                                               [{rclient, Client}]),
                           ok
                   end},
         #{desc => "order remote client to continue (connect)",
           cmd  => fun(#{rclient := Client}) ->
                           ?SEV_ANNOUNCE_CONTINUE(Client, connect),
                           ok
                   end},
         #{desc => "await client process ready (connect)",
           cmd  => fun(#{tester  := Tester,
                         rclient := Client} = _State) ->
                           ?SEV_AWAIT_READY(Client, rclient, connect,
                                            [{tester, Tester}])
                   end},
         #{desc => "announce ready (connect)",
           cmd  => fun(#{tester := Tester}) ->
                           ?SEV_ANNOUNCE_READY(Tester, connect),
                           ok
                   end},

         #{desc => "await continue (send-one-big)",
           cmd  => fun(#{tester  := Tester,
                         rclient := Client} = State) ->
                           case ?SEV_AWAIT_CONTINUE(Tester, tester,
                                                    send_one_big,
                                                    [{rclient, Client}]) of
                               {ok, Data} ->
                                   {ok, State#{data => Data}};
                               {error, _} = ERROR ->
                                   ERROR
                           end
                   end},
         #{desc => "order remote client to continue (send)",
           cmd  => fun(#{rclient := Client, data := Data}) ->
                           ?SEV_ANNOUNCE_CONTINUE(Client, send, Data),
                           ok
                   end},
         #{desc => "await client process ready (send)",
           cmd  => fun(#{tester  := Tester,
                         rclient := Client} = _State) ->
                           case ?SEV_AWAIT_READY(Client, rclient, send,
                                                 [{tester, Tester}]) of
                               {ok, Result} ->
                                   Result;
                               {error, _} = ERROR ->
                                   ERROR
                           end
                   end},
         #{desc => "announce ready (send-one-big)",
           cmd  => fun(#{tester := Tester}) ->
                           ?SEV_ANNOUNCE_READY(Tester, send_one_big),
                           ok
                   end},

         #{desc => "await continue (send-many-small)",
           cmd  => fun(#{tester  := Tester,
                         rclient := Client} = State) ->
                           case ?SEV_AWAIT_CONTINUE(Tester, tester,
                                                    send_many_small,
                                                    [{rclient, Client}]) of
                               {ok, Data} ->
                                   {ok, State#{data => Data}};
                               {error, _} = ERROR ->
                                   ERROR
                           end
                   end},
         #{desc => "order remote client to continue (send chunk 1)",
           cmd  => fun(#{rclient := Client,
                         data    := Data} = State) ->
                           {Chunk, RestData} = lists:split(100, Data),
                           %% ?SEV_IPRINT("order send of chunk 1: "
                           %%             "~n   Size: ~p"
                           %%             "~n   ~p", [length(Chunk), Chunk]),
                           ?SEV_ANNOUNCE_CONTINUE(Client, send, Chunk),
                           {ok, State#{data => RestData}}
                   end},
         #{desc => "await client process ready (send chunk 1)",
           cmd  => fun(#{tester  := Tester,
                         rclient := Client} = _State) ->
                           case ?SEV_AWAIT_READY(Client, rclient, send, 
                                                 [{tester, Tester}]) of
                               {ok, Result} ->
                                   Result;
                               {error, _} = ERROR ->
                                   ERROR
                           end
                   end},
         #{desc => "order remote client to continue (send chunk 2)",
           cmd  => fun(#{rclient := Client,
                         data    := Data} = State) ->
                           {Chunk, RestData} = lists:split(100, Data),
                           %% ?SEV_IPRINT("order send of chunk 2: "
                           %%             "~n   Size: ~p"
                           %%             "~n   ~p", [length(Chunk), Chunk]),
                           ?SEV_ANNOUNCE_CONTINUE(Client, send, Chunk),
                           {ok, State#{data => RestData}}
                   end},
         #{desc => "await client process ready (send chunk 2)",
           cmd  => fun(#{tester  := Tester,
                         rclient := Client} = _State) ->
                           case ?SEV_AWAIT_READY(Client, rclient, send, 
                                                 [{tester, Tester}]) of
                               {ok, Result} ->
                                   Result;
                               {error, _} = ERROR ->
                                   ERROR
                           end
                   end},
         #{desc => "order remote client to continue (send chunk 3)",
           cmd  => fun(#{rclient := Client,
                         data    := Data} = State) ->
                           {Chunk, RestData} = lists:split(100, Data),
                           %% ?SEV_IPRINT("order send of chunk 3: "
                           %%             "~n   Size: ~p"
                           %%             "~n   ~p", [length(Chunk), Chunk]),
                           ?SEV_ANNOUNCE_CONTINUE(Client, send, Chunk),
                           {ok, State#{data => RestData}}
                   end},
         #{desc => "await client process ready (send chunk 3)",
           cmd  => fun(#{tester  := Tester,
                         rclient := Client} = _State) ->
                           case ?SEV_AWAIT_READY(Client, rclient, send, 
                                                 [{tester, Tester}]) of
                               {ok, Result} ->
                                   Result;
                               {error, _} = ERROR ->
                                   ERROR
                           end
                   end},
         #{desc => "order remote client to continue (send chunk 4)",
           cmd  => fun(#{rclient := Client,
                         data    := Data} = State) ->
                           {Chunk, RestData} = lists:split(100, Data),
                           %% ?SEV_IPRINT("order send of chunk 4: "
                           %%             "~n   Size: ~p"
                           %%             "~n   ~p", [length(Chunk), Chunk]),
                           ?SEV_ANNOUNCE_CONTINUE(Client, send, Chunk),
                           {ok, State#{data => RestData}}
                   end},
         #{desc => "await client process ready (send chunk 4)",
           cmd  => fun(#{tester  := Tester,
                         rclient := Client} = _State) ->
                           case ?SEV_AWAIT_READY(Client, rclient, send, 
                                                 [{tester, Tester}]) of
                               {ok, Result} ->
                                   Result;
                               {error, _} = ERROR ->
                                   ERROR
                           end
                   end},
         #{desc => "order remote client to continue (send chunk 5)",
           cmd  => fun(#{rclient := Client,
                         data    := Data} = State) ->
                           {Chunk, RestData} = lists:split(100, Data),
                           %% ?SEV_IPRINT("order send of chunk 5: "
                           %%             "~n   Size: ~p"
                           %%             "~n   ~p", [length(Chunk), Chunk]),
                           ?SEV_ANNOUNCE_CONTINUE(Client, send, Chunk),
                           {ok, State#{data => RestData}}
                   end},
         #{desc => "await client process ready (send chunk 5)",
           cmd  => fun(#{tester  := Tester,
                         rclient := Client} = _State) ->
                           case ?SEV_AWAIT_READY(Client, rclient, send, 
                                                 [{tester, Tester}]) of
                               {ok, Result} ->
                                   Result;
                               {error, _} = ERROR ->
                                   ERROR
                           end
                   end},
         #{desc => "order remote client to continue (send chunk 6)",
           cmd  => fun(#{rclient := Client,
                         data    := Data} = State) ->
                           {Chunk, RestData} = lists:split(100, Data),
                           %% ?SEV_IPRINT("order send of chunk 6: "
                           %%             "~n   Size: ~p"
                           %%             "~n   ~p", [length(Chunk), Chunk]),
                           ?SEV_ANNOUNCE_CONTINUE(Client, send, Chunk),
                           {ok, State#{data => RestData}}
                   end},
         #{desc => "await client process ready (send chunk 6)",
           cmd  => fun(#{tester  := Tester,
                         rclient := Client} = _State) ->
                           case ?SEV_AWAIT_READY(Client, rclient, send, 
                                                 [{tester, Tester}]) of
                               {ok, Result} ->
                                   Result;
                               {error, _} = ERROR ->
                                   ERROR
                           end
                   end},
         #{desc => "order remote client to continue (send chunk 7)",
           cmd  => fun(#{rclient := Client,
                         data    := Data} = State) ->
                           {Chunk, RestData} = lists:split(100, Data),
                           %% ?SEV_IPRINT("order send of chunk 7: "
                           %%             "~n   Size: ~p"
                           %%             "~n   ~p", [length(Chunk), Chunk]),
                           ?SEV_ANNOUNCE_CONTINUE(Client, send, Chunk),
                           {ok, State#{data => RestData}}
                   end},
         #{desc => "await client process ready (send chunk 7)",
           cmd  => fun(#{tester  := Tester,
                         rclient := Client} = _State) ->
                           case ?SEV_AWAIT_READY(Client, rclient, send, 
                                                 [{tester, Tester}]) of
                               {ok, Result} ->
                                   Result;
                               {error, _} = ERROR ->
                                   ERROR
                           end
                   end},
         #{desc => "order remote client to continue (send chunk 8)",
           cmd  => fun(#{rclient := Client,
                         data    := Data} = State) ->
                           {Chunk, RestData} = lists:split(100, Data),
                           %% ?SEV_IPRINT("order send of chunk 8: "
                           %%             "~n   Size: ~p"
                           %%             "~n   ~p", [length(Chunk), Chunk]),
                           ?SEV_ANNOUNCE_CONTINUE(Client, send, Chunk),
                           {ok, State#{data => RestData}}
                   end},
         #{desc => "await client process ready (send chunk 8)",
           cmd  => fun(#{tester  := Tester,
                         rclient := Client} = _State) ->
                           case ?SEV_AWAIT_READY(Client, rclient, send, 
                                                 [{tester, Tester}]) of
                               {ok, Result} ->
                                   Result;
                               {error, _} = ERROR ->
                                   ERROR
                           end
                   end},
         #{desc => "order remote client to continue (send chunk 9)",
           cmd  => fun(#{rclient := Client,
                         data    := Data} = State) ->
                           {Chunk, RestData} = lists:split(100, Data),
                           %% ?SEV_IPRINT("order send of chunk 9: "
                           %%             "~n   Size: ~p"
                           %%             "~n   ~p", [length(Chunk), Chunk]),
                           ?SEV_ANNOUNCE_CONTINUE(Client, send, Chunk),
                           {ok, State#{data => RestData}}
                   end},
         #{desc => "await client process ready (send chunk 9)",
           cmd  => fun(#{tester  := Tester,
                         rclient := Client} = _State) ->
                           case ?SEV_AWAIT_READY(Client, rclient, send, 
                                                 [{tester, Tester}]) of
                               {ok, Result} ->
                                   Result;
                               {error, _} = ERROR ->
                                   ERROR
                           end
                   end},
         #{desc => "order remote client to continue (send chunk 10)",
           cmd  => fun(#{rclient := Client,
                         data    := Data} = State) ->
                           {Chunk, []} = lists:split(100, Data),
                           %% ?SEV_IPRINT("order send of chunk 10: "
                           %%             "~n   Size: ~p"
                           %%             "~n   ~p", [length(Chunk), Chunk]),
                           ?SEV_ANNOUNCE_CONTINUE(Client, send, Chunk),
                           {ok, maps:remove(data, State)}
                   end},
         #{desc => "await client process ready (send chunk 10)",
           cmd  => fun(#{tester  := Tester,
                         rclient := Client} = _State) ->
                           case ?SEV_AWAIT_READY(Client, rclient, send, 
                                                 [{tester, Tester}]) of
                               {ok, Result} ->
                                   Result;
                               {error, _} = ERROR ->
                                   ERROR
                           end
                   end},
         #{desc => "order remote client to continue (send stop)",
           cmd  => fun(#{rclient := Client} = State) ->
                           ?SEV_ANNOUNCE_CONTINUE(Client, send, stop),
                           {ok, maps:remove(data, State)}
                   end},
         #{desc => "await client process ready (send stop)",
           cmd  => fun(#{tester  := Tester,
                         rclient := Client} = _State) ->
                           case ?SEV_AWAIT_READY(Client, rclient, send, 
                                                 [{tester, Tester}]) of
                               {ok, Result} ->
                                   Result;
                               {error, _} = ERROR ->
                                   ERROR
                           end
                   end},
         #{desc => "announce ready (send-many-small)",
           cmd  => fun(#{tester := Tester}) ->
                           ?SEV_ANNOUNCE_READY(Tester, send_many_small),
                           ok
                   end},

         %% Termination
         #{desc => "await terminate (from tester)",
           cmd  => fun(#{tester  := Tester, 
                         rclient := Client} = State) ->
                           case ?SEV_AWAIT_TERMINATE(Tester, tester,
                                                     [{rclient, Client}]) of
                               ok ->
                                   {ok, maps:remove(tester, State)};
                               {error, _} = ERROR ->
                                   ERROR
                           end
                   end},
         #{desc => "kill remote client",
           cmd  => fun(#{rclient := Client}) ->
                           ?SEV_ANNOUNCE_TERMINATE(Client),
                           ok
                   end},
         #{desc => "await remote client termination",
           cmd  => fun(#{rclient := Client} = State) ->
                           ?SEV_AWAIT_TERMINATION(Client),
                           State1 = maps:remove(rclient, State),
                           {ok, State1}
                   end},
         #{desc => "stop client node",
           cmd  => fun(#{node := Node} = _State) ->
                           stop_node(Node)
                   end},
         #{desc => "await client node termination",
           cmd  => fun(#{node := Node} = State) ->
                           receive
                               {nodedown, Node} ->
                                   {ok, maps:remove(node, State)}
                           end
                   end},

         %% *** We are done ***
         ?SEV_FINISH_NORMAL
        ],

    TesterSeq =
        [
         %% *** Init part ***
         #{desc => "monitor server",
           cmd  => fun(#{server := Pid} = _State) ->
                           _MRef = erlang:monitor(process, Pid),
                           ok
                   end},
         #{desc => "monitor client",
           cmd  => fun(#{client := Pid} = _State) ->
                           _MRef = erlang:monitor(process, Pid),
                           ok
                   end},

         %% Start the server
         #{desc => "order server start",
           cmd  => fun(#{server := Pid} = _State) ->
                           ?SEV_ANNOUNCE_START(Pid),
                           ok
                   end},
         #{desc => "await server ready (init)",
           cmd  => fun(#{server := Pid} = State) ->
                           {ok, ServerSA} = ?SEV_AWAIT_READY(Pid, server, init),
                           {ok, State#{server_sa => ServerSA}}
                   end},

         %% Start the client
         #{desc => "order client start",
           cmd  => fun(#{client    := Pid, 
                         server_sa := ServerSA} = _State) ->
                           ?SEV_ANNOUNCE_START(Pid, ServerSA),
                           ok
                   end},
         #{desc => "await client ready (init)",
           cmd  => fun(#{client := Pid} = _State) ->
                           ok = ?SEV_AWAIT_READY(Pid, client, init)
                   end},
 
         %% The actual test
         #{desc => "order server continue (accept)",
           cmd  => fun(#{server := Pid} = _State) ->
                           ?SEV_ANNOUNCE_CONTINUE(Pid, accept),
                           ok
                   end},
         ?SEV_SLEEP(?SECS(1)),
         #{desc => "order client continue (connect)",
           cmd  => fun(#{client := Pid} = _State) ->
                           ?SEV_ANNOUNCE_CONTINUE(Pid, connect),
                           ok
                   end},
         #{desc => "await server ready (accept)",
           cmd  => fun(#{server := Server,
                         client := Client} = _State) ->
                           ?SEV_AWAIT_READY(Server, server, accept,
                                            [{client, Client}]),
                           ok
                   end},
         #{desc => "await client ready (connect)",
           cmd  => fun(#{server := Server,
                         client := Client} = _State) ->
                           ?SEV_AWAIT_READY(Client, client, connect, 
                                            [{server, Server}])
                   end},

         #{desc => "generate data",
           cmd  => fun(State) ->
                           D1 = lists:seq(1,250),
                           D2 = lists:duplicate(4, D1),
                           D3 = lists:flatten(D2),
                           {ok, State#{data => D3}}
                   end},

         %% (client) Send one big and (server) recv may small
         #{desc => "order server continue (recv-many-small)",
           cmd  => fun(#{server := Pid} = _State) ->
                           ?SEV_ANNOUNCE_CONTINUE(Pid, recv_many_small),
                           ok
                   end},
         ?SEV_SLEEP(?SECS(1)),
         #{desc => "order client continue (send-one-big)",
           cmd  => fun(#{client := Pid, data := Data} = _State) ->
                           ?SEV_ANNOUNCE_CONTINUE(Pid, send_one_big, Data),
                           ok
                   end},
         #{desc => "await client ready (send-one-big)",
           cmd  => fun(#{server := Server,
                         client := Client} = _State) ->
                           ok = ?SEV_AWAIT_READY(Client, client, send_one_big, 
                                                 [{server, Server}])
                   end},
         #{desc => "await server ready (recv-many-small)",
           cmd  => fun(#{server := Server,
                         client := Client, 
                         data   := Data} = _State) ->
                           case ?SEV_AWAIT_READY(Server, server, recv_many_small,
                                                 [{client, Client}]) of
                               {ok, Data} ->
                                   ok;
                               {ok, OtherData} ->
                                   {error, {mismatched_data, Data, OtherData}};
                               {error, _} = ERROR ->
                                   ERROR
                           end
                   end},

         #{desc => "order server continue (recv-one-big)",
           cmd  => fun(#{server := Pid, data := Data} = _State) ->
                           ?SEV_ANNOUNCE_CONTINUE(Pid, recv_one_big, length(Data)),
                           ok
                   end},
         ?SEV_SLEEP(?SECS(1)),
         #{desc => "order client continue (send-many-small)",
           cmd  => fun(#{client := Pid, data := Data} = _State) ->
                           ?SEV_ANNOUNCE_CONTINUE(Pid, send_many_small, Data),
                           ok
                   end},
         #{desc => "await client ready (send-many-small)",
           cmd  => fun(#{server := Server,
                         client := Client} = _State) ->
                           ok = ?SEV_AWAIT_READY(Client, client, send_many_small, 
                                                 [{server, Server}])
                   end},
         #{desc => "await server ready (recv-one-big)",
           cmd  => fun(#{server := Server,
                         client := Client, 
                         data   := Data} = State) ->
                           case ?SEV_AWAIT_READY(Server, server, recv_one_big,
                                                 [{client, Client}]) of
                               {ok, Data} ->
                                   {ok, maps:remove(data, State)};
                               {ok, OtherData} ->
                                   {error, {mismatched_data, Data, OtherData}};
                               {error, _} = ERROR ->
                                   ERROR
                           end
                   end},

         %% Terminations
         #{desc => "order client to terminate",
           cmd  => fun(#{client := Pid} = _State) ->
                           ?SEV_ANNOUNCE_TERMINATE(Pid),
                           ok
                   end},
         #{desc => "await client termination",
           cmd  => fun(#{client := Pid} = State) ->
                           case ?SEV_AWAIT_TERMINATION(Pid) of
                               ok ->
                                   State1 = maps:remove(client, State),
                                   {ok, State1};
                               {error, _} = ERROR ->
                                   ERROR
                           end
                   end},
         #{desc => "order server to terminate",
           cmd  => fun(#{server := Pid} = _State) ->
                           ?SEV_ANNOUNCE_TERMINATE(Pid),
                           ok
                   end},
         #{desc => "await server termination",
           cmd  => fun(#{server := Pid} = State) ->
                           case ?SEV_AWAIT_TERMINATION(Pid) of
                               ok ->
                                   State1 = maps:remove(server, State),
                                   {ok, State1};
                               {error, _} = ERROR ->
                                   ERROR
                           end
                   end},


         %% *** We are done ***
         ?SEV_FINISH_NORMAL
        ],

    i("start server evaluator"),
    ServerInitState = InitState,
    Server = ?SEV_START("server", ServerSeq, ServerInitState),

    i("start client evaluator(s)"),
    ClientInitState = InitState#{host => local_host()},
    Client = ?SEV_START("client", ClientSeq, ClientInitState),

    i("start 'tester' evaluator"),
    TesterInitState = #{server => Server#ev.pid,
                        client => Client#ev.pid},
    Tester = ?SEV_START("tester", TesterSeq, TesterInitState),

    i("await evaluator"),
    ok = ?SEV_AWAIT_FINISH([Server, Client, Tester]).
    


traffic_snr_tcp_client_start(Node) ->
    Self = self(),
    GL   = group_leader(),
    Fun  = fun() -> traffic_snr_tcp_client(Self, GL) end,
    erlang:spawn(Node, Fun).

traffic_snr_tcp_client(Parent, GL) ->
    {Sock, ServerSA} = traffic_snr_tcp_client_init(Parent, GL),
    traffic_snr_tcp_client_announce_ready(Parent, init),
    traffic_snr_tcp_client_await_continue(Parent, connect),
    traffic_snr_tcp_client_connect(Sock, ServerSA),
    traffic_snr_tcp_client_announce_ready(Parent, connect),
    traffic_snr_tcp_client_send_loop(Parent, Sock),
    Reason = traffic_snr_tcp_client_await_terminate(Parent),
    traffic_snr_tcp_client_close(Sock),
    exit(Reason).


traffic_snr_tcp_client_send_loop(Parent, Sock) ->
    case ?SEV_AWAIT_CONTINUE(Parent, parent, send) of
        {ok, stop} -> % Breakes the loop
            ?SEV_ANNOUNCE_READY(Parent, send, ok),
            ok;
        {ok, Data} ->
            case socket:send(Sock, Data) of
                ok ->
                    ?SEV_ANNOUNCE_READY(Parent, send, ok),
                    traffic_snr_tcp_client_send_loop(Parent, Sock);
                {error, Reason} = ERROR ->
                    ?SEV_ANNOUNCE_READY(Parent, send, ERROR),
                    exit({send, Reason})
            end;
        {error, Reason} ->
            exit({await_continue, Reason})
    end.

traffic_snr_tcp_client_init(Parent, GL) ->
    i("traffic_snr_tcp_client_init -> entry"),
    _MRef = erlang:monitor(process, Parent),
    group_leader(self(), GL),
    ServerSA = traffic_snr_tcp_client_await_start(Parent),
    Domain   = maps:get(family, ServerSA),
    Sock     = traffic_snr_tcp_client_create(Domain),
    traffic_snr_tcp_client_bind(Sock, Domain),
    {Sock, ServerSA}.

traffic_snr_tcp_client_await_start(Parent) ->
    i("traffic_snr_tcp_client_await_start -> entry"),
    ?SEV_AWAIT_START(Parent).

traffic_snr_tcp_client_create(Domain) ->
    i("traffic_snr_tcp_client_create -> entry"),
    case socket:open(Domain, stream, tcp) of
        {ok, Sock} ->
            Sock;
        {error, Reason} ->
            exit({open_failed, Reason})
    end.

traffic_snr_tcp_client_bind(Sock, Domain) ->
    i("traffic_snr_tcp_client_bind -> entry"),
    LAddr = which_local_addr(Domain),
    LSA   = #{family => Domain, 
              addr   => LAddr},
    case socket:bind(Sock, LSA) of
        {ok, _} ->
            ok;
        {error, Reason} ->
            exit({bind, Reason})
    end.

traffic_snr_tcp_client_announce_ready(Parent, Slogan) ->
    ?SEV_ANNOUNCE_READY(Parent, Slogan).

traffic_snr_tcp_client_await_continue(Parent, Slogan) ->
    i("traffic_snr_tcp_client_await_continue -> entry"),
    ?SEV_AWAIT_CONTINUE(Parent, parent, Slogan).

traffic_snr_tcp_client_connect(Sock, ServerSA) ->
    i("traffic_snr_tcp_client_connect -> entry"),
    case socket:connect(Sock, ServerSA) of
        ok ->
            ok;
        {error, Reason} ->
            exit({connect, Reason})
    end.

traffic_snr_tcp_client_close(Sock) ->
    i("traffic_snr_tcp_client_close -> entry"),
    case socket:close(Sock) of
        ok ->
            ok;
        {error, Reason} ->
            exit({close, Reason})
    end.

traffic_snr_tcp_client_await_terminate(Parent) ->
    i("traffic_snr_tcp_client_await_terminate -> entry"),
    case ?SEV_AWAIT_TERMINATE(Parent, parent) of
        ok ->
            ok;
        {error, Reason} ->
            Reason
    end.



%%%%%%%%%%%%%%%%%%%%%%%%%%%%%%%%%%%%%%%%%%%%%%%%%%%%%%%%%%%%%%%%%%%%%%%%%
%% This test case is intended to test that the send and recv functions
%% by repeatedly sending a meassage between two entities.
%% The same basic test case is used for three different message sizes; 
%% small (8 bytes), medium (8K) and large (8M).
%% The message is sent from A to B and then back again. This is 
%% repeated a set number of times (more times the small the message).
%% This is the 'small' message test case, for IPv4.

traffic_ping_pong_small_send_and_recv_tcp4(suite) ->
    [];
traffic_ping_pong_small_send_and_recv_tcp4(doc) ->
    [];
traffic_ping_pong_small_send_and_recv_tcp4(_Config) when is_list(_Config) ->
    Msg = l2b(?TPP_SMALL),
    Num = ?TPP_SMALL_NUM,
    tc_try(traffic_ping_pong_small_send_and_recv_tcp4,
           fun() ->
                   ?TT(?SECS(15)),
                   InitState = #{domain => inet,
                                 msg    => Msg,
                                 num    => Num},
                   ok = traffic_ping_pong_send_and_recv_tcp(InitState)
           end).

<<<<<<< HEAD
=======
local_host() ->
    try net_adm:localhost() of
        Host when is_list(Host) ->
            list_to_atom(Host)
    catch
        C:E:S ->
            erlang:raise(C, E, S)
    end.


%% This gets the local address (not 127.0...)
%% We should really implement this using the (new) net module,
%% but until that gets the necessary functionality...
which_local_addr(Domain) ->
    case inet:getifaddrs() of
        {ok, IFL} ->
            which_addr(Domain, IFL);
        {error, Reason} ->
            ?FAIL({inet, getifaddrs, Reason})
    end.
>>>>>>> 03b6d593

%%%%%%%%%%%%%%%%%%%%%%%%%%%%%%%%%%%%%%%%%%%%%%%%%%%%%%%%%%%%%%%%%%%%%%%%%
%% This test case is intended to test that the send and recv functions
%% by repeatedly sending a meassage between two entities.
%% The same basic test case is used for three different message sizes; 
%% small (8 bytes), medium (8K) and large (8M).
%% The message is sent from A to B and then back again. This is 
%% repeated a set number of times (more times the small the message).
%% This is the 'small' message test case, for IPv6.

traffic_ping_pong_small_send_and_recv_tcp6(suite) ->
    [];
traffic_ping_pong_small_send_and_recv_tcp6(doc) ->
    [];
traffic_ping_pong_small_send_and_recv_tcp6(_Config) when is_list(_Config) ->
    Msg = l2b(?TPP_SMALL),
    Num = ?TPP_SMALL_NUM,
    tc_try(traffic_ping_pong_small_send_and_recv_tcp6,
           fun() ->
                   not_yet_implemented(),
                   ?TT(?SECS(15)),
                   InitState = #{domain => inet6,
                                 msg    => Msg,
                                 num    => Num},
                   ok = traffic_ping_pong_send_and_recv_tcp(InitState)
           end).


%%%%%%%%%%%%%%%%%%%%%%%%%%%%%%%%%%%%%%%%%%%%%%%%%%%%%%%%%%%%%%%%%%%%%%%%%
%% This test case is intended to test that the send and recv functions
%% by repeatedly sending a meassage between two entities.
%% The same basic test case is used for three different message sizes; 
%% small (8 bytes), medium (8K) and large (8M).
%% The message is sent from A to B and then back again. This is 
%% repeated a set number of times (more times the small the message).
%% This is the 'medium' message test case, for IPv4.

traffic_ping_pong_medium_send_and_recv_tcp4(suite) ->
    [];
traffic_ping_pong_medium_send_and_recv_tcp4(doc) ->
    [];
traffic_ping_pong_medium_send_and_recv_tcp4(_Config) when is_list(_Config) ->
    Msg = l2b(?TPP_MEDIUM),
    Num = ?TPP_MEDIUM_NUM,
    tc_try(traffic_ping_pong_medium_send_and_recv_tcp4,
           fun() ->
                   ?TT(?SECS(30)),
                   InitState = #{domain => inet,
                                 msg    => Msg,
                                 num    => Num},
                   ok = traffic_ping_pong_send_and_recv_tcp(InitState)
           end).


%%%%%%%%%%%%%%%%%%%%%%%%%%%%%%%%%%%%%%%%%%%%%%%%%%%%%%%%%%%%%%%%%%%%%%%%%
%% This test case is intended to test that the send and recv functions
%% by repeatedly sending a meassage between two entities.
%% The same basic test case is used for three different message sizes; 
%% small (8 bytes), medium (8K) and large (8M).
%% The message is sent from A to B and then back again. This is 
%% repeated a set number of times (more times the small the message).
%% This is the 'medium' message test case, for IPv6.

traffic_ping_pong_medium_send_and_recv_tcp6(suite) ->
    [];
traffic_ping_pong_medium_send_and_recv_tcp6(doc) ->
    [];
traffic_ping_pong_medium_send_and_recv_tcp6(_Config) when is_list(_Config) ->
    Msg = l2b(?TPP_MEDIUM),
    Num = ?TPP_MEDIUM_NUM,
    tc_try(traffic_ping_pong_medium_send_and_recv_tcp6,
           fun() ->
                   not_yet_implemented(),
                   ?TT(?SECS(30)),
                   InitState = #{domain => inet6,
                                 msg    => Msg,
                                 num    => Num},
                   ok = traffic_ping_pong_send_and_recv_tcp(InitState)
           end).



%%%%%%%%%%%%%%%%%%%%%%%%%%%%%%%%%%%%%%%%%%%%%%%%%%%%%%%%%%%%%%%%%%%%%%%%%
%% This test case is intended to test that the send and recv functions
%% by repeatedly sending a meassage between two entities.
%% The same basic test case is used for three different message sizes; 
%% small (8 bytes), medium (8K) and large (8M).
%% The message is sent from A to B and then back again. This is 
%% repeated a set number of times (more times the small the message).
%% This is the 'large' message test case, for IPv4.

traffic_ping_pong_large_send_and_recv_tcp4(suite) ->
    [];
traffic_ping_pong_large_send_and_recv_tcp4(doc) ->
    [];
traffic_ping_pong_large_send_and_recv_tcp4(_Config) when is_list(_Config) ->
    Msg = l2b(?TPP_LARGE),
    Num = ?TPP_LARGE_NUM,
    tc_try(traffic_ping_pong_large_send_and_recv_tcp4,
           fun() ->
                   ?TT(?SECS(45)),
                   InitState = #{domain => inet,
                                 msg    => Msg,
                                 num    => Num},
                   ok = traffic_ping_pong_send_and_recv_tcp(InitState)
           end).


%%%%%%%%%%%%%%%%%%%%%%%%%%%%%%%%%%%%%%%%%%%%%%%%%%%%%%%%%%%%%%%%%%%%%%%%%
%% This test case is intended to test that the send and recv functions
%% by repeatedly sending a meassage between two entities.
%% The same basic test case is used for three different message sizes; 
%% small (8 bytes), medium (8K) and large (8M).
%% The message is sent from A to B and then back again. This is 
%% repeated a set number of times (more times the small the message).
%% This is the 'large' message test case, for IPv6.

traffic_ping_pong_large_send_and_recv_tcp6(suite) ->
    [];
traffic_ping_pong_large_send_and_recv_tcp6(doc) ->
    [];
traffic_ping_pong_large_send_and_recv_tcp6(_Config) when is_list(_Config) ->
    Msg = l2b(?TPP_LARGE),
    Num = ?TPP_LARGE_NUM,
    tc_try(traffic_ping_pong_large_send_and_recv_tcp6,
           fun() ->
                   not_yet_implemented(),
                   ?TT(?SECS(45)),
                   InitState = #{domain => inet6,
                                 msg    => Msg,
                                 num    => Num},
                   ok = traffic_ping_pong_send_and_recv_tcp(InitState)
           end).



%%%%%%%%%%%%%%%%%%%%%%%%%%%%%%%%%%%%%%%%%%%%%%%%%%%%%%%%%%%%%%%%%%%%%%%%%
%% This test case is intended to test that the sendto and recvfrom 
%% functions by repeatedly sending a meassage between two entities.
%% The same basic test case is used for two different message sizes; 
%% small (8 bytes) and medium (8K).
%% The message is sent from A to B and then back again. This is 
%% repeated a set number of times (more times the small the message).
%% This is the 'small' message test case, for IPv4.

traffic_ping_pong_small_sendto_and_recvfrom_udp4(suite) ->
    [];
traffic_ping_pong_small_sendto_and_recvfrom_udp4(doc) ->
    [];
traffic_ping_pong_small_sendto_and_recvfrom_udp4(_Config) when is_list(_Config) ->
    Msg = l2b(?TPP_SMALL),
    Num = ?TPP_SMALL_NUM,
    tc_try(traffic_ping_pong_small_sendto_and_recvfrom_udp4,
           fun() ->
                   ?TT(?SECS(45)),
                   InitState = #{domain => inet,
                                 msg    => Msg,
                                 num    => Num},
                   ok = traffic_ping_pong_sendto_and_recvfrom_udp(InitState)
           end).


%%%%%%%%%%%%%%%%%%%%%%%%%%%%%%%%%%%%%%%%%%%%%%%%%%%%%%%%%%%%%%%%%%%%%%%%%
%% This test case is intended to test that the sendto and recvfrom 
%% functions by repeatedly sending a meassage between two entities.
%% The same basic test case is used for two different message sizes; 
%% small (8 bytes) and medium (8K).
%% The message is sent from A to B and then back again. This is 
%% repeated a set number of times (more times the small the message).
%% This is the 'small' message test case, for IPv6.

traffic_ping_pong_small_sendto_and_recvfrom_udp6(suite) ->
    [];
traffic_ping_pong_small_sendto_and_recvfrom_udp6(doc) ->
    [];
traffic_ping_pong_small_sendto_and_recvfrom_udp6(_Config) when is_list(_Config) ->
    Msg = l2b(?TPP_SMALL),
    Num = ?TPP_SMALL_NUM,
    tc_try(traffic_ping_pong_small_sendto_and_recvfrom_udp6,
           fun() ->
                   ?TT(?SECS(45)),
                   InitState = #{domain => inet,
                                 msg    => Msg,
                                 num    => Num},
                   ok = traffic_ping_pong_sendto_and_recvfrom_udp(InitState)
           end).



%%%%%%%%%%%%%%%%%%%%%%%%%%%%%%%%%%%%%%%%%%%%%%%%%%%%%%%%%%%%%%%%%%%%%%%%%
%% This test case is intended to test that the sendto and recvfrom 
%% functions by repeatedly sending a meassage between two entities.
%% The same basic test case is used for two different message sizes; 
%% small (8 bytes) and medium (8K).
%% The message is sent from A to B and then back again. This is 
%% repeated a set number of times (more times the small the message).
%% This is the 'medium' message test case, for IPv4.

traffic_ping_pong_medium_sendto_and_recvfrom_udp4(suite) ->
    [];
traffic_ping_pong_medium_sendto_and_recvfrom_udp4(doc) ->
    [];
traffic_ping_pong_medium_sendto_and_recvfrom_udp4(_Config) when is_list(_Config) ->
    Msg = l2b(?TPP_MEDIUM),
    Num = ?TPP_MEDIUM_NUM,
    tc_try(traffic_ping_pong_medium_sendto_and_recvfrom_udp4,
           fun() ->
                   ?TT(?SECS(45)),
                   InitState = #{domain => inet,
                                 msg    => Msg,
                                 num    => Num},
                   ok = traffic_ping_pong_sendto_and_recvfrom_udp(InitState)
           end).


%%%%%%%%%%%%%%%%%%%%%%%%%%%%%%%%%%%%%%%%%%%%%%%%%%%%%%%%%%%%%%%%%%%%%%%%%
%% This test case is intended to test that the sendto and recvfrom 
%% functions by repeatedly sending a meassage between two entities.
%% The same basic test case is used for two different message sizes; 
%% small (8 bytes) and medium (8K).
%% The message is sent from A to B and then back again. This is 
%% repeated a set number of times (more times the small the message).
%% This is the 'medium' message test case, for IPv6.

traffic_ping_pong_medium_sendto_and_recvfrom_udp6(suite) ->
    [];
traffic_ping_pong_medium_sendto_and_recvfrom_udp6(doc) ->
    [];
traffic_ping_pong_medium_sendto_and_recvfrom_udp6(_Config) when is_list(_Config) ->
    Msg = l2b(?TPP_MEDIUM),
    Num = ?TPP_MEDIUM_NUM,
    tc_try(traffic_ping_pong_medium_sendto_and_recvfrom_udp6,
           fun() ->
                   ?TT(?SECS(45)),
                   InitState = #{domain => inet,
                                 msg    => Msg,
                                 num    => Num},
                   ok = traffic_ping_pong_sendto_and_recvfrom_udp(InitState)
           end).



%%%%%%%%%%%%%%%%%%%%%%%%%%%%%%%%%%%%%%%%%%%%%%%%%%%%%%%%%%%%%%%%%%%%%%%%%
%% This test case is intended to test that the sendmsg and recvmsg 
%% functions by repeatedly sending a meassage between two entities.
%% The same basic test case is used for three different message sizes; 
%% small (8 bytes), medium (8K) and large (8M).
%% The message is sent from A to B and then back again. This is 
%% repeated a set number of times (more times the small the message).
%% This is the 'small' message test case, for IPv4.

traffic_ping_pong_small_sendmsg_and_recvmsg_tcp4(suite) ->
    [];
traffic_ping_pong_small_sendmsg_and_recvmsg_tcp4(doc) ->
    [];
traffic_ping_pong_small_sendmsg_and_recvmsg_tcp4(_Config) when is_list(_Config) ->
    Msg = l2b(?TPP_SMALL),
    Num = ?TPP_SMALL_NUM,
    tc_try(traffic_ping_pong_small_sendmsg_and_recvmsg_tcp4,
           fun() ->
                   ?TT(?SECS(20)),
                   InitState = #{domain => inet,
                                 msg    => Msg,
                                 num    => Num},
                   ok = traffic_ping_pong_sendmsg_and_recvmsg_tcp(InitState)
           end).


%%%%%%%%%%%%%%%%%%%%%%%%%%%%%%%%%%%%%%%%%%%%%%%%%%%%%%%%%%%%%%%%%%%%%%%%%
%% This test case is intended to test that the sendmsg and recvmsg functions
%% by repeatedly sending a meassage between two entities.
%% The same basic test case is used for three different message sizes; 
%% small (8 bytes), medium (8K) and large (8M).
%% The message is sent from A to B and then back again. This is 
%% repeated a set number of times (more times the small the message).
%% This is the 'small' message test case, for IPv6.

traffic_ping_pong_small_sendmsg_and_recvmsg_tcp6(suite) ->
    [];
traffic_ping_pong_small_sendmsg_and_recvmsg_tcp6(doc) ->
    [];
traffic_ping_pong_small_sendmsg_and_recvmsg_tcp6(_Config) when is_list(_Config) ->
    Msg = l2b(?TPP_SMALL),
    Num = ?TPP_SMALL_NUM,
    tc_try(traffic_ping_pong_small_sendmsg_and_recvmsg_tcp6,
           fun() ->
                   not_yet_implemented(),
                   ?TT(?SECS(20)),
                   InitState = #{domain => inet,
                                 msg    => Msg,
                                 num    => Num},
                   ok = traffic_ping_pong_sendmsg_and_recvmsg_tcp(InitState)
           end).


%%%%%%%%%%%%%%%%%%%%%%%%%%%%%%%%%%%%%%%%%%%%%%%%%%%%%%%%%%%%%%%%%%%%%%%%%
%% This test case is intended to test that the sendmsg and recvmsg 
%% functions by repeatedly sending a meassage between two entities.
%% The same basic test case is used for three different message sizes; 
%% small (8 bytes), medium (8K) and large (8M).
%% The message is sent from A to B and then back again. This is 
%% repeated a set number of times (more times the small the message).
%% This is the 'medium' message test case, for IPv4.

traffic_ping_pong_medium_sendmsg_and_recvmsg_tcp4(suite) ->
    [];
traffic_ping_pong_medium_sendmsg_and_recvmsg_tcp4(doc) ->
    [];
traffic_ping_pong_medium_sendmsg_and_recvmsg_tcp4(_Config) when is_list(_Config) ->
    Msg = l2b(?TPP_MEDIUM),
    Num = ?TPP_MEDIUM_NUM,
    tc_try(traffic_ping_pong_medium_sendmsg_and_recvmsg_tcp4,
           fun() ->
                   ?TT(?SECS(30)),
                   InitState = #{domain => inet,
                                 msg    => Msg,
                                 num    => Num},
                   ok = traffic_ping_pong_sendmsg_and_recvmsg_tcp(InitState)
           end).


%%%%%%%%%%%%%%%%%%%%%%%%%%%%%%%%%%%%%%%%%%%%%%%%%%%%%%%%%%%%%%%%%%%%%%%%%
%% This test case is intended to test that the sendmsg and recvmsg functions
%% by repeatedly sending a meassage between two entities.
%% The same basic test case is used for three different message sizes; 
%% small (8 bytes), medium (8K) and large (8M).
%% The message is sent from A to B and then back again. This is 
%% repeated a set number of times (more times the small the message).
%% This is the 'medium' message test case, for IPv6.

traffic_ping_pong_medium_sendmsg_and_recvmsg_tcp6(suite) ->
    [];
traffic_ping_pong_medium_sendmsg_and_recvmsg_tcp6(doc) ->
    [];
traffic_ping_pong_medium_sendmsg_and_recvmsg_tcp6(_Config) when is_list(_Config) ->
    Msg = l2b(?TPP_MEDIUM),
    Num = ?TPP_MEDIUM_NUM,
    tc_try(traffic_ping_pong_medium_sendmsg_and_recvmsg_tcp6,
           fun() ->
                   not_yet_implemented(),
                   ?TT(?SECS(20)),
                   InitState = #{domain => ine6,
                                 msg    => Msg,
                                 num    => Num},
                   ok = traffic_ping_pong_sendmsg_and_recvmsg_tcp(InitState)
           end).


%%%%%%%%%%%%%%%%%%%%%%%%%%%%%%%%%%%%%%%%%%%%%%%%%%%%%%%%%%%%%%%%%%%%%%%%%
%% This test case is intended to test that the sendmsg and recvmsg 
%% functions by repeatedly sending a meassage between two entities.
%% The same basic test case is used for three different message sizes; 
%% small (8 bytes), medium (8K) and large (8M).
%% The message is sent from A to B and then back again. This is 
%% repeated a set number of times (more times the small the message).
%% This is the 'large' message test case, for IPv4.

traffic_ping_pong_large_sendmsg_and_recvmsg_tcp4(suite) ->
    [];
traffic_ping_pong_large_sendmsg_and_recvmsg_tcp4(doc) ->
    [];
traffic_ping_pong_large_sendmsg_and_recvmsg_tcp4(_Config) when is_list(_Config) ->
    Msg = l2b(?TPP_LARGE),
    Num = ?TPP_LARGE_NUM,
    tc_try(traffic_ping_pong_large_sendmsg_and_recvmsg_tcp4,
           fun() ->
                   ?TT(?SECS(30)),
                   InitState = #{domain => inet,
                                 msg    => Msg,
                                 num    => Num},
                   ok = traffic_ping_pong_sendmsg_and_recvmsg_tcp(InitState)
           end).


%%%%%%%%%%%%%%%%%%%%%%%%%%%%%%%%%%%%%%%%%%%%%%%%%%%%%%%%%%%%%%%%%%%%%%%%%
%% This test case is intended to test that the sendmsg and recvmsg functions
%% by repeatedly sending a meassage between two entities.
%% The same basic test case is used for three different message sizes; 
%% small (8 bytes), medium (8K) and large (8M).
%% The message is sent from A to B and then back again. This is 
%% repeated a set number of times (more times the small the message).
%% This is the 'large' message test case, for IPv6.

traffic_ping_pong_large_sendmsg_and_recvmsg_tcp6(suite) ->
    [];
traffic_ping_pong_large_sendmsg_and_recvmsg_tcp6(doc) ->
    [];
traffic_ping_pong_large_sendmsg_and_recvmsg_tcp6(_Config) when is_list(_Config) ->
    Msg = l2b(?TPP_LARGE),
    Num = ?TPP_LARGE_NUM,
    tc_try(traffic_ping_pong_large_sendmsg_and_recvmsg_tcp6,
           fun() ->
                   not_yet_implemented(),
                   ?TT(?SECS(30)),
                   InitState = #{domain => inet6,
                                 msg    => Msg,
                                 num    => Num},
                   ok = traffic_ping_pong_sendmsg_and_recvmsg_tcp(InitState)
           end).



%%%%%%%%%%%%%%%%%%%%%%%%%%%%%%%%%%%%%%%%%%%%%%%%%%%%%%%%%%%%%%%%%%%%%%%%%
%% This test case is intended to test that the sendmsg and recvmsg 
%% functions by repeatedly sending a meassage between two entities.
%% The same basic test case is used for three different message sizes; 
%% small (8 bytes) and medium (8K).
%% The message is sent from A to B and then back again. This is 
%% repeated a set number of times (more times the small the message).
%% This is the 'small' message test case, for IPv4.

traffic_ping_pong_small_sendmsg_and_recvmsg_udp4(suite) ->
    [];
traffic_ping_pong_small_sendmsg_and_recvmsg_udp4(doc) ->
    [];
traffic_ping_pong_small_sendmsg_and_recvmsg_udp4(_Config) when is_list(_Config) ->
    Msg = l2b(?TPP_SMALL),
    Num = ?TPP_SMALL_NUM,
    tc_try(traffic_ping_pong_small_sendmsg_and_recvmsg_udp4,
           fun() ->
                   ?TT(?SECS(20)),
                   InitState = #{domain => inet,
                                 msg    => Msg,
                                 num    => Num},
                   ok = traffic_ping_pong_sendmsg_and_recvmsg_udp(InitState)
           end).


%%%%%%%%%%%%%%%%%%%%%%%%%%%%%%%%%%%%%%%%%%%%%%%%%%%%%%%%%%%%%%%%%%%%%%%%%
%% This test case is intended to test that the sendmsg and recvmsg functions
%% by repeatedly sending a meassage between two entities.
%% The same basic test case is used for three different message sizes; 
%% small (8 bytes) and medium (8K).
%% The message is sent from A to B and then back again. This is 
%% repeated a set number of times (more times the small the message).
%% This is the 'small' message test case, for IPv6.

traffic_ping_pong_small_sendmsg_and_recvmsg_udp6(suite) ->
    [];
traffic_ping_pong_small_sendmsg_and_recvmsg_udp6(doc) ->
    [];
traffic_ping_pong_small_sendmsg_and_recvmsg_udp6(_Config) when is_list(_Config) ->
    Msg = l2b(?TPP_SMALL),
    Num = ?TPP_SMALL_NUM,
    tc_try(traffic_ping_pong_small_sendmsg_and_recvmsg_udp6,
           fun() ->
                   not_yet_implemented(),
                   ?TT(?SECS(20)),
                   InitState = #{domain => inet,
                                 msg    => Msg,
                                 num    => Num},
                   ok = traffic_ping_pong_sendmsg_and_recvmsg_udp(InitState)
           end).


%%%%%%%%%%%%%%%%%%%%%%%%%%%%%%%%%%%%%%%%%%%%%%%%%%%%%%%%%%%%%%%%%%%%%%%%%
%% This test case is intended to test that the sendmsg and recvmsg 
%% functions by repeatedly sending a meassage between two entities.
%% The same basic test case is used for three different message sizes; 
%% small (8 bytes) and medium (8K).
%% The message is sent from A to B and then back again. This is 
%% repeated a set number of times (more times the small the message).
%% This is the 'medium' message test case, for IPv4.

traffic_ping_pong_medium_sendmsg_and_recvmsg_udp4(suite) ->
    [];
traffic_ping_pong_medium_sendmsg_and_recvmsg_udp4(doc) ->
    [];
traffic_ping_pong_medium_sendmsg_and_recvmsg_udp4(_Config) when is_list(_Config) ->
    Msg = l2b(?TPP_MEDIUM),
    Num = ?TPP_MEDIUM_NUM,
    tc_try(traffic_ping_pong_medium_sendmsg_and_recvmsg_udp4,
           fun() ->
                   ?TT(?SECS(30)),
                   InitState = #{domain => inet,
                                 msg    => Msg,
                                 num    => Num},
                   ok = traffic_ping_pong_sendmsg_and_recvmsg_udp(InitState)
           end).


%%%%%%%%%%%%%%%%%%%%%%%%%%%%%%%%%%%%%%%%%%%%%%%%%%%%%%%%%%%%%%%%%%%%%%%%%
%% This test case is intended to test that the sendmsg and recvmsg 
%% functions by repeatedly sending a meassage between two entities.
%% The same basic test case is used for three different message sizes; 
%% small (8 bytes) and medium (8K).
%% The message is sent from A to B and then back again. This is 
%% repeated a set number of times (more times the small the message).
%% This is the 'medium' message test case, for IPv6.

traffic_ping_pong_medium_sendmsg_and_recvmsg_udp6(suite) ->
    [];
traffic_ping_pong_medium_sendmsg_and_recvmsg_udp6(doc) ->
    [];
traffic_ping_pong_medium_sendmsg_and_recvmsg_udp6(_Config) when is_list(_Config) ->
    Msg = l2b(?TPP_MEDIUM),
    Num = ?TPP_MEDIUM_NUM,
    tc_try(traffic_ping_pong_medium_sendmsg_and_recvmsg_udp6,
           fun() ->
                   not_yet_implemented(),
                   ?TT(?SECS(20)),
                   InitState = #{domain => ine6,
                                 msg    => Msg,
                                 num    => Num},
                   ok = traffic_ping_pong_sendmsg_and_recvmsg_udp(InitState)
           end).



%%%%%%%%%%%%%%%%%%%%%%%%%%%%%%%%%%%%%%%%%%%%%%%%%%%%%%%%%%%%%%%%%%%%%%%%%

%% Ping-Pong for TCP

traffic_ping_pong_send_and_recv_tcp(InitState) ->
    Send = fun(Sock, Data) -> socket:send(Sock, Data) end,
    Recv = fun(Sock, Sz)   -> socket:recv(Sock, Sz) end,
    InitState2 = InitState#{send => Send, % Send function
                            recv => Recv  % Receive function
                           },
    traffic_ping_pong_send_and_receive_tcp(InitState2).

traffic_ping_pong_sendmsg_and_recvmsg_tcp(InitState) ->
    Send = fun(Sock, Data) when is_binary(Data) ->
                   MsgHdr = #{iov => [Data]},
                   socket:sendmsg(Sock, MsgHdr);
              (Sock, Data) when is_list(Data) -> %% We assume iovec...
                   MsgHdr = #{iov => Data},
                   socket:sendmsg(Sock, MsgHdr)
           end,
    Recv = fun(Sock, Sz)   -> 
                   case socket:recvmsg(Sock, Sz, 0) of
                       {ok, #{addr  := undefined,
                              iov   := [Data]}} ->
                           {ok, Data};
                       {error, _} = ERROR ->
                           ERROR
                   end
           end,
    InitState2 = InitState#{send => Send, % Send function
                            recv => Recv  % Receive function
                           },
    traffic_ping_pong_send_and_receive_tcp(InitState2).


traffic_ping_pong_send_and_receive_tcp(#{msg := Msg} = InitState) ->
    Fun = fun(Sock) -> 
                  {ok, RcvSz} = socket:getopt(Sock, socket, rcvbuf),
                  if (RcvSz < size(Msg)) ->
                          ok = socket:setopt(Sock, socket, rcvbuf, 1024+size(Msg));
                     true ->
                          ok
                  end,
                  {ok, SndSz} = socket:getopt(Sock, socket, sndbuf),
                  if (SndSz < size(Msg)) ->
                          ok = socket:setopt(Sock, socket, sndbuf, 1024+size(Msg));
                     true ->
                          ok
                  end,
                  ok = socket:setopt(Sock, otp, rcvbuf, 8*1024)
          end,
    traffic_ping_pong_send_and_receive_tcp2(InitState#{buf_init => Fun}).

traffic_ping_pong_send_and_receive_tcp2(InitState) ->
    ServerSeq =
        [
         %% *** Wait for start order part ***
         #{desc => "await start",
           cmd  => fun(State) ->
                           Tester = ?SEV_AWAIT_START(),
                           {ok, State#{tester => Tester}}
                   end},
         #{desc => "monitor tester",
           cmd  => fun(#{tester := Tester} = _State) ->
                           _MRef = erlang:monitor(process, Tester),
                           ok
                   end},

         %% *** Init part ***
         #{desc => "which local address",
           cmd  => fun(#{domain := Domain} = State) ->
                           LAddr = which_local_addr(Domain),
                           LSA   = #{family => Domain, addr => LAddr},
                           {ok, State#{local_sa => LSA}}
                   end},
         #{desc => "create listen socket",
           cmd  => fun(#{domain := Domain} = State) ->
                           case socket:open(Domain, stream, tcp) of
                               {ok, Sock} ->
                                   {ok, State#{lsock => Sock}};
                               {error, _} = ERROR ->
                                   ERROR
                           end
                   end},
         #{desc => "bind to local address",
           cmd  => fun(#{lsock := LSock, local_sa := LSA} = State) ->
                           case socket:bind(LSock, LSA) of
                               {ok, Port} ->
                                   {ok, State#{lport => Port}};
                               {error, _} = ERROR ->
                                   ERROR
                           end
                   end},
         #{desc => "maybe init buffers",
           cmd  => fun(#{lsock := LSock, buf_init := BufInit} = _State) ->
                           BufInit(LSock)
                   end},
         #{desc => "make listen socket",
           cmd  => fun(#{lsock := LSock}) ->
                           socket:listen(LSock)
                   end},
         #{desc => "announce ready (init)",
           cmd  => fun(#{tester := Tester, local_sa := LSA, lport := Port}) ->
                           ServerSA = LSA#{port => Port},
                           ?SEV_ANNOUNCE_READY(Tester, init, ServerSA),
                           ok
                   end},

         %% The actual test
         #{desc => "await continue (accept)",
           cmd  => fun(#{tester := Tester} = _State) ->
                           ?SEV_AWAIT_CONTINUE(Tester, tester, accept)
                   end},
         #{desc => "accept",
           cmd  => fun(#{lsock := LSock} = State) ->
                           case socket:accept(LSock) of
                               {ok, Sock} ->
                                   {ok, State#{csock => Sock}};
                               {error, _} = ERROR ->
                                   ERROR
                           end
                   end},
         #{desc => "create handler",
           cmd  => fun(State) ->
                           Handler = tpp_tcp_handler_create(),
                           ?SEV_IPRINT("handler created: ~p", [Handler]),
                           {ok, State#{handler => Handler}}
                   end},
         #{desc => "monitor handler",
           cmd  => fun(#{handler := Handler} = _State) ->
                           _MRef = erlang:monitor(process, Handler),
                           ok
                   end},
         #{desc => "transfer connection socket ownership to handler",
           cmd  => fun(#{handler := Handler, csock := Sock} = _State) ->
                           socket:setopt(Sock, otp, controlling_process, Handler)
                   end},
         #{desc => "start handler",
           cmd  => fun(#{handler  := Handler,
                         csock    := Sock,
                         send     := Send,
                         recv     := Recv} = _State) ->
                           ?SEV_ANNOUNCE_START(Handler, {Sock, Send, Recv}),
                           ok
                   end},
         #{desc => "await handler ready (init)",
           cmd  => fun(#{tester  := Tester,
                         handler := Handler} = State) ->
                           case ?SEV_AWAIT_READY(Handler, handler, init, 
                                                 [{tester, Tester}]) of
                               ok ->
                                   {ok, maps:remove(csock, State)};
                               {error, _} = ERROR ->
                                   ERROR
                           end
                   end},
         #{desc => "announce ready (accept)",
           cmd  => fun(#{tester := Tester}) ->
                           ?SEV_ANNOUNCE_READY(Tester, accept),
                           ok
                   end},
         #{desc => "await continue (recv)",
           cmd  => fun(#{tester  := Tester,
                         handler := Handler} = _State) ->
                           ?SEV_AWAIT_CONTINUE(Tester, tester, recv, 
                                               [{handler, Handler}])
                   end},
         #{desc => "order handler to recv",
           cmd  => fun(#{handler := Handler} = _State) ->
                           ?SEV_ANNOUNCE_CONTINUE(Handler, recv),
                           ok
                   end},
         #{desc => "await handler ready (recv)",
           cmd  => fun(#{tester  := Tester,
                         handler := Handler} = State) ->
                           case ?SEV_AWAIT_READY(Handler, handler, recv, 
                                                 [{tester, Tester}]) of
                               {ok, Result} ->
                                   %% ?SEV_IPRINT("Result: ~p", [Result]),
                                   {ok, State#{result => Result}};
                               {error, _} = ERROR ->
                                   ERROR
                           end
                   end},
         #{desc => "announce ready (recv)",
           cmd  => fun(#{tester := Tester, 
                         result := Result} = State) ->
                           ?SEV_ANNOUNCE_READY(Tester, recv, Result),
                           {ok, maps:remove(result, State)}
                   end},

         %% Termination
         #{desc => "await terminate (from tester)",
           cmd  => fun(#{tester := Tester} = State) ->
                           case ?SEV_AWAIT_TERMINATE(Tester, tester) of
                               ok ->
                                   {ok, maps:remove(tester, State)};
                               {error, _} = ERROR ->
                                   ERROR
                           end
                   end},
         #{desc => "stop handler",
           cmd  => fun(#{handler := Handler}) ->
                           ?SEV_ANNOUNCE_TERMINATE(Handler),
                           ok
                   end},
         #{desc => "await handler termination",
           cmd  => fun(#{handler := Handler} = State) ->
                           ?SEV_AWAIT_TERMINATION(Handler),
                           State1 = maps:remove(handler, State),
                           {ok, State1}
                   end},
         #{desc => "close listen socket",
           cmd  => fun(#{lsock := Sock} = State) ->
                           (catch socket:close(Sock)),
                            {ok, maps:remove(lsock, State)}
                   end},

         %% *** We are done ***
         ?SEV_FINISH_NORMAL
        ],

    ClientSeq =
        [
         %% *** Wait for start order part ***
         #{desc => "await start",
           cmd  => fun(State) ->
                           {Tester, ServerSA} = ?SEV_AWAIT_START(),
                           {ok, State#{tester    => Tester, 
                                       server_sa => ServerSA}}
                   end},
         #{desc => "monitor tester",
           cmd  => fun(#{tester := Tester} = _State) ->
                           _MRef = erlang:monitor(process, Tester),
                           ok
                   end},

         %% *** Init part ***
         #{desc => "create node",
           cmd  => fun(#{host := Host} = State) ->
                           case start_node(Host, client) of
                               {ok, Node} ->
                                   ?SEV_IPRINT("(remote) client node ~p started", 
                                               [Node]),
                                   {ok, State#{node => Node}};
                               {error, Reason, _} ->
                                   {error, Reason}
                           end
                   end},
         #{desc => "monitor client node",
           cmd  => fun(#{node := Node} = _State) ->
                           true = erlang:monitor_node(Node, true),
                           ok
                   end},
         #{desc => "create remote client",
           cmd  => fun(#{node := Node} = State) ->
                           Pid = tpp_tcp_client_create(Node),
                           ?SEV_IPRINT("remote client created: ~p", [Pid]),
                           {ok, State#{rclient => Pid}}
                   end},
         #{desc => "monitor remote client",
           cmd  => fun(#{rclient := Pid}) ->
                           _MRef = erlang:monitor(process, Pid),
                           ok
                   end},
         #{desc => "order remote client to start",
           cmd  => fun(#{rclient   := RClient,
                         server_sa := ServerSA,
                         buf_init  := BufInit,
                         send      := Send,
                         recv      := Recv}) ->
                           ?SEV_ANNOUNCE_START(RClient, 
                                               {ServerSA, BufInit, Send, Recv}),
                           ok
                   end},
         #{desc => "await remote client ready",
           cmd  => fun(#{tester  := Tester,
                         rclient := RClient} = _State) ->
                           ?SEV_AWAIT_READY(RClient, rclient, init, 
                                            [{tester, Tester}])
                   end},
         #{desc => "announce ready (init)",
           cmd  => fun(#{tester := Tester}) ->
                           ?SEV_ANNOUNCE_READY(Tester, init),
                           ok
                   end},

         %% The actual test
         #{desc => "await continue (connect)",
           cmd  => fun(#{tester  := Tester,
                         rclient := RClient} = _State) ->
                           ?SEV_AWAIT_CONTINUE(Tester, tester, connect, 
                                               [{rclient, RClient}]),
                           ok
                   end},
         #{desc => "order remote client to continue (connect)",
           cmd  => fun(#{rclient := RClient}) ->
                           ?SEV_ANNOUNCE_CONTINUE(RClient, connect),
                           ok
                   end},
         #{desc => "await remote client ready (connect)",
           cmd  => fun(#{tester  := Tester,
                         rclient := RClient} = _State) ->
                           ?SEV_AWAIT_READY(RClient, rclient, connect, 
                                            [{tester, Tester}])
                   end},
         #{desc => "announce ready (connect)",
           cmd  => fun(#{tester := Tester}) ->
                           ?SEV_ANNOUNCE_READY(Tester, connect),
                           ok
                   end},
         #{desc => "await continue (send)",
           cmd  => fun(#{tester  := Tester,
                         rclient := RClient} = _State) ->
                           ?SEV_AWAIT_CONTINUE(Tester, tester, 
                                               send, 
                                               [{rclient, RClient}])
                   end},
         #{desc => "order remote client to continue (send)",
           cmd  => fun(#{rclient := RClient,
                         msg     := Msg,
                         num     := Num} = State) ->
                           Data = {Msg, Num},
                           ?SEV_ANNOUNCE_CONTINUE(RClient, send, Data),
                           {ok, maps:remove(data, State)}
                   end},
         #{desc => "await remote client ready (send)",
           cmd  => fun(#{tester  := Tester,
                         rclient := RClient} = State) ->
                           case ?SEV_AWAIT_READY(RClient, rclient, send, 
                                                 [{tester, Tester}]) of
                               {ok, Result} ->
                                   %% ?SEV_IPRINT("remote client result: "
                                   %%             "~n   ~p", [Result]),
                                   {ok, State#{result => Result}};
                               {error, _} = ERROR ->
                                   ERROR
                           end
                   end},
         #{desc => "announce ready (send)",
           cmd  => fun(#{tester := Tester, result := Result} = State) ->
                           ?SEV_ANNOUNCE_READY(Tester, send, Result),
                           {ok, maps:remove(result, State)}
                   end},

         %% Termination
         #{desc => "await terminate (from tester)",
           cmd  => fun(#{tester  := Tester, 
                         rclient := RClient} = State) ->
                           case ?SEV_AWAIT_TERMINATE(Tester, tester,
                                                     [{rclient, RClient}]) of
                               ok ->
                                   {ok, maps:remove(tester, State)};
                               {error, _} = ERROR ->
                                   ERROR
                           end
                   end},
         #{desc => "stop remote client",
           cmd  => fun(#{rclient := RClient}) ->
                           ?SEV_ANNOUNCE_TERMINATE(RClient),
                           ok
                   end},
         #{desc => "await remote client termination",
           cmd  => fun(#{rclient := RClient} = State) ->
                           ?SEV_AWAIT_TERMINATION(RClient),
                           State1 = maps:remove(rclient, State),
                           {ok, State1}
                   end},
         #{desc => "stop client node",
           cmd  => fun(#{node := Node} = _State) ->
                           stop_node(Node)
                   end},
         #{desc => "await client node termination",
           cmd  => fun(#{node := Node} = State) ->
                           receive
                               {nodedown, Node} ->
                                   {ok, maps:remove(node, State)}
                           end
                   end},

         %% *** We are done ***
         ?SEV_FINISH_NORMAL
        ],

    TesterSeq =
        [
         %% *** Init part ***
         #{desc => "monitor server",
           cmd  => fun(#{server := Pid} = _State) ->
                           _MRef = erlang:monitor(process, Pid),
                           ok
                   end},
         #{desc => "monitor client",
           cmd  => fun(#{client := Pid} = _State) ->
                           _MRef = erlang:monitor(process, Pid),
                           ok
                   end},

         %% Start the server
         #{desc => "order server start",
           cmd  => fun(#{server := Pid} = _State) ->
                           ?SEV_ANNOUNCE_START(Pid),
                           ok
                   end},
         #{desc => "await server ready (init)",
           cmd  => fun(#{server := Pid} = State) ->
                           {ok, ServerSA} = ?SEV_AWAIT_READY(Pid, server, init),
                           {ok, State#{server_sa => ServerSA}}
                   end},

         %% Start the client
         #{desc => "order client start",
           cmd  => fun(#{client    := Pid, 
                         server_sa := ServerSA} = _State) ->
                           ?SEV_ANNOUNCE_START(Pid, ServerSA),
                           ok
                   end},
         #{desc => "await client ready (init)",
           cmd  => fun(#{client := Pid} = _State) ->
                           ok = ?SEV_AWAIT_READY(Pid, client, init)
                   end},
 
         %% The actual test
         #{desc => "order server continue (accept)",
           cmd  => fun(#{server := Pid} = _State) ->
                           ?SEV_ANNOUNCE_CONTINUE(Pid, accept),
                           ok
                   end},
         ?SEV_SLEEP(?SECS(1)),
         #{desc => "order client continue (connect)",
           cmd  => fun(#{client := Pid} = _State) ->
                           ?SEV_ANNOUNCE_CONTINUE(Pid, connect),
                           ok
                   end},
         #{desc => "await server ready (accept)",
           cmd  => fun(#{server := Server,
                         client := Client} = _State) ->
                           ?SEV_AWAIT_READY(Server, server, accept,
                                            [{client, Client}]),
                           ok
                   end},
         #{desc => "await client ready (connect)",
           cmd  => fun(#{server := Server,
                         client := Client} = _State) ->
                           ?SEV_AWAIT_READY(Client, client, connect, 
                                            [{server, Server}])
                   end},
         #{desc => "order server continue (recv)",
           cmd  => fun(#{server := Pid} = _State) ->
                           ?SEV_ANNOUNCE_CONTINUE(Pid, recv),
                           ok
                   end},
         ?SEV_SLEEP(?SECS(1)),
         #{desc => "order client continue (send)",
           cmd  => fun(#{client := Pid} = _State) ->
                           ?SEV_ANNOUNCE_CONTINUE(Pid, send),
                           ok
                   end},
         #{desc => "await client ready (send)",
           cmd  => fun(#{server := Server,
                         client := Client} = State) ->
                           case ?SEV_AWAIT_READY(Client, client, send, 
                                                 [{server, Server}]) of
                               {ok, {_, _, _, _} = Result} ->
                                   ?SEV_IPRINT("client result: "
                                               "~n   ~p", [Result]),
                                   {ok, State#{client_result => Result}};
                               {ok, BadResult} ->
                                   ?SEV_EPRINT("client result: "
                                               "~n   ~p", [BadResult]),
                                   {error, {invalid_client_result, BadResult}};
                               {error, _} = ERROR ->
                                   ERROR
                           end
                   end},
         #{desc => "await server ready (recv)",
           cmd  => fun(#{server := Server,
                         client := Client,
                         num    := Num} = State) ->
                           case ?SEV_AWAIT_READY(Server, server, recv,
                                                 [{client, Client}]) of
                               {ok, {Num, _, _, _, _} = Result} ->
                                   ?SEV_IPRINT("server result: "
                                               "~n   ~p", [Result]),
                                   Result2 = erlang:delete_element(1, Result),
                                   {ok, State#{server_result => Result2}};
                               {ok, BadResult} ->
                                   ?SEV_EPRINT("bad sever result: "
                                               "~n   ~p", [BadResult]),
                                   {error, {invalid_server_result, BadResult}};
                               {error, _} = ERROR ->
                                   ERROR
                           end
                   end},
         #{desc => "present result",
           cmd  => fun(#{server_result := SRes,
                         client_result := CRes,
                         num           := Num} = State) ->
                           {SSent, SReceived, SStart, SStop} = SRes,
                           {CSent, CReceived, CStart, CStop} = CRes,
                           STime = tdiff(SStart, SStop),
                           CTime = tdiff(CStart, CStop),
                           %% Note that the sizes we are counting is only 
                           %% the "data" part of the messages. There is also
                           %% fixed header for each message, which of cource
                           %% is small for the large messages, but comparatively
                           %% big for the small messages!
                           ?SEV_IPRINT("Results: ~w messages exchanged"
                                       "~n   Server: ~w msec"
                                       "~n      ~.2f msec/message (roundtrip)"
                                       "~n      ~.2f messages/msec (roundtrip)"
                                       "~n      ~w bytes/msec sent"
                                       "~n      ~w bytes/msec received"
                                       "~n   Client: ~w msec"
                                       "~n      ~.2f msec/message (roundtrip)"
                                       "~n      ~.2f messages/msec (roundtrip)"
                                       "~n      ~w bytes/msec sent"
                                       "~n      ~w bytes/msec received",
                                       [Num,
                                        STime,
                                        STime / Num,
                                        Num / STime,
                                        SSent div STime,
                                        SReceived div STime,
                                        CTime,
                                        CTime / Num,
                                        Num / CTime,
                                        CSent div CTime,
                                        CReceived div CTime]),
                           State1 = maps:remove(server_result, State),
                           State2 = maps:remove(client_result, State1),
                           {ok, State2}
                   end},

         %% Terminations
         #{desc => "order client to terminate",
           cmd  => fun(#{client := Pid} = _State) ->
                           ?SEV_ANNOUNCE_TERMINATE(Pid),
                           ok
                   end},
         #{desc => "await client termination",
           cmd  => fun(#{client := Pid} = State) ->
                           case ?SEV_AWAIT_TERMINATION(Pid) of
                               ok ->
                                   State1 = maps:remove(client, State),
                                   {ok, State1};
                               {error, _} = ERROR ->
                                   ERROR
                           end
                   end},
         #{desc => "order server to terminate",
           cmd  => fun(#{server := Pid} = _State) ->
                           ?SEV_ANNOUNCE_TERMINATE(Pid),
                           ok
                   end},
         #{desc => "await server termination",
           cmd  => fun(#{server := Pid} = State) ->
                           case ?SEV_AWAIT_TERMINATION(Pid) of
                               ok ->
                                   State1 = maps:remove(server, State),
                                   {ok, State1};
                               {error, _} = ERROR ->
                                   ERROR
                           end
                   end},


         %% *** We are done ***
         ?SEV_FINISH_NORMAL
        ],

    i("start server evaluator"),
    ServerInitState = #{domain   => maps:get(domain,   InitState),
                        recv     => maps:get(recv,     InitState),
                        send     => maps:get(send,     InitState),
                        buf_init => maps:get(buf_init, InitState)},
    Server = ?SEV_START("server", ServerSeq, ServerInitState),

    i("start client evaluator(s)"),
    ClientInitState = InitState#{host => local_host()},
    Client = ?SEV_START("client", ClientSeq, ClientInitState),

    i("start 'tester' evaluator"),
    TesterInitState = #{server => Server#ev.pid,
                        client => Client#ev.pid,
                        num    => maps:get(num, InitState)},
    Tester = ?SEV_START("tester", TesterSeq, TesterInitState),

    i("await evaluator"),
    ok = ?SEV_AWAIT_FINISH([Server, Client, Tester]).
    

tpp_tcp_handler_create() ->
    Self = self(),
    erlang:spawn(fun() -> tpp_tcp_handler(Self) end).

tpp_tcp_handler(Parent) ->
    tpp_tcp_handler_init(Parent),
    {Sock, Send, Recv} = tpp_tcp_handler_await_start(Parent),
    tpp_tcp_handler_announce_ready(Parent, init),
    tpp_tcp_handler_await_continue(Parent, recv),
    Result = tpp_tcp_handler_msg_exchange(Sock, Send, Recv),
    tpp_tcp_handler_announce_ready(Parent, recv, Result),
    Reason = tpp_tcp_handler_await_terminate(Parent),
    ?SEV_IPRINT("terminating"),
    exit(Reason).

tpp_tcp_handler_init(Parent) ->
    put(sname, "handler"),
    ?SEV_IPRINT("init"),
    _MRef = erlang:monitor(process, Parent),
    ok.

tpp_tcp_handler_await_start(Parent) ->
    ?SEV_IPRINT("await start"),
    ?SEV_AWAIT_START(Parent).

tpp_tcp_handler_announce_ready(Parent, Slogan) ->
    ?SEV_IPRINT("announce ready (~p)", [Slogan]),
    ?SEV_ANNOUNCE_READY(Parent, Slogan).
tpp_tcp_handler_announce_ready(Parent, Slogan, Extra) ->
    ?SEV_IPRINT("announce ready (~p)", [Slogan]),
    ?SEV_ANNOUNCE_READY(Parent, Slogan, Extra).

tpp_tcp_handler_await_continue(Parent, Slogan) ->
    ?SEV_IPRINT("await continue (~p)", [Slogan]),
    case ?SEV_AWAIT_CONTINUE(Parent, parent, Slogan) of
        ok ->
            %% ?SEV_IPRINT("continue (~p): ok", [Slogan]),
            ok;
        {error, Reason} ->
            ?SEV_EPRINT("continue (~p): error"
                        "~n   ~p", [Slogan, Reason]),
            exit({continue, Slogan, Reason})
    end.

tpp_tcp_handler_await_terminate(Parent) ->
    ?SEV_IPRINT("await terminate"),
    case ?SEV_AWAIT_TERMINATE(Parent, parent) of
        ok ->
            ok;
        {error, Reason} ->
            Reason
    end.

tpp_tcp_handler_msg_exchange(Sock, Send, Recv) ->
    tpp_tcp_handler_msg_exchange_loop(Sock, Send, Recv, 0, 0, 0, undefined).

tpp_tcp_handler_msg_exchange_loop(Sock, Send, Recv, N, Sent, Received, Start) ->
    %% ?SEV_IPRINT("[~w] try receive", [N]),
    case tpp_tcp_recv_req(Sock, Recv) of
        {ok, Msg, RecvSz} ->
            NewStart = if (Start =:= undefined) -> ?LIB:timestamp(); 
                          true -> Start end,
            %% ?SEV_IPRINT("[~w] received - now try send", [N]),
            case tpp_tcp_send_rep(Sock, Send, Msg) of
                {ok, SendSz} ->
                    tpp_tcp_handler_msg_exchange_loop(Sock, Send, Recv,
                                                      N+1,
                                                      Sent+SendSz,
                                                      Received+RecvSz,
                                                      NewStart);
                {error, SReason} ->
                    ?SEV_EPRINT("send (~w): ~p", [N, SReason]),
                    exit({send, SReason, N})
            end;
        %% {error, timeout} ->
        %%     ?SEV_IPRINT("timeout(~w) - try again", [N]),
        %%     case Send(Sock, list_to_binary("ping")) of
        %%         ok ->
        %%             exit({'ping-send', ok, N});
        %%         {error, Reason} ->
        %%             exit({'ping-send', Reason, N})
        %%     end;
        {error, closed} ->
            ?SEV_IPRINT("closed - we are done: ~w, ~w, ~w", [N, Sent, Received]),
            Stop = ?LIB:timestamp(),
            {N, Sent, Received, Start, Stop};
        {error, RReason} ->
            ?SEV_EPRINT("recv (~w): ~p", [N, RReason]),
            exit({recv, RReason, N})
    end.
            
%% The (remote) client process

tpp_tcp_client_create(Node) ->
    Self = self(),
    GL   = group_leader(),
    Fun  = fun() -> tpp_tcp_client(Self, GL) end,
    erlang:spawn(Node, Fun).

tpp_tcp_client(Parent, GL) ->
    tpp_tcp_client_init(Parent, GL),
    {ServerSA, BufInit, Send, Recv} = tpp_tcp_client_await_start(Parent),
    Domain   = maps:get(family, ServerSA),
    Sock     = tpp_tcp_client_sock_open(Domain, BufInit),
    tpp_tcp_client_sock_bind(Sock, Domain),
    tpp_tcp_client_announce_ready(Parent, init),
    tpp_tcp_client_await_continue(Parent, connect),
    tpp_tcp_client_sock_connect(Sock, ServerSA),
    tpp_tcp_client_announce_ready(Parent, connect),
    {InitMsg, Num} = tpp_tcp_client_await_continue(Parent, send),
    Result = tpp_tcp_client_msg_exchange(Sock, Send, Recv, InitMsg, Num),
    tpp_tcp_client_announce_ready(Parent, send, Result),
    Reason = tpp_tcp_client_await_terminate(Parent),
    tpp_tcp_client_sock_close(Sock),
    ?SEV_IPRINT("terminating"),
    exit(Reason).

tpp_tcp_client_init(Parent, GL) ->
    put(sname, "rclient"),
    ?SEV_IPRINT("init"),
    _MRef = erlang:monitor(process, Parent),
    group_leader(self(), GL),
    ok.

tpp_tcp_client_await_start(Parent) ->
    ?SEV_IPRINT("await start"),
    ?SEV_AWAIT_START(Parent).

tpp_tcp_client_announce_ready(Parent, Slogan) ->
    ?SEV_IPRINT("announce ready (~p)", [Slogan]),
    ?SEV_ANNOUNCE_READY(Parent, Slogan).
tpp_tcp_client_announce_ready(Parent, Slogan, Extra) ->
    ?SEV_IPRINT("announce ready (~p): ~p", [Slogan, Extra]),
    ?SEV_ANNOUNCE_READY(Parent, Slogan, Extra).

tpp_tcp_client_await_continue(Parent, Slogan) ->
    ?SEV_IPRINT("await continue (~p)", [Slogan]),
    case ?SEV_AWAIT_CONTINUE(Parent, parent, Slogan) of
        ok ->
            %% ?SEV_IPRINT("continue (~p): ok", [Slogan]),
            ok;
        {ok, Data} ->
            %% ?SEV_IPRINT("continue (~p): ok with data", [Slogan]),
            Data;
        {error, Reason} ->
            ?SEV_EPRINT("continue (~p): error"
                        "~n   ~p", [Slogan, Reason]),
            exit({continue, Slogan, Reason})
    end.

tpp_tcp_client_await_terminate(Parent) ->
    ?SEV_IPRINT("await terminate"),
    case ?SEV_AWAIT_TERMINATE(Parent, parent) of
        ok ->
            ok;
        {error, Reason} ->
            Reason
    end.

tpp_tcp_client_msg_exchange(Sock, Send, Recv, InitMsg, Num) ->
    Start = ?LIB:timestamp(),
    tpp_tcp_client_msg_exchange_loop(Sock, Send, Recv, InitMsg, 
                                     Num, 0, 0, 0, Start).

tpp_tcp_client_msg_exchange_loop(Sock, _Send, _Recv, _Msg,
                                 Num, Num, Sent, Received,
                                 Start) ->
    Stop = ?LIB:timestamp(),
    case socket:close(Sock) of
        ok ->
            {Sent, Received, Start, Stop};
        {error, Reason} ->
            exit({failed_closing, Reason})
    end;
tpp_tcp_client_msg_exchange_loop(Sock, Send, Recv, Data, 
                                 Num, N, Sent, Received, Start) ->
    %% d("tpp_tcp_client_msg_exchange_loop(~w,~w) try send", [Num,N]),
    case tpp_tcp_send_req(Sock, Send, Data) of
        {ok, SendSz} ->
            %% d("tpp_tcp_client_msg_exchange_loop(~w,~w) sent - "
            %%   "now try recv", [Num,N]),
            case tpp_tcp_recv_rep(Sock, Recv) of
                {ok, NewData, RecvSz} ->
                    tpp_tcp_client_msg_exchange_loop(Sock, Send, Recv,
                                                     NewData, Num, N+1,
                                                     Sent+SendSz, 
                                                     Received+RecvSz, 
                                                     Start);
                {error, RReason} ->
                    ?SEV_EPRINT("recv (~w of ~w): ~p", [N, Num, RReason]),
                    exit({recv, RReason, N})
            end;
        {error, SReason} ->
            ?SEV_EPRINT("send (~w of ~w): ~p", [N, Num, SReason]),
            exit({send, SReason, N})
    end.

tpp_tcp_client_sock_open(Domain, BufInit) ->
    case socket:open(Domain, stream, tcp) of
        {ok, Sock} ->
            ok = BufInit(Sock),
            Sock;
        {error, Reason} ->
            exit({open_failed, Reason})
    end.

tpp_tcp_client_sock_bind(Sock, Domain) ->
    LAddr = which_local_addr(Domain),
    LSA   = #{family => Domain, 
              addr   => LAddr},
    case socket:bind(Sock, LSA) of
        {ok, _} ->
            ok;
        {error, Reason} ->
            exit({bind, Reason})
    end.

tpp_tcp_client_sock_connect(Sock, ServerSA) ->
    case socket:connect(Sock, ServerSA) of
        ok ->
            ok;
        {error, Reason} ->
            exit({connect, Reason})
    end.

tpp_tcp_client_sock_close(Sock) ->
    case socket:close(Sock) of
        ok ->
            ok;
        {error, Reason} ->
            exit({close, Reason})
    end.

-define(TPP_REQUEST, 1).
-define(TPP_REPLY,   2).

tpp_tcp_recv_req(Sock, Recv) ->
    tpp_tcp_recv(Sock, Recv, ?TPP_REQUEST).

tpp_tcp_recv_rep(Sock, Recv) ->
    tpp_tcp_recv(Sock, Recv, ?TPP_REPLY).

tpp_tcp_recv(Sock, Recv, Tag) ->
    case Recv(Sock, 0) of
        {ok, <<Tag:32/integer, Sz:32/integer, Data/binary>> = Msg} 
          when (Sz =:= size(Data)) ->
            %% We got it all
            {ok, Data, size(Msg)};
        {ok, <<Tag:32/integer, Sz:32/integer, Data/binary>> = Msg} ->
            Remains = Sz - size(Data),
            tpp_tcp_recv(Sock, Recv, Tag, Remains, size(Msg), [Data]);
        {ok, <<Tag:32/integer, _/binary>>} ->
            {error, {invalid_msg_tag, Tag}};
        {error, _} = ERROR ->
            ERROR
    end.

tpp_tcp_recv(Sock, Recv, Tag, Remaining, AccSz, Acc) ->
    case Recv(Sock, Remaining) of
        {ok, Data} when (Remaining =:= size(Data)) ->
            %% We got the rest
            TotSz = AccSz + size(Data),
            {ok, erlang:iolist_to_binary(lists:reverse([Data | Acc])), TotSz};
        {ok, Data} when (Remaining > size(Data)) ->
            tpp_tcp_recv(Sock, Recv, Tag, 
                         Remaining - size(Data), AccSz + size(Data),     
                         [Data | Acc]);
        {error, _} = ERROR ->
            ERROR
    end.
                                                         
            
tpp_tcp_send_req(Sock, Send, Data) ->
    tpp_tcp_send(Sock, Send, ?TPP_REQUEST, Data).

tpp_tcp_send_rep(Sock, Send, Data) ->
    tpp_tcp_send(Sock, Send, ?TPP_REPLY, Data).

tpp_tcp_send(Sock, Send, Tag, Data) ->
    DataSz = size(Data),
    Msg    = <<Tag:32/integer, DataSz:32/integer, Data/binary>>,
    tpp_tcp_send_msg(Sock, Send, Msg, 0).

tpp_tcp_send_msg(Sock, Send, Msg, AccSz) when is_binary(Msg) ->
    case Send(Sock, Msg) of
        ok ->
            {ok, AccSz+size(Msg)};
        {ok, Rest} -> % This is an IOVec
            RestBin = list_to_binary(Rest),
            tpp_tcp_send_msg(Sock, Send, RestBin, AccSz+(size(Msg)-size(RestBin)));
        {error, _} = ERROR ->
            ERROR
    end.
    

%% size_of_data(Data) when is_binary(Data) ->
%%     size(Data);
%% size_of_data(Data) when is_list(Data) ->
%%     size_of_iovec(Data, 0).

%% size_of_iovec([], Sz) ->
%%     Sz;
%% size_of_iovec([B|IOVec], Sz) ->
%%     size_of_iovec(IOVec, Sz+size(B)).


%%%%%%%%%%%%%%%%%%%%%%%%%%%%%%%%%%%%%%%%%%%%%%%%%%%%%%%%%%%%%%%%%%%%%%%%%

%% Ping-Pong for UDP

traffic_ping_pong_sendto_and_recvfrom_udp(InitState) ->
    Send = fun(Sock, Data, Dest) ->
                   socket:sendto(Sock, Data, Dest)
           end,
    Recv = fun(Sock, Sz)         ->
                   socket:recvfrom(Sock, Sz)
           end,
    InitState2 = InitState#{send => Send, % Send function
                            recv => Recv  % Receive function
                           },
    traffic_ping_pong_send_and_receive_udp(InitState2).

traffic_ping_pong_sendmsg_and_recvmsg_udp(InitState) ->
    Send = fun(Sock, Data, Dest) when is_binary(Data) ->
                   MsgHdr = #{addr => Dest, iov => [Data]},
                   socket:sendmsg(Sock, MsgHdr);
              (Sock, Data, Dest) when is_list(Data) -> %% We assume iovec...
                   MsgHdr = #{addr => Dest, iov => Data},
                   socket:sendmsg(Sock, MsgHdr)
           end,
    Recv = fun(Sock, Sz)   -> 
                   case socket:recvmsg(Sock, Sz, 0) of
                       {ok, #{addr  := Source,
                              iov   := [Data]}} ->
                           {ok, {Source, Data}};
                       {error, _} = ERROR ->
                           ERROR
                   end
           end,
    InitState2 = InitState#{send => Send, % Send function
                            recv => Recv  % Receive function
                           },
    traffic_ping_pong_send_and_receive_udp(InitState2).


traffic_ping_pong_send_and_receive_udp(#{msg := Msg} = InitState) ->
    Fun = fun(Sock) -> 
                  {ok, RcvSz} = socket:getopt(Sock, socket, rcvbuf),
                  if (RcvSz < size(Msg)) ->
                          ok = socket:setopt(Sock, socket, rcvbuf, 1024+size(Msg));
                     true ->
                          ok
                  end,
                  {ok, SndSz} = socket:getopt(Sock, socket, sndbuf),
                  if (SndSz < size(Msg)) ->
                          ok = socket:setopt(Sock, socket, sndbuf, 1024+size(Msg));
                     true ->
                          ok
                  end,
                  {ok, OtpRcvBuf} = socket:getopt(Sock, otp, rcvbuf),
                  if
                      (OtpRcvBuf < size(Msg)) ->
                          ok = socket:setopt(Sock, otp, rcvbuf, 1024+size(Msg));
                      true ->
                          ok
                  end
          end,
    traffic_ping_pong_send_and_receive_udp2(InitState#{buf_init => Fun}).

traffic_ping_pong_send_and_receive_udp2(InitState) ->
    ServerSeq =
        [
         %% *** Wait for start order part ***
         #{desc => "await start",
           cmd  => fun(State) ->
                           Tester = ?SEV_AWAIT_START(),
                           {ok, State#{tester => Tester}}
                   end},
         #{desc => "monitor tester",
           cmd  => fun(#{tester := Tester} = _State) ->
                           _MRef = erlang:monitor(process, Tester),
                           ok
                   end},

         %% *** Init part ***
         #{desc => "which local address",
           cmd  => fun(#{domain := Domain} = State) ->
                           LAddr = which_local_addr(Domain),
                           LSA   = #{family => Domain, addr => LAddr},
                           {ok, State#{local_sa => LSA}}
                   end},
         #{desc => "create listen socket",
           cmd  => fun(#{domain := Domain} = State) ->
                           case socket:open(Domain, dgram, udp) of
                               {ok, Sock} ->
                                   {ok, State#{sock => Sock}};
                               {error, _} = ERROR ->
                                   ERROR
                           end
                   end},
         #{desc => "bind to local address",
           cmd  => fun(#{sock := Sock, local_sa := LSA} = State) ->
                           case socket:bind(Sock, LSA) of
                               {ok, Port} ->
                                   {ok, State#{port => Port}};
                               {error, _} = ERROR ->
                                   ERROR
                           end
                   end},
         #{desc => "maybe init buffers",
           cmd  => fun(#{sock := Sock, buf_init := BufInit} = _State) ->
                           BufInit(Sock)
                   end},
         #{desc => "create handler",
           cmd  => fun(State) ->
                           Handler = tpp_udp_server_handler_create(),
                           ?SEV_IPRINT("handler created: ~p", [Handler]),
                           {ok, State#{handler => Handler}}
                   end},
         #{desc => "monitor handler",
           cmd  => fun(#{handler := Handler} = _State) ->
                           _MRef = erlang:monitor(process, Handler),
                           ok
                   end},
         #{desc => "start handler",
           cmd  => fun(#{handler := Handler,
                         sock    := Sock,
                         send    := Send,
                         recv    := Recv} = _State) ->
                           ?SEV_ANNOUNCE_START(Handler, {Sock, Send, Recv}),
                           ok
                   end},
         #{desc => "await handler ready (init)",
           cmd  => fun(#{tester  := Tester,
                         handler := Handler} = State) ->
                           case ?SEV_AWAIT_READY(Handler, handler, init, 
                                                 [{tester, Tester}]) of
                               ok ->
                                   {ok, maps:remove(csock, State)};
                               {error, _} = ERROR ->
                                   ERROR
                           end
                   end},
         #{desc => "announce ready (init)",
           cmd  => fun(#{tester := Tester, local_sa := LSA, port := Port}) ->
                           ServerSA = LSA#{port => Port},
                           ?SEV_ANNOUNCE_READY(Tester, init, ServerSA),
                           ok
                   end},

         %% The actual test
         #{desc => "await continue (recv)",
           cmd  => fun(#{tester  := Tester,
                         handler := Handler} = _State) ->
                           ?SEV_AWAIT_CONTINUE(Tester, tester, recv, 
                                               [{handler, Handler}])
                   end},
         #{desc => "order handler to recv",
           cmd  => fun(#{handler := Handler} = _State) ->
                           ?SEV_ANNOUNCE_CONTINUE(Handler, recv),
                           ok
                   end},
         #{desc => "await continue (close)",
           cmd  => fun(#{tester  := Tester,
                         handler := Handler} = _State) ->
                           ?SEV_AWAIT_CONTINUE(Tester, tester, close, 
                                               [{handler, Handler}])
                   end},

         ?SEV_SLEEP(?SECS(1)),

         #{desc => "close socket",
           cmd  => fun(#{sock := Sock} = State) ->
                           %% socket:setopt(Sock, otp, debug, true),
                           case socket:close(Sock) of
                               ok ->
                                   {ok, maps:remove(sock, State)};
                               {error, _} = ERROR ->
                                   ERROR
                           end
                   end},
         #{desc => "announce ready (close)",
           cmd  => fun(#{tester := Tester} = _State) ->
                           ?SEV_ANNOUNCE_READY(Tester, close),
                           ok
                   end},
         #{desc => "await handler ready (recv)",
           cmd  => fun(#{tester  := Tester,
                         handler := Handler} = State) ->
                           case ?SEV_AWAIT_READY(Handler, handler, recv, 
                                                 [{tester, Tester}]) of
                               {ok, Result} ->
                                   %% ?SEV_IPRINT("Result: ~p", [Result]),
                                   {ok, State#{result => Result}};
                               {error, _} = ERROR ->
                                   ERROR
                           end
                   end},
         #{desc => "announce ready (recv)",
           cmd  => fun(#{tester := Tester, 
                         result := Result} = State) ->
                           ?SEV_ANNOUNCE_READY(Tester, recv, Result),
                           {ok, maps:remove(result, State)}
                   end},

         %% Termination
         #{desc => "await terminate (from tester)",
           cmd  => fun(#{tester := Tester} = State) ->
                           case ?SEV_AWAIT_TERMINATE(Tester, tester) of
                               ok ->
                                   {ok, maps:remove(tester, State)};
                               {error, _} = ERROR ->
                                   ERROR
                           end
                   end},
         #{desc => "stop handler",
           cmd  => fun(#{handler := Handler}) ->
                           ?SEV_ANNOUNCE_TERMINATE(Handler),
                           ok
                   end},
         #{desc => "await handler termination",
           cmd  => fun(#{handler := Handler} = State) ->
                           ?SEV_AWAIT_TERMINATION(Handler),
                           State1 = maps:remove(handler, State),
                           {ok, State1}
                   end},

         %% *** We are done ***
         ?SEV_FINISH_NORMAL
        ],

    ClientSeq =
        [
         %% *** Wait for start order part ***
         #{desc => "await start",
           cmd  => fun(State) ->
                           {Tester, ServerSA} = ?SEV_AWAIT_START(),
                           {ok, State#{tester    => Tester, 
                                       server_sa => ServerSA}}
                   end},
         #{desc => "monitor tester",
           cmd  => fun(#{tester := Tester} = _State) ->
                           _MRef = erlang:monitor(process, Tester),
                           ok
                   end},

         %% *** Init part ***
         #{desc => "create node",
           cmd  => fun(#{host := Host} = State) ->
                           case start_node(Host, client) of
                               {ok, Node} ->
                                   ?SEV_IPRINT("(remote) client node ~p started", 
                                               [Node]),
                                   {ok, State#{node => Node}};
                               {error, Reason, _} ->
                                   {error, Reason}
                           end
                   end},
         #{desc => "monitor client node",
           cmd  => fun(#{node := Node} = _State) ->
                           true = erlang:monitor_node(Node, true),
                           ok
                   end},
         #{desc => "create (remote) handler",
           cmd  => fun(#{node := Node} = State) ->
                           Pid = tpp_udp_client_handler_create(Node),
                           ?SEV_IPRINT("handler created: ~p", [Pid]),
                           {ok, State#{handler => Pid}}
                   end},
         #{desc => "monitor remote handler",
           cmd  => fun(#{handler := Pid}) ->
                           _MRef = erlang:monitor(process, Pid),
                           ok
                   end},
         #{desc => "order remote handler to start",
           cmd  => fun(#{handler   := Handler,
                         server_sa := ServerSA,
                         buf_init  := BufInit,
                         send      := Send,
                         recv      := Recv}) ->
                           ?SEV_ANNOUNCE_START(Handler, 
                                               {ServerSA, BufInit, Send, Recv}),
                           ok
                   end},
         #{desc => "await (remote) handler ready",
           cmd  => fun(#{tester  := Tester,
                         handler := Handler} = _State) ->
                           ?SEV_AWAIT_READY(Handler, handler, init, 
                                            [{tester, Tester}])
                   end},
         #{desc => "announce ready (init)",
           cmd  => fun(#{tester := Tester}) ->
                           ?SEV_ANNOUNCE_READY(Tester, init),
                           ok
                   end},

         %% The actual test
         #{desc => "await continue (send)",
           cmd  => fun(#{tester  := Tester,
                         handler := Handler} = _State) ->
                           ?SEV_AWAIT_CONTINUE(Tester, tester, 
                                               send, 
                                               [{handler, Handler}])
                   end},
         #{desc => "order handler to continue (send)",
           cmd  => fun(#{handler := Handler,
                         msg     := Msg,
                         num     := Num} = State) ->
                           Data = {Msg, Num},
                           ?SEV_ANNOUNCE_CONTINUE(Handler, send, Data),
                           {ok, maps:remove(data, State)}
                   end},
         #{desc => "await remote handler ready (send)",
           cmd  => fun(#{tester  := Tester,
                         handler := Handler} = State) ->
                           case ?SEV_AWAIT_READY(Handler, handler, send, 
                                                 [{tester, Tester}]) of
                               {ok, Result} ->
                                   %% ?SEV_IPRINT("remote client result: "
                                   %%             "~n   ~p", [Result]),
                                   {ok, State#{result => Result}};
                               {error, _} = ERROR ->
                                   ERROR
                           end
                   end},
         #{desc => "announce ready (send)",
           cmd  => fun(#{tester := Tester, result := Result} = State) ->
                           ?SEV_ANNOUNCE_READY(Tester, send, Result),
                           {ok, maps:remove(result, State)}
                   end},

         %% Termination
         #{desc => "await terminate (from tester)",
           cmd  => fun(#{tester  := Tester, 
                         handler := Handler} = State) ->
                           case ?SEV_AWAIT_TERMINATE(Tester, tester,
                                                     [{handler, Handler}]) of
                               ok ->
                                   {ok, maps:remove(tester, State)};
                               {error, _} = ERROR ->
                                   ERROR
                           end
                   end},
         #{desc => "stop (remote) handler",
           cmd  => fun(#{handler := Handler}) ->
                           ?SEV_ANNOUNCE_TERMINATE(Handler),
                           ok
                   end},
         #{desc => "await (remote) handler termination",
           cmd  => fun(#{handler := Handler} = State) ->
                           ?SEV_AWAIT_TERMINATION(Handler),
                           State1 = maps:remove(handler, State),
                           {ok, State1}
                   end},
         #{desc => "stop client node",
           cmd  => fun(#{node := Node} = _State) ->
                           stop_node(Node)
                   end},
         #{desc => "await client node termination",
           cmd  => fun(#{node := Node} = State) ->
                           receive
                               {nodedown, Node} ->
                                   {ok, maps:remove(node, State)}
                           end
                   end},

         %% *** We are done ***
         ?SEV_FINISH_NORMAL
        ],

    TesterSeq =
        [
         %% *** Init part ***
         #{desc => "monitor server",
           cmd  => fun(#{server := Pid} = _State) ->
                           _MRef = erlang:monitor(process, Pid),
                           ok
                   end},
         #{desc => "monitor client",
           cmd  => fun(#{client := Pid} = _State) ->
                           _MRef = erlang:monitor(process, Pid),
                           ok
                   end},

         %% Start the server
         #{desc => "order server start",
           cmd  => fun(#{server := Pid} = _State) ->
                           ?SEV_ANNOUNCE_START(Pid),
                           ok
                   end},
         #{desc => "await server ready (init)",
           cmd  => fun(#{server := Pid} = State) ->
                           {ok, ServerSA} = ?SEV_AWAIT_READY(Pid, server, init),
                           {ok, State#{server_sa => ServerSA}}
                   end},

         %% Start the client
         #{desc => "order client start",
           cmd  => fun(#{client    := Pid, 
                         server_sa := ServerSA} = _State) ->
                           ?SEV_ANNOUNCE_START(Pid, ServerSA),
                           ok
                   end},
         #{desc => "await client ready (init)",
           cmd  => fun(#{client := Pid} = _State) ->
                           ok = ?SEV_AWAIT_READY(Pid, client, init)
                   end},
 
         %% The actual test
         #{desc => "order server continue (recv)",
           cmd  => fun(#{server := Pid} = _State) ->
                           ?SEV_ANNOUNCE_CONTINUE(Pid, recv),
                           ok
                   end},
         ?SEV_SLEEP(?SECS(1)),
         #{desc => "order client continue (send)",
           cmd  => fun(#{client := Pid} = _State) ->
                           ?SEV_ANNOUNCE_CONTINUE(Pid, send),
                           ok
                   end},
         #{desc => "await client ready (send)",
           cmd  => fun(#{server := Server,
                         client := Client} = State) ->
                           case ?SEV_AWAIT_READY(Client, client, send, 
                                                 [{server, Server}]) of
                               {ok, {_, _, _, _} = Result} ->
                                   ?SEV_IPRINT("client result: "
                                               "~n   ~p", [Result]),
                                   {ok, State#{client_result => Result}};
                               {ok, BadResult} ->
                                   ?SEV_EPRINT("client result: "
                                               "~n   ~p", [BadResult]),
                                   {error, {invalid_client_result, BadResult}};
                               {error, _} = ERROR ->
                                   ERROR
                           end
                   end},
         #{desc => "order server continue (close)",
           cmd  => fun(#{server := Pid} = _State) ->
                           ?SEV_ANNOUNCE_CONTINUE(Pid, close),
                           ok
                   end},
         #{desc => "await server ready (close)",
           cmd  => fun(#{server := Pid} = _State) ->
                           ok = ?SEV_AWAIT_READY(Pid, server, close)
                   end},
         %% Because of the way we control the server, there is no real 
         %% point in collecting statistics from it (the time will include
         %% our communication with it).
         #{desc => "await server ready (recv)",
           cmd  => fun(#{server := Server,
                         client := Client} = _State) ->
                           case ?SEV_AWAIT_READY(Server, server, recv,
                                                 [{client, Client}]) of
                               {ok, _Result} ->
                                   ok;
                               {error, _} = ERROR ->
                                   ERROR
                           end
                   end},
         #{desc => "present result",
           cmd  => fun(#{client_result := CRes,
                         num           := Num} = State) ->
                           {CSent, CReceived, CStart, CStop} = CRes,
                           CTime = tdiff(CStart, CStop),
                           %% Note that the sizes we are counting is only 
                           %% the "data" part of the messages. There is also
                           %% fixed header for each message, which of cource
                           %% is small for the large messages, but comparatively
                           %% big for the small messages!
                           ?SEV_IPRINT("Results: ~w messages exchanged"
                                       "~n   Client: ~w msec"
                                       "~n      ~.2f msec/message (roundtrip)"
                                       "~n      ~.2f messages/msec (roundtrip)"
                                       "~n      ~w bytes/msec sent"
                                       "~n      ~w bytes/msec received",
                                       [Num,
                                        CTime,
                                        CTime / Num,
                                        Num / CTime,
                                        CSent div CTime,
                                        CReceived div CTime]),
                           State1 = maps:remove(client_result, State),
                           {ok, State1}
                   end},

         %% Terminations
         #{desc => "order client to terminate",
           cmd  => fun(#{client := Pid} = _State) ->
                           ?SEV_ANNOUNCE_TERMINATE(Pid),
                           ok
                   end},
         #{desc => "await client termination",
           cmd  => fun(#{client := Pid} = State) ->
                           case ?SEV_AWAIT_TERMINATION(Pid) of
                               ok ->
                                   State1 = maps:remove(client, State),
                                   {ok, State1};
                               {error, _} = ERROR ->
                                   ERROR
                           end
                   end},
         #{desc => "order server to terminate",
           cmd  => fun(#{server := Pid} = _State) ->
                           ?SEV_ANNOUNCE_TERMINATE(Pid),
                           ok
                   end},
         #{desc => "await server termination",
           cmd  => fun(#{server := Pid} = State) ->
                           case ?SEV_AWAIT_TERMINATION(Pid) of
                               ok ->
                                   State1 = maps:remove(server, State),
                                   {ok, State1};
                               {error, _} = ERROR ->
                                   ERROR
                           end
                   end},


         %% *** We are done ***
         ?SEV_FINISH_NORMAL
        ],

    i("start server evaluator"),
    ServerInitState = #{domain   => maps:get(domain,   InitState),
                        recv     => maps:get(recv,     InitState),
                        send     => maps:get(send,     InitState),
                        buf_init => maps:get(buf_init, InitState)},
    Server = ?SEV_START("server", ServerSeq, ServerInitState),

    i("start client evaluator(s)"),
    ClientInitState = InitState#{host => local_host()},
    Client = ?SEV_START("client", ClientSeq, ClientInitState),

    i("start 'tester' evaluator"),
    TesterInitState = #{server => Server#ev.pid,
                        client => Client#ev.pid,
                        num    => maps:get(num, InitState)},
    Tester = ?SEV_START("tester", TesterSeq, TesterInitState),

    i("await evaluator"),
    ok = ?SEV_AWAIT_FINISH([Server, Client, Tester]).



%% Server side handler process
%% We don't actually need a separate process for this socket, 
%% but we do it anyway to simplify the sequence.
tpp_udp_server_handler_create() ->
    Self = self(),
    erlang:spawn(fun() -> tpp_udp_server_handler(Self) end).

tpp_udp_server_handler(Parent) ->
    tpp_udp_server_handler_init(Parent),
    {Sock, Send, Recv} = tpp_udp_handler_await_start(Parent),
    tpp_udp_handler_announce_ready(Parent, init),
    tpp_udp_handler_await_continue(Parent, recv),
    Result = tpp_udp_server_handler_msg_exchange(Sock, Send, Recv),
    tpp_udp_handler_announce_ready(Parent, recv, Result),
    Reason = tpp_udp_handler_await_terminate(Parent),
    ?SEV_IPRINT("terminating"),
    exit(Reason).

tpp_udp_server_handler_init(Parent) ->
    put(sname, "shandler"),
    ?SEV_IPRINT("init"),
    _MRef = erlang:monitor(process, Parent),
    ok.

tpp_udp_server_handler_msg_exchange(Sock, Send, Recv) ->
    tpp_udp_server_handler_msg_exchange_loop(Sock, Send, Recv, 0, 0, 0, undefined).

tpp_udp_server_handler_msg_exchange_loop(Sock, Send, Recv, 
                                         N, Sent, Received, Start) ->
    %% ?SEV_IPRINT("[~w] try receive", [N]),
    %% if 
    %%     (N =:= (?TPP_SMALL_NUM-2)) -> 
    %%         ?SEV_IPRINT("[~w] try receive", [N]),
    %%         socket:setopt(Sock, otp, debug, true); 
    %%     true -> ok
    %% end,
    case tpp_udp_recv_req(Sock, Recv) of
        {ok, Msg, RecvSz, From} ->
            NewStart = if (Start =:= undefined) -> ?LIB:timestamp(); 
                          true -> Start end,
            %% ?SEV_IPRINT("[~w] received - now try send", [N]),
            case tpp_udp_send_rep(Sock, Send, Msg, From) of
                {ok, SendSz} ->
                    tpp_udp_server_handler_msg_exchange_loop(Sock, Send, Recv,
                                                             N+1,
                                                             Sent+SendSz,
                                                             Received+RecvSz,
                                                             NewStart);
                {error, SReason} ->
                    ?SEV_EPRINT("send (~w): ~p", [N, SReason]),
                    exit({send, SReason, N})
            end;
        %% {error, timeout} ->
        %%     ?SEV_IPRINT("timeout(~w) - try again", [N]),
        %%     case Send(Sock, list_to_binary("ping")) of
        %%         ok ->
        %%             exit({'ping-send', ok, N});
        %%         {error, Reason} ->
        %%             exit({'ping-send', Reason, N})
        %%     end;
        {error, closed} ->
            ?SEV_IPRINT("closed - we are done: ~w, ~w, ~w", [N, Sent, Received]),
            Stop = ?LIB:timestamp(),
            {N, Sent, Received, Start, Stop};
        {error, RReason} ->
            ?SEV_EPRINT("recv (~w): ~p", [N, RReason]),
            exit({recv, RReason, N})
    end.
  

%% The (remote) client side handler process

tpp_udp_client_handler_create(Node) ->
    Self = self(),
    GL   = group_leader(),
    Fun  = fun() -> tpp_udp_client_handler(Self, GL) end,
    erlang:spawn(Node, Fun).

tpp_udp_client_handler(Parent, GL) ->
    tpp_udp_client_handler_init(Parent, GL),
    {ServerSA, BufInit, Send, Recv} = tpp_udp_handler_await_start(Parent),
    Domain   = maps:get(family, ServerSA),
    Sock     = tpp_udp_sock_open(Domain, BufInit),
    tpp_udp_sock_bind(Sock, Domain),
    tpp_udp_handler_announce_ready(Parent, init),
    {InitMsg, Num} = tpp_udp_handler_await_continue(Parent, send),
    Result = tpp_udp_client_handler_msg_exchange(Sock, ServerSA, 
                                                 Send, Recv, InitMsg, Num),
    tpp_udp_handler_announce_ready(Parent, send, Result),
    Reason = tpp_udp_handler_await_terminate(Parent),
    tpp_udp_sock_close(Sock),
    ?SEV_IPRINT("terminating"),
    exit(Reason).

tpp_udp_client_handler_init(Parent, GL) ->
    put(sname, "chandler"),
    ?SEV_IPRINT("init"),
    _MRef = erlang:monitor(process, Parent),
    group_leader(self(), GL),
    ok.

tpp_udp_client_handler_msg_exchange(Sock, ServerSA, Send, Recv, InitMsg, Num) ->
    Start = ?LIB:timestamp(),
    tpp_udp_client_handler_msg_exchange_loop(Sock, ServerSA, Send, Recv, InitMsg, 
                                             Num, 0, 0, 0, Start).

tpp_udp_client_handler_msg_exchange_loop(_Sock, _Dest, _Send, _Recv, _Msg,
                                         Num, Num, Sent, Received,
                                         Start) ->
    Stop = ?LIB:timestamp(),
    {Sent, Received, Start, Stop};
tpp_udp_client_handler_msg_exchange_loop(Sock, Dest, Send, Recv, Data, 
                                         Num, N, Sent, Received, Start) ->
    %% d("tpp_udp_client_handler_msg_exchange_loop(~w,~w) try send", [Num,N]),
    case tpp_udp_send_req(Sock, Send, Data, Dest) of
        {ok, SendSz} ->
            %% d("tpp_tcp_client_msg_exchange_loop(~w,~w) sent - "
            %%   "now try recv", [Num,N]),
            case tpp_udp_recv_rep(Sock, Recv) of
                {ok, NewData, RecvSz, Dest} ->
                    tpp_udp_client_handler_msg_exchange_loop(Sock, Dest, Send, Recv,
                                                             NewData, Num, N+1,
                                                             Sent+SendSz, 
                                                             Received+RecvSz, 
                                                             Start);
                {error, RReason} ->
                    ?SEV_EPRINT("recv (~w of ~w): ~p", [N, Num, RReason]),
                    exit({recv, RReason, N})
            end;
        {error, SReason} ->
            ?SEV_EPRINT("send (~w of ~w): ~p", [N, Num, SReason]),
            exit({send, SReason, N})
    end.


tpp_udp_recv_req(Sock, Recv) ->
    tpp_udp_recv(Sock, Recv, ?TPP_REQUEST).

tpp_udp_recv_rep(Sock, Recv) ->
    tpp_udp_recv(Sock, Recv, ?TPP_REPLY).

tpp_udp_recv(Sock, Recv, Tag) ->
    case Recv(Sock, 0) of
        {ok, {Source, <<Tag:32/integer, Sz:32/integer, Data/binary>> = Msg}} 
          when (Sz =:= size(Data)) ->
            %% We got it all
            %% ?SEV_IPRINT("tpp_udp_recv -> got all: "
            %%             "~n   Source:     ~p"
            %%             "~n   Tag:        ~p"
            %%             "~n   Sz:         ~p"
            %%             "~n   size(Data): ~p", [Source, Tag, Sz, size(Data)]),
            {ok, Data, size(Msg), Source};
        {ok, {Source, <<Tag:32/integer, Sz:32/integer, Data/binary>> = Msg}} ->
            %% ?SEV_IPRINT("tpp_udp_recv -> got part: "
            %%             "~n   Source:     ~p"
            %%             "~n   Tag:        ~p"
            %%             "~n   Sz:         ~p"
            %%             "~n   size(Data): ~p", [Source, Tag, Sz, size(Data)]),
            Remains = Sz - size(Data),
            tpp_tcp_recv(Sock, Source, Recv, Tag, Remains, size(Msg), [Data]);
        {ok, {_, <<Tag:32/integer, _/binary>>}} ->
            {error, {invalid_msg_tag, Tag}};
        {error, _} = ERROR ->
            ERROR
    end.

%% We match against Source since we only communicate with one peer
tpp_tcp_recv(Sock, Source, Recv, Tag, Remaining, AccSz, Acc) ->
    %% ?SEV_IPRINT("tpp_tcp_recv -> entry with"
    %%             "~n   Tag:       ~p"
    %%             "~n   Remaining: ~p"
    %%             "~n   AccSz:     ~p"
    %%             "~n   RcvBuf:    ~p"
    %%             "~n   SndBuf:    ~p", 
    %%             [Tag, Remaining, AccSz, 
    %%              socket:getopt(Sock, socket, rcvbuf),
    %%              socket:getopt(Sock, socket, sndbuf)]),
    case Recv(Sock, Remaining) of
        {ok, {Source, Data}} when (Remaining =:= size(Data)) ->
            %% ?SEV_IPRINT("tpp_udp_recv -> got rest: "
            %%             "~n   Source:     ~p"
            %%             "~n   size(Data): ~p", [Source, size(Data)]),
            %% We got the rest
            TotSz = AccSz + size(Data),
            {ok, 
             erlang:iolist_to_binary(lists:reverse([Data | Acc])), 
             TotSz, Source};
        {ok, {Source, Data}} when (Remaining > size(Data)) ->
            %% ?SEV_IPRINT("tpp_udp_recv -> got part of rest: "
            %%             "~n   Source:     ~p"
            %%             "~n   size(Data): ~p", [Source, size(Data)]),
            tpp_tcp_recv(Sock, Source, Recv, Tag, 
                         Remaining - size(Data), AccSz + size(Data),     
                         [Data | Acc]);
        {error, _} = ERROR ->
            ERROR
    end.


tpp_udp_send_req(Sock, Send, Data, Dest) ->
    tpp_udp_send(Sock, Send, ?TPP_REQUEST, Data, Dest).

tpp_udp_send_rep(Sock, Send, Data, Dest) ->
    tpp_udp_send(Sock, Send, ?TPP_REPLY, Data, Dest).

tpp_udp_send(Sock, Send, Tag, Data, Dest) ->
    DataSz = size(Data),
    Msg    = <<Tag:32/integer, DataSz:32/integer, Data/binary>>,
    tpp_udp_send_msg(Sock, Send, Msg, Dest, 0).

tpp_udp_send_msg(Sock, Send, Msg, Dest, AccSz) when is_binary(Msg) ->
    %% d("tpp_udp_send_msg -> entry with"
    %%   "~n   size(Msg): ~p"
    %%   "~n   Dest:      ~p"
    %%   "~n   AccSz:     ~p"
    %%   "~n   RcvBuf:    ~p"
    %%   "~n   SndBuf:    ~p", 
    %%   [size(Msg), Dest, AccSz, 
    %%    socket:getopt(Sock, socket, rcvbuf),
    %%    socket:getopt(Sock, socket, sndbuf)]),
    case Send(Sock, Msg, Dest) of
        ok ->
            {ok, AccSz+size(Msg)};
        {ok, Rest} -> % This is an IOVec
            RestBin = list_to_binary(Rest),
            tpp_udp_send_msg(Sock, Send, RestBin, Dest,
                             AccSz+(size(Msg)-size(RestBin)));
        {error, _} = ERROR ->
            ERROR
    end.
    

tpp_udp_handler_await_start(Parent) ->
    ?SEV_IPRINT("await start"),
    ?SEV_AWAIT_START(Parent).

tpp_udp_handler_announce_ready(Parent, Slogan) ->
    ?SEV_IPRINT("announce ready (~p)", [Slogan]),
    ?SEV_ANNOUNCE_READY(Parent, Slogan).
tpp_udp_handler_announce_ready(Parent, Slogan, Extra) ->
    ?SEV_IPRINT("announce ready (~p)", [Slogan]),
    ?SEV_ANNOUNCE_READY(Parent, Slogan, Extra).

tpp_udp_handler_await_continue(Parent, Slogan) ->
    ?SEV_IPRINT("await continue (~p)", [Slogan]),
    case ?SEV_AWAIT_CONTINUE(Parent, parent, Slogan) of
        ok ->
            ?SEV_IPRINT("continue (~p): ok", [Slogan]),
            ok;
        {ok, Data} ->
            ?SEV_IPRINT("continue (~p): ok with data", [Slogan]),
            Data;
        {error, Reason} ->
            ?SEV_EPRINT("continue (~p): error"
                        "~n   ~p", [Slogan, Reason]),
            exit({continue, Slogan, Reason})
    end.

tpp_udp_handler_await_terminate(Parent) ->
    ?SEV_IPRINT("await terminate"),
    case ?SEV_AWAIT_TERMINATE(Parent, parent) of
        ok ->
            ok;
        {error, Reason} ->
            Reason
    end.


tpp_udp_sock_open(Domain, BufInit) ->
    case socket:open(Domain, dgram, udp) of
        {ok, Sock} ->
            ok = BufInit(Sock),
            Sock;
        {error, Reason} ->
            exit({open_failed, Reason})
    end.

tpp_udp_sock_bind(Sock, Domain) ->
    LAddr = which_local_addr(Domain),
    LSA   = #{family => Domain, 
              addr   => LAddr},
    case socket:bind(Sock, LSA) of
        {ok, _} ->
            ok;
        {error, Reason} ->
            exit({bind, Reason})
    end.

tpp_udp_sock_close(Sock) ->
    case socket:close(Sock) of
        ok ->
            ok;
        {error, Reason} ->
            exit({close, Reason})
    end.


%%%%%%%%%%%%%%%%%%%%%%%%%%%%%%%%%%%%%%%%%%%%%%%%%%%%%%%%%%%%%%%%%%%%%%%%%

%% This gets the local address (not 127.0...)
%% We should really implement this using the (new) net module,
%% but until that gets the necessary functionality...
which_local_addr(Domain) ->
    case inet:getifaddrs() of
        {ok, IFL} ->
            which_addr(Domain, IFL);
        {error, Reason} ->
            ?FAIL({inet, getifaddrs, Reason})
    end.

which_addr(_Domain, []) ->
    ?FAIL(no_address);
which_addr(Domain, [{Name, IFO}|_IFL]) when (Name =/= "lo") ->
    which_addr2(Domain, IFO);
which_addr(Domain, [_|IFL]) ->
    which_addr(Domain, IFL).

which_addr2(_Domain, []) ->
    ?FAIL(no_address);
which_addr2(inet = _Domain, [{addr, Addr}|_IFO]) when (size(Addr) =:= 4) ->
    Addr;
which_addr2(inet6 = _Domain, [{addr, Addr}|_IFO]) when (size(Addr) =:= 8) ->
    Addr;
which_addr2(Domain, [_|IFO]) ->
    which_addr2(Domain, IFO).
   


%%%%%%%%%%%%%%%%%%%%%%%%%%%%%%%%%%%%%%%%%%%%%%%%%%%%%%%%%%%%%%%%%%%%%%%%%

start_node(Host, NodeName) ->
    UniqueNodeName = f("~w_~w", [NodeName, erlang:system_time(millisecond)]),
    case do_start_node(Host, UniqueNodeName) of
        {ok, _} = OK ->
            OK;
        {error, Reason, _} ->
            {error, Reason}
    end.

do_start_node(Host, NodeName) when is_list(NodeName) ->
    do_start_node(Host, list_to_atom(NodeName));
do_start_node(Host, NodeName) when is_atom(NodeName) ->
    Dir   = filename:dirname(code:which(?MODULE)),
    Flags = "-pa " ++ Dir,
    Opts  = [{monitor_master, true}, {erl_flags, Flags}],
    ct_slave:start(Host, NodeName, Opts).


stop_node(Node) ->
    case ct_slave:stop(Node) of
        {ok, _} ->
            ok;
        {error, _} = ERROR ->
            ERROR
    end.



%%%%%%%%%%%%%%%%%%%%%%%%%%%%%%%%%%%%%%%%%%%%%%%%%%%%%%%%%%%%%%%%%%%%%%%%%

sock_open(Domain, Type, Proto) ->
    try socket:open(Domain, Type, Proto) of
        {ok, Socket} ->
            Socket;
        {error, Reason} ->
            ?FAIL({open, Reason})
    catch
        C:E:S ->
            ?FAIL({open, C, E, S})
    end.


sock_bind(Sock, SockAddr) ->
    try socket:bind(Sock, SockAddr) of
        {ok, Port} ->
            Port;
        {error, Reason} ->
            i("sock_bind -> error: ~p", [Reason]),
            ?FAIL({bind, Reason})
    catch
        C:E:S ->
            i("sock_bind -> failed: ~p, ~p, ~p", [C, E, S]),
            ?FAIL({bind, C, E, S})
    end.

sock_connect(Sock, SockAddr) ->
    try socket:connect(Sock, SockAddr) of
        ok ->
            ok;
        {error, Reason} ->
            ?FAIL({connect, Reason})
    catch
        C:E:S ->
            ?FAIL({connect, C, E, S})
    end.
    
sock_sockname(Sock) ->
    try socket:sockname(Sock) of
        {ok, SockAddr} ->
            SockAddr;
        {error, Reason} ->
            ?FAIL({sockname, Reason})
    catch
        C:E:S ->
            ?FAIL({sockname, C, E, S})
    end.
    

%% sock_listen(Sock) ->
%%     sock_listen2(fun() -> socket:listen(Sock) end).

%% sock_listen(Sock, BackLog) ->
%%     sock_listen2(fun() -> socket:listen(Sock, BackLog) end).

%% sock_listen2(Listen) ->
%%     try Listen() of
%%         ok ->
%%             ok;
%%         {error, Reason} ->
%%             ?FAIL({listen, Reason})
%%     catch
%%         C:E:S ->
%%             ?FAIL({listen, C, E, S})
%%     end.


%% sock_accept(LSock) ->
%%     try socket:accept(LSock) of
%%         {ok, Sock} ->
%%             Sock;
%%         {error, Reason} ->
%%             i("sock_accept -> error: ~p", [Reason]),
%%             ?FAIL({accept, Reason})
%%     catch
%%         C:E:S ->
%%             i("sock_accept -> failed: ~p, ~p, ~p", [C, E, S]),
%%             ?FAIL({accept, C, E, S})
%%     end.


sock_close(Sock) ->
    try socket:close(Sock) of
        ok ->
            ok;
        {error, Reason} ->
            i("sock_close -> error: ~p", [Reason]),
            ?FAIL({close, Reason})
    catch
        C:E:S ->
            i("sock_close -> failed: ~p, ~p, ~p", [C, E, S]),
            ?FAIL({close, C, E, S})
    end.



%%%%%%%%%%%%%%%%%%%%%%%%%%%%%%%%%%%%%%%%%%%%%%%%%%%%%%%%%%%%%%%%%%%%%%%%%

not_yet_implemented() ->
    skip("not yet implemented").

skip(Reason) ->
    throw({skip, Reason}).


%%%%%%%%%%%%%%%%%%%%%%%%%%%%%%%%%%%%%%%%%%%%%%%%%%%%%%%%%%%%%%%%%%%%%%%%%

t() ->
    os:timestamp().


tdiff({A1, B1, C1} = _T1x, {A2, B2, C2} = _T2x) ->
    T1 = A1*1000000000+B1*1000+(C1 div 1000), 
    T2 = A2*1000000000+B2*1000+(C2 div 1000), 
    T2 - T1.


formated_timestamp() ->
    format_timestamp(os:timestamp()).

format_timestamp({_N1, _N2, _N3} = TS) ->
    {_Date, Time}   = calendar:now_to_local_time(TS),
    %% {YYYY,MM,DD}   = Date,
    {Hour,Min,Sec} = Time,
    %% FormatTS = 
    %%     io_lib:format("~.4w-~.2.0w-~.2.0w ~.2.0w:~.2.0w:~.2.0w.~w",
    %%                   [YYYY, MM, DD, Hour, Min, Sec, N3]),  
    FormatTS = io_lib:format("~.2.0w:~.2.0w:~.2.0w", [Hour, Min, Sec]),  
    lists:flatten(FormatTS).

   
%%%%%%%%%%%%%%%%%%%%%%%%%%%%%%%%%%%%%%%%%%%%%%%%%%%%%%%%%%%%%%%%%%%%%%%%%

set_tc_name(N) when is_atom(N) ->
    set_tc_name(atom_to_list(N));
set_tc_name(N) when is_list(N) ->
    put(tc_name, N).

%% get_tc_name() ->
%%     get(tc_name).

tc_begin(TC) ->
    set_tc_name(TC),
    tc_print("begin ***",
             "~n----------------------------------------------------~n", "").
    
tc_end(Result) when is_list(Result) ->
    tc_print("done: ~s", [Result], 
             "", "----------------------------------------------------~n~n"),
    ok.


tc_try(Case, Fun) when is_atom(Case) andalso is_function(Fun, 0) ->
    tc_begin(Case),
    try 
        begin
            Fun(),
            tc_end("ok")
        end
    catch
        throw:{skip, _} = SKIP ->
            tc_end("skipping"),
            SKIP;
        Class:Error:Stack ->
            tc_end("failed"),
            erlang:raise(Class, Error, Stack)
    end.


tc_print(F, Before, After) ->
    tc_print(F, [], Before, After).

tc_print(F, A, Before, After) ->
    Name = tc_which_name(),
    FStr = f("*** [~s][~s][~p] " ++ F ++ "~n", 
             [formated_timestamp(),Name,self()|A]),
    io:format(user, Before ++ FStr ++ After, []).

tc_which_name() ->
    case get(tc_name) of
        undefined ->
            case get(sname) of
                undefined ->
                    "";
                SName when is_list(SName) ->
                    SName
            end;
        Name when is_list(Name) ->
            Name
    end.
    
    
%%%%%%%%%%%%%%%%%%%%%%%%%%%%%%%%%%%%%%%%%%%%%%%%%%%%%%%%%%%%%%%%%%%%%%%%%

l2a(S) when is_list(S) ->
    list_to_atom(S).

l2b(L) when is_list(L) ->
    list_to_binary(L).

b2l(B) when is_binary(B) ->
    binary_to_list(B).

f(F, A) ->
    lists:flatten(io_lib:format(F, A)).

%% p(F) ->
%%     p(F, []).

%% p(F, A) ->
%%     p(F, A, "", "").

%% p(F, A, Before, After) when is_list(Before) andalso is_list(After) ->
%%     TcName = 
%%         case get(tc_name) of
%%             undefined ->
%%                 case get(sname) of
%%                     undefined ->
%%                         "";
%%                     SName when is_list(SName) ->
%%                         SName
%%                 end;
%%             Name when is_list(Name) ->
%%                 Name
%%         end,
%%     FStr = f("*** [~s][~s][~p] " ++ F ++ "~n", 
%%              [formated_timestamp(),TcName,self()|A]),
%%     i(Before ++ FStr ++ After, []).


d(F, A) ->
    d(get(dbg_fd), F, A).

d(undefined, F, A) ->
    [NodeNameStr|_] = string:split(atom_to_list(node()), [$@]),
    DbgFileName = f("~s-dbg.txt", [NodeNameStr]),
    case file:open(DbgFileName, [write]) of
        {ok, FD} ->
            put(dbg_fd, FD),
            d(FD, F, A);
        {error, Reason} ->
            exit({failed_open_dbg_file, Reason})
    end;
d(FD, F, A) ->
    io:format(FD, "~s~n", [f("[~s] " ++ F, [formated_timestamp()|A])]).

i(F) ->
    i(F, []).

i(F, A) ->
    FStr = f("[~s] " ++ F, [formated_timestamp()|A]),
    io:format(user, FStr ++ "~n", []),
    io:format(FStr, []).
<|MERGE_RESOLUTION|>--- conflicted
+++ resolved
@@ -97,7 +97,6 @@
 
          %% Traffic
          traffic_send_and_recv_chunks_tcp4/1,
-<<<<<<< HEAD
          traffic_send_and_recv_chunks_tcp6/1,
 
          traffic_ping_pong_small_send_and_recv_tcp4/1,
@@ -123,9 +122,6 @@
          traffic_ping_pong_small_sendmsg_and_recvmsg_udp6/1,
          traffic_ping_pong_medium_sendmsg_and_recvmsg_udp4/1,
          traffic_ping_pong_medium_sendmsg_and_recvmsg_udp6/1
-=======
-         traffic_send_and_recv_chunks_tcp6/1
->>>>>>> 03b6d593
 
          %% Tickets
         ]).
@@ -7915,29 +7911,7 @@
                    ok = traffic_ping_pong_send_and_recv_tcp(InitState)
            end).
 
-<<<<<<< HEAD
-=======
-local_host() ->
-    try net_adm:localhost() of
-        Host when is_list(Host) ->
-            list_to_atom(Host)
-    catch
-        C:E:S ->
-            erlang:raise(C, E, S)
-    end.
-
-
-%% This gets the local address (not 127.0...)
-%% We should really implement this using the (new) net module,
-%% but until that gets the necessary functionality...
-which_local_addr(Domain) ->
-    case inet:getifaddrs() of
-        {ok, IFL} ->
-            which_addr(Domain, IFL);
-        {error, Reason} ->
-            ?FAIL({inet, getifaddrs, Reason})
-    end.
->>>>>>> 03b6d593
+
 
 %%%%%%%%%%%%%%%%%%%%%%%%%%%%%%%%%%%%%%%%%%%%%%%%%%%%%%%%%%%%%%%%%%%%%%%%%
 %% This test case is intended to test that the send and recv functions
@@ -10338,6 +10312,29 @@
     end.
 
 
+%%%%%%%%%%%%%%%%%%%%%%%%%%%%%%%%%%%%%%%%%%%%%%%%%%%%%%%%%%%%%%%%%%%%%%%%%
+
+local_host() ->
+    try net_adm:localhost() of
+        Host when is_list(Host) ->
+            list_to_atom(Host)
+    catch
+        C:E:S ->
+            erlang:raise(C, E, S)
+    end.
+
+
+%% This gets the local address (not 127.0...)
+%% We should really implement this using the (new) net module,
+%% but until that gets the necessary functionality...
+which_local_addr(Domain) ->
+    case inet:getifaddrs() of
+        {ok, IFL} ->
+            which_addr(Domain, IFL);
+        {error, Reason} ->
+            ?FAIL({inet, getifaddrs, Reason})
+    end.
+
 
 %%%%%%%%%%%%%%%%%%%%%%%%%%%%%%%%%%%%%%%%%%%%%%%%%%%%%%%%%%%%%%%%%%%%%%%%%
 
