%%
%% %CopyrightBegin%
%% 
%% Copyright Ericsson AB 2006-2020. All Rights Reserved.
%% 
%% Licensed under the Apache License, Version 2.0 (the "License");
%% you may not use this file except in compliance with the License.
%% You may obtain a copy of the License at
%%
%%     http://www.apache.org/licenses/LICENSE-2.0
%%
%% Unless required by applicable law or agreed to in writing, software
%% distributed under the License is distributed on an "AS IS" BASIS,
%% WITHOUT WARRANTIES OR CONDITIONS OF ANY KIND, either express or implied.
%% See the License for the specific language governing permissions and
%% limitations under the License.
%% 
%% %CopyrightEnd%
%%

%%%-------------------------------------------------------------------
%%% File    : signal_SUITE.erl
%%% Author  : Rickard Green <rickard.s.green@ericsson.com>
%%% Description : Test signals
%%%
%%% Created : 10 Jul 2006 by Rickard Green <rickard.s.green@ericsson.com>
%%%-------------------------------------------------------------------
-module(signal_SUITE).
-author('rickard.s.green@ericsson.com').

%-define(line_trace, 1).
-include_lib("common_test/include/ct.hrl").
-export([all/0, suite/0,init_per_suite/1, end_per_suite/1]).
-export([init_per_testcase/2, end_per_testcase/2]).

% Test cases
-export([xm_sig_order/1,
         kill2killed/1,
<<<<<<< HEAD
         contended_signal_handling/1]).
=======
         busy_dist_exit_signal/1,
         busy_dist_down_signal/1,
         busy_dist_spawn_reply_signal/1,
         busy_dist_unlink_ack_signal/1]).
>>>>>>> 28926971

init_per_testcase(Func, Config) when is_atom(Func), is_list(Config) ->
    [{testcase, Func}|Config].

end_per_testcase(_Func, _Config) ->
    ok.

init_per_suite(Config) ->
    Config.

end_per_suite(_Config) ->
    ok.

suite() ->
    [{ct_hooks,[ts_install_cth]},
     {timetrap, {minutes, 2}}].

all() -> 
    [xm_sig_order,
     kill2killed,
<<<<<<< HEAD
     contended_signal_handling].
=======
     busy_dist_exit_signal,
     busy_dist_down_signal,
     busy_dist_spawn_reply_signal,
     busy_dist_unlink_ack_signal].

>>>>>>> 28926971

%% Test that exit signals and messages are received in correct order
xm_sig_order(Config) when is_list(Config) ->
    LNode = node(),
    repeat(fun () -> xm_sig_order_test(LNode) end, 1000),
    {ok, RNode} = start_node(Config),
    repeat(fun () -> xm_sig_order_test(RNode) end, 1000),
    stop_node(RNode),
    ok.
    

xm_sig_order_test(Node) ->
    P = spawn(Node, fun () -> xm_sig_order_proc() end),
    M = erlang:monitor(process, P),
    P ! may_reach,
    P ! may_reach,
    P ! may_reach,
    exit(P, good_signal_order),
    P ! may_not_reach,
    P ! may_not_reach,
    P ! may_not_reach,
    receive
	      {'DOWN', M, process, P, R} ->
		  good_signal_order = R
	  end.

xm_sig_order_proc() ->
    receive
	may_not_reach -> exit(bad_signal_order);
	may_reach -> ok
    after 0 -> erlang:yield()
    end,
    xm_sig_order_proc().

kill2killed(Config) when is_list(Config) ->
    process_flag(trap_exit, true),
    kill2killed_test(node()),
    {ok, Node} = start_node(Config),
    kill2killed_test(Node),
    stop_node(Node),
    ok.

kill2killed_test(Node) ->
    if Node == node() ->
            io:format("Testing against local node", []);
       true ->
            io:format("Testing against remote node ~p", [Node])
    end,
    check_exit(Node, other_exit2, 1),
    check_exit(Node, other_exit2, 2),
    check_exit(Node, other_exit2, 9),
    check_exit(Node, other_exit2, 10),
    check_exit(Node, exit2, 1),
    check_exit(Node, exit2, 2),
    check_exit(Node, exit2, 9),
    check_exit(Node, exit2, 10),
    check_exit(Node, exit1, 1),
    check_exit(Node, exit1, 2),
    check_exit(Node, exit1, 9),
    check_exit(Node, exit1, 10),
    ok.

check_exit(Node, Type, N) ->
    io:format("Testing ~p length ~p~n", [Type, N]),
    P = spawn_link_line(Node, node(), Type, N, self()),
    if Type == other_exit2 ->
            receive
                {end_of_line, EOL} ->
                    exit(EOL, kill)
            end;
       true -> ok
    end,
    receive
        {'EXIT', P, Reason} ->
            if Type == exit1 ->
                    kill = Reason;
               true ->
                    killed = Reason
            end
    end.

spawn_link_line(_NodeA, _NodeB, other_exit2, 0, Tester) ->
    Tester ! {end_of_line, self()},
    receive after infinity -> ok end;
spawn_link_line(_NodeA, _NodeB, exit1, 0, _Tester) ->
    exit(kill);
spawn_link_line(_NodeA, _NodeB, exit2, 0, _Tester) ->
    exit(self(), kill);
spawn_link_line(NodeA, NodeB, Type, N, Tester) ->
    spawn_link(NodeA,
               fun () ->
                       spawn_link_line(NodeB, NodeA, Type, N-1, Tester),
                       receive after infinity -> ok end
               end).

<<<<<<< HEAD
contended_signal_handling(Config) when is_list(Config) ->
    %%
    %% Test for a race in signal handling of a process.
    %%
    %% When executing dirty, a "dirty signal handler"
    %% process will handle signals for the process. If
    %% the process stops executing dirty while the dirty
    %% signal handler process is handling signals on
    %% behalf of the process, both the dirty signal handler
    %% process and the process itself might try to handle
    %% signals for the process at the same time. There used
    %% to be a bug that caused both processes to enter the
    %% signal handling code simultaneously when the main
    %% lock of the process was temporarily released during
    %% signal handling (see GH-4885/OTP-17462/PR-4914).
    %% Currently the main lock is only released when the
    %% process receives an 'unlock' signal from a port,
    %% and then responds by sending an 'unlock-ack' signal
    %% to the port. This testcase tries to massage that
    %% scenario. It is quite hard to cause a crash even
    %% when the bug exists, but this testcase at least
    %% sometimes causes a crash when the bug is present.
    %%
    process_flag(priority, high),
    Drv = unlink_signal_drv,
    ok = load_driver(Config, Drv),
    try
        contended_signal_handling_test(Drv, 250)
    after
        ok = erl_ddll:unload_driver(Drv)
    end,
    ok.

contended_signal_handling_test(_Drv, 0) ->
    ok;
contended_signal_handling_test(Drv, N) ->
    Ports = contended_signal_handling_make_ports(Drv, 100, []),
    erlang:yield(),
    contended_signal_handling_cmd_ports(Ports),
    erts_debug:dirty_cpu(wait, rand:uniform(5)),
    wait_until(fun () -> Ports == Ports -- erlang:ports() end),
    contended_signal_handling_test(Drv, N-1).

contended_signal_handling_cmd_ports([]) ->
    ok;
contended_signal_handling_cmd_ports([P|Ps]) ->
    P ! {self(), {command, ""}},
    contended_signal_handling_cmd_ports(Ps).

contended_signal_handling_make_ports(_Drv, 0, Ports) ->
    Ports;
contended_signal_handling_make_ports(Drv, N, Ports) ->
    Port = open_port({spawn, Drv}, []),
    true = is_port(Port),
    contended_signal_handling_make_ports(Drv, N-1, [Port|Ports]).
=======
busy_dist_exit_signal(Config) when is_list(Config) ->
    BusyTime = 1000,
    {ok, BusyChannelNode} = start_node(Config),
    {ok, OtherNode} = start_node(Config, "-proto_dist gen_tcp"),
    Tester = self(),
    Exiter = spawn(BusyChannelNode,
                   fun () ->
                           pong = net_adm:ping(OtherNode),
                           Tester ! {self(), alive},
                           receive after infinity -> ok end
                   end),
    receive {Exiter, alive} -> ok end,
    Linker = spawn_link(OtherNode,
                        fun () ->
                                process_flag(trap_exit, true),
                                link(Exiter),
                                receive
                                    {'EXIT', Exiter, Reason} ->
                                        tester_killed_me = Reason,
                                        Tester ! {self(), got_exiter_exit_message};
                                    Unexpected ->
                                        exit({unexpected_message, Unexpected})
                                end
                         end),
    make_busy(BusyChannelNode, OtherNode, 1000),
    exit(Exiter, tester_killed_me),
    receive
        {Linker, got_exiter_exit_message} ->
            unlink(Linker),
            ok
    after
        BusyTime*2 ->
            ct:fail(missing_exit_signal)
    end,
    stop_node(BusyChannelNode),
    stop_node(OtherNode),
    ok.

busy_dist_down_signal(Config) when is_list(Config) ->
    BusyTime = 1000,
    {ok, BusyChannelNode} = start_node(Config),
    {ok, OtherNode} = start_node(Config, "-proto_dist gen_tcp"),
    Tester = self(),
    Exiter = spawn(BusyChannelNode,
                   fun () ->
                           pong = net_adm:ping(OtherNode),
                           Tester ! {self(), alive},
                           receive after infinity -> ok end
                   end),
    receive {Exiter, alive} -> ok end,
    Monitorer = spawn_link(OtherNode,
                        fun () ->
                                process_flag(trap_exit, true),
                                Mon = erlang:monitor(process, Exiter),
                                receive
                                    {'DOWN', Mon, process, Exiter, Reason} ->
                                        tester_killed_me = Reason,
                                        Tester ! {self(), got_exiter_down_message};
                                    Unexpected ->
                                        exit({unexpected_message, Unexpected})
                                end
                         end),
    make_busy(BusyChannelNode, OtherNode, 1000),
    exit(Exiter, tester_killed_me),
    receive
        {Monitorer, got_exiter_down_message} ->
            unlink(Monitorer),
            ok
    after
        BusyTime*2 ->
            ct:fail(missing_down_signal)
    end,
    stop_node(BusyChannelNode),
    stop_node(OtherNode),
    ok.

busy_dist_spawn_reply_signal(Config) when is_list(Config) ->
    BusyTime = 1000,
    {ok, BusyChannelNode} = start_node(Config),
    {ok, OtherNode} = start_node(Config, "-proto_dist gen_tcp"),
    Tester = self(),
    Spawner = spawn_link(OtherNode,
                         fun () ->
                                 pong = net_adm:ping(BusyChannelNode),
                                 Tester ! {self(), ready},
                                 receive {Tester, go} -> ok end,
                                 ReqID = spawn_request(BusyChannelNode,
                                                       fun () -> ok end,
                                                       []),
                                 receive
                                     {spawn_reply, ReqID, Result, _Pid} ->
                                         ok = Result,
                                         Tester ! {self(), got_spawn_reply_message};
                                     Unexpected ->
                                         exit({unexpected_message, Unexpected})
                                 end
                         end),
    receive {Spawner, ready} -> ok end,
    make_busy(BusyChannelNode, OtherNode, 1000),
    Spawner ! {self(), go},
    receive
        {Spawner, got_spawn_reply_message} ->
            unlink(Spawner),
            ok
    after
        BusyTime*2 ->
            ct:fail(missing_spawn_reply_signal)
    end,
    stop_node(BusyChannelNode),
    stop_node(OtherNode),
    ok.

-record(erl_link, {type,           % process | port | dist_process
                   pid = [],
                   state,          % linked | unlinking
                   id}).

busy_dist_unlink_ack_signal(Config) when is_list(Config) ->
    BusyTime = 1000,
    {ok, BusyChannelNode} = start_node(Config),
    {ok, OtherNode} = start_node(Config, "-proto_dist gen_tcp"),
    Tester = self(),
    Unlinkee = spawn(BusyChannelNode,
                     fun () ->
                             pong = net_adm:ping(OtherNode),
                             Tester ! {self(), alive},
                             receive after infinity -> ok end
                     end),
    receive {Unlinkee, alive} -> ok end,
    Unlinker = spawn_link(OtherNode,
                          fun () ->
                                  erts_debug:set_internal_state(available_internal_state, true),
                                  link(Unlinkee),
                                  #erl_link{type = dist_process,
                                            pid = Unlinkee,
                                            state = linked} = find_proc_link(self(),
                                                                             Unlinkee),
                                  Tester ! {self(), ready},
                                  receive {Tester, go} -> ok end,
                                  unlink(Unlinkee),
                                  #erl_link{type = dist_process,
                                            pid = Unlinkee,
                                            state = unlinking} = find_proc_link(self(),
                                                                                Unlinkee),
                                  wait_until(fun () ->
                                                     false == find_proc_link(self(),
                                                                             Unlinkee)
                                             end),
                                  Tester ! {self(), got_unlink_ack_signal}
                          end),
    receive {Unlinker, ready} -> ok end,
    make_busy(BusyChannelNode, OtherNode, 1000),
    Unlinker ! {self(), go},
    receive
        {Unlinker, got_unlink_ack_signal} ->
            unlink(Unlinker),
            ok
    after
        BusyTime*2 ->
            ct:fail(missing_unlink_ack_signal)
    end,
    stop_node(BusyChannelNode),
    stop_node(OtherNode),
    ok.
>>>>>>> 28926971

%%
%% -- Internal utils --------------------------------------------------------
%%

<<<<<<< HEAD
load_driver(Config, Driver) ->
    DataDir = proplists:get_value(data_dir, Config),
    case erl_ddll:load_driver(DataDir, Driver) of
        ok ->
            ok;
        {error, Error} = Res ->
            io:format("~s\n", [erl_ddll:format_error(Error)]),
            Res
    end.

wait_until(Fun) ->
    case (catch Fun()) of
        true ->
            ok;
        _ ->
            receive after 1 -> ok end,
            wait_until(Fun)
    end.

=======
find_proc_link(Pid, To) when is_pid(Pid), is_pid(To) ->
    lists:keyfind(To,
                  #erl_link.pid,
                  erts_debug:get_internal_state({link_list, Pid})).

wait_until(Fun) ->
    case catch Fun() of
        true ->
            ok;
        _ ->
            receive after 10 -> ok end,
            wait_until(Fun)
    end.

make_busy(OnNode, ToNode, Time) ->
    Parent = self(),
    Fun = fun () ->
                  Proxy = self(),
                  Sspndr = spawn_link(
                             ToNode,
                             fun () ->
                                     IC = find_gen_tcp_input_cntrlr(OnNode),
                                     erlang:suspend_process(IC),
                                     Proxy ! {self(), input_cntrlr_suspended},
                                     receive
                                         {Proxy, resume_input_cntrlr} ->
                                             erlang:resume_process(IC)
                                     end,
                                     Proxy ! {self(), input_cntrlr_resumed}
                             end),
                  receive
                      {Sspndr, input_cntrlr_suspended} ->
                          ok
                  end,
                  Spammer = spawn_link(
                              OnNode,
                              fun () ->
                                      spammed = spam(ToNode),
                                      Proxy ! {self(), channel_busy},
                                      receive
                                      after Time -> ok
                                      end,
                                      Proxy ! {self(), timeout}
                              end),
                  receive
                      {Spammer, channel_busy} ->
                          Parent ! {self(), channel_busy}
                  end,
                  receive
                      {Spammer, timeout} ->
                          Sspndr ! {self(), resume_input_cntrlr}
                  end,
                  receive
                      {Sspndr, input_cntrlr_resumed} ->
                          ok
                  end
          end,
    Proxy = spawn_link(Fun),
    receive
        {Proxy, channel_busy} ->
            ok
    end,
    Proxy.

find_gen_tcp_input_cntrlr(Node) when is_atom(Node) ->
    case lists:keyfind(Node, 1, erlang:system_info(dist_ctrl)) of
        {Node, DistCtrl} ->
            find_gen_tcp_input_cntrlr(DistCtrl);
        false ->
            undefined
    end;
find_gen_tcp_input_cntrlr(DistCtrl) when is_pid(DistCtrl) ->
    {links, LList} = process_info(DistCtrl, links),
    try
        lists:foreach(fun (Pid) ->
                              case process_info(Pid, initial_call) of
                                  {initial_call,
                                   {gen_tcp_dist,dist_cntrlr_input_setup,3}} ->
                                      throw({input_ctrlr, Pid});
                                  _ ->
                                      ok
                              end
                      end,
                      LList),
        undefined
    catch
        throw:{input_ctrlr, DistInputCtrlr} ->
            DistInputCtrlr
    end.

spam(Node) ->
    To = {'__a_name_hopefully_not_registered__', Node},
    Data = lists:seq(1, 100),
    spam(To, Data).

spam(To, Data) ->
    case erlang:send(To, Data, [nosuspend]) of
        nosuspend ->
            spammed;
        _ ->
            spam(To, Data)
    end.

>>>>>>> 28926971
repeat(_Fun, N) when is_integer(N), N =< 0 ->
    ok;
repeat(Fun, N) when is_integer(N)  ->
    Fun(),
    repeat(Fun, N-1).

start_node(Config, Args) ->
    Name = list_to_atom(atom_to_list(?MODULE)
			++ "-" ++ atom_to_list(proplists:get_value(testcase, Config))
			++ "-" ++ integer_to_list(erlang:system_time(second))
			++ "-" ++ integer_to_list(erlang:unique_integer([positive]))),
    Pa = filename:dirname(code:which(?MODULE)),
    test_server:start_node(Name, slave, [{args,  "-pa " ++ Pa ++ " " ++ Args}]).

start_node(Config) ->
    start_node(Config, "").

stop_node(Node) ->
    test_server:stop_node(Node).<|MERGE_RESOLUTION|>--- conflicted
+++ resolved
@@ -36,14 +36,11 @@
 % Test cases
 -export([xm_sig_order/1,
          kill2killed/1,
-<<<<<<< HEAD
-         contended_signal_handling/1]).
-=======
+         contended_signal_handling/1,
          busy_dist_exit_signal/1,
          busy_dist_down_signal/1,
          busy_dist_spawn_reply_signal/1,
          busy_dist_unlink_ack_signal/1]).
->>>>>>> 28926971
 
 init_per_testcase(Func, Config) when is_atom(Func), is_list(Config) ->
     [{testcase, Func}|Config].
@@ -64,15 +61,11 @@
 all() -> 
     [xm_sig_order,
      kill2killed,
-<<<<<<< HEAD
-     contended_signal_handling].
-=======
+     contended_signal_handling,
      busy_dist_exit_signal,
      busy_dist_down_signal,
      busy_dist_spawn_reply_signal,
      busy_dist_unlink_ack_signal].
-
->>>>>>> 28926971
 
 %% Test that exit signals and messages are received in correct order
 xm_sig_order(Config) when is_list(Config) ->
@@ -168,7 +161,6 @@
                        receive after infinity -> ok end
                end).
 
-<<<<<<< HEAD
 contended_signal_handling(Config) when is_list(Config) ->
     %%
     %% Test for a race in signal handling of a process.
@@ -224,7 +216,7 @@
     Port = open_port({spawn, Drv}, []),
     true = is_port(Port),
     contended_signal_handling_make_ports(Drv, N-1, [Port|Ports]).
-=======
+
 busy_dist_exit_signal(Config) when is_list(Config) ->
     BusyTime = 1000,
     {ok, BusyChannelNode} = start_node(Config),
@@ -389,13 +381,11 @@
     stop_node(BusyChannelNode),
     stop_node(OtherNode),
     ok.
->>>>>>> 28926971
 
 %%
 %% -- Internal utils --------------------------------------------------------
 %%
 
-<<<<<<< HEAD
 load_driver(Config, Driver) ->
     DataDir = proplists:get_value(data_dir, Config),
     case erl_ddll:load_driver(DataDir, Driver) of
@@ -415,20 +405,10 @@
             wait_until(Fun)
     end.
 
-=======
 find_proc_link(Pid, To) when is_pid(Pid), is_pid(To) ->
     lists:keyfind(To,
                   #erl_link.pid,
                   erts_debug:get_internal_state({link_list, Pid})).
-
-wait_until(Fun) ->
-    case catch Fun() of
-        true ->
-            ok;
-        _ ->
-            receive after 10 -> ok end,
-            wait_until(Fun)
-    end.
 
 make_busy(OnNode, ToNode, Time) ->
     Parent = self(),
@@ -519,7 +499,6 @@
             spam(To, Data)
     end.
 
->>>>>>> 28926971
 repeat(_Fun, N) when is_integer(N), N =< 0 ->
     ok;
 repeat(Fun, N) when is_integer(N)  ->
