%%
%% %CopyrightBegin%
%%
%% Copyright Ericsson AB 1997-2018. All Rights Reserved.
%%
%% Licensed under the Apache License, Version 2.0 (the "License");
%% you may not use this file except in compliance with the License.
%% You may obtain a copy of the License at
%%
%%     http://www.apache.org/licenses/LICENSE-2.0
%%
%% Unless required by applicable law or agreed to in writing, software
%% distributed under the License is distributed on an "AS IS" BASIS,
%% WITHOUT WARRANTIES OR CONDITIONS OF ANY KIND, either express or implied.
%% See the License for the specific language governing permissions and
%% limitations under the License.
%%
%% %CopyrightEnd%
%%

-module(binary_SUITE).

%% Tests binaries and the BIFs:
%%	list_to_binary/1
%%      iolist_to_binary/1
%%      list_to_bitstring/1
%%	binary_to_list/1
%%	binary_to_list/3
%%	binary_to_term/1
%%  	binary_to_term/2
%%      bitstring_to_list/1
%%	term_to_binary/1
%%      erlang:external_size/1
%%	size(Binary)
%%      iolist_size/1
%%	split_binary/2
%%      hash(Binary, N)
%%      phash(Binary, N)
%%      phash2(Binary, N)
%%

-include_lib("common_test/include/ct.hrl").
-include_lib("common_test/include/ct_event.hrl").

-export([all/0, suite/0,groups/0,init_per_suite/1, end_per_suite/1, 
	 init_per_group/2,end_per_group/2, 
	 init_per_testcase/2, end_per_testcase/2,
	 copy_terms/1, conversions/1, deep_lists/1, deep_bitstr_lists/1,
	 bad_list_to_binary/1, bad_binary_to_list/1,
	 t_split_binary/1, bad_split/1,
	 terms/1, terms_float/1, float_middle_endian/1,
         b2t_used_big/1,
	 external_size/1, t_iolist_size/1,
         t_iolist_size_huge_list/1,
         t_iolist_size_huge_bad_arg_list/1,
         t_iolist_size_shallow_trapping/1,
         t_iolist_size_shallow_short_lists/1,
         t_iolist_size_shallow_tiny_lists/1,
         t_iolist_size_deep_trapping/1,
         t_iolist_size_deep_short_lists/1,
         t_iolist_size_deep_tiny_lists/1,
	 t_hash/1,
         sub_bin_copy/1,
	 bad_size/1,
	 bad_term_to_binary/1,
	 bad_binary_to_term_2/1,safe_binary_to_term2/1,
	 bad_binary_to_term/1, bad_terms/1, more_bad_terms/1,
	 otp_5484/1,otp_5933/1,
	 ordering/1,unaligned_order/1,gc_test/1,
	 bit_sized_binary_sizes/1,
	 otp_6817/1,deep/1,
         term2bin_tuple_fallbacks/1,
         robustness/1,otp_8117/1,
	 otp_8180/1, trapping/1, large/1,
	 error_after_yield/1, cmp_old_impl/1,
         t2b_system_limit/1,
         term_to_iovec/1]).

%% Internal exports.
-export([sleeper/0,trapping_loop/4]).

suite() -> [{ct_hooks,[ts_install_cth]},
	    {timetrap,{minutes,4}}].

all() ->
    [copy_terms, conversions, deep_lists, deep_bitstr_lists,
     t_split_binary, bad_split,
     bad_list_to_binary, bad_binary_to_list, terms,
     terms_float, float_middle_endian, external_size, t_iolist_size,
     t_iolist_size_huge_list,
     t_iolist_size_huge_bad_arg_list,
     {group, iolist_size_benchmarks},
     b2t_used_big,
     bad_binary_to_term_2, safe_binary_to_term2,
     bad_binary_to_term, bad_terms, t_hash, bad_size,
<<<<<<< HEAD
     bad_term_to_binary, t2b_system_limit, term_to_iovec, more_bad_terms,
=======
     sub_bin_copy,
     bad_term_to_binary, t2b_system_limit, more_bad_terms,
>>>>>>> ac7c06e5
     otp_5484, otp_5933,
     ordering, unaligned_order, gc_test,
     bit_sized_binary_sizes, otp_6817, otp_8117, deep,
     term2bin_tuple_fallbacks,
     robustness, otp_8180, trapping, large,
     error_after_yield, cmp_old_impl].

groups() -> 
    [
     {
      iolist_size_benchmarks, 
      [],
      [t_iolist_size_shallow_trapping,
       t_iolist_size_shallow_short_lists,
       t_iolist_size_shallow_tiny_lists,
       t_iolist_size_deep_trapping,
       t_iolist_size_deep_short_lists,
       t_iolist_size_deep_tiny_lists
      ]
     }
    ].

init_per_suite(Config) ->
    A0 = case application:start(sasl) of
	     ok -> [sasl];
	     _ -> []
	 end,
    A = case application:start(os_mon) of
	     ok -> [os_mon|A0];
	     _ -> A0
	 end,
    [{started_apps, A}|Config].

end_per_suite(Config) ->
    As = proplists:get_value(started_apps, Config),
    lists:foreach(fun (A) -> application:stop(A) end, As),
    Config.


init_per_group(_GroupName, Config) ->
    Config.

end_per_group(_GroupName, Config) ->
    Config.

init_per_testcase(Func, Config) when is_atom(Func), is_list(Config) ->
    Config.

end_per_testcase(_Func, _Config) ->
    ok.

-define(heap_binary_size, 64).

copy_terms(Config) when is_list(Config) ->
    Self = self(),
    Pid = spawn_link(fun() -> copy_server(Self) end),
    F = fun(Term) ->
		Pid ! Term,
		receive
		    Term -> ok;
		    Other ->
			io:format("Sent: ~P\nGot back:~P", [Term,12,Other,12]),
			ct:fail(bad_term)
		end
	end,
    test_terms(F),
    ok.

copy_server(Parent) ->
    receive
	Term ->
	    Parent ! Term,
	    copy_server(Parent)
    end.

%% Tests list_to_binary/1, binary_to_list/1 and size/1,
%% using flat lists.

conversions(Config) when is_list(Config) ->
    test_bin([]),
    test_bin([1]),
    test_bin([1, 2]),
    test_bin([1, 2, 3]),
    test_bin(lists:seq(0, ?heap_binary_size)),
    test_bin(lists:seq(0, ?heap_binary_size+1)),
    test_bin(lists:seq(0, 255)),
    test_bin(lists:duplicate(50000, $@)),

    %% Binary in list.
    List = [1,2,3,4,5],
    B1 = make_sub_binary(list_to_binary(List)),
    5 = size(B1),
    5 = size(make_unaligned_sub_binary(B1)),
    40 = bit_size(B1),
    40 = bit_size(make_unaligned_sub_binary(B1)),
    B2 = list_to_binary([42,B1,19]),
    B2 = list_to_binary([42,make_unaligned_sub_binary(B1),19]),
    B2 = iolist_to_binary(B2),
    B2 = iolist_to_binary(make_unaligned_sub_binary(B2)),
    7 = size(B2),
    7 = size(make_sub_binary(B2)),
    56 = bit_size(B2),
    56 = bit_size(make_sub_binary(B2)),
    [42,1,2,3,4,5,19] = binary_to_list(B2),
    [42,1,2,3,4,5,19] = binary_to_list(make_sub_binary(B2)),
    [42,1,2,3,4,5,19] = binary_to_list(make_unaligned_sub_binary(B2)),
    [42,1,2,3,4,5,19] = bitstring_to_list(B2),
    [42,1,2,3,4,5,19] = bitstring_to_list(make_sub_binary(B2)),
    [42,1,2,3,4,5,19] = bitstring_to_list(make_unaligned_sub_binary(B2)),

    ok.

test_bin(List) ->
    Size = length(List),
    Bin = list_to_binary(List),
    Bin = iolist_to_binary(List),
    Bin = list_to_bitstring(List),
    Size = iolist_size(List),
    Size = iolist_size(Bin),
    Size = iolist_size(make_unaligned_sub_binary(Bin)),
    Size = size(Bin),
    Size = size(make_sub_binary(Bin)),
    Size = size(make_unaligned_sub_binary(Bin)),
    List = binary_to_list(Bin),
    List = binary_to_list(make_sub_binary(Bin)),
    List = binary_to_list(make_unaligned_sub_binary(Bin)),
    List = bitstring_to_list(Bin),
    List = bitstring_to_list(make_unaligned_sub_binary(Bin)).

%% Tests list_to_binary/1, iolist_to_binary/1, list_to_bitstr/1, binary_to_list/1,3,
%% bitstr_to_list/1, and size/1, using deep lists.

deep_lists(Config) when is_list(Config) ->
    test_deep_list(["abc"]),
    test_deep_list([[12,13,[123,15]]]),
    test_deep_list([[12,13,[lists:seq(0, 255), []]]]),
    ok.

test_deep_list(List) ->
    FlatList = lists:flatten(List),
    Size = length(FlatList),
    Bin = list_to_binary(List),
    Bin = iolist_to_binary(List),
    Bin = iolist_to_binary(Bin),
    Bin = list_to_bitstring(List),
    Size = size(Bin),
    Size = iolist_size(List),
    Size = iolist_size(FlatList),
    Size = iolist_size(Bin),
    Bitsize = bit_size(Bin),
    Bitsize = 8*Size,
    FlatList = binary_to_list(Bin),
    FlatList = bitstring_to_list(Bin),
    io:format("testing plain binary..."),
    t_binary_to_list_3(FlatList, Bin, 1, Size),
    io:format("testing unaligned sub binary..."),
    t_binary_to_list_3(FlatList, make_unaligned_sub_binary(Bin), 1, Size).

t_binary_to_list_3(List, Bin, From, To) ->
    going_up(List, Bin, From, To),
    going_down(List, Bin, From, To),
    going_center(List, Bin, From, To).

going_up(List, Bin, From, To) when From =< To ->
    List = binary_to_list(Bin, From, To),
    going_up(tl(List), Bin, From+1, To);
going_up(_List, _Bin, From, To) when From > To ->
    ok.
    
going_down(List, Bin, From, To) when To > 0->
    compare(List, binary_to_list(Bin, From, To), To-From+1),
    going_down(List, Bin, From, To-1);
going_down(_List, _Bin, _From, _To) ->
    ok.

going_center(List, Bin, From, To) when From >= To ->
    compare(List, binary_to_list(Bin, From, To), To-From+1),
    going_center(tl(List), Bin, From+1, To-1);
going_center(_List, _Bin, _From, _To) ->
    ok.

compare([X|Rest1], [X|Rest2], Left) when Left > 0 ->
    compare(Rest1, Rest2, Left-1);
compare([_X|_], [_Y|_], _Left) ->
    ct:fail("compare fail");
compare(_List, [], 0) ->
    ok.

deep_bitstr_lists(Config) when is_list(Config) ->
    {<<7:3>>,[<<7:3>>]} = test_deep_bitstr([<<7:3>>]),
    {<<42,5:3>>=Bin,[42,<<5:3>>]=List} = test_deep_bitstr([42,<<5:3>>]),
    {Bin,List} = test_deep_bitstr([42|<<5:3>>]),
    {Bin,List} = test_deep_bitstr([<<42,5:3>>]),
    {Bin,List} = test_deep_bitstr([<<1:3>>,<<10:5>>|<<5:3>>]),
    {Bin,List} = test_deep_bitstr([<<1:3>>,<<10:5>>,<<5:3>>]),
    {Bin,List} = test_deep_bitstr([[<<1:3>>,<<10:5>>],[],<<5:3>>]),
    {Bin,List} = test_deep_bitstr([[[<<1:3>>]|<<10:5>>],[],<<5:3>>]),
    {Bin,List} = test_deep_bitstr([[<<0:1>>,<<0:1>>,[],<<1:1>>,<<10:5>>],
					 <<1:1>>,<<0:1>>,<<1:1>>]),
    ok.

test_deep_bitstr(List) ->
    %%{'EXIT',{badarg,_}} = list_to_binary(List),
    Bin = list_to_bitstring(List),
    {Bin,bitstring_to_list(Bin)}.

bad_list_to_binary(Config) when is_list(Config) ->
    test_bad_bin(<<1:1>>),
    test_bad_bin(atom),
    test_bad_bin(42),
    test_bad_bin([1|2]),
    test_bad_bin([256]),
    test_bad_bin([255, [256]]),
    test_bad_bin([-1]),
    test_bad_bin([atom_in_list]),
    test_bad_bin([[<<8>>]|bad_tail]),

    {'EXIT',{badarg,_}} = (catch list_to_binary(id(<<1,2,3>>))),
    {'EXIT',{badarg,_}} = (catch list_to_binary(id([<<42:7>>]))),
    {'EXIT',{badarg,_}} = (catch list_to_bitstring(id(<<1,2,3>>))),
    
    %% Funs used to be implemented as a type of binary internally.
    test_bad_bin(fun(X, Y) -> X*Y end),
    test_bad_bin([1,fun(X) -> X + 1 end,2|fun() -> 0 end]),
    test_bad_bin([fun(X) -> X + 1 end]),

    %% Test iolists that do not fit in the address space.
    %% Unfortunately, it would be too slow to test in a 64-bit emulator.
    case erlang:system_info(wordsize) of
	4 -> huge_iolists();
	_ -> ok
    end.

huge_iolists() ->
    FourGigs = 1 bsl 32,
    Sizes = [FourGigs+N || N <- lists:seq(0, 64)] ++
	[1 bsl N || N <- lists:seq(33, 37)],
    Base = <<0:(1 bsl 20)/unit:8>>,
    [begin
	 L = build_iolist(Sz, Base),
	 {'EXIT',{system_limit,_}} = (catch list_to_binary([L])),
	 {'EXIT',{system_limit,_}} = (catch list_to_bitstring([L])),
	 {'EXIT',{system_limit,_}} = (catch binary:list_to_bin([L])),
	 {'EXIT',{system_limit,_}} = (catch iolist_to_binary(L))
	 end || Sz <- Sizes],
    ok.

test_bad_bin(List) ->
    {'EXIT',{badarg,_}} = (catch list_to_binary(List)),
    {'EXIT',{badarg,_}} = (catch iolist_to_binary(List)),
    {'EXIT',{badarg,_}} = (catch list_to_bitstring(List)),
    {'EXIT',{badarg,_}} = (catch iolist_size(List)).

%% Tries binary_to_list/1,3 with bad arguments.
bad_binary_to_list(Config) when is_list(Config) ->
    bad_bin_to_list(fun(X) -> X * 42 end),

    GoodBin = list_to_binary(lists:seq(1, 10)),
    bad_bin_to_list(fun(X) -> X * 44 end, 1, 2),
    bad_bin_to_list(GoodBin, 0, 1),
    bad_bin_to_list(GoodBin, 2, 1),
    bad_bin_to_list(GoodBin, 11, 11),
    {'EXIT',{badarg,_}} = (catch binary_to_list(id(<<42:7>>))),
    ok.

bad_bin_to_list(BadBin) ->
    {'EXIT',{badarg,_}} = (catch binary_to_list(BadBin)),
    {'EXIT',{badarg,_}} = (catch bitstring_to_list(BadBin)).

bad_bin_to_list(Bin, First, Last) ->
    {'EXIT',{badarg,_}} = (catch binary_to_list(Bin, First, Last)).
    
    
%% Tries to split a binary at all possible positions.

t_split_binary(Config) when is_list(Config) ->
    L = lists:seq(0, ?heap_binary_size-5), %Heap binary.
    B = list_to_binary(L),
    split(L, B, size(B)),

    %% Sub binary of heap binary.
    split(L, make_sub_binary(B), size(B)),
    {X,_Y} = split_binary(B, size(B) div 2),
    split(binary_to_list(X), X, size(X)),

    %% Unaligned sub binary of heap binary.
    split(L, make_unaligned_sub_binary(B), size(B)),
    {X,_Y} = split_binary(B, size(B) div 2),
    split(binary_to_list(X), X, size(X)),
    
    %% Reference-counted binary.
    L2 = lists:seq(0, ?heap_binary_size+1),
    B2 = list_to_binary(L2),
    split(L2, B2, size(B2)),

    %% Sub binary of reference-counted binary.
    split(L2, make_sub_binary(B2), size(B2)),
    {X2,_Y2} = split_binary(B2, size(B2) div 2),
    split(binary_to_list(X2), X2, size(X2)),

    %% Unaligned sub binary of reference-counted binary.
    split(L2, make_unaligned_sub_binary(B2), size(B2)),
    {X2,_Y2} = split_binary(B2, size(B2) div 2),
    split(binary_to_list(X2), X2, size(X2)),

    ok.

split(L, B, Pos) when Pos > 0 ->
    {B1, B2} = split_binary(B, Pos),
    B1 = list_to_binary(lists:sublist(L, 1, Pos)),
    B2 = list_to_binary(lists:nthtail(Pos, L)),
    split(L, B, Pos-1);
split(_L, _B, 0) ->
    ok.

%% Tries split_binary/2 with bad arguments.
bad_split(Config) when is_list(Config) ->
    GoodBin = list_to_binary([1,2,3]),
    bad_split(GoodBin, -1),
    bad_split(GoodBin, 4),
    bad_split(GoodBin, a),

    %% Funs are a kind of binaries.
    bad_split(fun(_X) -> 1 end, 1),
    ok.
    
bad_split(Bin, Pos) ->
    {'EXIT',{badarg,_}} = (catch split_binary(Bin, Pos)).

%% Test hash/2 with different type of binaries.
t_hash(Config) when is_list(Config) ->
    test_hash([]),
    test_hash([253]),
    test_hash(lists:seq(1, ?heap_binary_size)),
    test_hash(lists:seq(1, ?heap_binary_size+1)),
    test_hash([X rem 256 || X <- lists:seq(1, 312)]),
    ok.

test_hash(List) ->
    Bin = list_to_binary(List),
    Sbin = make_sub_binary(List),
    Unaligned = make_unaligned_sub_binary(Sbin),
    test_hash_1(Bin, Sbin, Unaligned, fun erlang:phash/2),
    test_hash_1(Bin, Sbin, Unaligned, fun erlang:phash2/2).

test_hash_1(Bin, Sbin, Unaligned, Hash) when is_function(Hash, 2) ->
    N = 65535,
    case {Hash(Bin, N),Hash(Sbin, N),Hash(Unaligned, N)} of
	{H,H,H} -> ok;
	{H1,H2,H3} ->
	    ct:fail("Different hash values: ~p, ~p, ~p\n", [H1,H2,H3])
    end.

%% Try bad arguments to size/1.
bad_size(Config) when is_list(Config) ->
    {'EXIT',{badarg,_}} = (catch size(fun(X) -> X + 33 end)),
    ok.

bad_term_to_binary(Config) when is_list(Config) ->
    T = id({a,b,c}),
    {'EXIT',{badarg,_}} = (catch term_to_binary(T, not_a_list)),
    {'EXIT',{badarg,_}} = (catch term_to_binary(T, [blurf])),
    {'EXIT',{badarg,_}} = (catch term_to_binary(T, [iovec])),
    {'EXIT',{badarg,_}} = (catch term_to_binary(T, [{compressed,-1}])),
    {'EXIT',{badarg,_}} = (catch term_to_binary(T, [{compressed,10}])),
    {'EXIT',{badarg,_}} = (catch term_to_binary(T, [{compressed,cucumber}])),
    {'EXIT',{badarg,_}} = (catch term_to_binary(T, [{compressed}])),
    {'EXIT',{badarg,_}} = (catch term_to_binary(T, [{version,1}|bad_tail])),
    {'EXIT',{badarg,_}} = (catch term_to_binary(T, [{minor_version,-1}])),
    {'EXIT',{badarg,_}} = (catch term_to_binary(T, [{minor_version,x}])),

    ok.

t2b_system_limit(Config) when is_list(Config) ->
    case erlang:system_info(wordsize) of
        8 ->
            case proplists:get_value(system_total_memory,
                                     memsup:get_system_memory_data()) of
                Memory when is_integer(Memory),
                            Memory > 6*1024*1024*1024 ->
                    test_t2b_system_limit(term_to_binary, fun erlang:term_to_binary/1, fun erlang:term_to_binary/2),
                    test_t2b_system_limit(term_to_iovec, fun erlang:term_to_iovec/1, fun erlang:term_to_iovec/2),
                    garbage_collect(),
                    ok;
                _ ->
                    {skipped, "Not enough memory on this machine"}
            end;
        4 ->
            {skipped, "Only interesting on 64-bit builds"}
    end.

test_t2b_system_limit(Name, F1, F2) ->
    io:format("Creating HugeBin~n", []),
    Bits = ((1 bsl 32)+1)*8,
    HugeBin = <<0:Bits>>,

    io:format("Testing ~p(HugeBin)~n", [Name]),
    {'EXIT',{system_limit,[{erlang,Name,
                            [HugeBin],
                            _} |_]}} = (catch F1(HugeBin)),

    io:format("Testing ~p(HugeBin, [compressed])~n", [Name]),
    {'EXIT',{system_limit,[{erlang,Name,
                            [HugeBin, [compressed]],
                            _} |_]}} = (catch F2(HugeBin, [compressed])),

    %% Check that it works also after we have trapped...
    io:format("Creating HugeListBin~n", []),
    HugeListBin = [lists:duplicate(2000000,2000000), HugeBin],

    io:format("Testing ~p(HugeListBin)~n", [Name]),
    {'EXIT',{system_limit,[{erlang,Name,
                            [HugeListBin],
                            _} |_]}} = (catch F1(HugeListBin)),

    io:format("Testing ~p(HugeListBin, [compressed])~n", [Name]),
    {'EXIT',{system_limit,[{erlang,Name,
                            [HugeListBin, [compressed]],
                            _} |_]}} = (catch F2(HugeListBin, [compressed])),

    ok.

term_to_iovec(Config) when is_list(Config) ->
    Bin = list_to_binary(lists:duplicate(1000,100)),
    Bin2 = list_to_binary(lists:duplicate(65,100)),
    check_term_to_iovec({[Bin, atom, Bin, 1244, make_ref(), Bin]}),
    check_term_to_iovec(Bin),
    check_term_to_iovec([Bin,Bin,Bin,Bin]),
    check_term_to_iovec(blipp),
    check_term_to_iovec(lists:duplicate(1000,100)),
    check_term_to_iovec([[Bin2]]),
    check_term_to_iovec([erlang:ports(), Bin, erlang:processes()]),
    ok.

check_term_to_iovec(Term) ->
    IoVec1 = erlang:term_to_iovec(Term),
    ok = check_is_iovec(IoVec1),
    IoVec2 = erlang:term_to_iovec(Term, []),
    ok = check_is_iovec(IoVec2),
    B = erlang:term_to_binary(Term),
    IoVec1Bin = erlang:iolist_to_binary(IoVec1),
    IoVec2Bin = erlang:iolist_to_binary(IoVec2),
    try
        B = IoVec1Bin
    catch
        _:_ ->
            io:format("Binary: ~p~n", [B]),
            io:format("I/O vec1 binary: ~p~n", [IoVec1Bin]),
            io:format("I/O vec1: ~p~n", [IoVec1]),
            ct:fail(not_same_result)
    end,
    try
        B = IoVec2Bin
    catch
        _:_ ->
            io:format("Binary: ~p~n", [B]),
            io:format("I/O vec2 binary: ~p~n", [IoVec2Bin]),
            io:format("I/O vec2: ~p~n", [IoVec2]),
            ct:fail(not_same_result)
    end.
    
check_is_iovec([]) ->
    ok;
check_is_iovec([B|Bs]) when is_binary(B) ->
    check_is_iovec(Bs).

%% Tests binary_to_term/1 and term_to_binary/1.

terms(Config) when is_list(Config) ->
    TestFun = fun(Term) ->
                      S = io_lib:format("~p", [Term]),
                      io:put_chars(S),
		      Bin = term_to_binary(Term),
		      case erlang:external_size(Bin) of
			  Sz when is_integer(Sz), size(Bin) =< Sz ->
			      ok
		      end,
                      Bin1 = term_to_binary(Term, [{minor_version, 1}]),
                      case erlang:external_size(Bin1, [{minor_version, 1}]) of
                          Sz1 when is_integer(Sz1), size(Bin1) =< Sz1 ->
                              ok
                      end,
		      Term = binary_to_term_stress(Bin),
		      Term = binary_to_term_stress(Bin, [safe]),
                      Bin_sz = byte_size(Bin),
		      {Term,Bin_sz} = binary_to_term_stress(Bin, [used]),

                      BinE = <<Bin/binary, 1, 2, 3>>,
		      {Term,Bin_sz} = binary_to_term_stress(BinE, [used]),

		      BinU = make_unaligned_sub_binary(Bin),
		      Term = binary_to_term_stress(BinU),
		      Term = binary_to_term_stress(BinU, []),
		      Term = binary_to_term_stress(BinU, [safe]),
		      {Term,Bin_sz} = binary_to_term_stress(BinU, [used]),

                      BinUE = make_unaligned_sub_binary(BinE),
		      {Term,Bin_sz} = binary_to_term_stress(BinUE, [used]),

		      BinC = erlang:term_to_binary(Term, [compressed]),
                      BinC_sz = byte_size(BinC),
		      true = BinC_sz =< size(Bin),
		      Term = binary_to_term_stress(BinC),
		      {Term, BinC_sz} = binary_to_term_stress(BinC, [used]),

		      Bin = term_to_binary(Term, [{compressed,0}]),
		      terms_compression_levels(Term, size(Bin), 1),

		      BinUC = make_unaligned_sub_binary(BinC),
		      Term = binary_to_term_stress(BinUC),
                      {Term,BinC_sz} = binary_to_term_stress(BinUC, [used]),

                      BinCE = <<BinC/binary, 1, 2, 3>>,
		      {Term,BinC_sz} = binary_to_term_stress(BinCE, [used]),

		      BinUCE = make_unaligned_sub_binary(BinCE),
		      Term = binary_to_term_stress(BinUCE),
                      {Term,BinC_sz} = binary_to_term_stress(BinUCE, [used])
	      end,
    test_terms(TestFun),
    ok.

%% Test binary_to_term(_, [used]) returning a big Used integer.
b2t_used_big(_Config) ->
    case erlang:system_info(wordsize) of
        8 ->
            {skipped, "This is not a 32-bit machine"};
        4 ->
            %% Use a long utf8 atom for large external format but compact on heap.
            BigAtom = binary_to_atom(<< <<16#F0908D88:32>> || _ <- lists:seq(1,255) >>,
                                     utf8),
            Atoms = (1 bsl 17) + (1 bsl 9),
            BigAtomList = lists:duplicate(Atoms, BigAtom),
            BigBin = term_to_binary(BigAtomList),
            {BigAtomList, Used} = binary_to_term(BigBin, [used]),
            2 = erts_debug:size(Used),
            Used = byte_size(BigBin),
            Used = 1 + 1 + 4 + Atoms*(1+2+4*255) + 1,
            ok
    end.

terms_compression_levels(Term, UncompressedSz, Level) when Level < 10 ->
    BinC = erlang:term_to_binary(Term, [{compressed,Level}]),
    Term = binary_to_term_stress(BinC),
    Sz = byte_size(BinC),
    true = Sz =< UncompressedSz,
    terms_compression_levels(Term, UncompressedSz, Level+1);
terms_compression_levels(_, _, _) -> ok.

terms_float(Config) when is_list(Config) ->
    test_floats(fun(Term) ->
			      Bin0 = term_to_binary(Term, [{minor_version,0}]),
			      Term = binary_to_term_stress(Bin0),
			      Bin1 = term_to_binary(Term),
			      Bin1 = term_to_binary(Term, [{minor_version,1}]),
			      Term = binary_to_term_stress(Bin1),
			      true = size(Bin1) < size(Bin0),
                  Size0 = erlang:external_size(Term, [{minor_version, 0}]),
                  Size1 = erlang:external_size(Term),
                  Size11 = erlang:external_size(Term, [{minor_version, 1}]),
                  true = (Size1 =:= Size11),
                  true = Size1 < Size0
		      end).

float_middle_endian(Config) when is_list(Config) ->
    %% Testing for roundtrip is not enough.
    <<131,70,63,240,0,0,0,0,0,0>> = term_to_binary(1.0, [{minor_version,1}]),
    1.0 = binary_to_term_stress(<<131,70,63,240,0,0,0,0,0,0>>).

external_size(Config) when is_list(Config) ->
    %% Build a term whose external size only fits in a big num (on 32-bit CPU).
    external_size_1(16#11111111111111117777777777777777888889999, 0, 16#FFFFFFF),

    %% Test that the same binary aligned and unaligned has the same external size.
    Bin = iolist_to_binary([1,2,3,96]),
    Unaligned = make_unaligned_sub_binary(Bin),
    case {erlang:external_size(Bin),erlang:external_size(Unaligned)} of
	{X,X} -> ok;
	{Sz1,Sz2} ->
	    ct:fail("  Aligned size: ~p\n"
                    "Unaligned size: ~p\n", [Sz1,Sz2])
    end,
    true = (erlang:external_size(Bin) =:= erlang:external_size(Bin, [{minor_version, 1}])),
    true = (erlang:external_size(Unaligned) =:= erlang:external_size(Unaligned, [{minor_version, 1}])).

external_size_1(Term, Size0, Limit) when Size0 < Limit ->
    case erlang:external_size(Term) of
	Size when is_integer(Size), Size0 < Size ->
	    io:format("~p", [Size]),
	    external_size_1([Term|Term], Size, Limit)
    end;
external_size_1(_, _, _) -> ok.

t_iolist_size(Config) when is_list(Config) ->
    _ = rand:uniform(),				%Seed generator
    io:format("Seed: ~p", [rand:export_seed()]),

    Base = <<0:(1 bsl 20)/unit:8>>,
    Powers = [1 bsl N || N <- lists:seq(2, 37)],
    Sizes0 = [[N - rand:uniform(N div 2),
	       lists:seq(N-2, N+2),
	       N+N div 2,
	       N + rand:uniform(N div 2)] ||
		 N <- Powers],

    %% Test sizes around 1^32 more thoroughly.
    FourGigs = 1 bsl 32,
    Sizes1 = [FourGigs+N || N <- lists:seq(-8, 40)] ++ Sizes0,
    Sizes2 = lists:flatten(Sizes1),
    Sizes = lists:usort(Sizes2),
    io:format("~p sizes:", [length(Sizes)]),
    io:format("~p\n", [Sizes]),
    _ = [Sz = iolist_size(build_iolist(Sz, Base)) || Sz <- Sizes],
    ok.

build_iolist(N, Base) when N < 16 ->
    case rand:uniform(3) of
	1 ->
	    <<Bin:N/binary,_/binary>> = Base,
	    Bin;
	_ ->
	    lists:seq(1, N)
    end;
build_iolist(N, Base) when N =< byte_size(Base) ->
    case rand:uniform(3) of
	1 ->
	    <<Bin:N/binary,_/binary>> = Base,
	    Bin;
	2 ->
	    <<Bin:N/binary,_/binary>> = Base,
	    [Bin];
	3 ->
	    case N rem 2 of
		0 ->
		    L = build_iolist(N div 2, Base),
		    [L,L];
		1 ->
		    L = build_iolist(N div 2, Base),
		    [L,L,45]
	    end
    end;
build_iolist(N0, Base) ->
    Small = rand:uniform(15),
    Seq = lists:seq(1, Small),
    N = N0 - Small,
    case N rem 2 of
	0 ->
	    L = build_iolist(N div 2, Base),
	    [L,L|Seq];
	1 ->
	    L = build_iolist(N div 2, Base),
	    [47,L,L|Seq]
    end.

approx_4GB_bin() ->
    Bin = lists:duplicate(4194304, 255),
    BinRet = erlang:iolist_to_binary(lists:duplicate(1124, Bin)),
    BinRet.

duplicate_iolist(IOList, 0) ->
    IOList;
duplicate_iolist(IOList, NrOfTimes) ->
    duplicate_iolist([IOList, IOList], NrOfTimes - 1).

t_iolist_size_huge_list(Config)  when is_list(Config) ->
    run_when_enough_resources(
      fun() ->
              {TimeToCreateIOList, IOList} = timer:tc(fun()->duplicate_iolist(approx_4GB_bin(), 32) end),
              {IOListSizeTime, CalculatedSize} = timer:tc(fun()->erlang:iolist_size(IOList) end),
              20248183924657750016 = CalculatedSize,
              {comment, io_lib:format("Time to create iolist: ~f s. Time to calculate size: ~f s.", 
                                      [TimeToCreateIOList / 1000000, IOListSizeTime / 1000000])}
      end).

t_iolist_size_huge_bad_arg_list(Config)  when is_list(Config) ->
    run_when_enough_resources(
      fun() ->
              P = self(),
              spawn_link(fun()-> IOListTmp = duplicate_iolist(approx_4GB_bin(), 32),
                                 IOList = [IOListTmp, [badarg]],
                                 {'EXIT',{badarg,_}} = (catch erlang:iolist_size(IOList)),
                                 P ! ok
                         end),
              receive ok -> ok end
         end).

%% iolist_size tests for shallow lists

t_iolist_size_shallow_trapping(Config) when is_list(Config) ->
    Lengths = [2000, 20000, 200000, 200000, 2000000, 20000000],
    run_iolist_size_test_and_benchmark(Lengths, fun make_shallow_iolist/2).

t_iolist_size_shallow_short_lists(Config) when is_list(Config) ->
    Lengths = lists:duplicate(15000, 300),
    run_iolist_size_test_and_benchmark(Lengths, fun make_shallow_iolist/2).

t_iolist_size_shallow_tiny_lists(Config) when is_list(Config) ->
    Lengths = lists:duplicate(250000, 18),
    run_iolist_size_test_and_benchmark(Lengths, fun make_shallow_iolist/2).

make_shallow_iolist(SizeDiv2, LastItem) ->
    lists:map(
      fun(I) -> 
              case I of
                  SizeDiv2 -> [1, LastItem];
                  _ -> [1, 1]
              end
      end,
      lists:seq(1, SizeDiv2)).

%% iolist_size tests for deep lists

t_iolist_size_deep_trapping(Config) when is_list(Config) ->
    Lengths = [2000, 20000, 200000, 200000, 2000000, 10000000],
    run_iolist_size_test_and_benchmark(Lengths, fun make_deep_iolist/2).

t_iolist_size_deep_short_lists(Config) when is_list(Config) ->
    Lengths = lists:duplicate(10000, 300),
    run_iolist_size_test_and_benchmark(Lengths, fun make_deep_iolist/2).

t_iolist_size_deep_tiny_lists(Config) when is_list(Config) ->
    Lengths = lists:duplicate(150000, 18),
    run_iolist_size_test_and_benchmark(Lengths, fun make_deep_iolist/2).

make_deep_iolist(1, LastItem) ->
    [1, LastItem];
make_deep_iolist(Depth, LastItem) ->
    [[1, 1], make_deep_iolist(Depth - 1, LastItem)].

% Helper functions for iolist_size tests

run_iolist_size_test_and_benchmark(Lengths, ListGenerator) ->
    run_when_enough_resources(
      fun() ->
              GoodListsWithSizes =
                  lists:map(fun(Length) -> {Length*2, ListGenerator(Length, 1)} end, Lengths),
              BadListsWithSizes =
                  lists:map(fun(Length) -> {Length*2, ListGenerator(Length, bad)} end, Lengths),
              erlang:garbage_collect(),
              report_throughput(
                fun() ->
                        lists:foreach(
                          fun(_)->
                                  lists:foreach(
                                    fun({Size, List}) -> Size = iolist_size(List) end,
                                    GoodListsWithSizes),
                                  lists:foreach(
                                    fun({_, List}) -> {'EXIT',_} = (catch (iolist_size(List))) end,
                                    BadListsWithSizes)
                          end,
                          lists:seq(1,3))
                end,
                lists:sum(Lengths)*4)
      end).

report_throughput(Fun, NrOfItems) ->
    Parent = self(),
    spawn(fun() -> Parent ! timer:tc(Fun) end),
    {Time, _} = receive D -> D end,
    ItemsPerMicrosecond = NrOfItems / Time,
    ct_event:notify(#event{ name = benchmark_data, data = [{value, ItemsPerMicrosecond}]}),
    {comment, io_lib:format("Items per microsecond: ~p, Nr of items: ~p, Benchmark time: ~p seconds)",
                            [ItemsPerMicrosecond, NrOfItems, Time/1000000])}.

total_memory() ->
    %% Total memory in GB.
    try
	MemoryData = memsup:get_system_memory_data(),
	case lists:keysearch(total_memory, 1, MemoryData) of
	    {value, {total_memory, TM}} ->
		TM div (1024*1024*1024);
	    false ->
		{value, {system_total_memory, STM}} =
		    lists:keysearch(system_total_memory, 1, MemoryData),
		STM div (1024*1024*1024)
	end
    catch
	_ : _ ->
	    undefined
    end.

run_when_enough_resources(Fun) ->
    case {total_memory(), erlang:system_info(wordsize)} of
        {Mem, 8} when is_integer(Mem) andalso Mem >= 15 ->
            Fun();
        {Mem, WordSize} ->
            {skipped, 
             io_lib:format("Not enough resources (System Memory >= ~p, Word Size = ~p)",
                           [Mem, WordSize])}
    end.
    

%% OTP-4053
bad_binary_to_term_2(Config) when is_list(Config) ->
    {ok, N} = test_server:start_node(plopp, slave, []),
    R = rpc:call(N, erlang, binary_to_term, [<<131,111,255,255,255,0>>]),
    case R of
	      {badrpc, {'EXIT', _}} ->
		  ok;
	      _Other ->
		  ct:fail({rpcresult, R})
	  end,
    test_server:stop_node(N),
    ok.

%% Try bad input to binary_to_term/1.
bad_binary_to_term(Config) when is_list(Config) ->
    bad_bin_to_term(an_atom),
    bad_bin_to_term({an,tuple}),
    bad_bin_to_term({a,list}),
    bad_bin_to_term(fun() -> self() end),
    bad_bin_to_term(fun(X) -> 42*X end),
    bad_bin_to_term(fun(X, Y) -> {X,Y} end),
    bad_bin_to_term(fun(X, Y, Z) -> {X,Y,Z} end),
    bad_bin_to_term(bit_sized_binary(term_to_binary({you,should,'not',see,this,term}))),

    %% Bad float.
    bad_bin_to_term(<<131,70,-1:64>>),

    %% Truncated UTF8 character (ERL-474)
    bad_bin_to_term(<<131,119,1,194,163>>),
    ok.

bad_bin_to_term(BadBin) ->
    {'EXIT',{badarg,_}} = (catch binary_to_term_stress(BadBin)).

bad_bin_to_term(BadBin,Opts) ->
    {'EXIT',{badarg,_}} = (catch binary_to_term_stress(BadBin,Opts)).

%% Test safety options for binary_to_term/2
safe_binary_to_term2(Config) when is_list(Config) ->
    bad_bin_to_term(<<131,100,0,14,"undefined_atom">>, [safe]),
    bad_bin_to_term(<<131,100,0,14,"other_bad_atom">>, [safe]),
    BadHostAtom = <<100,0,14,"badguy@badhost">>,
    Empty = <<0,0,0,0>>,
    BadRef = <<131,114,0,3,BadHostAtom/binary,0,<<0,0,0,255>>/binary,
	      Empty/binary,Empty/binary>>,
    bad_bin_to_term(BadRef, [safe]), % good ref, with a bad atom
    fullsweep_after = binary_to_term_stress(<<131,100,0,15,"fullsweep_after">>, [safe]), % should be a good atom
    BadExtFun = <<131,113,100,0,4,98,108,117,101,100,0,4,109,111,111,110,97,3>>,
    bad_bin_to_term(BadExtFun, [safe]),
    ok.

%% Tests bad input to binary_to_term/1.

bad_terms(Config) when is_list(Config) ->
    test_terms(fun corrupter/1),
    {'EXIT',{badarg,_}} = (catch binary_to_term(<<131,$M,3:32,0,11,22,33>>)),
    {'EXIT',{badarg,_}} = (catch binary_to_term(<<131,$M,3:32,9,11,22,33>>)),
    {'EXIT',{badarg,_}} = (catch binary_to_term(<<131,$M,0:32,1,11,22,33>>)),
    {'EXIT',{badarg,_}} = (catch binary_to_term(<<131,$M,-1:32,1,11,22,33>>)),
    ok.


corrupter(Term) when is_function(Term);
		     is_function(hd(Term));
		     is_function(element(2,element(2,element(2,Term)))) ->
    %% Check if lists is native compiled. If it is, we do not try to
    %% corrupt funs as this can create some very strange behaviour.
    %% To show the error print `Byte` in the foreach fun in corrupter/2.
    case erlang:system_info(hipe_architecture) of
	undefined ->
	    corrupter0(Term);
	Architecture ->
	    {lists, ListsBinary, _ListsFilename} = code:get_object_code(lists),
	    ChunkName = hipe_unified_loader:chunk_name(Architecture),
	    NativeChunk = beam_lib:chunks(ListsBinary, [ChunkName]),
	    case NativeChunk of
		{ok,{_,[{_,Bin}]}} when is_binary(Bin) ->
		    S = io_lib:format("Skipping corruption of: ~P", [Term,12]),
		    io:put_chars(S);
		{error, beam_lib, _} ->
		    corrupter0(Term)
	    end
    end;
corrupter(Term) ->
    corrupter0(Term).

corrupter0(Term) ->
    try
	      S = io_lib:format("About to corrupt: ~P", [Term,12]),
	      io:put_chars(S)
	  catch
	      error:badarg ->
		  io:format("About to corrupt: <<bit-level-binary:~p",
			    [bit_size(Term)])
	  end,
    Bin = term_to_binary(Term),
    corrupter(Bin, size(Bin)-1),
    CompressedBin = term_to_binary(Term, [compressed]),
    corrupter(CompressedBin, size(CompressedBin)-1).

corrupter(Bin, Pos) when Pos >= 0 ->
    {ShorterBin, Rest} = split_binary(Bin, Pos),
    catch binary_to_term_stress(ShorterBin), %% emulator shouldn't crash
    MovedBin = list_to_binary([ShorterBin]),
    catch binary_to_term_stress(MovedBin), %% emulator shouldn't crash

    %% Bit faults, shouldn't crash
    <<Byte,Tail/binary>> = Rest,
    Fun = fun(M) -> FaultyByte = Byte bxor M,                    
		    catch binary_to_term_stress(<<ShorterBin/binary,
					  FaultyByte, Tail/binary>>) end,
    lists:foreach(Fun,[1,2,4,8,16,32,64,128,255]),    
    corrupter(Bin, Pos-1);
corrupter(_Bin, _) ->
    ok.

more_bad_terms(Config) when is_list(Config) ->
    Data = proplists:get_value(data_dir, Config),
    BadFile = filename:join(Data, "bad_binary"),
    ok = io:format("File: ~s\n", [BadFile]),
    case file:read_file(BadFile) of
	      {ok,Bin} ->
		  {'EXIT',{badarg,_}} = (catch binary_to_term_stress(Bin)),
		  ok;
	      Other ->
		  ct:fail(Other)
	  end.

otp_5484(Config) when is_list(Config) ->
    {'EXIT',_} =
	(catch
	     binary_to_term_stress(
	       <<131,
		104,2,				%Tuple, 2 elements
		103,				%Pid
		100,0,20,"wslin1427198@wslin14",
		%% Obviously bad values follow.
		255,255,255,255,
		255,255,255,255,
		255,
		106>>)),

    {'EXIT',_} =
	(catch
	     binary_to_term_stress(
	       <<131,
		104,2,				%Tuple, 2 elements
		103,				%Pid
		106,				%[] instead of atom.
		0,0,0,17,
		0,0,0,135,
		2,
		106>>)),

    {'EXIT',_} =
	(catch
	     binary_to_term_stress(
	       %% A old-type fun in a list containing a bad creator pid.
	       <<131,108,0,0,0,1,117,0,0,0,0,103,100,0,13,110,111,110,111,100,101,64,110,111,104,111,115,116,255,255,0,25,255,0,0,0,0,100,0,1,116,97,0,98,6,142,121,72,106>>)),

    {'EXIT',_} =
	(catch
	     binary_to_term_stress(
	       %% A new-type fun in a list containing a bad creator pid.
	       %% 
	       <<131,
		108,0,0,0,1,			%List, 1 element
		112,0,0,0,66,0,52,216,81,158,148,250,237,109,185,9,208,60,202,156,244,218,0,0,0,0,0,0,0,0,100,0,1,116,97,0,98,6,142,121,72,
		103,				%Pid.
		106,				%[] instead of an atom.
		0,0,0,27,0,0,0,0,0,106>>)),

    {'EXIT',_} =
	(catch
	     binary_to_term_stress(
	       %% A new-type fun in a list containing a bad module.
	       <<131,
		108,0,0,0,1,			%List, 1 element
		112,0,0,0,70,0,224,90,4,101,48,28,110,228,153,48,239,169,232,77,108,145,0,0,0,0,0,0,0,2,
		%%100,0,1,116,
		107,0,1,64,			%String instead of atom (same length).
		97,0,98,6,64,82,230,103,100,0,13,110,111,110,111,100,101,64,110,111,104,111,115,116,0,0,0,48,0,0,0,0,0,97,42,97,7,106>>)),

    {'EXIT',_} =
	(catch
	     binary_to_term_stress(
	       %% A new-type fun in a list containing a bad index.
	       <<131,
		108,0,0,0,1,			%List, 1 element
		112,0,0,0,70,0,224,90,4,101,48,28,110,228,153,48,239,169,232,77,108,145,0,0,0,0,0,0,0,2,
		100,0,1,116,
		%%97,0,				%Integer: 0.
		104,0,				%Tuple {} instead of integer.
		98,6,64,82,230,103,100,0,13,110,111,110,111,100,101,64,110,111,104,111,115,116,0,0,0,48,0,0,0,0,0,97,42,97,7,106>>)),

    {'EXIT',_} =
	(catch
	     binary_to_term_stress(
	       %% A new-type fun in a list containing a bad unique value.
	       <<131,
		108,0,0,0,1,			%List, 1 element
		112,0,0,0,70,0,224,90,4,101,48,28,110,228,153,48,239,169,232,77,108,145,0,0,0,0,0,0,0,2,
		100,0,1,116,
		97,0,				%Integer: 0.
		%%98,6,64,82,230,		%Integer.
		100,0,2,64,65,			%Atom instead of integer.
		103,100,0,13,110,111,110,111,100,101,64,110,111,104,111,115,116,0,0,0,48,0,0,0,0,0,97,42,97,7,106>>)),

    %% An absurdly large atom.
    {'EXIT',_} = 
	(catch binary_to_term_stress(iolist_to_binary([<<131,100,65000:16>>|
						lists:duplicate(65000, 42)]))),

    %% Longer than 255 characters.
    {'EXIT',_} = 
	(catch binary_to_term_stress(iolist_to_binary([<<131,100,256:16>>|
						lists:duplicate(256, 42)]))),

    %% OTP-7218. Thanks to Matthew Dempsky. Also make sure that we
    %% cover the other error cases for external funs (EXPORT_EXT).
    {'EXIT',_} = 
	(catch binary_to_term_stress(
		 <<131,
		  113,				%EXPORT_EXP
		  97,13,			%Integer: 13
		  97,13,			%Integer: 13
		  97,13>>)),			%Integer: 13
    {'EXIT',_} = 
	(catch binary_to_term_stress(
		 <<131,
		  113,				%EXPORT_EXP
		  100,0,1,64,			%Atom: '@'
		  97,13,			%Integer: 13
		  97,13>>)),			%Integer: 13
    {'EXIT',_} = 
	(catch binary_to_term_stress(
		 <<131,
		  113,				%EXPORT_EXP
		  100,0,1,64,			%Atom: '@'
		  100,0,1,64,			%Atom: '@'
		  106>>)),			%NIL
    {'EXIT',_} = 
	(catch binary_to_term_stress(
		 <<131,
		  113,				%EXPORT_EXP
		  100,0,1,64,			%Atom: '@'
		  100,0,1,64,			%Atom: '@'
		  98,255,255,255,255>>)),	%Integer: -1
    {'EXIT',_} = 
	(catch binary_to_term_stress(
		 <<131,
		  113,				%EXPORT_EXP
		  100,0,1,64,			%Atom: '@'
		  100,0,1,64,			%Atom: '@'
		  113,97,13,97,13,97,13>>)),	%fun 13:13/13

    %% Bad funs.
    {'EXIT',_} = (catch binary_to_term_stress(fake_fun(0, lists:seq(0, 256)))),
    ok.

fake_fun(Arity, Env0) ->
    Uniq = erlang:md5([]),
    Index = 0,
    NumFree = length(Env0),
    Mod = list_to_binary(?MODULE_STRING),
    OldIndex = 0,
    OldUniq = 16#123456,
    <<131,Pid/binary>> = term_to_binary(self()),
    Env1 = [term_to_binary(Term) || Term <- Env0],
    Env = << <<Bin/binary>> || <<131,Bin/binary>> <- Env1 >>,
    B = <<Arity,Uniq/binary,Index:32,NumFree:32,
	 $d,(byte_size(Mod)):16,Mod/binary,	%Module.
	 $a,OldIndex:8,
	 $b,OldUniq:32,
	 Pid/binary,Env/binary>>,
    <<131,$p,(byte_size(B)+4):32,B/binary>>.


%% More bad terms submitted by Matthias Lang.
otp_5933(Config) when is_list(Config) ->
    try_bad_lengths(<<131,$m>>),		%binary
    try_bad_lengths(<<131,$n>>),		%bignum
    try_bad_lengths(<<131,$o>>),		%huge bignum
    ok.

try_bad_lengths(B) ->
    try_bad_lengths(B, 16#FFFFFFFF).

try_bad_lengths(B, L) when L > 16#FFFFFFF0 ->
    Bin = <<B/binary,L:32>>,
    io:format("~p\n", [Bin]),
    {'EXIT',_} = (catch binary_to_term_stress(Bin)),
    try_bad_lengths(B, L-1);
try_bad_lengths(_, _) -> ok.


otp_6817(Config) when is_list(Config) ->
    process_flag(min_heap_size, 20000),		%Use the heap, not heap fragments.

    %% Floats are only validated when the heap fragment has been allocated.
    BadFloat = <<131,99,53,46,48,$X,48,48,48,48,48,48,48,48,48,48,48,48,48,48,48,48,48,48,101,45,48,49,0,0,0,0,0>>,
    otp_6817_try_bin(BadFloat),

    %% {Binary,BadFloat}: When the error in float is discovered, a refc-binary
    %% has been allocated and the list of refc-binaries goes through the
    %% limbo area between the heap top and stack.
    BinAndFloat = 
	<<131,104,2,109,0,0,1,0,0,1,2,3,4,5,6,7,8,9,10,11,12,13,14,15,16,17,18,19,20,
	 21,22,23,24,25,26,27,28,29,30,31,32,33,34,35,36,37,38,39,40,41,42,43,44,45,
	 46,47,48,49,50,51,52,53,54,55,56,57,58,59,60,61,62,63,64,65,66,67,68,69,70,
	 71,72,73,74,75,76,77,78,79,80,81,82,83,84,85,86,87,88,89,90,91,92,93,94,95,
	 96,97,98,99,100,101,102,103,104,105,106,107,108,109,110,111,112,113,114,115,
	 116,117,118,119,120,121,122,123,124,125,126,127,128,129,130,131,132,133,134,
	 135,136,137,138,139,140,141,142,143,144,145,146,147,148,149,150,151,152,153,
	 154,155,156,157,158,159,160,161,162,163,164,165,166,167,168,169,170,171,172,
	 173,174,175,176,177,178,179,180,181,182,183,184,185,186,187,188,189,190,191,
	 192,193,194,195,196,197,198,199,200,201,202,203,204,205,206,207,208,209,210,
	 211,212,213,214,215,216,217,218,219,220,221,222,223,224,225,226,227,228,229,
	 230,231,232,233,234,235,236,237,238,239,240,241,242,243,244,245,246,247,248,
	 249,250,251,252,253,254,255,99,51,46,49,52,$B,$l,$u,$r,$f,48,48,48,48,48,48,
	 48,48,49,50,52,51,52,101,43,48,48,0,0,0,0,0>>,
    otp_6817_try_bin(BinAndFloat),

    %% {Fun,BadFloat}
    FunAndFloat =
	<<131,104,2,112,0,0,0,66,0,238,239,135,138,137,216,89,57,22,111,52,126,16,84,
	 71,8,0,0,0,0,0,0,0,0,100,0,1,116,97,0,98,5,175,169,123,103,100,0,13,110,111,
	 110,111,100,101,64,110,111,104,111,115,116,0,0,0,41,0,0,0,0,0,99,50,46,55,48,
	 $Y,57,57,57,57,57,57,57,57,57,57,57,57,57,54,52,52,55,101,43,48,48,0,0,0,0,0>>,
    otp_6817_try_bin(FunAndFloat),

    %% [ExternalPid|BadFloat]
    ExtPidAndFloat =
	<<131,108,0,0,0,1,103,100,0,13,107,97,108,108,101,64,115,116,114,105,100,101,
	 114,0,0,0,36,0,0,0,0,2,99,48,46,$@,48,48,48,48,48,48,48,48,48,48,48,48,48,48,
	 48,48,48,48,48,101,43,48,48,0,0,0,0,0>>,
    otp_6817_try_bin(ExtPidAndFloat),
    ok.

otp_6817_try_bin(Bin) ->
    erlang:garbage_collect(),

    %% If the bug is present, the heap pointer will moved when the invalid term
    %% is found and we will have a linked list passing through the limbo area
    %% between the heap top and the stack pointer.
    catch binary_to_term_stress(Bin),

    %% If the bug is present, we will overwrite the pointers in the limbo area.
    Filler = erlang:make_tuple(1024, 16#3FA),
    id(Filler),

    %% Will crash if the bug is present.
    erlang:garbage_collect().

%% Some bugs in binary_to_term when 32-bit integers are negative.
otp_8117(Config) when is_list(Config) ->
    [otp_8117_do(Op,-(1 bsl N)) || Op <- ['fun',named_fun,list,tuple],
				   N <- lists:seq(0,31)],
    ok.

otp_8117_do('fun',Neg) ->
    % Fun with negative num_free
    FunBin = term_to_binary(fun() -> ok end),
    <<B1:27/binary,_NumFree:32,Rest/binary>> = FunBin,   
    bad_bin_to_term(<<B1/binary,Neg:32,Rest/binary>>);
otp_8117_do(named_fun,Neg) ->
    % Named fun with negative num_free
    FunBin = term_to_binary(fun F() -> F end),
    <<B1:27/binary,_NumFree:32,Rest/binary>> = FunBin,
    bad_bin_to_term(<<B1/binary,Neg:32,Rest/binary>>);
otp_8117_do(list,Neg) ->
    %% List with negative length
    bad_bin_to_term(<<131,104,2,108,Neg:32,97,11,104,1,97,12,97,13,106,97,14>>);
otp_8117_do(tuple,Neg) ->    
    %% Tuple with negative arity
    bad_bin_to_term(<<131,104,2,105,Neg:32,97,11,97,12,97,13,97,14>>).
    

%% Tests ordering of binaries.
ordering(Config) when is_list(Config) ->
    B1 = list_to_binary([7,8,9]),
    B2 = make_sub_binary([1,2,3,4]),
    B3 = list_to_binary([1,2,3,5]),
    Unaligned = make_unaligned_sub_binary(B2),

    %% From R8 binaries are compared as strings.

    false = B1 == B2,
    false = B1 =:= B2,
    true = B1 /= B2,
    true = B1 =/= B2,

    true = B1 > B2,
    true = B2 < B3,
    true = B2 =< B1,
    true = B2 =< B3,

    true = B2 =:= Unaligned,
    true = B2 == Unaligned,
    true = Unaligned < B3,
    true = Unaligned =< B3,

    %% Binaries are greater than all other terms.

    true = B1 > 0,
    true = B1 > 39827491247298471289473333333333333333333333333333,
    true = B1 > -3489274937438742190467869234328742398347,
    true = B1 > 3.14,
    true = B1 > [],
    true = B1 > [a],
    true = B1 > {a},
    true = B1 > self(),
    true = B1 > make_ref(),
    true = B1 > xxx,
    true = B1 > fun() -> 1 end,
    true = B1 > fun erlang:send/2,

    Path = proplists:get_value(priv_dir, Config),
    AFile = filename:join(Path, "vanilla_file"),
    Port = open_port(AFile, [out]),
    true = B1 > Port,

    true = B1 >= 0,
    true = B1 >= 39827491247298471289473333333333333333333333333333,
    true = B1 >= -3489274937438742190467869234328742398347,
    true = B1 >= 3.14,
    true = B1 >= [],
    true = B1 >= [a],
    true = B1 >= {a},
    true = B1 >= self(),
    true = B1 >= make_ref(),
    true = B1 >= xxx,
    true = B1 >= fun() -> 1 end,
    true = B1 >= fun erlang:send/2,
    true = B1 >= Port,

    ok.

%% Test that comparison between binaries with different alignment work.
unaligned_order(Config) when is_list(Config) ->
    L = lists:seq(0, 7),
    [test_unaligned_order(I, J) || I <- L, J <- L], 
    ok.

test_unaligned_order(I, J) ->
    Align = {I,J},
    io:format("~p ~p", [I,J]),
    true = test_unaligned_order_1('=:=', <<1,2,3,16#AA,16#7C,4,16#5F,5,16#5A>>,
					<<1,2,3,16#AA,16#7C,4,16#5F,5,16#5A>>,
					Align),
    false = test_unaligned_order_1('=/=', <<1,2,3>>, <<1,2,3>>, Align),
    true = test_unaligned_order_1('==', <<4,5,6>>, <<4,5,6>>, Align),
    false = test_unaligned_order_1('/=', <<1,2,3>>, <<1,2,3>>, Align),

    true = test_unaligned_order_1('<', <<1,2>>, <<1,2,3>>, Align),
    true = test_unaligned_order_1('=<', <<1,2>>, <<1,2,3>>, Align),
    true = test_unaligned_order_1('=<', <<1,2,7,8>>, <<1,2,7,8>>, Align),
    ok.

test_unaligned_order_1(Op, A, B, {Aa,Ba}) ->
    erlang:Op(unaligned_sub_bin(A, Aa), unaligned_sub_bin(B, Ba)).
    
test_terms(Test_Func) ->
    Test_Func(atom),
    Test_Func(''),
    Test_Func('a'),
    Test_Func('ab'),
    Test_Func('abc'),
    Test_Func('abcd'),
    Test_Func('abcde'),
    Test_Func('abcdef'),
    Test_Func('abcdefg'),
    Test_Func('abcdefgh'),

    Test_Func(fun() -> ok end),
    X = id([a,{b,c},c]),
    Y = id({x,y,z}),
    Z = id(1 bsl 8*257),
    Test_Func(fun() -> X end),
    Test_Func(fun() -> {X,Y} end),
    Test_Func([fun() -> {X,Y,Z} end,
		     fun() -> {Z,X,Y} end,
		     fun() -> {Y,Z,X} end]),

    Test_Func({trace_ts,{even_bigger,{some_data,fun() -> ok end}},{1,2,3}}),
    Test_Func({trace_ts,{even_bigger,{some_data,<<1,2,3,4,5,6,7,8,9,10>>}},
		     {1,2,3}}),

    Test_Func(1),
    Test_Func(42),
    Test_Func(-23),
    Test_Func(256),
    Test_Func(25555),
    Test_Func(-3333),

    Test_Func(1.0),

    Test_Func(183749783987483978498378478393874),
    Test_Func(-37894183749783987483978498378478393874),
    Very_Big = very_big_num(),
    Test_Func(Very_Big),
    Test_Func(-Very_Big+1),

    Test_Func([]),
    Test_Func("abcdef"),
    Test_Func([a, b, 1, 2]),
    Test_Func([a|b]),

    Test_Func({}),
    Test_Func({1}),
    Test_Func({a, b}),
    Test_Func({a, b, c}),
    Test_Func(list_to_tuple(lists:seq(0, 255))),
    Test_Func(list_to_tuple(lists:seq(0, 256))),

    Test_Func(make_ref()),
    Test_Func([make_ref(), make_ref()]),

    Test_Func(make_port()),

    Test_Func(make_pid()),

    Test_Func(Bin0 = list_to_binary(lists:seq(0, 14))),
    Test_Func(Bin1 = list_to_binary(lists:seq(0, ?heap_binary_size))),
    Test_Func(Bin2 = list_to_binary(lists:seq(0, ?heap_binary_size+1))),
    Test_Func(Bin3 = list_to_binary(lists:seq(0, 255))),

    Test_Func(make_unaligned_sub_binary(Bin0)),
    Test_Func(make_unaligned_sub_binary(Bin1)),
    Test_Func(make_unaligned_sub_binary(Bin2)),
    Test_Func(make_unaligned_sub_binary(Bin3)),

    Test_Func(make_sub_binary(lists:seq(42, 43))),
    Test_Func(make_sub_binary([42,43,44])),
    Test_Func(make_sub_binary([42,43,44,45])),
    Test_Func(make_sub_binary([42,43,44,45,46])),
    Test_Func(make_sub_binary([42,43,44,45,46,47])),
    Test_Func(make_sub_binary([42,43,44,45,46,47,48])),
    Test_Func(make_sub_binary(lists:seq(42, 49))),
    Test_Func(make_sub_binary(lists:seq(0, 14))),
    Test_Func(make_sub_binary(lists:seq(0, ?heap_binary_size))),
    Test_Func(make_sub_binary(lists:seq(0, ?heap_binary_size+1))),
    Test_Func(make_sub_binary(lists:seq(0, 255))),

    Test_Func(make_unaligned_sub_binary(lists:seq(42, 43))),
    Test_Func(make_unaligned_sub_binary([42,43,44])),
    Test_Func(make_unaligned_sub_binary([42,43,44,45])),
    Test_Func(make_unaligned_sub_binary([42,43,44,45,46])),
    Test_Func(make_unaligned_sub_binary([42,43,44,45,46,47])),
    Test_Func(make_unaligned_sub_binary([42,43,44,45,46,47,48])),
    Test_Func(make_unaligned_sub_binary(lists:seq(42, 49))),
    Test_Func(make_unaligned_sub_binary(lists:seq(0, 14))),
    Test_Func(make_unaligned_sub_binary(lists:seq(0, ?heap_binary_size))),
    Test_Func(make_unaligned_sub_binary(lists:seq(0, ?heap_binary_size+1))),
    Test_Func(make_unaligned_sub_binary(lists:seq(0, 255))),

    %% Bit level binaries.
    Test_Func(<<1:1>>),
    Test_Func(<<2:2>>),
    Test_Func(<<42:10>>),
    Test_Func(list_to_bitstring([<<5:6>>|lists:seq(0, 255)])),

    Test_Func(F = fun(A) -> 42*A end),
    Test_Func(lists:duplicate(32, F)),

    Test_Func(FF = fun binary_SUITE:all/0),
    Test_Func(lists:duplicate(32, FF)),

    ok.

test_floats(Test_Func) ->
    Test_Func(5.5),
    Test_Func(-15.32),
    Test_Func(1.2435e25),
    Test_Func(1.2333e-20),
    Test_Func(199.0e+15),
    ok.

very_big_num() ->
    very_big_num(33, 1).

very_big_num(Left, Result) when Left > 0 ->
    very_big_num(Left-1, Result*256);
very_big_num(0, Result) ->
    Result.

make_port() ->
    hd(erlang:ports()).

make_pid() ->
    spawn_link(?MODULE, sleeper, []).

sleeper() ->
    receive after infinity -> ok end.


%% Test that binaries are garbage collected properly.
gc_test(Config) when is_list(Config) ->
    %% Note: This test is only relevant for REFC binaries.
    %% Therefore, we take care that all binaries are REFC binaries.
    true = 192 > ?heap_binary_size,
    B = list_to_binary(lists:seq(1, 192)),
    Self = self(),
    F1 = fun() ->
		 gc(),
		 {binary,[]} = process_info(self(), binary),
		 Self ! {self(),done}
	 end,
    F = fun() ->
		receive go -> ok end,
		{binary,[{_,192,1}]} = process_info(self(), binary),
		gc(),
		{B1,B2} = my_split_binary(B, 68),
		gc(),
		gc(),
		{binary,L1} = process_info(self(), binary),
		[Binfo1,Binfo2,Binfo3] = L1,
		{_,192,3} = Binfo1 = Binfo2 = Binfo3,
		192 = size(B),
		68 = size(B1),
		124 = size(B2),
		F1()
	end,
    gc(),
    gc(),
    192 = size(B),
    gc_test1(spawn_opt(erlang, apply, [F,[]], [link,{fullsweep_after,0}])).

gc_test1(Pid) ->
    gc(),
    Pid ! go,
    receive
	{Pid,done} -> ok
    after 10000 ->
	    ct:fail("timeout")
    end.

%% Like split binary, but returns REFC binaries. Only useful for gc_test/1.

my_split_binary(B, Pos) ->
    Self = self(),
    Ref = make_ref(),
    spawn(fun() -> Self ! {Ref,split_binary(B, Pos)} end),
    receive
	{Ref,Result} -> Result
    end.

gc() ->
    erlang:garbage_collect(),
    gc1().
gc1() -> ok.

bit_sized_binary_sizes(Config) when is_list(Config) ->
    [bsbs_1(A) || A <- lists:seq(1, 8)],
    ok.

bsbs_1(A) ->
    BinSize = 32+A,
    io:format("A: ~p BinSize: ~p", [A,BinSize]),
    Bin = binary_to_term_stress(<<131,$M,5:32,A,0,0,0,0,0>>),
    BinSize = bit_size(Bin).

%% lists:foldl(_,_,lists:seq(_,_)) with less heap consumption
lists_foldl_seq(Fun, Acc0, N, To) when N =< To ->
    Acc1 = Fun(N, Acc0),
    lists_foldl_seq(Fun, Acc1, N+1, To);

lists_foldl_seq(_, Acc, _, _) ->
    Acc.

deep(Config) when is_list(Config) ->
    deep_roundtrip(lists_foldl_seq(fun(E, A) ->
					   [E,A]
				   end, [], 1, 1000000)),
    erlang:garbage_collect(),
    deep_roundtrip(lists_foldl_seq(fun(E, A) ->
					   {E,A}
				   end, [], 1, 1000000)),
    erlang:garbage_collect(),
    deep_roundtrip(lists_foldl_seq(fun(E, A) ->
					   fun() -> {E,A} end
				   end, [], 1, 1000000)),
    erlang:garbage_collect(),
    ok.

deep_roundtrip(T) ->
    B = term_to_binary(T),
    T = binary_to_term(B).

term2bin_tuple_fallbacks(Config) when is_list(Config) ->
    erts_debug:set_internal_state(available_internal_state, true),

    term2bin_tf(fun ?MODULE:all/1),
    term2bin_tf(<<1:1>>),
    term2bin_tf(<<90,80:7>>),

    erts_debug:set_internal_state(available_internal_state, false),
    ok.

term2bin_tf(Term) ->
    Tuple = case Term of
                Fun when is_function(Fun) ->
                    {type, external} = erlang:fun_info(Fun, type),
                    {module,M} = erlang:fun_info(Fun, module),
                    {name,F} = erlang:fun_info(Fun, name),
                    {M,F};
                BS when bit_size(BS) rem 8 =/= 0 ->
                    Bits = bit_size(BS) rem 8,
                    {<<BS/bitstring, 0:(8-Bits)>>, Bits}
            end,
    Tuple = binary_to_term_stress(erts_debug:get_internal_state({term_to_binary_tuple_fallbacks,Term})).

%% Test non-standard encodings never generated by term_to_binary/1
%% but recognized by binary_to_term/1.

robustness(Config) when is_list(Config) ->
    [] = binary_to_term_stress(<<131,107,0,0>>),	%Empty string.
    [] = binary_to_term_stress(<<131,108,0,0,0,0,106>>),	%Zero-length list.

    %% {[],a} where [] is a zero-length list.
    {[],a} = binary_to_term_stress(<<131,104,2,108,0,0,0,0,106,100,0,1,97>>),

    %% {42,a} where 42 is a zero-length list with 42 in the tail.
    {42,a} = binary_to_term_stress(<<131,104,2,108,0,0,0,0,97,42,100,0,1,97>>),

    %% {{x,y},a} where {x,y} is a zero-length list with {x,y} in the tail.
    {{x,y},a} = binary_to_term_stress(<<131,104,2,108,0,0,0,0,
				      104,2,100,0,1,120,100,0,1,
				      121,100,0,1,97>>),

    %% Bignums fitting in 32 bits.
    16#7FFFFFFF = binary_to_term_stress(<<131,98,127,255,255,255>>),
    -1 = binary_to_term_stress(<<131,98,255,255,255,255>>),
    
    ok.

%% OTP-8180: Test several terms that have been known to crash the emulator.
%% (Thanks to Scott Lystig Fritchie.)
otp_8180(Config) when is_list(Config) ->
    Data = proplists:get_value(data_dir, Config),
    Wc = filename:join(Data, "zzz.*"),
    Files = filelib:wildcard(Wc),
    [run_otp_8180(F) || F <- Files],
    ok.

run_otp_8180(Name) ->
    io:format("~s", [Name]),
    {ok,Bins} = file:consult(Name),
    [begin
	 io:format("~p\n", [Bin]),
	 {'EXIT',{badarg,_}} = (catch binary_to_term_stress(Bin))
     end || Bin <- Bins],
    ok.

%% Test that exit and GC during trapping term_to_binary and binary_to_term
%% does not crash.
trapping(Config) when is_list(Config)->
    do_trapping(5, term_to_binary,
		fun() -> [lists:duplicate(2000000,2000000)] end),
    do_trapping(5, binary_to_term,
		fun() -> [term_to_binary(lists:duplicate(2000000,2000000))] end),
    do_trapping(5, binary_to_list,
		fun() -> [list_to_binary(lists:duplicate(2000000,$x))] end),
    do_trapping(5, list_to_binary,
		fun() -> [lists:duplicate(2000000,$x)] end),
    do_trapping(5, bitstring_to_list,
		fun() -> [list_to_bitstring([lists:duplicate(2000000,$x),<<7:4>>])] end),
    do_trapping(5, list_to_bitstring,
		fun() -> [[lists:duplicate(2000000,$x),<<7:4>>]] end)
    .

do_trapping(0, _, _) ->
    ok;
do_trapping(N, Bif, ArgFun) ->
    io:format("N=~p: Do ~p ~s gc.\n", [N, Bif, case N rem 2 of 0 -> "with"; 1 -> "without" end]),
    Pid = spawn(?MODULE,trapping_loop,[Bif, ArgFun, 1000, self()]),
    receive ok -> ok end,
    Ref = make_ref(),
    case N rem 2 of
	0 ->
            erlang:garbage_collect(Pid, [{async,Ref}]),
            receive after 1 -> ok end;
	1 -> void
    end,
    exit(Pid, kill),
    case N rem 2 of
	0 ->
            receive {garbage_collect, Ref, _} -> ok end;
	1 ->
            void
    end,
    receive after 1 -> ok end,
    do_trapping(N-1, Bif, ArgFun).

trapping_loop(Bif, ArgFun, N, Pid) ->
    Args = ArgFun(),
    Pid ! ok,
    trapping_loop2(Bif,Args,N).
trapping_loop2(_,_,0) ->
    ok;
trapping_loop2(Bif,Args,N) ->
    apply(erlang,Bif,Args),
    trapping_loop2(Bif, Args, N-1).

large(Config) when is_list(Config) ->
    List = lists:flatten(lists:map(fun (_) ->
					   [0,1,2,3,4,5,6,7,8]
				   end,
				   lists:seq(1, 131072))),
    Bin = list_to_binary(List),
    List = binary_to_list(Bin),
    PartList = lists:reverse(tl(tl(lists:reverse(tl(tl(List)))))),
    PartList = binary_to_list(Bin, 3, length(List)-2),
    ListBS = List ++ [<<7:4>>],
    ListBS = bitstring_to_list(list_to_bitstring(ListBS)),
    BitStr1 = list_to_bitstring(lists:duplicate(1024*1024, [<<1,5:3>>])),
    BitStr1 = list_to_bitstring(bitstring_to_list(BitStr1)),
    BitStr2 = list_to_bitstring([lists:duplicate(512*1024, [<<1,5:3>>]),
				Bin]),
    BitStr2 = list_to_bitstring(bitstring_to_list(BitStr2)),
    ok.

error_after_yield(Config) when is_list(Config) ->
    L2BTrap = {erts_internal, list_to_binary_continue, 1},
    error_after_yield(badarg, erlang, list_to_binary, 1, fun () -> [[mk_list(1000000), oops]] end, L2BTrap),
    error_after_yield(badarg, erlang, iolist_to_binary, 1, fun () -> [[list2iolist(mk_list(1000000)), oops]] end, L2BTrap),
    error_after_yield(badarg, erlang, list_to_bitstring, 1, fun () -> [[list2bitstrlist(mk_list(1000000)), oops]] end, L2BTrap),
    error_after_yield(badarg, binary, list_to_bin, 1, fun () -> [[mk_list(1000000), oops]] end, L2BTrap),

    B2TTrap = {erts_internal, binary_to_term_trap, 1},

    error_after_yield(badarg, erlang, binary_to_term, 1, fun () -> [error_after_yield_bad_ext_term()] end, B2TTrap),
    error_after_yield(badarg, erlang, binary_to_term, 2, fun () -> [error_after_yield_bad_ext_term(), [safe]] end, B2TTrap),

    case erlang:system_info(wordsize) of
	4 ->
	    SysLimitSz = 1 bsl 32,
	    error_after_yield(system_limit, erlang, list_to_binary, 1, fun () -> [[huge_iolist(SysLimitSz), $x]] end, L2BTrap),
	    error_after_yield(system_limit, erlang, iolist_to_binary, 1, fun () -> [[huge_iolist(SysLimitSz), $x]] end, L2BTrap),
	    error_after_yield(system_limit, erlang, list_to_bitstring, 1, fun () -> [[huge_iolist(SysLimitSz), $x]] end, L2BTrap),
	    error_after_yield(system_limit, binary, list_to_bin, 1, fun () -> [[huge_iolist(SysLimitSz), $x]] end, L2BTrap);
	8 ->
	    % Takes waaaay to long time to test system_limit on 64-bit archs...
	    ok
    end,
    ok.

error_after_yield(Type, M, F, AN, AFun, TrapFunc) ->
    io:format("Testing ~p for ~p:~p/~p~n", [Type, M, F, AN]),
    Tracer = self(),
    {Pid, Mon} = spawn_monitor(fun () ->
				       A = AFun(),
				       try
					   erlang:yield(),
					   erlang:trace(self(),true,[running,{tracer,Tracer}]),
					   apply(M, F, A),
					   exit({unexpected_success, {M, F, A}})
				       catch
					   error:Type:Stk ->
					       erlang:trace(self(),false,[running,{tracer,Tracer}]),
					       %% We threw the exception from the native
					       %% function we trapped to, but we want
					       %% the BIF that originally was called
					       %% to appear in the stack trace.
					       [{M, F, A, _} | _] = Stk
				       end
			       end),
    receive
	{'DOWN', Mon, process, Pid, Reason} ->
	    normal = Reason
    end,
    TD = erlang:trace_delivered(Pid),
    receive
	{trace_delivered, Pid, TD} ->
	    NoYields = error_after_yield_sched(Pid, TrapFunc, 0),
	    io:format("No of yields: ~p~n", [NoYields]),
	    true =  NoYields > 2
    end,
    ok.

error_after_yield_sched(P, TrapFunc, N) ->
    receive
	{trace, P, out, TrapFunc} ->
	    receive
		{trace, P, in, TrapFunc} ->
		    error_after_yield_sched(P, TrapFunc, N+1)
	    after 0 ->
		    exit(trap_sched_mismatch)
	    end;
	{trace, P, out, Func} ->
	    receive
		{trace, P, in, Func} ->
		    error_after_yield_sched(P, TrapFunc, N)
	    after 0 ->
		    exit(other_sched_mismatch)
	    end
    after 0 ->
	    N
    end.

error_after_yield_bad_ext_term() ->
    TupleSz = 2000000,
    <<131, % Version magic
      AtomExt/binary>> = term_to_binary(an_atom_we_use_for_this),
    BadAtomExt = [100, %% ATOM_EXT
		  255, 255, % Invalid size of 65535 bytes
		  "oops"],

    %% Produce a large tuple where the last element is invalid
    list_to_binary([131, %% Version magic
		    105, %% LARGE_TUPLE_EXT
		    <<TupleSz:32/big>>, %% Tuple size
		    lists:duplicate(TupleSz-1, AtomExt), %% Valid atoms
		    BadAtomExt]). %% Invalid atom at the end
	    
cmp_old_impl(Config) when is_list(Config) ->
    %% This test was originally a comparison with the non yielding
    %% implementation in R16B. Since OTP 22 we can't talk distribution with such
    %% old nodes (< 19). The test case it kept but compares with previous major
    %% version for semantic regression test.
    Cookie = atom_to_list(erlang:get_cookie()),
    Rel = (integer_to_list(list_to_integer(erlang:system_info(otp_release)) - 1)
           ++ "_latest"),
    case test_server:is_release_available(Rel) of
	false ->
	    {skipped, "No OTP "++Rel++" available"};
	true ->
	    {ok, Node} = test_server:start_node(list_to_atom(atom_to_list(?MODULE)++"_"++Rel),
				       peer,
				       [{args, " -setcookie "++Cookie},
					{erl, [{release, Rel}]}]),

	    cmp_node(Node, {erlang, list_to_binary, [list2iolist(mk_list(1))]}),
	    cmp_node(Node, {erlang, list_to_binary, [list2iolist(mk_list(10))]}),
	    cmp_node(Node, {erlang, list_to_binary, [list2iolist(mk_list(100))]}),
	    cmp_node(Node, {erlang, list_to_binary, [list2iolist(mk_list(1000))]}),
	    cmp_node(Node, {erlang, list_to_binary, [list2iolist(mk_list(10000))]}),
	    cmp_node(Node, {erlang, list_to_binary, [list2iolist(mk_list(100000))]}),
	    cmp_node(Node, {erlang, list_to_binary, [list2iolist(mk_list(1000000))]}),
	    cmp_node(Node, {erlang, list_to_binary, [list2iolist(mk_list(10000000))]}),
	    cmp_node(Node, {erlang, list_to_binary, [list2iolist(mk_list_lb(10000000))]}),

	    cmp_node(Node, {erlang, binary_to_list, [list_to_binary(mk_list(1))]}),
	    cmp_node(Node, {erlang, binary_to_list, [list_to_binary(mk_list(10))]}),
	    cmp_node(Node, {erlang, binary_to_list, [list_to_binary(mk_list(100))]}),
	    cmp_node(Node, {erlang, binary_to_list, [list_to_binary(mk_list(1000))]}),
	    cmp_node(Node, {erlang, binary_to_list, [list_to_binary(mk_list(10000))]}),
	    cmp_node(Node, {erlang, binary_to_list, [list_to_binary(mk_list(100000))]}),
	    cmp_node(Node, {erlang, binary_to_list, [list_to_binary(mk_list(1000000))]}),
	    cmp_node(Node, {erlang, binary_to_list, [list_to_binary(mk_list(10000000))]}),

	    cmp_node(Node, {erlang, list_to_bitstring, [list2bitstrlist(mk_list(1))]}),
	    cmp_node(Node, {erlang, list_to_bitstring, [list2bitstrlist(mk_list(10))]}),
	    cmp_node(Node, {erlang, list_to_bitstring, [list2bitstrlist(mk_list(100))]}),
	    cmp_node(Node, {erlang, list_to_bitstring, [list2bitstrlist(mk_list(1000))]}),
	    cmp_node(Node, {erlang, list_to_bitstring, [list2bitstrlist(mk_list(10000))]}),
	    cmp_node(Node, {erlang, list_to_bitstring, [list2bitstrlist(mk_list(100000))]}),
	    cmp_node(Node, {erlang, list_to_bitstring, [list2bitstrlist(mk_list(1000000))]}),
	    cmp_node(Node, {erlang, list_to_bitstring, [list2bitstrlist(mk_list(10000000))]}),

	    cmp_node(Node, {erlang, bitstring_to_list, [list_to_bitstring(list2bitstrlist(mk_list(1)))]}),
	    cmp_node(Node, {erlang, bitstring_to_list, [list_to_bitstring(list2bitstrlist(mk_list(10)))]}),
	    cmp_node(Node, {erlang, bitstring_to_list, [list_to_bitstring(list2bitstrlist(mk_list(100)))]}),
	    cmp_node(Node, {erlang, bitstring_to_list, [list_to_bitstring(list2bitstrlist(mk_list(1000)))]}),
	    cmp_node(Node, {erlang, bitstring_to_list, [list_to_bitstring(list2bitstrlist(mk_list(10000)))]}),
	    cmp_node(Node, {erlang, bitstring_to_list, [list_to_bitstring(list2bitstrlist(mk_list(100000)))]}),
	    cmp_node(Node, {erlang, bitstring_to_list, [list_to_bitstring(list2bitstrlist(mk_list(1000000)))]}),
	    cmp_node(Node, {erlang, bitstring_to_list, [list_to_bitstring(list2bitstrlist(mk_list(10000000)))]}),

	    test_server:stop_node(Node),

	    ok
    end.

%% OTP-16265
%% This testcase is mainly targeted toward --enable-sharing-preserving.
sub_bin_copy(Config) when is_list(Config) ->
    Papa = self(),
    Echo = spawn_link(fun() -> echo(Papa) end),
    HeapBin = list_to_binary(lists:seq(1,3)),
    sub_bin_copy_1(HeapBin, Echo),
    ProcBin = list_to_binary(lists:seq(1,65)),
    sub_bin_copy_1(ProcBin, Echo),
    unlink(Echo),
    exit(Echo, kill),
    ok.

sub_bin_copy_1(RealBin, Echo) ->
    Bits = bit_size(RealBin) - 1,
    <<SubBin:Bits/bits, _/bits>> = RealBin,

    %% Send (copy) messages consisting of combinations of both
    %% the SubBin and the RealBin it refers to.
    [begin
         Echo ! Combo,
         {_, Combo} = {Combo, receive M -> M end}
     end
     || Len <- lists:seq(2,5), Combo <- combos([RealBin, SubBin], Len)],
    ok.

combos(_, 0) ->
    [[]];
combos(Elements, Len) ->
    [[E | C] || E <- Elements, C <- combos(Elements,Len-1)].

echo(Papa) ->
    receive M -> Papa ! M end,
    echo(Papa).


%% Utilities.

huge_iolist(Lim) ->
    Sz = 1024,
    huge_iolist(list_to_binary(mk_list(Sz)), Sz, Lim).

huge_iolist(X, Sz, Lim) when Sz >= Lim ->
    X;
huge_iolist(X, Sz, Lim) ->
    huge_iolist([X, X], Sz*2, Lim).

cmp_node(Node, {M, F, A}) ->
    ResN = rpc:call(Node, M, F, A),
    Res = apply(M, F, A),
    case ResN =:= Res of
        true ->
            ok;
        false ->
            io:format("~p: ~p~n~p: ~p~n",
                      [Node, ResN, node(), Res]),
            ct:fail(different_results)
    end.

make_sub_binary(Bin) when is_binary(Bin) ->
    {_,B} = split_binary(list_to_binary([0,1,3,Bin]), 3),
    B;
make_sub_binary(List) ->
    make_sub_binary(list_to_binary(List)).

make_unaligned_sub_binary(Bin0) when is_binary(Bin0) ->
    Bin1 = <<0:3,Bin0/binary,31:5>>,
    Sz = size(Bin0),
    <<0:3,Bin:Sz/binary,31:5>> = id(Bin1),
    Bin;
make_unaligned_sub_binary(List) ->
    make_unaligned_sub_binary(list_to_binary(List)).

%% Add 1 bit to the size of the binary.
bit_sized_binary(Bin0) ->
    Bin = <<Bin0/binary,1:1>>,
    BitSize = bit_size(Bin),
    BitSize = 8*size(Bin) + 1,
    Bin.

unaligned_sub_bin(Bin, 0) -> Bin;
unaligned_sub_bin(Bin0, Offs) ->
    F = rand:uniform(256),
    Roffs = 8-Offs,
    Bin1 = <<F:Offs,Bin0/binary,F:Roffs>>,
    Sz = size(Bin0),
    <<_:Offs,Bin:Sz/binary,_:Roffs>> = id(Bin1),
    Bin.

id(I) -> I.


%% Stress binary_to_term with different initial reductions
binary_to_term_stress(Bin) ->
    binary_to_term_stress(Bin, no_opts).

binary_to_term_stress(Bin, Opts) ->
    Reds = get_reds(),
    T = b2t(erlang:system_info(context_reductions),
	    Bin, Opts, catch_binary_to_term(Bin, Opts)),
    set_reds(Reds),
    T = case Opts of
	    no_opts -> binary_to_term(Bin);
	    _ ->       binary_to_term(Bin,Opts)
	end.

catch_binary_to_term(Bin, no_opts) ->
    try binary_to_term(Bin)
    catch
	error:badarg -> binary_to_term_throws_badarg
    end;
catch_binary_to_term(Bin, Opts) ->
    try binary_to_term(Bin, Opts)
    catch
	error:badarg -> binary_to_term_throws_badarg
    end.

b2t(0, _Bin, _Opts, Term) ->
    Term;
b2t(Reds, Bin, Opts, Term) ->
    set_reds(Reds),
    Term = catch_binary_to_term(Bin,Opts),
    b2t(Reds div 3, Bin, Opts, Term).

set_reds(Reds) ->
    try	erts_debug:set_internal_state(reds_left, Reds)
    catch
	error:undef ->
	    erts_debug:set_internal_state(available_internal_state, true),
	    set_reds(Reds)
    end.

get_reds() ->
    try	erts_debug:get_internal_state(reds_left)
    catch
	error:undef ->
	    erts_debug:set_internal_state(available_internal_state, true),
	    get_reds()
    end.

-define(LARGE_BIN, (512*1024+10)).
-define(LARGE_BIN_LIM, (1024*1024)).

mk_list(0, Acc) ->
    Acc;
mk_list(Sz, Acc) ->
    mk_list(Sz-1, [$A+(Sz band 63) | Acc]).

mk_list(Sz) when Sz >= ?LARGE_BIN_LIM ->
    SzLeft = Sz - ?LARGE_BIN,
    SzHd = SzLeft div 2,
    SzTl = SzLeft - SzHd,
    [mk_list(SzHd, []), erlang:list_to_binary(mk_list(?LARGE_BIN, [])), mk_list(SzTl, [])];
mk_list(Sz) ->
    mk_list(Sz, []).

mk_list_lb(Sz) when Sz >= ?LARGE_BIN_LIM ->
    SzLeft = Sz - ?LARGE_BIN,
    SzHd = SzLeft div 2,
    SzTl = SzLeft - SzHd,
    [mk_list(SzHd, []), erlang:list_to_binary(mk_list(?LARGE_BIN, [])), mk_list(SzTl, [])];
mk_list_lb(Sz) ->
    mk_list(Sz, []).


list2iolist(List) ->
    list2iolist(List, []).

list2iolist([], Acc) ->
    Acc;
list2iolist([X0, X1, X2, X3, X4, X5 | Xs], Acc) when is_integer(X0), 0 =< X0, X0 < 256,
						     is_integer(X1), 0 =< X1, X1 < 256,
						     is_integer(X2), 0 =< X2, X2 < 256,
						     is_integer(X3), 0 =< X3, X3 < 256,
						     is_integer(X4), 0 =< X4, X4 < 256,
						     is_integer(X5), 0 =< X5, X5 < 256 ->
    NewAcc = case (X0+X1+X2+X3+X4+X5) band 3 of
		 0 ->
		     [Acc, [[[[[[[[[[[[X0,[],<<"">>,X1]]]]]]]]],[X2,X3]],[],[],[],[],X4],X5]];
		 1 ->
		     [Acc, [], erlang:list_to_binary([X0, X1, X2, X3, X4, X5])];
		 2 ->
		     [Acc, [[[[X0|erlang:list_to_binary([X1])],[X2|erlang:list_to_binary([X3])],[X4|erlang:list_to_binary([X5])]]]|<<"">>]];
		 3 ->
		     [Acc, X0, X1, X2, <<"">>, [], X3, X4 | erlang:list_to_binary([X5])]
	     end,
    list2iolist(Xs, NewAcc);
list2iolist([X | Xs], Acc) ->
    list2iolist(Xs, [Acc,X]).

list2bitstrlist(List) ->
    [list2bitstrlist(List, []), <<4:7>>].

list2bitstrlist([], Acc) ->
    Acc;
list2bitstrlist([X0, X1, X2, X3, X4, X5 | Xs], Acc) when is_integer(X0), 0 =< X0, X0 < 256,
						     is_integer(X1), 0 =< X1, X1 < 256,
						     is_integer(X2), 0 =< X2, X2 < 256,
						     is_integer(X3), 0 =< X3, X3 < 256,
						     is_integer(X4), 0 =< X4, X4 < 256,
						     is_integer(X5), 0 =< X5, X5 < 256 ->
    NewAcc = case (X0+X1+X2+X3+X4+X5) band 3 of
		 0 ->
		     [Acc, [[[[[[[[[[[[X0,[],<<"">>,X1]]]]]]]]],[X2,X3]],[],[],[],[],X4],X5]];
		 1 ->
		     [Acc, [], <<X0:X1>>, <<X2:X3>>, <<X4:X5>>];
		 2 ->
		     [Acc, [[[[X0|<<X1:X2>>],X3]],[X4|erlang:list_to_binary([X5])]|<<"">>]];
		 3 ->
		     [Acc, X0, X1, X2, <<"">>, [], X3, X4 | erlang:list_to_binary([X5])]
	     end,
    list2bitstrlist(Xs, NewAcc);
list2bitstrlist([X | Xs], Acc) ->
    list2bitstrlist(Xs, [Acc,X]).<|MERGE_RESOLUTION|>--- conflicted
+++ resolved
@@ -93,12 +93,8 @@
      b2t_used_big,
      bad_binary_to_term_2, safe_binary_to_term2,
      bad_binary_to_term, bad_terms, t_hash, bad_size,
-<<<<<<< HEAD
-     bad_term_to_binary, t2b_system_limit, term_to_iovec, more_bad_terms,
-=======
-     sub_bin_copy,
-     bad_term_to_binary, t2b_system_limit, more_bad_terms,
->>>>>>> ac7c06e5
+     sub_bin_copy, bad_term_to_binary, t2b_system_limit,
+     term_to_iovec, more_bad_terms,
      otp_5484, otp_5933,
      ordering, unaligned_order, gc_test,
      bit_sized_binary_sizes, otp_6817, otp_8117, deep,
