%%
%% %CopyrightBegin%
%%
%% Copyright Ericsson AB 1997-2022. All Rights Reserved.
%%
%% Licensed under the Apache License, Version 2.0 (the "License");
%% you may not use this file except in compliance with the License.
%% You may obtain a copy of the License at
%%
%%     http://www.apache.org/licenses/LICENSE-2.0
%%
%% Unless required by applicable law or agreed to in writing, software
%% distributed under the License is distributed on an "AS IS" BASIS,
%% WITHOUT WARRANTIES OR CONDITIONS OF ANY KIND, either express or implied.
%% See the License for the specific language governing permissions and
%% limitations under the License.
%%
%% %CopyrightEnd%
%%

-module(distribution_SUITE).

-define(VERSION_MAGIC,       131).

-define(ATOM_EXT,            100).
-define(REFERENCE_EXT,       101).
-define(PORT_EXT,            102).
-define(PID_EXT,             103).
-define(NEW_REFERENCE_EXT,   114).
-define(ATOM_UTF8_EXT,       118).
-define(SMALL_ATOM_UTF8_EXT, 119).

%% Tests distribution and the tcp driver.

-include_lib("common_test/include/ct.hrl").

-export([all/0, suite/0, groups/0,
         init_per_suite/1, end_per_suite/1,
         init_per_group/2, end_per_group/2,
         ping/1, bulk_send_small/1,
         group_leader/1,
         optimistic_dflags/1,
         bulk_send_big/1, bulk_send_bigbig/1,
         local_send_small/1, local_send_big/1,
         local_send_legal/1, link_to_busy/1, exit_to_busy/1,
         lost_exit/1, link_to_dead/1, link_to_dead_new_node/1,
         ref_port_roundtrip/1, nil_roundtrip/1,
         trap_bif_1/1, trap_bif_2/1, trap_bif_3/1,
         stop_dist/1,
         dist_auto_connect_never/1, dist_auto_connect_once/1,
         dist_parallel_send/1,
         atom_roundtrip/1,
         unicode_atom_roundtrip/1,
         contended_atom_cache_entry/1,
         contended_unicode_atom_cache_entry/1,
         bad_dist_structure/1,
         bad_dist_ext_receive/1,
         bad_dist_ext_process_info/1,
         bad_dist_ext_control/1,
         bad_dist_ext_connection_id/1,
         bad_dist_ext_size/1,
	 start_epmd_false/1, no_epmd/1, epmd_module/1,
         bad_dist_fragments/1,
         exit_dist_fragments/1,
         message_latency_large_message/1,
         message_latency_large_link_exit/1,
         message_latency_large_monitor_exit/1,
         message_latency_large_exit2/1,
         message_latency_large_message/0,
         message_latency_large_link_exit/0,
         message_latency_large_monitor_exit/0,
         message_latency_large_exit2/0,
         dist_entry_refc_race/1,
         system_limit/1,
         hopefull_data_encoding/1,
         hopefull_export_fun_bug/1,
         huge_iovec/1]).

%% Internal exports.
-export([sender/3, receiver2/2, dummy_waiter/0, dead_process/0,
         group_leader_1/1,
         optimistic_dflags_echo/0, optimistic_dflags_sender/1,
         roundtrip/1, bounce/1,
         dist_parallel_sender/3, dist_parallel_receiver/0,
         derr_run/1,
         dist_evil_parallel_receiver/0, make_busy/2]).

%% epmd_module exports
-export([start_link/0, register_node/2, register_node/3, port_please/2, address_please/3]).

suite() ->
    [{ct_hooks,[ts_install_cth]},
     {timetrap, {minutes, 4}}].

all() ->
    [ping, {group, bulk_send}, {group, local_send},
     group_leader,
     optimistic_dflags,
     link_to_busy, exit_to_busy, lost_exit, link_to_dead,
     link_to_dead_new_node,
     ref_port_roundtrip, nil_roundtrip, stop_dist,
     {group, trap_bif}, {group, dist_auto_connect},
     dist_parallel_send, atom_roundtrip, unicode_atom_roundtrip,
     contended_atom_cache_entry, contended_unicode_atom_cache_entry,
     {group, message_latency}, exit_dist_fragments,
     {group, bad_dist}, {group, bad_dist_ext},
     dist_entry_refc_race,
     start_epmd_false, no_epmd, epmd_module, system_limit,
     hopefull_data_encoding, hopefull_export_fun_bug,
     huge_iovec].

groups() ->
    [{bulk_send, [], [bulk_send_small, bulk_send_big, bulk_send_bigbig]},
     {local_send, [],
      [local_send_small, local_send_big, local_send_legal]},
     {trap_bif, [], [trap_bif_1, trap_bif_2, trap_bif_3]},
     {dist_auto_connect, [],
      [dist_auto_connect_never, dist_auto_connect_once]},
     {bad_dist, [],
      [bad_dist_structure, bad_dist_fragments]},
     {bad_dist_ext, [],
      [bad_dist_ext_receive, bad_dist_ext_process_info,
       bad_dist_ext_size,
       bad_dist_ext_control, bad_dist_ext_connection_id]},
     {message_latency, [],
      [message_latency_large_message,
       message_latency_large_link_exit,
       message_latency_large_monitor_exit,
       message_latency_large_exit2]}
    ].

init_per_suite(Config) ->
    {ok, Apps} = application:ensure_all_started(os_mon),
    [{started_apps, Apps} | Config].

end_per_suite(Config) ->
    Apps = proplists:get_value(started_apps, Config),
    [application:stop(App) || App <- lists:reverse(Apps)],
    Config.

init_per_group(message_latency, Config) ->
    Free = free_memory(),
    if Free < 2048 ->
            {skip, "Not enough memory"};
       true ->
            Config
    end;
init_per_group(_, Config) ->
    Config.

end_per_group(_, Config) ->
    Config.

%% Tests pinging a node in different ways.
ping(Config) when is_list(Config) ->
    Times = 1024,

    %% Ping a non-existing node many times.  This used to crash the emulator
    %% on Windows.

    Host = hostname(),
    BadName = list_to_atom("__pucko__@" ++ Host),
    io:format("Pinging ~s (assumed to not exist)", [BadName]),
    test_server:do_times(Times, fun() -> pang = net_adm:ping(BadName)
                                end),

    %% Pings another node.

    {ok, Peer, OtherNode} = ?CT_PEER(),
    io:format("Pinging ~s (assumed to exist)", [OtherNode]),
    test_server:do_times(Times, fun() -> pong = net_adm:ping(OtherNode) end),
    peer_stop(Peer, OtherNode),

    %% Pings our own node many times.

    Node = node(),
    io:format("Pinging ~s (the same node)", [Node]),
    test_server:do_times(Times, fun() -> pong = net_adm:ping(Node) end),

    ok.

%% Test erlang:group_leader(_, ExternalPid), i.e. DOP_GROUP_LEADER
group_leader(Config) when is_list(Config) ->
    {ok, Peer1, Node1} = ?CT_PEER(#{connection => 0, args => ["-setcookie", "NONE"]}),
    {ok, Peer2, Node2} = ?CT_PEER(#{connection => 0, args => ["-setcookie", "NONE"]}),
    pang = net_adm:ping(Node1), pang = net_adm:ping(Node2), %% extra check, may be skipped
    ok = peer:call(Peer1, ?MODULE, group_leader_1, [Node2]),
    peer:stop(Peer1), %% verify_nc() will fail because peer is not dist-connected
    peer:stop(Peer2).

group_leader_1(Node2) ->
    ExtPid = spawn(Node2, fun F() ->
                                        receive {From, group_leader} ->
                                                From ! {self(), group_leader, group_leader()}
                                        end,
                                        F()
                                end),
    GL1 = self(),
    group_leader(GL1, ExtPid),
    ExtPid ! {self(), group_leader},
    {ExtPid, group_leader, GL1} = receive_one(),

    %% Kill connection and repeat test when group_leader/2 triggers auto-connect
    net_kernel:monitor_nodes(true),
    net_kernel:disconnect(Node2),
    {nodedown, Node2} = receive_one(),
    GL2 = spawn(fun() -> dummy end),
    group_leader(GL2, ExtPid),
    {nodeup, Node2} = receive_one(),
    ExtPid ! {self(), group_leader},
    {ExtPid, group_leader, GL2} = receive_one(),
    ok.

%% Test optimistic distribution flags toward pending connections (DFLAG_DIST_HOPEFULLY)
optimistic_dflags(Config) when is_list(Config) ->
    {ok, PeerSender, _Sender} = ?CT_PEER(#{connection => 0, args => ["-setcookie", "NONE"]}),
    {ok, PeerEcho, Echo} = ?CT_PEER(#{connection => 0, args => ["-setcookie", "NONE"]}),
    ok = peer:call(PeerEcho, ?MODULE, optimistic_dflags_echo, []),
    ok = peer:call(PeerSender, ?MODULE, optimistic_dflags_sender, [Echo]),
    peer:stop(PeerSender),
    peer:stop(PeerEcho).

optimistic_dflags_echo() ->
    P = spawn(fun F() ->
                      receive {From, Term} ->
                              From ! {self(), Term}
                      end,
                      F()
              end),
    register(optimistic_dflags_echo, P),
    optimistic_dflags_echo ! {self(), hello},
    {P, hello} = receive_one(),
    ok.

optimistic_dflags_sender(EchoNode) ->
    net_kernel:monitor_nodes(true),

    optimistic_dflags_do(EchoNode, <<1:1>>),
    optimistic_dflags_do(EchoNode, fun lists:map/2),
    ok.

optimistic_dflags_do(EchoNode, Term) ->
    {optimistic_dflags_echo, EchoNode} ! {self(), Term},
    {nodeup, EchoNode} = receive_one(),
    {EchoPid, Term} = receive_one(),
    %% repeat with pid destination
    net_kernel:disconnect(EchoNode),
    {nodedown, EchoNode} = receive_one(),
    EchoPid ! {self(), Term},
    {nodeup, EchoNode} = receive_one(),
    {EchoPid, Term} = receive_one(),

    net_kernel:disconnect(EchoNode),
    {nodedown, EchoNode} = receive_one(),
    ok.


receive_one() ->
    receive M -> M after 1000 -> timeout end.


bulk_send_small(Config) when is_list(Config) ->
    bulk_send(64, 32).

bulk_send_big(Config) when is_list(Config) ->
    bulk_send(32, 64).

bulk_send(Terms, BinSize) ->
    ct:timetrap({seconds, 30}),

    io:format("Sending ~w binaries, each of size ~w K", [Terms, BinSize]),
    {ok, Peer, Node} = ?CT_PEER(),
    Recv = spawn(Node, erlang, apply, [fun receiver/2, [0, 0]]),
    Bin = binary:copy(<<253>>, BinSize*1024),
    Size = Terms*size(Bin),
    {Elapsed, {Terms, Size}} = test_server:timecall(?MODULE, sender,
                                                    [Recv, Bin, Terms]),
    peer_stop(Peer, Node),
    {comment, integer_to_list(round(Size/1024/max(1,Elapsed))) ++ " K/s"}.

sender(To, _Bin, 0) ->
    To ! {done, self()},
    receive
        Any ->
            Any
    end;
sender(To, Bin, Left) ->
    To ! {term, Bin},
    sender(To, Bin, Left-1).

bulk_send_bigbig(Config) when is_list(Config) ->
    Terms = 32*5,
    BinSize = 4,
    {Rate1, MonitorCount1} = bulk_sendsend2(Terms, BinSize,   5),
    {Rate2, MonitorCount2} = bulk_sendsend2(Terms, BinSize, 995),
    Ratio = if MonitorCount2 == 0 -> MonitorCount1 / 1.0;
               true               -> MonitorCount1 / MonitorCount2
            end,
    Comment0 = io_lib:format("~p K/s, ~p K/s, "
                             "~p monitor msgs, ~p monitor msgs, "
                             "~.1f monitor ratio",
                             [Rate1,Rate2,MonitorCount1,
                              MonitorCount2,Ratio]),
    Comment = lists:flatten(Comment0),
    {comment,Comment}.

bulk_sendsend2(Terms, BinSize, BusyBufSize) ->
    ct:timetrap({seconds, 30}),

    io:format("\nSending ~w binaries, each of size ~w K",
              [Terms, BinSize]),
    {ok, RecvPeer, NodeRecv} = ?CT_PEER(),
    Recv = spawn(NodeRecv, erlang, apply, [fun receiver/2, [0, 0]]),
    Bin = binary:copy(<<253>>, BinSize*1024),

    %% SLF LEFT OFF HERE.
    %% When the caller uses small hunks, like 4k via
    %% bulk_sendsend(32*5, 4), then (on my laptop at least), we get
    %% zero monitor messages.  But if we use "+zdbbl 5", then we
    %% get a lot of monitor messages.  So, if we can count up the
    %% total number of monitor messages that we get when running both
    %% default busy size and "+zdbbl 5", and if the 5 case gets
    %% "many many more" monitor messages, then we know we're working.

    {ok, SendPeer, NodeSend} = ?CT_PEER(["+zdbbl", integer_to_list(BusyBufSize)]),
    _Send = spawn(NodeSend, erlang, apply,
                  [fun sendersender/4, [self(), Recv, Bin, Terms]]),
    {Elapsed, {_TermsN, SizeN}, MonitorCount} =
        receive
            %% On some platforms (Windows), the time taken is 0 so we
            %% simulate that some little time has passed.
            {sendersender, {0.0,T,MC}} ->
                {0.0015, T, MC};
            {sendersender, BigRes} ->
                BigRes
        end,
    peer_stop(RecvPeer, NodeRecv),
    peer_stop(SendPeer, NodeSend),
    {round(SizeN/1024/Elapsed), MonitorCount}.

%% Sender process to be run on a slave node

sendersender(Parent, To, Bin, Left) ->
    erlang:system_monitor(self(), [busy_dist_port]),
    _ = spawn(fun() ->
                      sendersender_send(To, Bin, Left),
                      exit(normal)
              end),
    {USec, {Res, MonitorCount}} =
        timer:tc(fun() ->
                         sendersender_send(To, Bin, Left),
                         To ! {done, self()},
                         count_monitors(0)
                 end),
    Parent ! {sendersender, {USec/1000000, Res, MonitorCount}}.

sendersender_send(_To, _Bin, 0) ->
    ok;
sendersender_send(To, Bin, Left) ->
    To ! {term, Bin},
    sendersender_send(To, Bin, Left-1).

count_monitors(MonitorCount) ->
    receive
        {monitor, _Pid, _Type, _Info} ->
            count_monitors(MonitorCount + 1)
    after 0 ->
            receive
                {_,_}=Any ->
                    {Any,MonitorCount}
            end
    end.

%% Receiver process to be run on a slave node.

receiver(Terms, Size) ->
    receive
        {term, Bin} ->
            receiver(Terms+1, Size+byte_size(Bin));
        {done, ReplyTo} ->
            ReplyTo ! {Terms, Size}
    end.



%% Sends several big message to an non-registered process on the local node.
local_send_big(Config) when is_list(Config) ->
    Data0= ["Tests sending small and big messages to a non-existing ",
            "local registered process."],
    Data1=[Data0,[Data0, Data0, [Data0], Data0],Data0],
    Data2=Data0++lists:flatten(Data1)++
    list_to_binary(lists:flatten(Data1)),
    Func=fun() -> Data2= {arbitrary_name, node()} ! Data2 end,
    test_server:do_times(4096, Func),
    ok.

%% Sends a small message to an non-registered process on the local node.
local_send_small(Config) when is_list(Config) ->
    Data={some_stupid, "arbitrary", 'Data'},
    Func=fun() -> Data= {unregistered_name, node()} ! Data end,
    test_server:do_times(4096, Func),
    ok.

%% Sends data to a registered process on the local node, as if it was on another node.
local_send_legal(Config) when is_list(Config) ->
    Times=16384,
    Txt = "Some Not so random Data",
    Data={[Txt,Txt,Txt], [Txt,Txt,Txt]},
    Pid=spawn(?MODULE,receiver2, [0, 0]) ,
    true=register(registered_process, Pid),

    Func=fun() -> Data={registered_process, node()} ! Data end,
    TotalSize=size(Data)*Times,
    test_server:do_times(Times, Func),

    % Check that all msgs really came through.
    Me=self(),
    {done, Me}=
    {registered_process, node()} ! {done, Me},
    receive
        {Times, TotalSize} ->
            ok;
        _ ->
            ct:fail("Wrong number of msgs received.")
    end,
    ok.

receiver2(Num, TotSize) ->
    receive
        {done, ReplyTo} ->
            ReplyTo ! {Num, TotSize};
        Stuff ->
            receiver2(Num+1, TotSize+size(Stuff))
    end.

%% Test that link/1 to a busy distribution port works.
link_to_busy(Config) when is_list(Config) ->
    ct:timetrap({seconds, 60}),
    {ok, Peer, Node} = ?CT_PEER(),
    Recv = spawn(Node, erlang, apply, [fun sink/1, [link_to_busy_sink]]),

    Tracer = case os:getenv("TRACE_BUSY_DIST_PORT") of
                 "true" -> start_busy_dist_port_tracer();
                 _ -> false
             end,

    %% We will spawn off a process which will try to link to the other
    %% node.  The linker process will not actually run until this
    %% process is suspended due to the busy distribution port (because
    %% of the big send).  When the link/1 is run, the linker
    %% process will block, too, because of the because busy port,
    %% and will later be restarted.

    do_busy_test(Node, fun () -> linker(Recv) end),

    %% Same thing, but we apply link/1 instead of calling it directly.

    do_busy_test(Node, fun () -> applied_linker(Recv) end),

    %% Same thing again, but we apply link/1 in the tail of a function.

    do_busy_test(Node, fun () -> tail_applied_linker(Recv) end),

    %% Done.
    peer_stop(Peer, Node),
    stop_busy_dist_port_tracer(Tracer),
    ok.

linker(Pid) ->
    true = link(Pid),
    {links, Links} = process_info(self(), links),
    true = lists:member(Pid, Links).

applied_linker(Pid) ->
    true = apply(erlang, link, [Pid]),
    {links, Links} = process_info(self(), links),
    true = lists:member(Pid, Links).

tail_applied_linker(Pid) ->
    apply(erlang, link, [Pid]).

%% Test that exit/2 to a busy distribution port works.
exit_to_busy(Config) when is_list(Config) ->
    ct:timetrap({seconds, 60}),
    {ok, Peer, Node} = ?CT_PEER(),

    Tracer = case os:getenv("TRACE_BUSY_DIST_PORT") of
                 "true" -> start_busy_dist_port_tracer();
                 _ -> false
             end,

    %% We will spawn off a process which will try to exit a process on
    %% the other node.  That process will not actually run until this
    %% process is suspended due to the busy distribution port
    %% The process executing exit/2 will block,
    %% too, because of the busy distribution port, and will be allowed
    %% to continue when the port becomes non-busy.

    Recv1 = spawn(Node, fun () -> sink(exit_to_busy_sink) end),
    M1 = erlang:monitor(process, Recv1),
    do_busy_test(Node, fun () -> joey_killer(Recv1) end),
    receive
        {'DOWN', M1, process, Recv1, R1} ->
            joey_said_die = R1
    end,

    %% Same thing, but tail call to exit/2.
    Recv2 = spawn(Node, fun () -> sink(exit_to_busy_sink) end),
    M2 = erlang:monitor(process, Recv2),
    do_busy_test(Node, fun () -> tail_joey_killer(Recv2) end),
    receive
        {'DOWN', M2, process, Recv2, R2} ->
            joey_said_die = R2
    end,

    %% Same thing, but we apply exit/2 instead of calling it directly.
    Recv3 = spawn(Node, fun () -> sink(exit_to_busy_sink) end),
    M3 = erlang:monitor(process, Recv3),
    do_busy_test(Node, fun () -> applied_joey_killer(Recv3) end),
    receive
        {'DOWN', M3, process, Recv3, R3} ->
            joey_said_die = R3
    end,

    %% Same thing again, but we apply exit/2 in the tail of a function.
    Recv4 = spawn(Node, fun () -> sink(exit_to_busy_sink) end),
    M4 = erlang:monitor(process, Recv4),
    do_busy_test(Node, fun () -> tail_applied_joey_killer(Recv4) end),
    receive
        {'DOWN', M4, process, Recv4, R4} ->
            joey_said_die = R4
    end,

    %% Done.
    peer_stop(Peer, Node),
    stop_busy_dist_port_tracer(Tracer),
    ok.

make_busy_data() ->
    Size = 1024*1024,
    Key = '__busy__port__data__',
    case get(Key) of
        undefined ->
            Data = list_to_binary(lists:duplicate(Size, 253)),
            put(Key, Data),
            Data;
        Data ->
            true = is_binary(Data),
            true = size(Data) == Size,
            Data
    end.

make_busy(Node, Time) when is_integer(Time) ->
    Own = 500,
    freeze_node(Node, Time+Own),
    Data = make_busy_data(),
    DCtrl = dctrl(Node),
    %% first make port busy
    Pid = spawn_link(fun () ->
                             forever(fun () ->
                                             dctrl_dop_reg_send(Node,
                                                                '__noone__',
                                                                Data)
                                     end)
                     end),
    receive after Own -> ok end,
    until(fun () ->
                  case {DCtrl, process_info(Pid, status)} of
                      {DPrt, {status, suspended}} when is_port(DPrt) -> true;
                      {DPid, {status, waiting}} when is_pid(DPid) -> true;
                      _ -> false
                  end
          end),
    %% then dist entry
    make_busy(Node, [nosuspend], Data),
    Pid.

make_busy(Node, Opts, Data) ->
    case erlang:send({'__noone__', Node}, Data, Opts) of
        nosuspend -> nosuspend;
        _ -> make_busy(Node, Opts, Data)
    end.

unmake_busy(Pid) ->
    unlink(Pid),
    exit(Pid, bang).

do_busy_test(Node, Fun) ->
    Busy = make_busy(Node, 1000),
    {P, M} = spawn_monitor(Fun),
    receive after 100 -> ok end,
    Pinfo = process_info(P, [status, current_function]),
    unmake_busy(Busy),
    io:format("~p : ~p~n", [P, Pinfo]),
    case Pinfo of
        undefined ->
            receive
                {'DOWN', M, process, P, Reason} ->
                    io:format("~p died with exit reason ~p~n", [P, Reason])
            end,
            ct:fail(premature_death);
        _ ->
            %% Don't match arity; it is different in debug and
            %% optimized emulator
            [{status, suspended},
             {current_function, {Mod, Func, _}}] = Pinfo,
            if
                Mod =:= erlang andalso Func =:= bif_return_trap ->
                    true;
                Mod =:= erts_internal andalso Func =:= dsend_continue_trap ->
                    true;
                true ->
                    ct:fail({incorrect, pinfo, Pinfo})
            end,
            receive
                {'DOWN', M, process, P, Reason} ->
                    io:format("~p died with exit reason ~p~n", [P, Reason]),
                    verify_nc(node()),
                    verify_nc(Node),
                    normal = Reason
            end
    end.

remote_is_process_alive(Pid) ->
    rpc:call(node(Pid), erlang, is_process_alive,
             [Pid]).

joey_killer(Pid) ->
    exit(Pid, joey_said_die),
    until(fun () -> false == remote_is_process_alive(Pid) end).

tail_joey_killer(Pid) ->
    exit(Pid, joey_said_die).

applied_joey_killer(Pid) ->
    apply(erlang, exit, [Pid, joey_said_die]),
    until(fun () -> false == remote_is_process_alive(Pid) end).

tail_applied_joey_killer(Pid) ->
    apply(erlang, exit, [Pid, joey_said_die]).

sink(Name) ->
    register(Name, self()),
    sink1().

sink1() ->
    receive
        _Any -> sink1()
    end.

%% Test that EXIT and DOWN messages send to another node are not lost if
%% the distribution port is busy.
lost_exit(Config) when is_list(Config) ->
    {ok, Peer, Node} = ?CT_PEER(),

    Tracer = case os:getenv("TRACE_BUSY_DIST_PORT") of
                 "true" -> start_busy_dist_port_tracer();
                 _ -> false
             end,

    Self = self(),
    Die = make_ref(),
    R1 = spawn(fun () -> receive after infinity -> ok end end),
    MR1 = erlang:monitor(process, R1),

    {L1, ML1} = spawn_monitor(fun() ->
                                      link(R1),
                                      Self ! {self(), linked},
                                      receive
                                          Die ->
                                              exit(controlled_suicide)
                                      end
                              end),

    R2 = spawn(fun () ->
                       M = erlang:monitor(process, L1),
                       receive
                           {'DOWN', M, process, L1, R} ->
                               Self ! {self(), got_down_message, L1, R}
                       end
               end),

    receive {L1, linked} -> ok end,

    Busy = make_busy(Node, 2000),
    receive after 100 -> ok end,
    L1 ! Die,
    receive
        {'DOWN', ML1, process, L1, RL1} ->
            controlled_suicide = RL1
    end,
    receive after 500 -> ok end,
    unmake_busy(Busy),

    receive
        {'DOWN', MR1, process, R1, RR1} ->
            controlled_suicide = RR1
    end,

    receive
        {R2, got_down_message, L1, RR2} ->
            controlled_suicide = RR2
    end,

    %% Done.
    stop_busy_dist_port_tracer(Tracer),
    peer_stop(Peer, Node),
    ok.

dummy_waiter() ->
    receive
    after infinity ->
              ok
    end.

%% Test that linking to a dead remote process gives an EXIT message
%% AND that the link is teared down.
link_to_dead(Config) when is_list(Config) ->
    process_flag(trap_exit, true),
    {ok, Peer, Node} = ?CT_PEER(),
    Pid = spawn(Node, ?MODULE, dead_process, []),
    receive
    after 5000 -> ok
    end,
    link(Pid),
    receive
        {'EXIT', Pid, noproc} ->
            ok;
        Other ->
            ct:fail({unexpected_message, Other})
    after 5000 ->
              ct:fail(nothing_received)
    end,
    {links, Links} = process_info(self(), links),
    io:format("Pid=~p, links=~p", [Pid, Links]),
    false = lists:member(Pid, Links),
    receive
        Message ->
            ct:fail({unexpected_message, Message})
    after 3000 ->
              ok
    end,
    process_flag(trap_exit, false),
    peer_stop(Peer, Node),
    ok.

dead_process() ->
    erlang:error(die).

%% Test that linking to a pid on node that has gone and restarted gives
%% the correct EXIT message (OTP-2304).
link_to_dead_new_node(Config) when is_list(Config) ->
    process_flag(trap_exit, true),

    %% Start the node, get a Pid and stop the node again.
    Name = ?CT_PEER_NAME(?FUNCTION_NAME),
    {ok, Peer, Node} = ?CT_PEER(#{name => Name}),
    Pid = spawn(Node, ?MODULE, dead_process, []),

    peer_stop(Peer, Node),
    %% since exits are trapped, need to catch exiting peer
    receive {'EXIT', Peer, normal} -> ok end,

    %% Start a new node with the same name.
    {ok, Peer2, Node} = ?CT_PEER(#{name => Name}),
    link(Pid),

    receive
        {'EXIT', Pid, noproc} ->
            ok;
        Other ->
            process_flag(trap_exit, false),
            peer_stop(Peer2, Node),
            ct:fail({unexpected_message, Other})
    after 5000 ->
              ct:fail(nothing_received)
    end,

    %% Make sure that the link wasn't created.
    {links, Links} = process_info(self(), links),
    io:format("Pid=~p, links=~p", [Pid, Links]),
    false = lists:member(Pid, Links),
    receive
        Message ->
            process_flag(trap_exit, false),
            ct:fail({unexpected_message, Message})
    after 3000 ->
              ok
    end,
    %% stop trapping exits, and let the peer stop
    process_flag(trap_exit, false),
    peer_stop(Peer2, Node),
    ok.

%% Test that sending a port or reference to another node and back again
%% doesn't correct them in any way.
ref_port_roundtrip(Config) when is_list(Config) ->
    process_flag(trap_exit, true),
    Port = make_port(),
    Ref = make_ref(),
    {ok, Peer, Node} = ?CT_PEER(),
    net_adm:ping(Node),
    Term = {Port, Ref},
    io:format("Term before: ~p", [show_term(Term)]),
    Pid = spawn_link(Node, ?MODULE, roundtrip, [Term]),
    receive after 5000 -> ok end,
    peer_stop(Peer, Node),
    receive
        {'EXIT', Pid, {Port, Ref}} ->
            io:format("Term after: ~p", [show_term(Term)]),
            ok;
        Other ->
            io:format("Term after: ~p", [show_term(Term)]),
            ct:fail({unexpected, Other})
    after 10000 ->
              ct:fail(timeout)
    end,
    ok.

make_port() ->
    hd(erlang:ports()).

roundtrip(Term) ->
    exit(Term).

%% Test that the smallest external term [] aka NIL can be sent to
%% another node node and back again.
nil_roundtrip(Config) when is_list(Config) ->
    process_flag(trap_exit, true),
    {ok, Peer, Node} = ?CT_PEER(),
    net_adm:ping(Node),
    Pid = spawn_link(Node, ?MODULE, bounce, [self()]),
    Pid ! [],
    receive
        [] ->
            receive
                {'EXIT', Pid, []} ->
                    peer_stop(Peer, Node),
                    ok
            end
    end.

bounce(Dest) ->
    receive Msg ->
                Dest ! Msg,
                exit(Msg)
    end.

show_term(Term) ->
    binary_to_list(term_to_binary(Term)).

%% Tests behaviour after net_kernel:stop (OTP-2586).
stop_dist(Config) when is_list(Config) ->
    Str = os:cmd(ct:get_progname()
                 ++ " -noshell -pa "
                 ++ proplists:get_value(data_dir, Config)
                 ++ " -s run"),
    %% The "true" may be followed or prepended by an error report
    Lines = string:lexemes(Str, "\n"),
    true = lists:member("true", Lines),

    %% "May fail on FreeBSD due to differently configured name lookup - ask Arndt",
    %% if you can find him.

    ok.


trap_bif_1(Config) when is_list(Config) ->
    {true} = tr1(),
    ok.

trap_bif_2(Config) when is_list(Config) ->
    {true} = tr2(),
    ok.

trap_bif_3(Config) when is_list(Config) ->
    {hoo} = tr3(),
    ok.

tr1() ->
    NonExisting = 'abc@boromir',
    X = erlang:monitor_node(NonExisting, true),
    {X}.

tr2() ->
    NonExisting = 'abc@boromir',
    X = apply(erlang, monitor_node, [NonExisting, true]),
    {X}.

tr3() ->
    NonExisting = 'abc@boromir',
    X = {NonExisting, glirp} ! hoo,
    {X}.




% This has to be done by nodes with different cookies, otherwise global
% will connect nodes, which is correct, but makes it hard to test.
% * Start two nodes, n1 and n2. n2 with the dist_auto_connect once parameter
% * n2 pings n1 -> connection
% * check that they now know each other
% * Kill n1
% * Make sure n2 gets pang when pinging n1
% * restart n1
% * Make sure n2 *still gets pang*!
% * Ping n2 from n1 -> pong
% * n2 now also gets pong when pinging n1
% * disconnect n2 from n1
% * n2 gets pang when pinging n1
% * n2 forces connection by using net_kernel:connect_node (overrides)
% * n2 gets pong when pinging n1.

%% Test the dist_auto_connect once kernel parameter
dist_auto_connect_once(Config) when is_list(Config) ->
    {ok, PN, NN} = ?CT_PEER(#{connection => 0, args => ["-setcookie", "NONE"]}),
    {ok, PN2, NN2} = ?CT_PEER(#{connection => 0,
        args => ["-setcookie", "NONE", "-kernel", "dist_auto_connect", "once"]}),
    [] = peer:call(PN,erlang,nodes,[]),
    pong = peer:call(PN2,net_adm,ping,[NN]),
    [NN2] = peer:call(PN,erlang,nodes,[]),
    [NN] = peer:call(PN2,erlang,nodes,[]),
    % Give net_kernel a chance to change the state of the node to up to.
    receive after 1000 -> ok end,
    ok = peer:stop(PN),
    pang = peer:call(PN2,net_adm,ping,[NN]),
    [] = peer:call(PN2,erlang,nodes,[]),
    %% restart NN node
    {ok, PN3, NN} = ?CT_PEER(#{connection => 0, args => ["-setcookie", "NONE"],
        name => hd(string:lexemes(atom_to_list(NN), "@"))}),
    TS1 = timestamp(),
    pang = peer:call(PN2,net_adm,ping,[NN]),
    TS2 = timestamp(),
    RefT = net_kernel:connecttime() - 1000,
    true = ((TS2 - TS1) < RefT),
    TS3 = timestamp(),
    true = peer:call(PN2,erlang,monitor_node,
                             [NN,true,[allow_passive_connect]], 60000),
    TS4 = timestamp(),
    true = ((TS4 - TS3) > RefT),
    pong = peer:call(PN3,net_adm,ping,[NN2]),
    pong = peer:call(PN2,net_adm,ping,[NN]),
    true = peer:call(PN3,net_kernel,disconnect,[NN2]),
    receive
    after 500 -> ok
    end,
    pang = peer:call(PN2,net_adm,ping,[NN]),
    true = peer:call(PN2,net_kernel,connect_node,[NN]),
    pong = peer:call(PN2,net_adm,ping,[NN]),
    peer:stop(PN3),
    peer:stop(PN2).



%% Spawn dist_auto_connect never node, ensure it won't
%%  connect to the origin with net_adm:ping(), but will with
%%  explicit net_kernel:connect_node.
dist_auto_connect_never(Config) when is_list(Config) ->
    {ok, LonelyPeer, Node} = ?CT_PEER(#{connection => 0, args => ["-kernel", "dist_auto_connect", "never"]}),
    pang = peer:call(LonelyPeer, net_adm, ping, [node()]),
    false = lists:member(Node, nodes()),
    true = peer:call(LonelyPeer, net_kernel, connect_node, [node()]),
    true = lists:member(Node, nodes()),
    peer:stop(LonelyPeer),
    ok.

dist_parallel_send(Config) when is_list(Config) ->
    %% Disabled "connect all" so global wont interfere...
    {ok, RPeer, RNode} = ?CT_PEER(["-connect_all", "false"]),
    {ok, SPeer, SNode} = ?CT_PEER(["-connect_all", "false"]),

    %% WatchDog = spawn_link(
    %%             fun () ->
    %%                     TRef = erlang:start_timer((2*60*1000), self(), oops),
    %%                     receive
    %%                         {timeout, TRef, _ } ->
    %%                             spawn(SNode, fun () -> abort(timeout) end),
    %%                             spawn(RNode, fun () -> abort(timeout) end)
    %%                              %%       rpc:cast(SNode, erlang, halt,
    %%                              %%		["Timetrap (sender)"]),
    %%                              %%       rpc:cast(RNode, erlang, halt,
    %%                              %%		["Timetrap (receiver)"])
    %%                      end
    %%              end),

    MkSndrs = fun (Receiver) ->
                      lists:map(fun (_) ->
                                        spawn_link(SNode,
                                                   ?MODULE,
                                                   dist_parallel_sender,
                                                   [self(), Receiver, 1000])
                                end, lists:seq(1, 64))
              end,
    Parent = self(),
    SndrsStart = fun (Sndrs) ->
                         spawn_link(SNode,
                           fun () ->
                                   lists:foreach(fun (P) ->
                                                         P ! {go, Parent}
                                                 end, Sndrs),
                                   unlink(Parent)
                           end)
                 end,
    SndrsWait = fun (Sndrs) ->
                        lists:foreach(fun (P) ->
                                              receive
                                                  {P, done} ->
                                                      unlink(P),
                                                      ok
                                              end
                                      end, Sndrs)
                end,
    DPR = spawn_link(RNode, ?MODULE, dist_parallel_receiver, []),
    Sndrs1 = MkSndrs(DPR),
    SndrsStart(Sndrs1),
    SndrsWait(Sndrs1),
    unlink(DPR),
    exit(DPR, bang),

    DEPR = spawn_link(RNode, ?MODULE, dist_evil_parallel_receiver, []),
    Sndrs2 = MkSndrs(DEPR),
    SndrsStart(Sndrs2),
    SndrsWait(Sndrs2),
    unlink(DEPR),
    exit(DEPR, bang),

    %% unlink(WatchDog),
    %% exit(WatchDog, bang),

    peer_stop(RPeer, RNode),
    peer_stop(SPeer, SNode),

    ok.

do_dist_parallel_sender(Parent, _Receiver, 0) ->
    Parent ! {self(), done};
do_dist_parallel_sender(Parent, Receiver, N) ->
    Receiver ! {self(), "Some data"},
    do_dist_parallel_sender(Parent, Receiver, N-1).

dist_parallel_sender(Parent, Receiver, N) ->
    receive {go, Parent} -> ok end,
    do_dist_parallel_sender(Parent, Receiver, N).

dist_parallel_receiver() ->
    receive {_Sender, _Data} -> ok end,
    dist_parallel_receiver().

dist_evil_parallel_receiver() ->
    receive {Sender, _Data} -> ok end,
    net_kernel:disconnect(node(Sender)),
    dist_evil_parallel_receiver().

atom_roundtrip(Config) when is_list(Config) ->
    AtomData = atom_data(),
    verify_atom_data(AtomData),
    {ok, Peer, Node} = ?CT_PEER(),
    do_atom_roundtrip(Node, AtomData),
    peer_stop(Peer, Node),
    ok.

unicode_atom_roundtrip(Config) when is_list(Config) ->
    AtomData = unicode_atom_data(),
    verify_atom_data(AtomData),
    {ok, Peer, Node} = ?CT_PEER(),
    do_atom_roundtrip(Node, AtomData),
    peer_stop(Peer, Node),
    ok.

do_atom_roundtrip(Node, AtomData) ->
    Parent = self(),
    Proc = spawn_link(Node, fun () -> verify_atom_data_loop(Parent) end),
    Proc ! {self(), AtomData},
    receive {Proc, AD1} -> AtomData = AD1 end,
    Proc ! {self(), AtomData},
    receive {Proc, AD2} -> AtomData = AD2 end,
    RevAtomData = lists:reverse(AtomData),
    Proc ! {self(), RevAtomData},
    receive {Proc, RAD1} -> RevAtomData = RAD1 end,
    unlink(Proc),
    exit(Proc, bang),
    ok.

verify_atom_data_loop(From) ->
    receive
        {From, AtomData} ->
            verify_atom_data(AtomData),
            From ! {self(), AtomData},
            verify_atom_data_loop(From)
    end.

atom_data() ->
    lists:map(fun (N) ->
                      ATxt = "a"++integer_to_list(N),
                      {list_to_atom(ATxt), ATxt}
              end,
              lists:seq(1, 2000)).

verify_atom_data(AtomData) ->
    lists:foreach(fun ({Atom, AtomTxt}) when is_atom(Atom) ->
                          AtomTxt = atom_to_list(Atom);
                      ({PPR, AtomTxt}) ->
                          % Pid, Port, or Ref
                          AtomTxt = atom_to_list(node(PPR))
                  end,
                  AtomData).

uc_atom_tup(ATxt) ->
    Atom = string_to_atom(ATxt),
    ATxt = atom_to_list(Atom),
    {Atom, ATxt}.

uc_pid_tup(ATxt) ->
    ATxtExt = string_to_atom_ext(ATxt),
    Pid = mk_pid({ATxtExt, 1}, 4711,17),
    true = is_pid(Pid),
    Atom = node(Pid),
    true = is_atom(Atom),
    ATxt = atom_to_list(Atom),
    {Pid, ATxt}.

uc_port_tup(ATxt) ->
    ATxtExt = string_to_atom_ext(ATxt),
    Port = mk_port({ATxtExt, 2}, 4711),
    true = is_port(Port),
    Atom = node(Port),
    true = is_atom(Atom),
    ATxt = atom_to_list(Atom),
    {Port, ATxt}.

uc_ref_tup(ATxt) ->
    ATxtExt = string_to_atom_ext(ATxt),
    Ref = mk_ref({ATxtExt, 3}, [4711,17, 4711]),
    true = is_reference(Ref),
    Atom = node(Ref),
    true = is_atom(Atom),
    ATxt = atom_to_list(Atom),
    {Ref, ATxt}.


unicode_atom_data() ->
    [uc_pid_tup(lists:seq(16#1f600, 16#1f600+249) ++ "@host"),
     uc_pid_tup(lists:seq(16#1f600, 16#1f600+30) ++ "@host"),
     uc_port_tup(lists:seq(16#1f600, 16#1f600+249) ++ "@host"),
     uc_port_tup(lists:seq(16#1f600, 16#1f600+30) ++ "@host"),
     uc_ref_tup(lists:seq(16#1f600, 16#1f600+249) ++ "@host"),
     uc_ref_tup(lists:seq(16#1f600, 16#1f600+30) ++ "@host"),
     uc_atom_tup(lists:seq(16#1f600, 16#1f600+254)),
     uc_atom_tup(lists:seq(16#1f600, 16#1f600+63)),
     uc_atom_tup(lists:seq(0, 254)),
     uc_atom_tup(lists:seq(100, 163)),
     uc_atom_tup(lists:seq(200, 354)),
     uc_atom_tup(lists:seq(200, 263)),
     uc_atom_tup(lists:seq(2000, 2254)),
     uc_atom_tup(lists:seq(2000, 2063)),
     uc_atom_tup(lists:seq(65500, 65754)),
     uc_atom_tup(lists:seq(65500, 65563))
     | lists:map(fun (N) ->
                         uc_atom_tup(lists:seq(64000+N, 64254+N))
                 end, lists:seq(1, 2000))].

contended_atom_cache_entry(Config) when is_list(Config) ->
    contended_atom_cache_entry_test(latin1).

contended_unicode_atom_cache_entry(Config) when is_list(Config) ->
    contended_atom_cache_entry_test(unicode).

contended_atom_cache_entry_test(Type) ->
    TestServer = self(),
    ProcessPairs = 10,
    Msgs = 100000,
    {ok, SPeer, SNode} = ?CT_PEER(),
    {ok, RPeer, RNode} = ?CT_PEER(),
    Success = make_ref(),
    spawn_link(
      SNode,
      fun () ->
              Master = self(),
              CIX = get_cix(),
              TestAtoms = case Type of
                              latin1 ->
                                  get_conflicting_atoms(CIX,
                                                        ProcessPairs);
                              unicode ->
                                  get_conflicting_unicode_atoms(CIX,
                                                                ProcessPairs)
                          end,
              io:format("Testing with the following atoms all using "
                        "cache index ~p:~n ~w~n",
                        [CIX, TestAtoms]),
              Ps = lists:map(
                     fun (A) ->
                             Ref = make_ref(),
                             R = spawn_link(RNode,
                                   fun () ->
                                           Atom = receive
                                                      {Ref, txt, ATxt} ->
                                                          case Type of
                                                              latin1 ->
                                                                  list_to_atom(ATxt);
                                                              unicode ->
                                                                  string_to_atom(ATxt)
                                                          end
                                                  end,
                                           receive_ref_atom(Ref,
                                                            Atom,
                                                            Msgs),
                                           Master ! {self(), success}
                                   end),
                             S = spawn_link(SNode,
                                   fun () ->
                                           receive go -> ok end,
                                           R ! {Ref,
                                                txt,
                                                atom_to_list(A)},
                                           send_ref_atom(R, Ref, A, Msgs)
                                   end),
                             {S, R}
                     end,
                     TestAtoms),
              lists:foreach(fun ({S, _}) ->
                                    S ! go
                            end,
                            Ps),
              lists:foreach(fun ({_, R}) ->
                                    receive {R, success} -> ok end
                            end,
                            Ps),
              TestServer ! Success
      end),
    receive
        Success ->
            ok
    end,
    peer_stop(SPeer, SNode),
    peer_stop(RPeer, RNode),
    ok.

send_ref_atom(_To, _Ref, _Atom, 0) ->
    ok;
send_ref_atom(To, Ref, Atom, N) ->
    To ! {Ref, Atom},
    send_ref_atom(To, Ref, Atom, N-1).

receive_ref_atom(_Ref, _Atom, 0) ->
    ok;
receive_ref_atom(Ref, Atom, N) ->
    receive
        {Ref, Value} ->
            Atom = Value
    end,
    receive_ref_atom(Ref, Atom, N-1).

get_cix() ->
    get_cix(1000).

get_cix(CIX) when is_integer(CIX), CIX < 0 ->
    get_cix(0);
get_cix(CIX) when is_integer(CIX) ->
    get_cix(CIX,
            unwanted_cixs(),
            get_internal_state(max_atom_out_cache_index)).

get_cix(CIX, Unwanted, MaxCIX) when CIX > MaxCIX ->
    get_cix(0, Unwanted, MaxCIX);
get_cix(CIX, Unwanted, MaxCIX) ->
    case lists:member(CIX, Unwanted) of
        true -> get_cix(CIX+1, Unwanted, MaxCIX);
        false -> CIX
    end.

unwanted_cixs() ->
    lists:map(fun (Node) ->
                      get_internal_state({atom_out_cache_index,
                                          Node})
              end,
              nodes()).


get_conflicting_atoms(_CIX, 0) ->
    [];
get_conflicting_atoms(CIX, N) ->
    Atom = list_to_atom("atom" ++ integer_to_list(erlang:unique_integer([positive]))),
    case get_internal_state({atom_out_cache_index, Atom}) of
        CIX ->
            [Atom|get_conflicting_atoms(CIX, N-1)];
        _ ->
            get_conflicting_atoms(CIX, N)
    end.

get_conflicting_unicode_atoms(_CIX, 0) ->
    [];
get_conflicting_unicode_atoms(CIX, N) ->
    Atom = string_to_atom([16#1f608] ++ "atom" ++ integer_to_list(erlang:unique_integer([positive]))),
    case get_internal_state({atom_out_cache_index, Atom}) of
        CIX ->
            [Atom|get_conflicting_unicode_atoms(CIX, N-1)];
        _ ->
            get_conflicting_unicode_atoms(CIX, N)
    end.


%% The message_latency_large tests that small distribution messages are
%% not blocked by other large distribution messages. Basically it tests
%% that fragmentation of distribution messages works.
%%
%% Because of large problems to get reliable values from these testcases
%% they no longer fail when the latency is incorrect. However, they are
%% kept as they continue to find bugs in the distribution implementation.
message_latency_large_message(Config) when is_list(Config) ->
    measure_latency_large_message(fun(Dropper, Payload) -> Dropper ! Payload end).
message_latency_large_exit2(Config) when is_list(Config) ->
    measure_latency_large_message(fun erlang:exit/2).

message_latency_large_link_exit(Config) when is_list(Config) ->
    message_latency_large_exit(fun erlang:link/1).

message_latency_large_monitor_exit(Config) when is_list(Config) ->
    message_latency_large_exit(
                               fun(Dropper) ->
                                       Dropper ! {monitor, self()},
                                       receive ok -> ok end
                               end).

message_latency_large_message() ->
    [{timetrap, {minutes, 6}}].
message_latency_large_exit2() ->
    message_latency_large_message().
message_latency_large_link_exit() ->
    message_latency_large_message().
message_latency_large_monitor_exit() ->
    message_latency_large_message().

message_latency_large_exit(ReasonFun) ->
    measure_latency_large_message(
      fun(Dropper, Payload) ->
              Pid  = spawn(fun() ->
                                   receive go -> ok end,
                                   ReasonFun(Dropper),
                                   exit(Payload)
                           end),

              FlushTrace = fun F() ->
                                   receive
                                       {trace, Pid, _, _} ->
                                           F()
                                   after 0 ->
                                           ok
                                   end
                           end,

              erlang:trace(Pid, true, [exiting]),
              Pid ! go,
              receive
                  {trace, Pid, out_exited, 0} ->
                      FlushTrace()
              end
      end).

measure_latency_large_message(DataFun) ->

    erlang:system_monitor(self(), [busy_dist_port]),

    {ok, Peer, N} = ?CT_PEER(),

    Dropper = spawn(N, fun F() ->
                               process_flag(trap_exit, true),
                               receive
                                   {monitor,Pid} ->
                                       erlang:monitor(process, Pid),
                                       Pid ! ok;
                                   _ -> ok
                               end,
                               F()
                       end),

    Echo = spawn(N, fun F() -> receive {From, Msg} -> From ! Msg, F() end end),

    BuildType = erlang:system_info(build_type),
    WordSize = erlang:system_info(wordsize),

    if
        BuildType =/= opt; WordSize =:= 4 ->
            %% Test 3.2 MB and 32 MB and test the latency difference of sent messages
            Payloads = [{I, <<0:(I * 32 * 1024 * 8)>>} || I <- [1,10]];
        true ->
            %% Test 32 MB and 320 MB and test the latency difference of sent messages
            Payloads = [{I, <<0:(I * 32 * 1024 * 1024 * 8)>>} || I <- [1,10]]
    end,

    IndexTimes = [{I, measure_latency(DataFun, Dropper, Echo, P)}
                  || {I, P} <- Payloads],

    Times = [ Time || {_I, Time} <- IndexTimes],

    ct:pal("~p",[IndexTimes]),

    peer_stop(Peer, N),

    case {lists:max(Times), lists:min(Times)} of
        {Max, Min} when Max * 0.25 > Min, BuildType =:= opt ->
            %% We only issue a comment for this failure as the
            %% testcases proved very difficult to run successfully
            %% on many platforms.
            ct:comment({incorrect_latency, IndexTimes}),
            ok;
        _ ->
            ok
    end.

measure_latency(DataFun, Dropper, Echo, Payload) ->

    flush(),

    Senders = [spawn_monitor(
                 fun F() ->
                         DataFun(Dropper, Payload),
                         F()
                 end) || _ <- lists:seq(1,2)],

    %% Link in order to cleanup properly if TC crashes
    [link(Sender) || {Sender,_} <- Senders],

    wait_for_busy_dist(2 * 60 * 1000, 10),

    {TS, Times} =
        timer:tc(fun() ->
                         [begin
                              T0 = erlang:monotonic_time(),
                              Echo ! {self(), hello},
                              receive hello -> ok end,
                              (erlang:monotonic_time() - T0) / 1000000
                          end || _ <- lists:seq(1,100)]
                 end),
    Avg = lists:sum(Times) / length(Times),
    StdDev = math:sqrt(lists:sum([math:pow(V - Avg,2) || V <- Times]) / length(Times)),
    ct:pal("Times: Avg: ~p Max: ~p Min: ~p Var: ~p",
           [Avg, lists:max(Times), lists:min(Times), StdDev]),
    [begin
         unlink(Sender),
         exit(Sender,die),
         receive
             {'DOWN', Ref, process, _, _} ->
                 ok
         end
     end || {Sender, Ref} <- Senders],
    TS.

wait_for_busy_dist(_Tmo, 0) ->
    ok;
wait_for_busy_dist(Tmo, N) ->
    T0 = erlang:monotonic_time(millisecond),
    receive
         {monitor, _Sender, busy_dist_port, _Info} ->
             wait_for_busy_dist(Tmo - (erlang:monotonic_time(millisecond) - T0), N - 1)
    after Tmo ->
            ct:log("Timed out waiting for busy_dist, ~p left",[N]),
            timeout
    end.

flush() ->
    receive
        _ ->
            flush()
    after 0 ->
            ok
    end.

system_limit(Config) when is_list(Config) ->
    case erlang:system_info(wordsize) of
        8 ->
            case proplists:get_value(system_total_memory,
                                     memsup:get_system_memory_data()) of
                Memory when is_integer(Memory),
                            Memory > 6*1024*1024*1024 ->
                    test_system_limit(Config),
                    garbage_collect(),
                    ok;
                _ ->
                    {skipped, "Not enough memory on this machine"}
            end;
        4 ->
            {skipped, "Only interesting on 64-bit builds"}
    end.

test_system_limit(Config) when is_list(Config) ->
    Bits = ((1 bsl 32)+1)*8,
    HugeBin = <<0:Bits>>,
    HugeListBin = [lists:duplicate(2000000,2000000), HugeBin],
    {ok, _Peer1, N1} = ?CT_PEER(),
    monitor_node(N1, true),
    receive
        {nodedown, N1} ->
            ct:fail({unexpected_nodedown, N1})
    after 0 ->
            ok
    end,
    P1 = spawn(N1,
               fun () ->
                       receive after infinity -> ok end
               end),

    io:format("~n** distributed send **~n~n", []),
    try
        P1 ! HugeBin,
        exit(oops1)
    catch
        error:system_limit -> ok
    end,
    try
        P1 ! HugeListBin,
        exit(oops2)
    catch
        error:system_limit -> ok
    end,

    io:format("~n** distributed exit **~n~n", []),
    try
        exit(P1, HugeBin),
        exit(oops3)
    catch
        error:system_limit -> ok
    end,
    try
        exit(P1, HugeListBin),
        exit(oops4)
    catch
        error:system_limit -> ok
    end,

    io:format("~n** distributed registered send **~n~n", []),
    try
        {missing_proc, N1} ! HugeBin,
        exit(oops5)
    catch
        error:system_limit -> ok
    end,
    try
        {missing_proc, N1} ! HugeListBin,
        exit(oops6)
    catch
        error:system_limit -> ok
    end,
    receive
        {nodedown, N1} ->
            ct:fail({unexpected_nodedown, N1})
    after 0 ->
            ok
    end,

    %%
    %% system_limit in exit reasons brings the
    %% connection down...
    %%

    io:format("~n** distributed link exit **~n~n", []),
    spawn(fun () ->
                  link(P1),
                  exit(HugeBin)
          end),
    receive {nodedown, N1} -> ok end,

    {ok, _Peer2, N2} = ?CT_PEER(),
    monitor_node(N2, true),
    P2 = spawn(N2,
               fun () ->
                       receive after infinity -> ok end
               end),
    spawn(fun () ->
                  link(P2),
                  exit(HugeListBin)
          end),
    receive {nodedown, N2} -> ok end,

    io:format("~n** distributed monitor down **~n~n", []),
    {ok, _Peer3, N3} = ?CT_PEER(),
    monitor_node(N3, true),
    Go1 = make_ref(),
    LP1 = spawn(fun () ->
                        receive Go1 -> ok end,
                        exit(HugeBin)
                end),
    _ = spawn(N3,
               fun () ->
                       _ = erlang:monitor(process, LP1),
                       LP1 ! Go1,
                       receive after infinity -> ok end
               end),
    receive {nodedown, N3} -> ok end,

    {ok, _Peer4, N4} = ?CT_PEER(),
    monitor_node(N4, true),
    Go2 = make_ref(),
    LP2 = spawn(fun () ->
                        receive Go2 -> ok end,
                        exit(HugeListBin)
                end),
    _ = spawn(N4,
              fun () ->
                      _ = erlang:monitor(process, LP2),
                      LP2 ! Go2,
                      receive after infinity -> ok end
              end),
    receive {nodedown, N4} -> ok end,
    ok.

-define(COOKIE, '').
-define(DOP_LINK,		1).
-define(DOP_SEND,		2).
-define(DOP_EXIT,		3).
-define(DOP_UNLINK,		4).
-define(DOP_REG_SEND,		6).
-define(DOP_GROUP_LEADER,	7).
-define(DOP_EXIT2,		8).

-define(DOP_SEND_TT,		12).
-define(DOP_EXIT_TT,		13).
-define(DOP_REG_SEND_TT,	16).
-define(DOP_EXIT2_TT,		18).

-define(DOP_MONITOR_P,		19).
-define(DOP_DEMONITOR_P,	20).
-define(DOP_MONITOR_P_EXIT,	21).

-define(DOP_SEND_SENDER, 22).
-define(DOP_SEND_SENDER_TT, 23).

-define(DOP_PAYLOAD_EXIT, 24).
-define(DOP_PAYLOAD_EXIT_TT, 25).
-define(DOP_PAYLOAD_EXIT2, 26).
-define(DOP_PAYLOAD_EXIT2_TT, 27).
-define(DOP_PAYLOAD_MONITOR_P_EXIT, 28).

start_monitor(Offender,P) ->
    Parent = self(),
    Q = spawn(Offender,
              fun () ->
                      Ref = erlang:monitor(process,P),
                      Parent ! {self(),ref,Ref},
                      receive
                          just_stay_alive -> ok
                      end
              end),
    Res = receive
              {Q,ref,R} ->
                  {Q, R}
          after  5000 ->
                     error
          end,
    io:format("Res is ~p~n",[Res]),
    Res.
start_link(Offender,P) ->
    Parent = self(),
    Q = spawn(Offender,
              fun () ->
                      process_flag(trap_exit,true),
                      link(P),
                      Parent ! {self(),ref,P},
                      receive
                          just_stay_alive -> ok
                      end
              end),
    Res = receive
              {Q,ref,R} ->
                  R
          after  5000 ->
                     error
          end,
    io:format("Res is ~p~n",[Res]),
    Res.

%% Test dist messages with valid structure (binary to term ok) but malformed control content
bad_dist_structure(Config) when is_list(Config) ->
    ct:timetrap({seconds, 15}),

    %% Disabled "connect all" so global wont interfere...
    {ok, OffenderPeer, Offender} = ?CT_PEER(["-connect_all", "false"]),
    {ok, VictimPeer, Victim} = ?CT_PEER(["-connect_all", "false"]),
    start_node_monitors([Offender,Victim]),
    Parent = self(),
    P = spawn(Victim,
              fun () ->
                      process_flag(trap_exit,true),
                      Parent ! {self(), started},
                      receive check_msgs -> ok end,
                      bad_dist_struct_check_msgs([one,
                                                  two]),
                      Parent ! {self(), messages_checked},
                      receive done -> ok end
              end),
    receive {P, started} -> ok end,
    pong = rpc:call(Victim, net_adm, ping, [Offender]),
    verify_up(Offender, Victim),
    true = lists:member(Offender, rpc:call(Victim, erlang, nodes, [])),
    start_monitor(Offender,P),
    P ! one,
    send_bad_structure(Offender, P,{?DOP_MONITOR_P_EXIT,'replace',P,normal},2),

    start_monitor(Offender,P),
    send_bad_structure(Offender, P,{?DOP_MONITOR_P_EXIT,'replace',P,normal,normal},2),

    start_link(Offender,P),
    send_bad_structure(Offender, P,{?DOP_LINK},0),

    start_link(Offender,P),
    send_bad_structure(Offender, P,{?DOP_UNLINK,'replace'},2),

    start_link(Offender,P),
    send_bad_structure(Offender, P,{?DOP_UNLINK,'replace',make_ref()},2),

    start_link(Offender,P),
    send_bad_structure(Offender, P,{?DOP_UNLINK,make_ref(),P},0),

    start_link(Offender,P),
    send_bad_structure(Offender, P,{?DOP_UNLINK,normal,normal},0),

    start_monitor(Offender,P),
    send_bad_structure(Offender, P,{?DOP_MONITOR_P,'replace',P},2),

    start_monitor(Offender,P),
    send_bad_structure(Offender, P,{?DOP_MONITOR_P,'replace',P,normal},2),

    start_monitor(Offender,P),
    send_bad_structure(Offender, P,{?DOP_DEMONITOR_P,'replace',P},2),

    start_monitor(Offender,P),
    send_bad_structure(Offender, P,{?DOP_DEMONITOR_P,'replace',P,normal},2),

    send_bad_structure(Offender, P,{?DOP_EXIT,'replace',P},2),
    send_bad_structure(Offender, P,{?DOP_EXIT,make_ref(),normal,normal},0),
    send_bad_structure(Offender, P,{?DOP_EXIT_TT,'replace',token,P},2),
    send_bad_structure(Offender, P,{?DOP_EXIT_TT,make_ref(),token,normal,normal},0),
    send_bad_structure(Offender, P,{?DOP_EXIT2,'replace',P},2),
    send_bad_structure(Offender, P,{?DOP_EXIT2,make_ref(),normal,normal},0),
    send_bad_structure(Offender, P,{?DOP_EXIT2_TT,'replace',token,P},2),
    send_bad_structure(Offender, P,{?DOP_EXIT2_TT,make_ref(),token,normal,normal},0),
    send_bad_structure(Offender, P,{?DOP_GROUP_LEADER,'replace'},2),
    send_bad_structure(Offender, P,{?DOP_GROUP_LEADER,'replace','atomic'},2),
    send_bad_structure(Offender, P,{?DOP_GROUP_LEADER,'replace',P},0),
    send_bad_structure(Offender, P,{?DOP_REG_SEND_TT,'replace','',name},2,{message}),
    send_bad_structure(Offender, P,{?DOP_REG_SEND_TT,'replace','',name,token},0,{message}),
    send_bad_structure(Offender, P,{?DOP_REG_SEND,'replace',''},2,{message}),
    send_bad_structure(Offender, P,{?DOP_REG_SEND,'replace','',P},0,{message}),
    send_bad_structure(Offender, P,{?DOP_REG_SEND,'replace','',name},0,{message}),
    send_bad_structure(Offender, P,{?DOP_REG_SEND,'replace','',name,{token}},2,{message}),
    send_bad_structure(Offender, P,{?DOP_SEND_TT,'',P},0,{message}),
    send_bad_structure(Offender, P,{?DOP_SEND_TT,'',name,token},0,{message}),
    send_bad_structure(Offender, P,{?DOP_SEND,''},0,{message}),
    send_bad_structure(Offender, P,{?DOP_SEND,'',name},0,{message}),
    send_bad_structure(Offender, P,{?DOP_SEND,'',P,{token}},0,{message}),
    P ! two,
    P ! check_msgs,
    receive
        {P, messages_checked} -> ok
    after 5000 ->
              exit(victim_is_dead)
    end,

    {message_queue_len, 0}
    = rpc:call(Victim, erlang, process_info, [P, message_queue_len]),

    unlink(P),
    P ! done,
    peer_stop(OffenderPeer, Offender),
    peer_stop(VictimPeer, Victim),
    ok.

%% Test various dist fragmentation errors
bad_dist_fragments(Config) when is_list(Config) ->
    ct:timetrap({seconds, 15}),

    %% Disabled "connect all" so global wont interfere...
    {ok, OffenderPeer, Offender} = ?CT_PEER(["-connect_all", "false"]),
    {ok, VictimPeer, Victim} = ?CT_PEER(["-connect_all", "false"]),

    Msg = iolist_to_binary(dmsg_ext(lists:duplicate(255,255))),

    start_node_monitors([Offender,Victim]),
    Parent = self(),
    P = spawn(Victim,
              fun () ->
                      process_flag(trap_exit,true),
                      Parent ! {self(), started},
                      receive check_msgs -> ok end,
                      bad_dist_struct_check_msgs([one,
                                                  two]),
                      Parent ! {self(), messages_checked},
                      receive done -> ok end
              end),
    receive {P, started} -> ok end,
    pong = rpc:call(Victim, net_adm, ping, [Offender]),
    verify_up(Offender, Victim),
    true = lists:member(Offender, rpc:call(Victim, erlang, nodes, [])),
    start_monitor(Offender,P),
    P ! one,

    start_monitor(Offender,P),
    send_bad_fragments(Offender, Victim, P,{?DOP_SEND,?COOKIE,P},3,
                      [{frg, 1, binary:part(Msg, 10,byte_size(Msg)-10)}]),

    start_monitor(Offender,P),
    send_bad_fragments(Offender, Victim, P,{?DOP_SEND,?COOKIE,P},3,
                      [{hdr, 3, binary:part(Msg, 0,10)},
                       {frg, 1, binary:part(Msg, 10,byte_size(Msg)-10)}]),

    start_monitor(Offender,P),
    send_bad_fragments(Offender, Victim, P,{?DOP_SEND,?COOKIE,P},3,
                      [{hdr, 3, binary:part(Msg, 0,10)},
                       {hdr, 3, binary:part(Msg, 0,10)}]),

    start_monitor(Offender,P),
    send_bad_fragments(Offender, Victim, P,{?DOP_SEND,?COOKIE,P,broken},3,
                      [{hdr, 1, binary:part(Msg, 10,byte_size(Msg)-10)}]),

    start_monitor(Offender,P),
    send_bad_fragments(Offender, Victim, P,{?DOP_SEND,?COOKIE,P},3,
                      [{hdr, 3, binary:part(Msg, 10,byte_size(Msg)-10)},
                       close]),

    ExitVictim = spawn(Victim, fun() ->
                                       receive
                                           {link, Proc} ->
                                               link(Proc),
                                               Parent ! {self(), linked}
                                       end,
                                       receive ok -> ok end
                               end),
    OP1 = start_link(Offender,ExitVictim),
    ExitVictim ! {link, OP1},
    receive {ExitVictim, linked} -> ok end,
    send_bad_fragments(Offender, Victim, ExitVictim,{?DOP_PAYLOAD_EXIT,OP1,ExitVictim},0,
                      [{hdr, 1, [131]}]),

    Exit2Victim = spawn(Victim, fun() -> receive ok -> ok end end),
    {OP2, _} = start_monitor(Offender,Exit2Victim),
    send_bad_fragments(Offender, Victim, Exit2Victim,{?DOP_PAYLOAD_EXIT2,OP2,Exit2Victim},0,
                      [{hdr, 1, [132]}]),

    DownVictim = spawn(Victim, fun() ->
                                       receive
                                           {monitor, Proc} ->
                                               DR = erlang:monitor(process, Proc),
                                               Parent ! {self(), DR}
                                       end,
                                       Parent ! {self, DR},
                                       receive ok -> ok end
                               end),
    {OP3, _} = start_monitor(Offender,DownVictim),
    DownVictim ! {monitor, OP3},
    DownRef = receive {DownVictim, DR} -> DR end,
    send_bad_fragments(Offender, Victim, DownVictim,{?DOP_PAYLOAD_MONITOR_P_EXIT,OP3,DownVictim,DownRef},0,
                      [{hdr, 1, [133]}]),

    P ! two,
    P ! check_msgs,
    receive
        {P, messages_checked} -> ok
    after 5000 ->
              exit(victim_is_dead)
    end,

    {message_queue_len, 0}
    = rpc:call(Victim, erlang, process_info, [P, message_queue_len]),

    unlink(P),
    P ! done,
    peer_stop(OffenderPeer, Offender),
    peer_stop(VictimPeer, Victim),
    ok.

dmsg_frag_hdr(Frag) ->
    dmsg_frag_hdr(erlang:phash2(self()), Frag).
dmsg_frag_hdr(Seq, Frag) ->
    [131, $E, uint64_be(Seq), uint64_be(Frag), 0].

dmsg_frag(Frag) ->
    dmsg_frag(erlang:phash2(self()), Frag).
dmsg_frag(Seq, Frag) ->
    [131, $F, uint64_be(Seq), uint64_be(Frag)].

send_bad_fragments(Offender,VictimNode,Victim,Ctrl,WhereToPutSelf,Fragments) ->
    Parent = self(),
    Done = make_ref(),
    ct:pal("Send: ~p",[Fragments]),
    spawn_link(Offender,
          fun () ->
                  Node = node(Victim),
                  pong = net_adm:ping(Node),
                  erlang:monitor_node(Node, true),
                  DCtrl = dctrl(Node),
                  Ctrl1 = case WhereToPutSelf of
                             0 ->
                                 Ctrl;
                             N when N > 0 ->
                                 setelement(N,Ctrl,self())
                         end,

                  FragData = [case Type of
                                  hdr ->
                                      [dmsg_frag_hdr(FragId),
                                       dmsg_ext(Ctrl1), FragPayload];
                                  frg ->
                                      [dmsg_frag(FragId), FragPayload]
                              end || {Type, FragId, FragPayload} <- Fragments],

                  receive {nodedown, Node} -> exit("premature nodedown")
                  after 10 -> ok
                  end,

                  [ dctrl_send(DCtrl, D) || D <- FragData ],
                  [ erlang:port_close(DCtrl) || close <- Fragments],

                  receive {nodedown, Node} -> ok
                  after 5000 -> exit("missing nodedown")
                  end,
                  Parent ! {FragData,Done}
          end),
    receive
        {WhatSent,Done} ->
            io:format("Offender sent ~p~n",[WhatSent]),
            verify_nc(VictimNode),
            ok
    after 7000 ->
              exit(unable_to_send)
    end.

bad_dist_ext_receive(Config) when is_list(Config) ->
    %% Disabled "connect all" so global wont interfere...
    {ok, OffenderPeer, Offender} = ?CT_PEER(["-connect_all", "false"]),
    {ok, VictimPeer, Victim} = ?CT_PEER(["-connect_all", "false"]),
    start_node_monitors([Offender,Victim]),

    Parent = self(),

    P = spawn_link(Victim,
                   fun () ->
                           Parent ! {self(), started},
                           receive check_msgs -> ok end,
                           bad_dist_ext_check_msgs([one,
                                                    two,
                                                    three]),
                           Parent ! {self(), messages_checked},
                           receive done -> ok end
                   end),

    receive {P, started} -> ok end,
    pong = rpc:call(Victim, net_adm, ping, [Offender]),
    verify_up(Offender, Victim),
    true = lists:member(Offender, rpc:call(Victim, erlang, nodes, [])),
    P ! one,
    send_bad_msg(Offender, P),
    P ! two,
    verify_down(Offender, connection_closed, Victim, killed),
    {message_queue_len, 2}
    = rpc:call(Victim, erlang, process_info, [P, message_queue_len]),

    Suspended = make_ref(),
    S = spawn(Victim,
              fun () ->
                      erlang:suspend_process(P),
                      Parent ! Suspended,
                      receive after infinity -> ok end
              end),
    MS = erlang:monitor(process, S),
    receive Suspended -> ok end,
    pong = rpc:call(Victim, net_adm, ping, [Offender]),
    verify_up(Offender, Victim),
    true = lists:member(Offender, rpc:call(Victim, erlang, nodes, [])),
    send_bad_msgs(Offender, P, 5),
    true = lists:member(Offender, rpc:call(Victim, erlang, nodes, [])),
    P ! three,
    send_bad_msgs(Offender, P, 5),

    %% Make sure bad msgs has reached Victim
    rpc:call(Offender, rpc, call, [Victim, erlang, node, []]),

    verify_still_up(Offender, Victim),
    {message_queue_len, 13}
    = rpc:call(Victim, erlang, process_info, [P, message_queue_len]),

    exit(S, bang),
    receive {'DOWN', MS, process, S, bang} -> ok end,
    verify_down(Offender, connection_closed, Victim, killed),
    {message_queue_len, 3}
    = rpc:call(Victim, erlang, process_info, [P, message_queue_len]),

    P ! check_msgs,
    receive {P, messages_checked} -> ok end,

    {message_queue_len, 0}
    = rpc:call(Victim, erlang, process_info, [P, message_queue_len]),

    P ! done,
    unlink(P),
    verify_no_down(Offender, Victim),
    peer_stop(OffenderPeer, Offender),
    peer_stop(VictimPeer, Victim).


bad_dist_ext_process_info(Config) when is_list(Config) ->
    %% Disabled "connect all" so global wont interfere...
    {ok, OffenderPeer, Offender} = ?CT_PEER(["-connect_all", "false"]),
    {ok, VictimPeer, Victim} = ?CT_PEER(["-connect_all", "false"]),
    start_node_monitors([Offender,Victim]),

    Parent = self(),
    P = spawn_link(Victim,
                   fun () ->
                           Parent ! {self(), started},
                           receive check_msgs -> ok end,
                           bad_dist_ext_check_msgs([one, two]),
                           Parent ! {self(), messages_checked},
                           receive done -> ok end
                   end),

    receive {P, started} -> ok end,
    P ! one,

    Suspended = make_ref(),
    S = spawn(Victim,
              fun () ->
                      erlang:suspend_process(P),
                      Parent ! Suspended,
                      receive after infinity -> ok end
              end),

    receive Suspended -> ok end,
    pong = rpc:call(Victim, net_adm, ping, [Offender]),
    verify_up(Offender, Victim),
    send_bad_msgs(Offender, P, 5),

    P ! two,
    send_bad_msgs(Offender, P, 5),

    %% Make sure bad msgs has reached Victim
    rpc:call(Offender, rpc, call, [Victim, erlang, node, []]),

    verify_still_up(Offender, Victim),
    {message_queue_len, 12}
    = rpc:call(Victim, erlang, process_info, [P, message_queue_len]),
    verify_still_up(Offender, Victim),
    [{message_queue_len, 2},
     {messages, [one, two]}]
    = rpc:call(Victim, erlang, process_info, [P, [message_queue_len,
                                                  messages]]),
    verify_down(Offender, connection_closed, Victim, killed),

    P ! check_msgs,
    exit(S, bang),
    receive {P, messages_checked} -> ok end,

    {message_queue_len, 0}
    = rpc:call(Victim, erlang, process_info, [P, message_queue_len]),

    P ! done,
    unlink(P),
    verify_no_down(Offender, Victim),
    peer_stop(OffenderPeer, Offender),
    peer_stop(VictimPeer, Victim).

bad_dist_ext_control(Config) when is_list(Config) ->
    %% Disabled "connect all" so global wont interfere...
    {ok, OffenderPeer, Offender} = ?CT_PEER(["-connect_all", "false"]),
    {ok, VictimPeer, Victim} = ?CT_PEER(["-connect_all", "false"]),
    start_node_monitors([Offender,Victim]),

    pong = rpc:call(Victim, net_adm, ping, [Offender]),
    verify_up(Offender, Victim),
    send_bad_dhdr(Offender, Victim),
    verify_down(Offender, connection_closed, Victim, killed),

    pong = rpc:call(Victim, net_adm, ping, [Offender]),
    verify_up(Offender, Victim),
    send_bad_ctl(Offender, Victim),
    verify_down(Offender, connection_closed, Victim, killed),

    verify_no_down(Offender, Victim),
    peer_stop(OffenderPeer, Offender),
    peer_stop(VictimPeer, Victim).

bad_dist_ext_connection_id(Config) when is_list(Config) ->
    %% Disabled "connect all" so global wont interfere...
    {ok, OffenderPeer, Offender} = ?CT_PEER(["-connect_all", "false"]),
    {ok, VictimPeer, Victim} = ?CT_PEER(["-connect_all", "false"]),
    start_node_monitors([Offender,Victim]),

    Parent = self(),
    P = spawn_link(Victim,
                   fun () ->
                           Parent ! {self(), started},
                           receive check_msgs -> ok end,
                           bad_dist_ext_check_msgs([]),
                           Parent ! {self(), messages_checked},
                           receive done -> ok end
                   end),

    receive {P, started} -> ok end,
    Suspended = make_ref(),
    S = spawn(Victim,
              fun () ->
                      erlang:suspend_process(P),
                      Parent ! Suspended,
                      receive after infinity -> ok end
              end),
    MS = erlang:monitor(process, S),
    receive Suspended -> ok end,
    pong = rpc:call(Victim, net_adm, ping, [Offender]),
    verify_up(Offender, Victim),
    send_bad_msg(Offender, P),

    %% Make sure bad msg has reached Victim
    rpc:call(Offender, rpc, call, [Victim, erlang, node, []]),

    {message_queue_len, 1}
    = rpc:call(Victim, erlang, process_info, [P, message_queue_len]),

    true = rpc:call(Offender, net_kernel, disconnect, [Victim]),
    verify_down(Offender, disconnect, Victim, connection_closed),
    pong = rpc:call(Offender, net_adm, ping, [Victim]),

    verify_up(Offender, Victim),
    %% We have a new connection between Offender and Victim, bad message
    %% should not bring it down.

    {message_queue_len, 1}
    = rpc:call(Victim, erlang, process_info, [P, message_queue_len]),

    exit(S, bang),
    receive {'DOWN', MS, process, S, bang} -> ok end,
    %% Wait for a while (if the connection is taken down it might take a
    %% while).
    receive after 2000 -> ok end,
    verify_still_up(Offender, Victim),

    P ! check_msgs,
    receive {P, messages_checked} -> ok end,

    {message_queue_len, 0}
    = rpc:call(Victim, erlang, process_info, [P, message_queue_len]),

    verify_still_up(Offender, Victim),
    P ! done,
    unlink(P),
    verify_no_down(Offender, Victim),
    peer_stop(OffenderPeer, Offender),
    peer_stop(VictimPeer, Victim).

%% OTP-14661: Bad message is discovered by erts_msg_attached_data_size
bad_dist_ext_size(Config) when is_list(Config) ->
    %% Disabled "connect all" so global wont interfere...
    {ok, OffenderPeer, Offender} = ?CT_PEER(["-connect_all", "false"]),
    {ok, VictimPeer, Victim} = ?CT_PEER(["-connect_all", "false"]),
    start_node_monitors([Offender,Victim]),

    Parent = self(),
    P = spawn_opt(Victim,
                   fun () ->
                           Parent ! {self(), started},
                           receive check_msgs -> ok end,  %% DID CRASH HERE
                           bad_dist_ext_check_msgs([one]),
                           Parent ! {self(), messages_checked}
                   end,
                 [link,
                  %% on_heap to force total_heap_size to inspect msg queue
                  {message_queue_data, on_heap}]),

    receive {P, started} -> ok end,
    P ! one,

    Suspended = make_ref(),
    S = spawn(Victim,
              fun () ->
                      erlang:suspend_process(P),
                      Parent ! Suspended,
                      receive after infinity -> ok end
              end),

    receive Suspended -> ok end,
    pong = rpc:call(Victim, net_adm, ping, [Offender]),
    verify_up(Offender, Victim),
    send_bad_msgs(Offender, P, 1, dmsg_bad_tag()),

    %% Make sure bad msgs has reached Victim
    rpc:call(Offender, rpc, call, [Victim, erlang, node, []]),

    verify_still_up(Offender, Victim),

    %% Let process_info(P, total_heap_size) find bad msg and disconnect
    rpc:call(Victim, erlang, process_info, [P, total_heap_size]),

    verify_down(Offender, connection_closed, Victim, killed),

    P ! check_msgs,
    exit(S, bang),  % resume Victim
    receive {P, messages_checked} -> ok end,

    unlink(P),
    verify_no_down(Offender, Victim),
    peer_stop(OffenderPeer, Offender),
    peer_stop(VictimPeer, Victim).


bad_dist_struct_check_msgs([]) ->
    receive
        Msg ->
            exit({unexpected_message, Msg})
    after 0 ->
              ok
    end;
bad_dist_struct_check_msgs([M|Ms]) ->
    receive
        {'EXIT',_,_} = EM ->
            io:format("Ignoring exit message: ~p~n",[EM]),
            bad_dist_struct_check_msgs([M|Ms]);
        Msg ->
            M = Msg,
            bad_dist_struct_check_msgs(Ms)
    end.
bad_dist_ext_check_msgs([]) ->
    receive
        Msg ->
            exit({unexpected_message, Msg})
    after 0 ->
              ok
    end;
bad_dist_ext_check_msgs([M|Ms]) ->
    receive
        Msg ->
            M = Msg,
            bad_dist_ext_check_msgs(Ms)
    end.

ensure_dctrl(Node) ->
    case dctrl(Node) of
        undefined ->
            pong = net_adm:ping(Node),
            dctrl(Node);
        DCtrl ->
            DCtrl
    end.

dctrl_send(DPrt, Data) when is_port(DPrt) ->
    port_command(DPrt, Data);
dctrl_send(DPid, Data) when is_pid(DPid) ->
    Ref = make_ref(),
    DPid ! {send, self(), Ref, Data},
    receive {Ref, Res} -> Res end.

dctrl_dop_reg_send(Node, Name, Msg) ->
    dctrl_send(ensure_dctrl(Node),
               [dmsg_hdr(),
                dmsg_ext({?DOP_REG_SEND,
                          self(),
                          ?COOKIE,
                          Name}),
                dmsg_ext(Msg)]).

dctrl_dop_send(To, Msg) ->
    Node = node(To),
    dctrl_send(ensure_dctrl(Node),
               [dmsg_hdr(),
                dmsg_ext({?DOP_SEND, ?COOKIE, To}),
                dmsg_ext(Msg)]).

send_bad_structure(Offender,Victim,Bad,WhereToPutSelf) ->
    send_bad_structure(Offender,Victim,Bad,WhereToPutSelf,[]).
send_bad_structure(Offender,Victim,Bad,WhereToPutSelf,PayLoad) ->
    Parent = self(),
    Done = make_ref(),
    spawn_link(Offender,
          fun () ->
                  Node = node(Victim),
                  pong = net_adm:ping(Node),
                  erlang:monitor_node(Node, true),
                  DCtrl = dctrl(Node),
                  Bad1 = case WhereToPutSelf of
                             0 ->
                                 Bad;
                             N when N > 0 ->
                                 setelement(N,Bad,self())
                         end,
                  DData = [dmsg_hdr(),
                           dmsg_ext(Bad1)] ++
                  case PayLoad of
                      [] -> [];
                      _Other -> [dmsg_ext(PayLoad)]
                  end,

                  receive {nodedown, Node} -> exit("premature nodedown")
                  after 10 -> ok
                  end,

                  dctrl_send(DCtrl, DData),

                  receive {nodedown, Node} -> ok
                  after 5000 -> exit("missing nodedown")
                  end,
                  Parent ! {DData,Done}
          end),
    receive
        {WhatSent,Done} ->
            io:format("Offender sent ~p~n",[WhatSent]),
            ok
    after 5000 ->
              exit(unable_to_send)
    end.


%% send_bad_msgs():
%% Send a valid distribution header and control message
%% but an invalid message. This invalid message will be
%% enqueued in the receivers message queue.
send_bad_msg(BadNode, To) ->
    send_bad_msgs(BadNode, To, 1).

send_bad_msgs(BadNode, To, Repeat) ->
    send_bad_msgs(BadNode, To, Repeat, dmsg_bad_atom_cache_ref()).

send_bad_msgs(BadNode, To, Repeat, BadTerm) when is_atom(BadNode),
                                                 is_pid(To),
                                                 is_integer(Repeat) ->
    Parent = self(),
    Done = make_ref(),
    spawn_link(BadNode,
               fun () ->
                       Node = node(To),
                       pong = net_adm:ping(Node),
                       DCtrl = dctrl(Node),
                       DData = [dmsg_hdr(),
                                dmsg_ext({?DOP_SEND, ?COOKIE, To}),
                                BadTerm],
		       repeat(fun () -> dctrl_send(DCtrl, DData) end, Repeat),
                       Parent ! Done
               end),
    receive Done -> ok end.

%% send_bad_ctl():
%% Send a valid distribution header but an invalid control message.
send_bad_ctl(BadNode, ToNode) when is_atom(BadNode), is_atom(ToNode) ->
    Parent = self(),
    Done = make_ref(),
    spawn_link(BadNode,
               fun () ->
                       pong = net_adm:ping(ToNode),
                       %% We create a valid ctl msg and replace an
                       %% atom with an invalid atom cache reference
                       <<131,Replace/binary>> = term_to_binary(replace),
                       Ctl = dmsg_ext({?DOP_REG_SEND,
                                       self(),
                                       ?COOKIE,
                                       replace}),
                       CtlBeginSize = size(Ctl) - size(Replace),
                       <<CtlBegin:CtlBeginSize/binary, Replace/binary>> = Ctl,
                       DCtrl = dctrl(ToNode),
                       Data = [dmsg_fake_hdr2(),
                               CtlBegin,
                               dmsg_bad_atom_cache_ref(),
                               dmsg_ext({a, message})],
                       dctrl_send(DCtrl, Data),
                       Parent ! Done
               end),
    receive Done -> ok end.

%% send_bad_dhr():
%% Send an invalid distribution header
send_bad_dhdr(BadNode, ToNode) when is_atom(BadNode), is_atom(ToNode) ->
    Parent = self(),
    Done = make_ref(),
    spawn_link(BadNode,
               fun () ->
                       pong = net_adm:ping(ToNode),
                       dctrl_send(dctrl(ToNode), dmsg_bad_hdr()),
                       Parent ! Done
               end),
    receive Done -> ok end.

dctrl(Node) when is_atom(Node) ->
    get_internal_state({dist_ctrl, Node}).

get_internal_state(Op) ->
    try erts_debug:get_internal_state(Op) of
        R -> R
    catch
        error:undef ->
            erts_debug:set_internal_state(available_internal_state, true),
            erts_debug:get_internal_state(Op)
    end.

set_internal_state(Op, Val) ->
    try erts_debug:set_internal_state(Op, Val) of
        R -> R
    catch
        error:undef ->
            erts_debug:set_internal_state(available_internal_state, true),
            erts_debug:set_internal_state(Op, Val)
    end.


dmsg_hdr() ->
    [131, % Version Magic
     $D,  % Dist header
     0].  % No atom cache references

dmsg_bad_hdr() ->
    [131, % Version Magic
     $D,  % Dist header
     255].  % 255 atom references


%% dmsg_fake_hdr1() ->
%%     A = <<"fake header atom 1">>,
%%     [131, % Version Magic
%%      $D, 1, 16#8, 0, size(A), A]. % Fake header

dmsg_fake_hdr2() ->
    A1 = <<"fake header atom 1">>,
    A2 = <<"atom 2">>,
    A3 = <<"atom 3">>,
    [131, % Version Magic
     $D,
     3,
     16#88, 16#08, % Flags
     0, size(A1), A1,
     1, size(A2), A2,
     2, size(A3), A3].

dmsg_ext(Term) ->
    <<131, Res/binary>> = term_to_binary(Term),
    Res.

dmsg_bad_atom_cache_ref() ->
    [$R, 137].

dmsg_bad_tag() ->  %% Will fail early at heap size calculation
    [$?, 66].

%% Test that processes exiting while sending a fragmented message works
%% as it should. We test that this works while the process doing the send
%% is suspended/resumed in order to trigger bugs in suspend/resume handling
%% while exiting.
%% We also make sure that the binary memory of the receiving node does not grow
%% without shrinking back as there used to be a memory leak on the receiving side.
exit_dist_fragments(_Config) ->
    {ok, Peer, Node} = ?CT_PEER(),
    try
        ct:log("Allocations before:~n~p",[erpc:call(Node,instrument,allocations, [])]),
        {BinInfo, BinInfoMref} =
            spawn_monitor(Node,
                          fun() ->
                                  (fun F(Acc) ->
                                           H = try erlang:memory(binary)
                                               catch _:_ -> 0 end,
                                           receive
                                               {get, Pid} ->
                                                   After = try erlang:memory(binary)
                                                           catch _:_ -> 0 end,
                                                   Pid ! lists:reverse([After,H|Acc])
                                           after 100 ->
                                                   F([H|Acc])
                                           end
                                   end)([])
                          end),
        {Tracer, Mref} = spawn_monitor(fun gather_exited/0),
        erlang:trace(self(), true, [{tracer, Tracer}, set_on_spawn, procs, exiting]),
        exit_suspend(Node),
        receive
            {'DOWN',Mref,_,_,_} ->
                BinInfo ! {get, self()},
                receive
                    {'DOWN',BinInfoMref,_,_,Reason} ->
                        ct:fail(Reason);
                    Info ->
                        Before = hd(Info),
                        Max = lists:max(Info),
                        After = lists:last(Info),
                        ct:log("Binary memory before: ~p~n"
                               "Binary memory max: ~p~n"
                               "Binary memory after: ~p",
                               [Before, Max, After]),
                        ct:log("Allocations after:~n~p",
                               [erpc:call(Node,instrument,allocations, [])]),
                        %% We check that the binary data used after is not too large
                        if
                            (After - Before) / (Max - Before) > 0.05 ->
                                ct:log("Memory ratio was ~p",[(After - Before) / (Max - Before)]),
                                ct:fail("Potential binary memory leak!");
                            true -> ok
                        end
                end
        end
    after
        peer:stop(Peer)
    end.

%% Make sure that each spawned process also has exited
gather_exited() ->
    process_flag(message_queue_data, off_heap),
    gather_exited(#{}).
gather_exited(Pids) ->
    receive
        {trace,Pid,spawned,_,_} ->
            gather_exited(Pids#{ Pid => true });
        {trace,Pid,exited_out,_,_} ->
            {true, NewPids} = maps:take(Pid, Pids),
            gather_exited(NewPids);
        _M ->
            gather_exited(Pids)
    after 1000 ->
            if Pids == #{} -> ok;
               true -> exit(Pids)
            end
    end.

exit_suspend(RemoteNode) ->
    exit_suspend(RemoteNode, 100).
exit_suspend(RemoteNode, N) ->
    Payload = case erlang:system_info(wordsize) of
                  8 ->
                      [<<0:100000/unit:8>> || _ <- lists:seq(1, 10)];
                  4 ->
                      [<<0:100000/unit:8>> || _ <- lists:seq(1, 2)]
              end,
    exit_suspend(RemoteNode, N, Payload).
exit_suspend(RemoteNode, N, Payload) ->
    Echo = fun F() ->
                   receive
                       {From, Msg} ->
                           From ! erlang:iolist_size(Msg),
                           F()
                   end
           end,
    Pinger =
        fun() ->
                false = process_flag(trap_exit, true),
                RemotePid = spawn_link(RemoteNode, Echo),
                Iterations = case erlang:system_info(emu_type) of
                                 opt ->
                                     100;
                                 _ ->
                                     10
                             end,
                exit_suspend_loop(RemotePid, 2, Payload, Iterations)
        end,
    Pids = [spawn_link(Pinger) || _ <- lists:seq(1, N)],
    MRefs = [monitor(process, Pid) || Pid <- Pids],
    [receive {'DOWN',MRef,_,_,_} -> ok end || MRef <- MRefs],
    Pids.

exit_suspend_loop(RemotePid, _Suspenders, _Payload, 0) ->
    exit(RemotePid, die),
    receive
        {'EXIT', RemotePid, _} ->
            ok
    end;
exit_suspend_loop(RemotePid, Suspenders, Payload, N) ->
    LocalPid = spawn_link(
                 fun() ->
                         Parent = self(),
                         [spawn_link(
                            fun F() ->
                                    try
                                        begin
                                            erlang:suspend_process(Parent),
                                            erlang:yield(),
                                            erlang:suspend_process(Parent),
                                            erlang:yield(),
                                            erlang:resume_process(Parent),
                                            erlang:yield(),
                                            erlang:suspend_process(Parent),
                                            erlang:yield(),
                                            erlang:resume_process(Parent),
                                            erlang:yield(),
                                            erlang:resume_process(Parent),
                                            erlang:yield()
                                        end of
                                        _ ->
                                            F()
                                    catch _:_ ->
                                            ok
                                    end
                            end) || _ <- lists:seq(1, Suspenders)],
                         (fun F() ->
                                  RemotePid ! {self(), Payload},
                                  receive _IOListSize -> ok end,
                                  F()
                          end)()
                 end),
    exit_suspend_loop(LocalPid, RemotePid, Suspenders, Payload, N - 1).
exit_suspend_loop(LocalPid, RemotePid, Suspenders, Payload, N) ->
    receive
        {'EXIT', LocalPid, _} ->
            exit_suspend_loop(RemotePid, Suspenders, Payload, N);
        {'EXIT', _, Reason} ->
            exit(Reason)
    after 100 ->
            exit(LocalPid, die),
            exit_suspend_loop(LocalPid, RemotePid, Suspenders, Payload, N)
    end.

start_epmd_false(Config) when is_list(Config) ->
    %% Start a node with the option -start_epmd false.
    {ok, Peer, OtherNode} = ?CT_PEER(["-start_epmd", "false"]),
    %% We should be able to ping it, as epmd was started by us:
    pong = net_adm:ping(OtherNode),
    peer_stop(Peer,OtherNode),

    ok.

no_epmd(Config) when is_list(Config) ->
    %% Trying to start a node with -no_epmd but without passing the
    %% --proto_dist option should fail.
    try
        ?CT_PEER(#{connection => standard_io, args => ["-no_epmd"]}),
        ct:fail(unexpected_no_epmd_start)
    catch
        exit:{boot_failed, {exit_status, 1}} ->
            ok
    end.

epmd_module(Config) when is_list(Config) ->
    %% We need a relay node to test this, since the test node uses the
    %% standard epmd module.
    {ok, Peer1, Node1} = ?CT_PEER(
                            #{connection => 0,
                              name => "epmd_module_node1",
                              host => "dummy",
                              args => ["-setcookie", "NONE", "-epmd_module", ?MODULE_STRING]}),
    %% Ask what port it's listening on - it won't have registered with epmd.
    {ok, Port1} = peer:call(Peer1, application, get_env, [kernel, dist_listen_port]),

    %% Start a second node, passing the port number as a secret argument.
    {ok, Peer2, Node2} = ?CT_PEER(
                            #{connection => 0,
                              name => "epmd_module_node2",
                              host => "dummy",
                              args => ["-setcookie", "NONE", "-epmd_module", ?MODULE_STRING,
                                       "-other_node_port", integer_to_list(Port1)]}),

    %% Node 1 can't ping node 2
    pang = peer:call(Peer1, net_adm, ping, [Node2]),
    [] = peer:call(Peer1, erlang, nodes, []),
    [] = peer:call(Peer2, erlang, nodes, []),
    %% But node 2 can ping node 1
    pong = peer:call(Peer2, net_adm, ping, [Node1]),
    [Node2] = peer:call(Peer1, erlang, nodes, []),
    [Node1] = peer:call(Peer2, erlang, nodes, []),

    peer:stop(Peer2),
    peer:stop(Peer1).

%% epmd_module functions:

start_link() ->
    ignore.

register_node(Name, Port) ->
    register_node(Name, Port, inet_tcp).
register_node(_Name, Port, _Driver) ->
    %% Save the port number we're listening on.
    application:set_env(kernel, dist_listen_port, Port),
    Creation = rand:uniform(3),
    {ok, Creation}.

port_please(_Name, _Ip) ->
    case init:get_argument(other_node_port) of
	error ->
	    %% None specified.  Default to 42.
	    Port = 42,
	    Version = 5,
	    {port, Port, Version};
	{ok, [[PortS]]} ->
	    %% Port number given on command line.
	    Port = list_to_integer(PortS),
	    Version = 5,
	    {port, Port, Version}
    end.

address_please(_Name, "dummy", inet) ->
    %% Use localhost.
    {ok, {127,0,0,1}};
address_please(_Name, "dummy", inet6) ->
    {ok, {0,0,0,0,0,0,0,1}}.

hopefull_data_encoding(Config) when is_list(Config) ->
    MkHopefullData = fun(Ref,Pid) -> mk_hopefull_data(Ref,Pid) end,
    test_hopefull_data_encoding(Config, true, MkHopefullData),
    test_hopefull_data_encoding(Config, false, MkHopefullData),

    %% Test funs with hopefully encoded term in environment
    MkBitstringInFunEnv = fun(_,_) -> [mk_fun_with_env(<<5:7>>)] end,
    test_hopefull_data_encoding(Config, true, MkBitstringInFunEnv),
    test_hopefull_data_encoding(Config, false, MkBitstringInFunEnv),
    MkExpFunInFunEnv = fun(_,_) -> [mk_fun_with_env(fun a:a/0)] end,
    test_hopefull_data_encoding(Config, true, MkExpFunInFunEnv),
    test_hopefull_data_encoding(Config, false, MkExpFunInFunEnv),
    ok.

mk_fun_with_env(Term) ->
    fun() -> Term end.

<<<<<<< HEAD
test_hopefull_data_encoding(Config, Fallback) when is_list(Config) ->
    {ok, PeerProxy, ProxyNode} = ?CT_PEER(),
    {ok, PeerBouncer, BouncerNode} = ?CT_PEER(["-hidden"]),
=======
test_hopefull_data_encoding(Config, Fallback, MkDataFun) when is_list(Config) ->
    {ok, ProxyNode} = start_node(hopefull_data_normal),
    {ok, BouncerNode} = start_node(hopefull_data_bouncer, "-hidden"),
>>>>>>> fcf83930
    case Fallback of
        false ->
            ok;
        true ->
            rpc:call(BouncerNode, erts_debug, set_internal_state,
                     [available_internal_state, true]),
            false = rpc:call(BouncerNode, erts_debug, set_internal_state,
                            [remove_hopefull_dflags, true])
    end,
    Tester = self(),
    R1 = make_ref(),
    R2 = make_ref(),
    R3 = make_ref(),
    Bouncer = spawn_link(BouncerNode, fun () -> bounce_loop() end),
    Proxy = spawn_link(ProxyNode,
                       fun () ->
                               register(bouncer, self()),
                               %% We create the data on the proxy node in order
                               %% to create the correct sub binaries
                               HData = MkDataFun(R1, Tester),
                               %% Verify same result between this node and tester
                               Tester ! [R1, HData],
                               %% Test when connection has not been setup yet
                               Bouncer ! {Tester, [R2, HData]},
                               Sync = make_ref(),
                               Bouncer ! {self(), Sync},
                               receive Sync -> ok end,
                               %% Test when connection is already up
                               Bouncer ! {Tester, [R3, HData]},
                               receive after infinity -> ok end
                       end),
    HData =
        receive
            [R1, HData1] ->
                HData1
        end,
    receive
        [R2, HData2] ->
            case Fallback of
                false ->
                    HData = HData2;
                true ->
                    check_hopefull_fallback_data(HData, HData2)
            end
    end,
    receive
        [R3, HData3] ->
            case Fallback of
                false ->
                    HData = HData3;
                true ->
                    check_hopefull_fallback_data(HData, HData3)
            end
    end,
    unlink(Proxy),
    exit(Proxy, bye),
    unlink(Bouncer),
    exit(Bouncer, bye),
    peer_stop(PeerProxy, ProxyNode),
    peer_stop(PeerBouncer, BouncerNode),
    ok.

bounce_loop() ->
    receive
        {SendTo, Data} ->
            SendTo ! Data
    end,
    bounce_loop().

mk_hopefull_data(RemoteRef, RemotePid) ->
    HugeBs = list_to_bitstring([lists:duplicate(12*1024*1024, 85), <<6:6>>]),
    <<_:1/bitstring,HugeBs2/bitstring>> = HugeBs,
    mk_hopefull_data(list_to_binary(lists:seq(1,255))) ++
        [1234567890, HugeBs, fun gurka:banan/3, fun erlang:node/1,
         RemotePid, self(), fun erlang:self/0] ++
        mk_hopefull_data(list_to_binary(lists:seq(1,32))) ++
        [an_atom,
         fun lists:reverse/1, RemoteRef, make_ref(), HugeBs2,
         fun blipp:blapp/7].

mk_hopefull_data(BS) ->
    BSsz = bit_size(BS),
    lists:concat(
      [lists:map(fun (Offset) ->
                         <<NewBs:Offset/bitstring, _/bitstring>> = BS,
                         NewBs
                 end, lists:seq(1, 16)),
       lists:map(fun (Offset) ->
                         <<_:Offset/bitstring, NewBs/bitstring>> = BS,
                         NewBs
                 end, lists:seq(1, 16)),
       lists:map(fun (Offset) ->
                         <<NewBs:Offset/bitstring, _/bitstring>> = BS,
                         NewBs
                 end, lists:seq(BSsz-16, BSsz-1)),
       lists:map(fun (Offset) ->
                         PreOffset = Offset rem 16,
                         <<_:PreOffset/bitstring, NewBs:Offset/bitstring, _/bitstring>> = BS,
                         NewBs
                 end, lists:seq(BSsz-32, BSsz-17)),
       lists:map(fun (Offset) ->
                         <<NewBs:Offset/bitstring, _/bitstring>> = BS,
                         [NewBs]
                 end, lists:seq(1, 16)),
       lists:map(fun (Offset) ->
                         <<_:Offset/bitstring, NewBs/bitstring>> = BS,
                         [NewBs]
                 end, lists:seq(1, 16)),
       lists:map(fun (Offset) ->
                         <<NewBs:Offset/bitstring, _/bitstring>> = BS,
                         [NewBs]
                 end, lists:seq(BSsz-16, BSsz-1)),
       lists:map(fun (Offset) ->
                         PreOffset = Offset rem 16,
                         <<_:PreOffset/bitstring, NewBs:Offset/bitstring, _/bitstring>> = BS,
                         [NewBs]
                 end, lists:seq(BSsz-32, BSsz-17))]).

check_hopefull_fallback_data([], []) ->
    ok;
check_hopefull_fallback_data([X|Xs],[Y|Ys]) ->
    chk_hopefull_fallback(X, Y),
    check_hopefull_fallback_data(Xs,Ys).

chk_hopefull_fallback(Binary, FallbackBinary) when is_binary(Binary) ->
    Binary = FallbackBinary;
chk_hopefull_fallback([BitStr], [{Bin, BitSize}]) when is_bitstring(BitStr) ->
    chk_hopefull_fallback(BitStr, {Bin, BitSize});
chk_hopefull_fallback(BitStr, {Bin, BitSize}) when is_bitstring(BitStr) ->
    true = is_binary(Bin),
    true = is_integer(BitSize),
    true = BitSize > 0,
    true = BitSize < 8,
    Hsz = size(Bin) - 1,
    <<Head:Hsz/binary, I/integer>> = Bin,
    IBits = I bsr (8 - BitSize),
    FallbackBitStr = list_to_bitstring([Head,<<IBits:BitSize>>]),
    BitStr = FallbackBitStr,
    ok;
chk_hopefull_fallback(Func, {ModName, FuncName}) when is_function(Func) ->
    {M, F, _} = erlang:fun_info_mfa(Func),
    M = ModName,
    F = FuncName,
    ok;
chk_hopefull_fallback(Fun1, Fun2) when is_function(Fun1), is_function(Fun2) ->
    FI1 = erlang:fun_info(Fun1),
    FI2 = erlang:fun_info(Fun2),
    {env, E1} = lists:keyfind(env, 1, FI1),
    {env, E2} = lists:keyfind(env, 1, FI1),
    chk_hopefull_fallback(E1, E2),
    assert_same(lists:keydelete(env, 1, FI1),
                lists:keydelete(env, 1, FI2));
chk_hopefull_fallback(A, B) ->
    ok = assert_same(A,B).

assert_same(A,A) -> ok.

%% ERL-1254
hopefull_export_fun_bug(Config) when is_list(Config) ->
    Msg = [1, fun blipp:blapp/7,
           2, fun blipp:blapp/7],
    {dummy, dummy@dummy} ! Msg.  % Would crash on debug VM

huge_iovec(Config) when is_list(Config) ->
    %% Make sure that we can pass a term that will produce
    %% an io-vector larger than IOV_MAX over the distribution...
    %% IOV_MAX is typically 1024. Currently we produce an
    %% element in the io-vector for all off heap binaries...
    NoBinaries = 1 bsl 14,
    BinarySize = 65,
    {ok, Peer, Node} = ?CT_PEER(),
    P = spawn_link(Node,
                   fun () ->
                           receive {From, Data} ->
                                   From ! {self(), Data}
                           end
                   end),
    RBL = mk_rand_bin_list(BinarySize, NoBinaries),
    %% Check that it actually will produce a huge iovec...
    %% If we set a limit on the size of the binaries
    %% that will produce an element in the io-vector
    %% we need to adjust this testcase...
    true = length(term_to_iovec(RBL)) >= NoBinaries,
    P ! {self(), RBL},
    receive
        {P, EchoedRBL} ->
            peer_stop(Peer, Node),
            RBL = EchoedRBL
    end,
    ok.

mk_rand_bin_list(Bytes, Binaries) ->
    mk_rand_bin_list(Bytes, Binaries, []).

mk_rand_bin_list(_Bytes, 0, Acc) ->
    Acc;
mk_rand_bin_list(Bytes, Binaries, Acc) ->
    mk_rand_bin_list(Bytes, Binaries-1, [rand:bytes(Bytes) | Acc]).

%% Try provoke DistEntry refc bugs (OTP-17513).
dist_entry_refc_race(_Config) ->
    {ok, Peer, Node} = ?CT_PEER(["+zdntgc", "1"]),
    Pid = spawn_link(Node, ?MODULE, derr_run, [self()]),
    {Pid, done} = receive M -> M end,
    peer_stop(Peer, Node),
    ok.

derr_run(Papa) ->
    inet_db:set_lookup([file]), % make connection attempt fail fast
    NScheds = erlang:system_info(schedulers_online),
    SeqList = lists:seq(1, 25 * NScheds),
    Nodes = [list_to_atom("none@host" ++ integer_to_list(Seq))
             || Seq <- SeqList],
    Self = self(),
    Pids = [spawn_link(fun () -> derr_sender(Self, Nodes) end)
            || _ <- SeqList],
    derr_count(1, 8000),
    [begin unlink(P), exit(P,kill) end || P <- Pids],
    Papa ! {self(), done},
    ok.

derr_count(Max, Max) ->
    done;
derr_count(N, Max) ->
    receive
        count -> ok
    end,
    case N rem 1000 of
        0 ->
            io:format("Total attempts: ~bk~n", [N div 1000]);
        _ -> ok
    end,
    derr_count(N+1, Max).


derr_sender(Main, Nodes) ->
    [{none, Node} ! msg || Node <- Nodes],
    Main ! count,
    derr_sender(Main, Nodes).


%%% Utilities

timestamp() ->
    erlang:monotonic_time(millisecond).

peer_stop(Peer, Node) ->
    verify_nc(Node),
    peer:stop(Peer).

verify_nc(Node) ->
    P = self(),
    Ref = make_ref(),
    Pid = spawn(Node,
                fun() ->
                        R = erts_test_utils:check_node_dist(fun(E) -> E end),
                        P ! {Ref, R}
                end),
    MonRef = monitor(process, Pid),
    receive
        {Ref, ok} ->
            demonitor(MonRef,[flush]),
            ok;
        {Ref, Error} ->
            ct:log("~s",[Error]),
            ct:fail(failed_nc_refc_check);
        {'DOWN', MonRef, _, _, _} = Down ->
            ct:log("~p",[Down]),
            ct:fail(crashed_nc_refc_check)
    end.

freeze_node(Node, MS) ->
    Own = 300,
    DoingIt = make_ref(),
    Freezer = self(),
    spawn_link(Node,
               fun () ->
                       dctrl_dop_send(Freezer, DoingIt),
                       receive after Own -> ok end,
                       set_internal_state(block, MS+Own)
               end),
    receive DoingIt -> ok end,
    receive after Own -> ok end.

start_node_monitors(Nodes) ->
    Master = self(),
    lists:foreach(fun (Node) ->
                          spawn(Node,
                                fun () ->
                                        node_monitor(Master)
                                end)
                  end,
                  Nodes),
    ok.

node_monitor(Master) ->
    Opts = [nodedown_reason,{node_type,all}],
    Nodes0 = nodes(connected),
    net_kernel:monitor_nodes(true, Opts),
    Nodes1 = nodes(connected),
    case lists:sort(Nodes0) == lists:sort(Nodes1) of
        true ->
            lists:foreach(fun (Node) ->
                                  Master ! {nodeup, node(), Node}
                          end,
                          Nodes0),
            io:format("~p ~p: ~p~n", [node(), erlang:system_time(microsecond), Nodes0]),
            node_monitor_loop(Master);
        false ->
            net_kernel:monitor_nodes(false, Opts),
            flush_node_changes(),
            node_monitor(Master)
    end.

flush_node_changes() ->
    receive
        {NodeChange, _Node, _InfoList} when NodeChange == nodeup;
                                            NodeChange == nodedown ->
            flush_node_changes()
    after 0 ->
              ok
    end.

node_monitor_loop(Master) ->
    receive
        {nodeup, Node, _InfoList} = Msg ->
            Master ! {nodeup, node(), Node},
            io:format("~p ~p: ~p~n", [node(), erlang:system_time(microsecond), Msg]),
            node_monitor_loop(Master);
        {nodedown, Node, InfoList} = Msg ->
            Reason = case lists:keysearch(nodedown_reason, 1, InfoList) of
                         {value, {nodedown_reason, R}} -> R;
                         _ -> undefined
                     end,
            Master ! {nodedown, node(), Node, Reason},
            io:format("~p ~p: ~p~n", [node(), erlang:system_time(microsecond), Msg]),
            node_monitor_loop(Master)
    end.

verify_up(A, B) ->
    receive {nodeup, A, B} -> ok end,
    receive {nodeup, B, A} -> ok end.

verify_still_up(A, B) ->
    true = lists:member(B, rpc:call(A, erlang, nodes, [connected])),
    true = lists:member(A, rpc:call(B, erlang, nodes, [connected])),
    verify_no_down(A, B).

verify_no_down(A, B) ->
    receive
        {nodedown, A, B, _} = Msg0 ->
            ct:fail(Msg0)
    after 0 ->
              ok
    end,
    receive
        {nodedown, B, A, _} = Msg1 ->
            ct:fail(Msg1)
    after 0 ->
              ok
    end.

%% verify_down(A, B) ->
%%     receive {nodedown, A, B, _} -> ok end,
%%     receive {nodedown, B, A, _} -> ok end.

verify_down(A, ReasonA, B, ReasonB) ->
    receive
        {nodedown, A, B, _} = Msg0 ->
            {nodedown, A, B, ReasonA} = Msg0
    end,
    receive
        {nodedown, B, A, _} = Msg1 ->
            {nodedown, B, A, ReasonB} = Msg1
    end,
    ok.

hostname() ->
    from($@, atom_to_list(node())).

from(H, [H | T]) -> T;
from(H, [_ | T]) -> from(H, T);
from(_, []) -> [].

%% fun_spawn(Fun) ->
%%     fun_spawn(Fun, []).

%% fun_spawn(Fun, Args) ->
%%     spawn_link(erlang, apply, [Fun, Args]).

until(Fun) ->
    case Fun() of
        true ->
            ok;
        false ->
            receive after 10 -> ok end,
            until(Fun)
    end.

forever(Fun) ->
    Fun(),
    forever(Fun).

abort(Why) ->
    set_internal_state(abort, Why).


start_busy_dist_port_tracer() ->
    Tracer = spawn_link(fun () -> busy_dist_port_tracer() end),
    erlang:system_monitor(Tracer, [busy_dist_port]),
    Tracer.

stop_busy_dist_port_tracer(Tracer) when is_pid(Tracer) ->
    unlink(Tracer),
    exit(Tracer, bye);
stop_busy_dist_port_tracer(_) ->
    true.

busy_dist_port_tracer() ->
    receive
        {monitor, _SuspendedProcess, busy_dist_port, _Port} = M ->
            erlang:display(M),
            busy_dist_port_tracer()
    end.

repeat(_Fun, 0) ->
    ok;
repeat(Fun, N) ->
    Fun(),
    repeat(Fun, N-1).

string_to_atom_ext(String) ->
    Utf8List = string_to_utf8_list(String),
    Len = length(Utf8List),
    case Len < 256 of
        true ->
            [?SMALL_ATOM_UTF8_EXT, Len | Utf8List];
        false ->
            [?ATOM_UTF8_EXT, Len bsr 8, Len band 16#ff | Utf8List]
    end.

string_to_atom(String) ->
    binary_to_term(list_to_binary([?VERSION_MAGIC
                                   | string_to_atom_ext(String)])).

string_to_utf8_list([]) ->
    [];
string_to_utf8_list([CP|CPs]) when is_integer(CP),
                                   0 =< CP,
                                   CP =< 16#7F ->
    [CP | string_to_utf8_list(CPs)];
string_to_utf8_list([CP|CPs]) when is_integer(CP),
                                   16#80 =< CP,
                                   CP =< 16#7FF ->
    [16#C0 bor (CP bsr 6),
     16#80 bor (16#3F band CP)
     | string_to_utf8_list(CPs)];
string_to_utf8_list([CP|CPs]) when is_integer(CP),
                                   16#800 =< CP,
                                   CP =< 16#FFFF ->
    [16#E0 bor (CP bsr 12),
     16#80 bor (16#3F band (CP bsr 6)),
     16#80 bor (16#3F band CP)
     | string_to_utf8_list(CPs)];
string_to_utf8_list([CP|CPs]) when is_integer(CP),
                                   16#10000 =< CP,
                                   CP =< 16#10FFFF ->
    [16#F0 bor (CP bsr 18),
     16#80 bor (16#3F band (CP bsr 12)),
     16#80 bor (16#3F band (CP bsr 6)),
     16#80 bor (16#3F band CP)
     | string_to_utf8_list(CPs)].

mk_pid({NodeName, Creation}, Number, Serial) when is_atom(NodeName) ->
    <<?VERSION_MAGIC, NodeNameExt/binary>> = term_to_binary(NodeName),
    mk_pid({NodeNameExt, Creation}, Number, Serial);
mk_pid({NodeNameExt, Creation}, Number, Serial) ->
    case catch binary_to_term(list_to_binary([?VERSION_MAGIC,
                                              ?PID_EXT,
                                              NodeNameExt,
                                              uint32_be(Number),
                                              uint32_be(Serial),
                                              uint8(Creation)])) of
        Pid when is_pid(Pid) ->
            Pid;
        {'EXIT', {badarg, _}} ->
            exit({badarg, mk_pid, [{NodeNameExt, Creation}, Number, Serial]});
        Other ->
            exit({unexpected_binary_to_term_result, Other})
    end.

mk_port({NodeName, Creation}, Number) when is_atom(NodeName) ->
    <<?VERSION_MAGIC, NodeNameExt/binary>> = term_to_binary(NodeName),
    mk_port({NodeNameExt, Creation}, Number);
mk_port({NodeNameExt, Creation}, Number) ->
    case catch binary_to_term(list_to_binary([?VERSION_MAGIC,
                                              ?PORT_EXT,
                                              NodeNameExt,
                                              uint32_be(Number),
                                              uint8(Creation)])) of
        Port when is_port(Port) ->
            Port;
        {'EXIT', {badarg, _}} ->
            exit({badarg, mk_port, [{NodeNameExt, Creation}, Number]});
        Other ->
            exit({unexpected_binary_to_term_result, Other})
    end.

mk_ref({NodeName, Creation}, [Number] = NL) when is_atom(NodeName),
                                                 is_integer(Creation),
                                                 is_integer(Number) ->
    <<?VERSION_MAGIC, NodeNameExt/binary>> = term_to_binary(NodeName),
    mk_ref({NodeNameExt, Creation}, NL);
mk_ref({NodeNameExt, Creation}, [Number]) when is_integer(Creation),
                                               is_integer(Number) ->
    case catch binary_to_term(list_to_binary([?VERSION_MAGIC,
                                              ?REFERENCE_EXT,
                                              NodeNameExt,
                                              uint32_be(Number),
                                              uint8(Creation)])) of
        Ref when is_reference(Ref) ->
            Ref;
        {'EXIT', {badarg, _}} ->
            exit({badarg, mk_ref, [{NodeNameExt, Creation}, [Number]]});
        Other ->
            exit({unexpected_binary_to_term_result, Other})
    end;
mk_ref({NodeName, Creation}, Numbers) when is_atom(NodeName),
                                           is_integer(Creation),
                                           is_list(Numbers) ->
    <<?VERSION_MAGIC, NodeNameExt/binary>> = term_to_binary(NodeName),
    mk_ref({NodeNameExt, Creation}, Numbers);
mk_ref({NodeNameExt, Creation}, Numbers) when is_integer(Creation),
                                              is_list(Numbers) ->
    case catch binary_to_term(list_to_binary([?VERSION_MAGIC,
                                              ?NEW_REFERENCE_EXT,
                                              uint16_be(length(Numbers)),
                                              NodeNameExt,
                                              uint8(Creation),
                                              lists:map(fun (N) ->
                                                                uint32_be(N)
                                                        end,
                                                        Numbers)])) of
        Ref when is_reference(Ref) ->
            Ref;
        {'EXIT', {badarg, _}} ->
            exit({badarg, mk_ref, [{NodeNameExt, Creation}, Numbers]});
        Other ->
            exit({unexpected_binary_to_term_result, Other})
    end.

uint64_be(Uint) when is_integer(Uint), 0 =< Uint, Uint < 1 bsl 64 ->
    [(Uint bsr 56) band 16#ff,
     (Uint bsr 48) band 16#ff,
     (Uint bsr 40) band 16#ff,
     (Uint bsr 32) band 16#ff,
     (Uint bsr 24) band 16#ff,
     (Uint bsr 16) band 16#ff,
     (Uint bsr 8) band 16#ff,
     Uint band 16#ff];
uint64_be(Uint) ->
    exit({badarg, uint64_be, [Uint]}).

uint32_be(Uint) when is_integer(Uint), 0 =< Uint, Uint < 1 bsl 32 ->
    [(Uint bsr 24) band 16#ff,
     (Uint bsr 16) band 16#ff,
     (Uint bsr 8) band 16#ff,
     Uint band 16#ff];
uint32_be(Uint) ->
    exit({badarg, uint32_be, [Uint]}).


uint16_be(Uint) when is_integer(Uint), 0 =< Uint, Uint < 1 bsl 16 ->
    [(Uint bsr 8) band 16#ff,
     Uint band 16#ff];
uint16_be(Uint) ->
    exit({badarg, uint16_be, [Uint]}).

uint8(Uint) when is_integer(Uint), 0 =< Uint, Uint < 1 bsl 8 ->
    Uint band 16#ff;
uint8(Uint) ->
    exit({badarg, uint8, [Uint]}).

free_memory() ->
    %% Free memory in MB.
    try
	SMD = memsup:get_system_memory_data(),
	{value, {free_memory, Free}} = lists:keysearch(free_memory, 1, SMD),
	TotFree = (Free +
		   case lists:keysearch(cached_memory, 1, SMD) of
		       {value, {cached_memory, Cached}} -> Cached;
		       false -> 0
		   end +
		   case lists:keysearch(buffered_memory, 1, SMD) of
		       {value, {buffered_memory, Buffed}} -> Buffed;
		       false -> 0
		   end),
	TotFree div (1024*1024)
    catch
	error : undef ->
	    ct:fail({"os_mon not built"})
    end.<|MERGE_RESOLUTION|>--- conflicted
+++ resolved
@@ -2698,15 +2698,9 @@
 mk_fun_with_env(Term) ->
     fun() -> Term end.
 
-<<<<<<< HEAD
-test_hopefull_data_encoding(Config, Fallback) when is_list(Config) ->
+test_hopefull_data_encoding(Config, Fallback, MkDataFun) when is_list(Config) ->
     {ok, PeerProxy, ProxyNode} = ?CT_PEER(),
     {ok, PeerBouncer, BouncerNode} = ?CT_PEER(["-hidden"]),
-=======
-test_hopefull_data_encoding(Config, Fallback, MkDataFun) when is_list(Config) ->
-    {ok, ProxyNode} = start_node(hopefull_data_normal),
-    {ok, BouncerNode} = start_node(hopefull_data_bouncer, "-hidden"),
->>>>>>> fcf83930
     case Fallback of
         false ->
             ok;
