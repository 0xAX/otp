--- conflicted
+++ resolved
@@ -153,129 +153,6 @@
     ok.
 
 call_purged_fun_test(Priv, Data, Type) ->
-<<<<<<< HEAD
-    File = filename:join(Data, "my_code_test2"),
-    Code = filename:join(Priv, "my_code_test2"),
-
-    catch erlang:purge_module(my_code_test2),
-    catch erlang:delete_module(my_code_test2),
-    catch erlang:purge_module(my_code_test2),
-
-    {ok,my_code_test2} = c:c(File, [{outdir,Priv}]),
-
-    T = ets:new(my_code_test2_fun_table, []),
-    ets:insert(T, {my_fun,my_code_test2:make_fun(4711)}),
-    ets:insert(T, {my_fun2,my_code_test2:make_fun2()}),
-
-    spawn(fun () ->
-		  [{my_fun2,F2}] = ets:lookup(T, my_fun2),
-		  F2(fun () ->
-			     receive after infinity -> ok end
-		     end,
-		     fun () -> ok end),
-		  exit(completed)
-	  end),
-
-    PurgeType = case Type of
-		    code_gone ->
-			ok = file:delete(Code++".beam"),
-			true;
-		    code_reload ->
-			true;
-		    code_there ->
-			false
-		end,
-
-    true = erlang:delete_module(my_code_test2),
-
-    Purge = start_purge(my_code_test2, PurgeType),
-
-    {P0, M0} = spawn_monitor(fun () ->
-				     [{my_fun,F}] = ets:lookup(T, my_fun),
-				     4712 = F(1),
-				     exit(completed)
-			     end),
-
-    wait_until(fun () ->
-		       {status, suspended}
-			   == process_info(P0, status)
-	       end),
-
-    ok = continue_purge(Purge),
-
-    {P1, M1} = spawn_monitor(fun () ->
-				     [{my_fun,F}] = ets:lookup(T, my_fun),
-				     4713 = F(2),
-				     exit(completed)
-			     end),
-    {P2, M2} = spawn_monitor(fun () ->
-				     [{my_fun,F}] = ets:lookup(T, my_fun),
-				     4714 = F(3),
-				     exit(completed)
-			     end),
-
-    wait_until(fun () ->
-		       {status, suspended}
-			   == process_info(P1, status)
-	       end),
-    wait_until(fun () ->
-		       {status, suspended}
-			   == process_info(P2, status)
-	       end),
-
-    {current_function,
-     {erts_code_purger,
-      pending_purge_lambda,
-      3}} = process_info(P0, current_function),
-    {current_function,
-     {erts_code_purger,
-      pending_purge_lambda,
-      3}} = process_info(P1, current_function),
-    {current_function,
-     {erts_code_purger,
-      pending_purge_lambda,
-      3}} = process_info(P2, current_function),
-
-    case Type of
-	code_there ->
-	    false = complete_purge(Purge);
-	_ ->
-	    {true, true} = complete_purge(Purge)
-    end,
-
-    case Type of
-	code_gone ->
-	    receive
-		{'DOWN', M0, process, P0, Reason0} ->
-		    {undef, _} = Reason0
-	    end,
-	    receive
-		{'DOWN', M1, process, P1, Reason1} ->
-		    {undef, _} = Reason1
-	    end,
-	    receive
-		{'DOWN', M2, process, P2, Reason2} ->
-		    {undef, _} = Reason2
-	    end;
-	_ ->
-	    receive
-		{'DOWN', M0, process, P0, Reason0} ->
-		    completed = Reason0
-	    end,
-	    receive
-		{'DOWN', M1, process, P1, Reason1} ->
-		    completed = Reason1
-	    end,
-	    receive
-		{'DOWN', M2, process, P2, Reason2} ->
-		    completed = Reason2
-	    end,
-	    catch erlang:purge_module(my_code_test2),
-	    catch erlang:delete_module(my_code_test2),
-	    catch erlang:purge_module(my_code_test2)
-    end,
-    ok.
-=======
     OptsList = case erlang:system_info(hipe_architecture) of
                    undefined -> [[]];
                    _ -> [[], [native]]
@@ -293,7 +170,6 @@
 
     call_purged_fun_tester:do(Priv, Data, Type, FunOpts).
 
->>>>>>> c5aa2c8a
 
 multi_proc_purge(Config) when is_list(Config) ->
     %%
@@ -994,39 +870,3 @@
     receive _ -> flush() after 0 -> ok end.
 
 id(I) -> I.
-<<<<<<< HEAD
-
-wait_until(Fun) ->
-    case Fun() of
-	true ->
-	    ok;
-	false ->
-	    receive after 100 -> ok end,
-	    wait_until(Fun)
-    end.
-
-start_purge(Mod, Type) when is_atom(Mod)
-			    andalso ((Type == true)
-				     orelse (Type == false)) ->
-    Ref = make_ref(),
-    erts_code_purger ! {test_purge, Mod, self(), Type, Ref},
-    receive
-	{started, Ref} ->
-	    Ref
-    end.
-
-continue_purge(Ref) when is_reference(Ref) ->
-    erts_code_purger ! {continue, Ref},
-    receive
-	{continued, Ref} ->
-	    ok
-    end.
-
-complete_purge(Ref) when is_reference(Ref) ->
-    erts_code_purger ! {complete, Ref},
-    receive
-	{test_purge, Res, Ref} ->
-	    Res
-    end.
-=======
->>>>>>> c5aa2c8a
