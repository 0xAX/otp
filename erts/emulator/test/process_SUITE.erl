%%
%% %CopyrightBegin%
%%
%% Copyright Ericsson AB 1997-2023. All Rights Reserved.
%%
%% Licensed under the Apache License, Version 2.0 (the "License");
%% you may not use this file except in compliance with the License.
%% You may obtain a copy of the License at
%%
%%     http://www.apache.org/licenses/LICENSE-2.0
%%
%% Unless required by applicable law or agreed to in writing, software
%% distributed under the License is distributed on an "AS IS" BASIS,
%% WITHOUT WARRANTIES OR CONDITIONS OF ANY KIND, either express or implied.
%% See the License for the specific language governing permissions and
%% limitations under the License.
%%
%% %CopyrightEnd%
%%

-module(process_SUITE).

%% Tests processes, trapping exit messages and the BIFs:
%% 	exit/1
%%	exit/2
%%	process_info/1,2
%%	register/2 (partially)

-include_lib("stdlib/include/assert.hrl").
-include_lib("common_test/include/ct.hrl").

-define(heap_binary_size, 64).

-export([all/0, suite/0,groups/0,init_per_suite/1, end_per_suite/1, 
	 init_per_group/2,end_per_group/2, spawn_with_binaries/1,
	 t_exit_1/1, t_exit_2_other/1, t_exit_2_other_normal/1,
	 self_exit/1, normal_suicide_exit/1, abnormal_suicide_exit/1,
	 t_exit_2_catch/1, trap_exit_badarg/1, trap_exit_badarg_in_bif/1,
	 exit_and_timeout/1, exit_twice/1,
	 t_process_info/1, process_info_other/1, process_info_other_msg/1,
         process_info_other_message_queue_len_signal_race/1,
	 process_info_other_dist_msg/1,
         process_info_other_status/1,
	 process_info_2_list/1, process_info_lock_reschedule/1,
	 process_info_lock_reschedule2/1,
	 process_info_lock_reschedule3/1,
         process_info_garbage_collection/1,
         process_info_parent/1,
         process_info_smoke_all/1,
         process_info_status_handled_signal/1,
         process_info_reductions/1,
         process_info_self_signal/1,
         process_info_self_msgq_len/1,
         process_info_self_msgq_len_messages/1,
         process_info_self_msgq_len_more/1,
	 bump_reductions/1, low_prio/1, binary_owner/1, yield/1, yield2/1,
	 otp_4725/1, dist_unlink_ack_exit_leak/1, bad_register/1,
         garbage_collect/1, otp_6237/1,
	 process_info_messages/1, process_flag_badarg/1,
         process_flag_fullsweep_after/1, process_flag_heap_size/1,
         command_line_max_heap_size/1,
	 spawn_opt_heap_size/1, spawn_opt_max_heap_size/1,
         more_spawn_opt_max_heap_size/1,
	 processes_large_tab/1, processes_default_tab/1, processes_small_tab/1,
	 processes_this_tab/1, processes_apply_trap/1,
	 processes_last_call_trap/1, processes_gc_trap/1,
	 processes_term_proc_list/1,
         processes_send_infant/1,
	 otp_7738_waiting/1, otp_7738_suspended/1,
	 otp_7738_resume/1,
	 garb_other_running/1,
	 no_priority_inversion/1,
	 no_priority_inversion2/1,
	 system_task_blast/1,
	 system_task_on_suspended/1,
         system_task_failed_enqueue/1,
	 gc_request_when_gc_disabled/1,
	 gc_request_blast_when_gc_disabled/1,
         otp_16436/1,
         otp_16642/1,
         spawn_huge_arglist/1,
         spawn_request_bif/1,
         spawn_request_monitor_demonitor/1,
         spawn_request_monitor_child_exit/1,
         spawn_request_link_child_exit/1,
         spawn_request_link_parent_exit/1,
         spawn_request_link_parent_exit_compound_reason/1,
         spawn_request_link_parent_exit_nodedown/1,
         spawn_request_abandon_bif/1,
         dist_spawn_monitor/1,
         spawn_against_ei_node/1,
         spawn_against_old_node/1,
         spawn_against_new_node/1,
         spawn_request_reply_option/1,
         alias_bif/1,
         monitor_alias/1,
         spawn_monitor_alias/1,
<<<<<<< HEAD
         monitor_tag/1,
         no_pid_wrap/1]).
=======
         alias_process_exit/1,
         demonitor_aliasmonitor/1,
         down_aliasmonitor/1,
         monitor_tag/1]).
>>>>>>> 413a0f59

-export([prio_server/2, prio_client/2, init/1, handle_event/2]).

-export([init_per_testcase/2, end_per_testcase/2]).

-export([hangaround/2, processes_bif_test/0, do_processes/1,
	 processes_term_proc_list_test/1, huge_arglist_child/255]).

-export([spawn_request_test_exit_child/1]).

suite() ->
    [{ct_hooks,[ts_install_cth]},
     {timetrap, {minutes, 9}}].

all() ->
    [spawn_with_binaries, t_exit_1, {group, t_exit_2},
     trap_exit_badarg, trap_exit_badarg_in_bif,
     bump_reductions, low_prio, yield, yield2, otp_4725,
     dist_unlink_ack_exit_leak, bad_register, garbage_collect,
     process_flag_badarg,
     process_flag_fullsweep_after, process_flag_heap_size,
     command_line_max_heap_size,
     spawn_opt_heap_size, spawn_opt_max_heap_size,
     more_spawn_opt_max_heap_size,
     spawn_huge_arglist,
     otp_6237,
     {group, spawn_request},
     {group, process_info_bif},
     {group, processes_bif},
     {group, otp_7738}, garb_other_running,
     {group, system_task},
     {group, alias},
     monitor_tag,
     no_pid_wrap].

groups() -> 
    [{t_exit_2, [],
      [t_exit_2_other, t_exit_2_other_normal, self_exit,
       normal_suicide_exit, abnormal_suicide_exit,
       t_exit_2_catch, exit_and_timeout, exit_twice]},
     {spawn_request, [],
      [spawn_request_bif,
       spawn_request_monitor_demonitor,
       spawn_request_monitor_child_exit,
       spawn_request_link_child_exit,
       spawn_request_link_parent_exit,
       spawn_request_link_parent_exit_compound_reason,
       spawn_request_link_parent_exit_nodedown,
       spawn_request_abandon_bif,
       dist_spawn_monitor,
       spawn_against_ei_node,
       spawn_against_old_node,
       spawn_against_new_node,
       spawn_request_reply_option]},
     {processes_bif, [],
      [processes_large_tab, processes_default_tab,
       processes_small_tab, processes_this_tab,
       processes_last_call_trap, processes_apply_trap,
       processes_gc_trap, processes_term_proc_list,
       processes_send_infant]},
     {process_info_bif, [],
      [t_process_info, process_info_messages,
       process_info_other, process_info_other_msg,
       process_info_other_message_queue_len_signal_race,
       process_info_other_dist_msg, process_info_other_status,
       process_info_2_list,
       process_info_lock_reschedule,
       process_info_lock_reschedule2,
       process_info_lock_reschedule3,
       process_info_garbage_collection,
       process_info_parent,
       process_info_smoke_all,
       process_info_status_handled_signal,
       process_info_reductions,
       process_info_self_signal,
       process_info_self_msgq_len,
       process_info_self_msgq_len_messages,
       process_info_self_msgq_len_more]},
     {otp_7738, [],
      [otp_7738_waiting, otp_7738_suspended,
       otp_7738_resume]},
     {system_task, [],
      [no_priority_inversion, no_priority_inversion2,
       system_task_blast, system_task_on_suspended, system_task_failed_enqueue,
       gc_request_when_gc_disabled, gc_request_blast_when_gc_disabled,
       otp_16436, otp_16642]},
     {alias, [],
<<<<<<< HEAD
      [alias_bif, monitor_alias, spawn_monitor_alias]}].
=======
      [alias_bif, monitor_alias, spawn_monitor_alias, alias_process_exit,
       demonitor_aliasmonitor, down_aliasmonitor]}].
>>>>>>> 413a0f59

init_per_suite(Config) ->
    A0 = case application:start(sasl) of
	     ok -> [sasl];
	     _ -> []
	 end,
    A = case application:start(os_mon) of
	     ok -> [os_mon|A0];
	     _ -> A0
	 end,
    [{started_apps, A}|Config].

end_per_suite(Config) ->
    As = proplists:get_value(started_apps, Config),
    lists:foreach(fun (A) -> application:stop(A) end, As),
    catch erts_debug:set_internal_state(available_internal_state, false),
    Config.

init_per_group(_GroupName, Config) ->
    Config.

end_per_group(_GroupName, Config) ->
    Config.

init_per_testcase(Func, Config)
  when Func =:= processes_default_tab;
       Func =:= processes_this_tab ->
    case erlang:system_info(build_type) of
        BT when BT =:= debug; BT =:= valgrind ->
            {skip, "Don't run in debug/valgrind"};
        _ ->
            [{testcase, Func} | Config]
    end;
init_per_testcase(Func, Config) when is_atom(Func), is_list(Config) ->
    [{testcase, Func}|Config].

end_per_testcase(Func, Config) when is_atom(Func), is_list(Config) ->
    %% Restore max_heap_size to default value.
    erlang:system_flag(max_heap_size,
                       #{size => 0,
                         kill => true,
                         include_shared_binaries => false,
                         error_logger => true}),
    erts_test_utils:ept_check_leaked_nodes(Config).

fun_spawn(Fun) ->
    spawn_link(erlang, apply, [Fun, []]).

%% Tests that binaries as arguments to spawn/3 doesn't leak
%% (unclear if this test case will actually prove anything on
%% a modern computer with lots of memory).
spawn_with_binaries(Config) when is_list(Config) ->
    L = lists:duplicate(2048, 42),
    TwoMeg = lists:duplicate(1024, L),
    Fun = fun() -> spawn(?MODULE, binary_owner, [list_to_binary(TwoMeg)]),
			 receive after 1 -> ok end end,
    Iter = case test_server:is_valgrind() of
		     true -> 10;
		     false -> 150
		 end,
    test_server:do_times(Iter, Fun),
    ok.

binary_owner(Bin) when is_binary(Bin) ->
    ok.

%% Tests exit/1 with a big message.
t_exit_1(Config) when is_list(Config) ->
    ct:timetrap({seconds, 20}),
    start_spawner(),
    process_flag(trap_exit, true),
    test_server:do_times(10, fun t_exit_1/0),
    stop_spawner(),
    ok.

t_exit_1() ->
    Pid = fun_spawn(fun() -> exit(kb_128()) end),
    Garbage = kb_128(),
    receive
	      {'EXIT', Pid, Garbage} -> ok
	  end.


%% Tests exit/2 with a lot of data in the exit message.
t_exit_2_other(Config) when is_list(Config) ->
    ct:timetrap({seconds, 20}),
    start_spawner(),
    process_flag(trap_exit, true),
    test_server:do_times(10, fun t_exit_2_other/0),
    stop_spawner(),
    ok.

t_exit_2_other() ->
    Pid = fun_spawn(fun() -> receive x -> ok end end),
    Garbage = kb_128(),
    exit(Pid, Garbage),
    receive
	      {'EXIT', Pid, Garbage} -> ok
	  end.

%% Tests that exit(Pid, normal) does not kill another process.;
t_exit_2_other_normal(Config) when is_list(Config) ->
    ct:timetrap({seconds, 20}),
    process_flag(trap_exit, true),
    Pid = fun_spawn(fun() -> receive x -> ok end end),
    exit(Pid, normal),
    receive
	      {'EXIT', Pid, Reason} ->
		  ct:fail({process_died, Reason})
	  after 1000 ->
		  ok
	  end,
    case process_info(Pid) of
	      undefined ->
		  ct:fail(process_died_on_normal);
	      List when is_list(List) ->
		  ok
	  end,
    exit(Pid, kill),
    ok.

%% Tests that we can trap an exit message sent with exit/2 from
%% the same process.
self_exit(Config) when is_list(Config) ->
    ct:timetrap({seconds, 10}),
    start_spawner(),
    process_flag(trap_exit, true),
    test_server:do_times(200, fun self_exit/0),
    stop_spawner(),
    ok.

self_exit() ->
    Garbage = eight_kb(),
    P = self(),
    true = exit(P, Garbage),
    receive
	      {'EXIT', P, Garbage} -> ok
	  end.

%% Tests exit(self(), normal) is equivalent to exit(normal) for a process
%% that doesn't trap exits.
normal_suicide_exit(Config) when is_list(Config) ->
    process_flag(trap_exit, true),
    Pid = fun_spawn(fun() -> exit(self(), normal) end),
    receive
	      {'EXIT', Pid, normal} -> ok;
	      Other -> ct:fail({bad_message, Other})
	  end.

%% Tests exit(self(), Term) is equivalent to exit(Term) for a process
%% that doesn't trap exits.";
abnormal_suicide_exit(Config) when is_list(Config) ->
    Garbage = eight_kb(),
    process_flag(trap_exit, true),
    Pid = fun_spawn(fun() -> exit(self(), Garbage) end),
    receive
	      {'EXIT', Pid, Garbage} -> ok;
	      Other -> ct:fail({bad_message, Other})
	  end.

%% Tests that exit(self(), die) cannot be caught.
t_exit_2_catch(Config) when is_list(Config) ->
    process_flag(trap_exit, true),
    Pid = fun_spawn(fun() -> catch exit(self(), die) end),
    receive
	      {'EXIT', Pid, normal} ->
		  ct:fail(catch_worked);
	      {'EXIT', Pid, die} ->
		  ok;
	      Other ->
		  ct:fail({bad_message, Other})
	  end.

%% Tests trapping of an 'EXIT' message generated by a bad argument to
%% the abs/1 bif.  The 'EXIT' message will intentionally be very big.
trap_exit_badarg(Config) when is_list(Config) ->
    ct:timetrap({seconds, 10}),
    start_spawner(),
    process_flag(trap_exit, true),
    try
        %% suppress  =ERROR REPORT=== emulator messages
        ok = logger:add_primary_filter(suppress_log_spam, {
            fun(#{meta := #{error_logger := #{emulator := true, tag := error}}}, _Report) ->
                stop;
            (_Meta, _Report) ->
                ignore
            end, ok}),
        test_server:do_times(10, fun trap_exit_badarg/0),
        ct:sleep(500) %% flush logging
    after
        ok = logger:remove_primary_filter(suppress_log_spam)
    end,
    stop_spawner(),
    ok.

trap_exit_badarg() ->
    Pid = fun_spawn(fun() -> bad_guy(kb_128()) end),
    Garbage = kb_128(),
    receive
	      {'EXIT',Pid,{badarg,[{erlang,abs,[Garbage],Loc1},
				   {?MODULE,bad_guy,1,Loc2}|_]}}
	      when is_list(Loc1), is_list(Loc2) ->
		  ok;
	      Other ->
		  ok = io:format("Bad EXIT message: ~P", [Other, 30]),
		  ct:fail(bad_exit_message)
	  end.

bad_guy(Arg) ->
    abs(Arg).


kb_128() ->
    Eight = eight_kb(),
    {big_binary(),
     Eight, Eight, Eight, Eight, Eight, Eight, Eight, Eight,
     big_binary(),
     Eight, Eight, Eight, Eight, Eight, Eight, Eight, Eight,
     big_binary()}.

eight_kb() ->
    B64 = lists:seq(1, 64),
    B512 = {<<1>>,B64,<<2,3>>,B64,make_unaligned_sub_binary(<<4,5,6,7,8,9>>),
		  B64,make_sub_binary([1,2,3,4,5,6]),
		  B64,make_sub_binary(lists:seq(1, ?heap_binary_size+1)),
		  B64,B64,B64,B64,big_binary()},
    lists:duplicate(8, {B512,B512}).

big_binary() ->
    big_binary(10, [42]).
big_binary(0, Acc) ->
    list_to_binary(Acc);
big_binary(N, Acc) ->
    big_binary(N-1, [Acc|Acc]).

%% Test receiving an EXIT message when spawning a BIF with bad arguments.
trap_exit_badarg_in_bif(Config) when is_list(Config) ->
    ct:timetrap({seconds, 10}),
    process_flag(trap_exit, true),
    test_server:do_times(10, fun trap_exit_badarg_bif/0),
    ok.
    
trap_exit_badarg_bif() ->
    Pid = spawn_link(erlang, node, [1]),
    receive
	      {'EXIT', Pid, {badarg, _}} ->
		  ok;
	      Other ->
		  ct:fail({unexpected, Other})
	  end.

%% The following sequences of events have crasched Beam.
%%
%% 1) An exit is sent to a process which is currently not running.
%%    The exit reason will (on purpose) overwrite the message queue
%%    pointer.
%% 2) Before the process is scheduled in, it receives a timeout (from
%%    a 'receive after').
%% 3) The process will crash the next time it executes 'receive'.

exit_and_timeout(Config) when is_list(Config) ->
    ct:timetrap({seconds, 20}),

    process_flag(trap_exit, true),
    Parent = self(),
    Low = fun_spawn(fun() -> eat_low(Parent) end),
    High = fun_spawn(fun() -> eat_high(Low) end),
    eat_wait_for(Low, High),
    ok.


eat_wait_for(Low, High) ->
    receive
	{'EXIT', Low, {you, are, dead}} ->
	    ok;
	{'EXIT', High, normal} ->
	    eat_wait_for(Low, High);
	Other ->
	    ct:fail({bad_message, Other})
    end.

eat_low(_Parent) ->
    receive
    after 2500 ->
	    ok
    end,
    receive
	Any ->
	    io:format("Received: ~p\n", [Any])
    after 1000 ->
	    ok
    end.
    
eat_high(Low) ->
    process_flag(priority, high),
    receive after 1000 -> ok end,
    exit(Low, {you, are, dead}),
    loop(erlang:monotonic_time() + erlang:convert_time_unit(5,second,native)).

%% Busy loop for 5 seconds.

loop(StopTime) ->
    case StopTime >= erlang:monotonic_time() of
	true -> ok;
	false -> loop(StopTime)
    end.


%% Tries to send two different exit messages to a process.
%% (The second one should be ignored.)
exit_twice(Config) when is_list(Config) ->
    ct:timetrap({seconds, 20}),

    process_flag(trap_exit, true),
    Low = fun_spawn(fun etwice_low/0),
    High = fun_spawn(fun() -> etwice_high(Low) end),
    etwice_wait_for(Low, High),
    ok.

etwice_wait_for(Low, High) ->
    receive
	{'EXIT', Low, first} ->
	    ok;
	{'EXIT', Low, Other} ->
	    ct:fail({wrong_exit_reason, Other});
	{'EXIT', High, normal} ->
	    etwice_wait_for(Low, High);
	Other ->
	    ct:fail({bad_message, Other})
    end.

etwice_low() ->
    etwice_low().

etwice_high(Low) ->
    process_flag(priority, high),
    exit(Low, first),
    exit(Low, second).

%% Tests the process_info/2 BIF.
t_process_info(Config) when is_list(Config) ->
    [] = process_info(self(), registered_name),
    register(my_name, self()),
    {registered_name, my_name} = process_info(self(), registered_name),
    {status, running} = process_info(self(), status),
    {min_heap_size, 233} = process_info(self(), min_heap_size),
    {min_bin_vheap_size,46422} = process_info(self(), min_bin_vheap_size),
    {max_heap_size, #{ size := 0, kill := true, error_logger := true,
                       include_shared_binaries := false}} =
        process_info(self(), max_heap_size),
    {current_function,{?MODULE,t_process_info,1}} =
	process_info(self(), current_function),
    {current_function,{?MODULE,t_process_info,1}} =
	apply(erlang, process_info, [self(),current_function]),

    %% current_location and current_stacktrace
    {Line1,Res1} = {?LINE,process_info(self(), current_location)},
    verify_loc(Line1, Res1),
    {Line2,Res2} = {?LINE,apply(erlang, process_info,
				[self(),current_location])},
    verify_loc(Line2, Res2),
    pi_stacktrace([{?MODULE,t_process_info,1,?LINE}]),

    verify_stacktrace_depth(),

    Gleader = group_leader(),
    {group_leader, Gleader} = process_info(self(), group_leader),
    {'EXIT',{badarg,_Info}} = (catch process_info('not_a_pid')),
    ok.

verify_stacktrace_depth() ->
    CS = current_stacktrace,
    OldDepth = erlang:system_flag(backtrace_depth, 0),
    {CS,[]} = erlang:process_info(self(), CS),
    _ = erlang:system_flag(backtrace_depth, 8),
    {CS,[{?MODULE,verify_stacktrace_depth,0,_},_|_]} =
        erlang:process_info(self(), CS),
    _ = erlang:system_flag(backtrace_depth, OldDepth).

pi_stacktrace(Expected0) ->
    {Line,Res} = {?LINE,erlang:process_info(self(), current_stacktrace)},
    {current_stacktrace,Stack} = Res,
    Expected = [{?MODULE,pi_stacktrace,1,Line}|Expected0],
    pi_stacktrace_1(Stack, Expected).

pi_stacktrace_1([{M,F,A,Loc}|Stk], [{M,F,A,Line}|Exp]) ->
    case Loc of
	[] ->
	    %% No location info for some reason (+L, native code).
	    io:format("Missing location information for ~w:~w/~w",
		      [M,F,A]),
	    ok;
	[_|_] ->
	    Line = proplists:get_value(line, Loc),
	    File = proplists:get_value(file, Loc),
	    File = ?MODULE_STRING ++ ".erl"
    end,
    pi_stacktrace_1(Stk, Exp);
pi_stacktrace_1([_|_], []) -> ok.

verify_loc(Line, {current_location,{?MODULE,t_process_info=F,1=A,Loc}}) ->
    case Loc of
	[] ->
	    %% No location info for some reason (+L, native code).
	    io:format("Missing location information for ~w:~w/~w",
		      [?MODULE,F,A]),
	    ok;
	[_|_] ->
	    Line = proplists:get_value(line, Loc),
	    File = proplists:get_value(file, Loc),
	    File = ?MODULE_STRING ++ ".erl"
    end.

process_info_other(Config) when is_list(Config) ->
    Self = self(),
    Pid = spawn_link(fun() -> process_info_looper(Self) end),
    receive after 1 -> ok end,
    pio_current_location(10000, Pid, 0, 0),
    pio_current_stacktrace().

pio_current_location(0, _, Pi, Looper) ->
    io:format("~w call(s) to erlang:process_info/2", [Pi]),
    io:format("~w call(s) to ~w:process_info_looper/1", [Looper,?MODULE]);
pio_current_location(N, Pid, Pi, Looper) ->
    erlang:yield(),
    {current_location,Where} = process_info(Pid, current_location),
    case Where of
	{erlang,process_info,2,[]} ->
	    pio_current_location(N-1, Pid, Pi+1, Looper);
	{erts_internal,await_result,1, Loc} when is_list(Loc) ->
	    pio_current_location(N-1, Pid, Pi+1, Looper);
	{?MODULE,process_info_looper,1,Loc} when is_list(Loc) ->
	    pio_current_location(N-1, Pid, Pi, Looper+1);
	_ ->
	    exit({unexpected_location, Where})
    end.

pio_current_stacktrace() ->
    L = [begin
	     case process_info(P, current_stacktrace) of
                 {current_stacktrace, Stk} -> {P,Stk};
                 undefined -> {P, []}
             end
	 end || P <- processes()],
    [erlang:garbage_collect(P) || {P,_} <- L],
    erlang:garbage_collect(),
    [verify_stacktrace(Stk) || {_,Stk} <- L],
    ok.

verify_stacktrace([{M,F,A,Loc}|T])
  when is_atom(M),
       is_atom(F),
       is_integer(A),
       is_list(Loc) ->
    verify_stacktrace(T);
verify_stacktrace([]) -> ok.

process_info_looper(Parent) ->
    process_info(Parent, current_location),
    process_info_looper(Parent).

%% Tests the process_info/1 BIF on another process with messages.
process_info_other_msg(Config) when is_list(Config) ->
    Self = self(),
    Pid = spawn_link(fun() -> other_process(Self) end),
    receive
	{go_ahead,Pid} -> ok
    end,

    Own = {my,own,message},

    {messages,[Own]} = process_info(Pid, messages),
    
    Garbage = kb_128(),
    MsgA = {a,Garbage},
    MsgB = {b,Garbage},
    MsgC = {c,Garbage},
    MsgD = {d,Garbage},
    MsgE = {e,Garbage},

    Pid ! MsgA,
    {messages,[Own,MsgA]} = process_info(Pid, messages),
    Pid ! MsgB,
    {messages,[Own,MsgA,MsgB]} = process_info(Pid, messages),
    Pid ! MsgC,
    {messages,[Own,MsgA,MsgB,MsgC]} = process_info(Pid, messages),
    Pid ! MsgD,
    {messages,[Own,MsgA,MsgB,MsgC,MsgD]} = process_info(Pid, messages),
    Pid ! MsgE,
    {messages,[Own,MsgA,MsgB,MsgC,MsgD,MsgE]=All} = process_info(Pid, messages),
    {memory,BytesOther} = process_info(Pid, memory),
    {memory,BytesSelf} = process_info(self(), memory),

    io:format("Memory ~p: ~p\n", [Pid,BytesOther]),
    io:format("Memory ~p (self): ~p\n", [self(),BytesSelf]),

    [Own,MsgA,MsgB,MsgC,MsgD,MsgE] = All,

    Pid ! {self(),empty},
    receive
	      empty -> ok
	  end,
    {messages,[]} = process_info(Pid, messages),

    {min_heap_size, 233} = process_info(Pid, min_heap_size),
    {min_bin_vheap_size, 46422} = process_info(Pid, min_bin_vheap_size),
    {max_heap_size, #{ size := 0, kill := true, error_logger := true,
                       include_shared_binaries := false}} =
        process_info(Pid, max_heap_size),

    Pid ! stop,
    ok.

process_info_other_message_queue_len_signal_race(Config) when is_list(Config) ->
    %% OTP-18169
    %%
    %% The race window triggering this bug is quite small. This test
    %% wont fail even with the bug present, but it may trigger an
    %% assertion in the debug compiled emulator if the bug is
    %% present...
    process_flag(priority, high),
    SSchdlr = case erlang:system_info(schedulers_online) of
                  1 -> 1;
                  _ -> 2
              end,
    Flush = fun Flush () ->
                    receive _ -> Flush()
                    after 0 -> ok
                    end
            end,
    RFun = fun RFun () ->
                   receive
                       {flush, From} ->
                           Flush(),
                           From ! flushed
                   end,
                   RFun()
           end,
    R = spawn_opt(RFun, [link,
                         {scheduler, 1},
                         {message_queue_data, on_heap}]),
    SFun = fun SFun () ->
                   receive go -> ok end,
                   M = erlang:monitor(process, R),
                   R ! hi,
                   receive
                       {demonitor, From} ->
                           _ = erlang:demonitor(M),
                           From ! demonitored
                   end,
                   SFun()
           end,
    S = spawn_opt(SFun, [link,
                         {scheduler, SSchdlr},
                         {priority, high}]),
    process_info_other_message_queue_len_signal_race_test(10000, S, R),
    unlink(R),
    exit(R, kill),
    unlink(S),
    exit(S, kill),
    false = is_process_alive(R),
    false = is_process_alive(S),
    ok.

process_info_other_message_queue_len_signal_race_test(0, _S, _R) ->
    ok;
process_info_other_message_queue_len_signal_race_test(N, S, R) ->
    S ! go,
    erlang:yield(),
    _ = process_info(R, message_queue_len),
    S ! {demonitor, self()},
    receive demonitored -> ok end,
    R ! {flush, self()},
    receive flushed -> ok end,
    process_info_other_message_queue_len_signal_race_test(N-1, S, R).

process_info_other_dist_msg(Config) when is_list(Config) ->
    %%
    %% Check that process_info can handle messages that have not been
    %% decoded yet.
    %%
    {ok, Peer, Node} = ?CT_PEER(),
    Self = self(),
    Pid = spawn_link(fun() -> other_process(Self) end),
    receive {go_ahead,Pid} -> ok end,

    Own = {my,own,message},

    {messages,[Own]} = process_info(Pid, messages),
    Garbage = kb_128(),
    MsgA = {a,self(),Garbage},
    MsgB = {b,self(),Garbage},
    MsgC = {c,self(),Garbage},
    MsgD = {d,self(),Garbage},
    MsgE = {e,self(),Garbage},

    %% We don't want the other process to decode messages itself
    %% therefore we suspend it.
    true =  erlang:suspend_process(Pid),
    spawn_link(Node, fun () ->
		Pid  ! MsgA,
		Pid  ! MsgB,
		Pid  ! MsgC,
		Self ! check_abc
	end),
    receive check_abc -> ok end,
    [{status,suspended},
	{messages,[Own,MsgA,MsgB,MsgC]},
	{status,suspended}]= process_info(Pid, [status,messages,status]),
    spawn_link(Node, fun () ->
		Pid  ! MsgD,
		Pid  ! MsgE,
		Self ! check_de
	end),
    receive check_de -> ok end,
    {messages,[Own,MsgA,MsgB,MsgC,MsgD,MsgE]=All} = process_info(Pid, messages),
    true = erlang:resume_process(Pid),
    Pid ! {self(), get_all_messages},
    receive
	      {all_messages, AllMsgs} ->
		  All = AllMsgs
	  end,
    {messages,[]} = process_info(Pid, messages),
    Pid ! stop,
    stop_node(Peer, Node),
    ok.

process_info_other_status(Config) when is_list(Config) ->
    %% OTP-17628: status was erroneously reported as 'running',
    %% when it should be 'waiting', when the priority of the
    %% caller exceeded the priority of the processes being
    %% checked (due to prio elevation).
    Self = self(),
    Other = spawn_link(fun () -> other_process(Self) end),
    receive {go_ahead, Other} -> ok end,
    receive after 100 -> ok end,
    {status, waiting} = process_info(Other, status),
    process_flag(priority, high),
    {status, waiting} = process_info(Other, status),
    process_flag(priority, max),
    {status, waiting} = process_info(Other, status),
    Other ! stop,
    ok.

other_process(Parent) ->
    self() ! {my,own,message},
    Parent ! {go_ahead,self()},
    other_process_1().

other_process_1() ->
    receive
	{Parent,get_all_messages} ->
	    Parent ! {all_messages, get_all_messages()},
	    other_process_1();
	{Parent,empty} ->
	    receive_all(),
	    Parent ! empty,
	    other_process_1();
	stop -> ok
    end.

get_all_messages() ->
    get_all_messages([]).

get_all_messages(Msgs) ->
    receive
	Msg ->
	    get_all_messages([Msg|Msgs])
    after 0 ->
	    lists:reverse(Msgs)
    end.

receive_all() ->
    receive
	_ -> receive_all()
    after 0 -> ok
    end.

chk_pi_order([],[]) ->
    ok;
chk_pi_order([{Arg, _}| Values], [Arg|Args]) ->
    chk_pi_order(Values, Args).

process_info_2_list(Config) when is_list(Config) ->
    Proc = spawn_link(fun () -> receive after infinity -> ok end end),
    register(process_SUITE_process_info_2_list1, self()),
    register(process_SUITE_process_info_2_list2, Proc),
    erts_debug:set_internal_state(available_internal_state,true),
    AllArgs = erts_debug:get_internal_state(process_info_args),
    A1 = lists:sort(AllArgs) ++ [status] ++ lists:reverse(AllArgs),

    %% Verify that argument is accepted as single atom
    lists:foreach(fun (A) ->
		{A, _} = process_info(Proc, A),
		{A, _} = process_info(self(), A)
	end, A1),

    %% Verify that order is preserved
    ok = chk_pi_order(process_info(self(), A1), A1),
    ok = chk_pi_order(process_info(Proc, A1), A1),

    %% Small arg list
    A2 = [status, stack_size, trap_exit, priority],
    [{status, _}, {stack_size, _}, {trap_exit, _}, {priority, _}]
	= process_info(Proc, A2),
    [{status, _}, {stack_size, _}, {trap_exit, _}, {priority, _}]
	= process_info(self(), A2),

    %% Huge arg list (note values are shared)
    A3 = lists:duplicate(5000,backtrace),
    V3 = process_info(Proc, A3),
    5000 = length(V3),
    lists:foreach(fun ({backtrace, _}) -> ok end, V3),
    ok.
    
process_info_lock_reschedule(Config) when is_list(Config) ->
    %% We need a process that is running and an item that requires
    %% process_info to take the main process lock.
    Target1 = spawn_link(fun tok_loop/0),
    Name1 = process_info_lock_reschedule_running,
    register(Name1, Target1),
    Target2 = spawn_link(fun () -> receive after infinity -> ok end end),
    Name2 = process_info_lock_reschedule_waiting,
    register(Name2, Target2),
    PI = fun(_) ->
	    erlang:yield(),
	    [{registered_name, Name1}] = process_info(Target1, [registered_name]),
	    [{registered_name, Name2}] = process_info(Target2, [registered_name]),
	    erlang:yield(),
	    {registered_name, Name1} = process_info(Target1, registered_name),
	    {registered_name, Name2} = process_info(Target2, registered_name),
	    erlang:yield(),
	    [{registered_name, Name1}| _] = process_info(Target1),
	    [{registered_name, Name2}| _] = process_info(Target2)
    end,
    lists:foreach(PI, lists:seq(1,1000)),
    %% Make sure Target1 still is willing to "tok loop"
    case process_info(Target1, status) of
	{status, OkStatus} when OkStatus == runnable;
				OkStatus == running;
				OkStatus == garbage_collecting ->
	    unlink(Target1),
	    unlink(Target2),
	    exit(Target1, bang),
	    exit(Target2, bang),
	    OkStatus;
	{status, BadStatus} ->
	    ct:fail(BadStatus)
    end.

pi_loop(_Name, _Pid, 0) ->
    ok;
pi_loop(Name, Pid, N) ->
    {registered_name, Name} = process_info(Pid, registered_name),
    pi_loop(Name, Pid, N-1).

process_info_lock_reschedule2(Config) when is_list(Config) ->
    Parent = self(),
    Fun = fun () ->
	    receive {go, Name, Pid} -> ok end,
	    pi_loop(Name, Pid, 10000),
	    Parent ! {done, self()},
	    receive after infinity -> ok end
    end,
    P1 = spawn_link(Fun),
    N1 = process_info_lock_reschedule2_1,
    true = register(N1, P1),
    P2 = spawn_link(Fun),
    N2 = process_info_lock_reschedule2_2,
    true = register(N2, P2),
    P3 = spawn_link(Fun),
    N3 = process_info_lock_reschedule2_3,
    true = register(N3, P3),
    P4 = spawn_link(Fun),
    N4 = process_info_lock_reschedule2_4,
    true = register(N4, P4),
    P5 = spawn_link(Fun),
    N5 = process_info_lock_reschedule2_5,
    true = register(N5, P5),
    P6 = spawn_link(Fun),
    N6 = process_info_lock_reschedule2_6,
    true = register(N6, P6),
    P1 ! {go, N2, P2},
    P2 ! {go, N1, P1},
    P3 ! {go, N1, P1},
    P4 ! {go, N1, P1},
    P5 ! {go, N6, P6},
    P6 ! {go, N5, P5},
    receive {done, P1} -> ok end,
    receive {done, P2} -> ok end,
    receive {done, P3} -> ok end,
    receive {done, P4} -> ok end,
    receive {done, P5} -> ok end,
    receive {done, P6} -> ok end,
    unlink(P1), exit(P1, bang),
    unlink(P2), exit(P2, bang),
    unlink(P3), exit(P3, bang),
    unlink(P4), exit(P4, bang),
    unlink(P5), exit(P5, bang),
    unlink(P6), exit(P6, bang),
    ok.

many_args(0,_B,_C,_D,_E,_F,_G,_H,_I,_J) ->
    ok;
many_args(A,B,C,D,E,F,G,H,I,J) ->
    many_args(A-1,B,C,D,E,F,G,H,I,J).

do_pi_msg_len(PT, AT) ->
    lists:map(fun (_) -> ok end, [a,b,c,d]),
    {message_queue_len, _} = process_info(element(2,PT), element(2,AT)).
    
process_info_lock_reschedule3(Config) when is_list(Config) ->
    %% We need a process that is running and an item that requires
    %% process_info to take the main process lock.
    Target1 = spawn_link(fun tok_loop/0),
    Name1 = process_info_lock_reschedule_running,
    register(Name1, Target1),
    Target2 = spawn_link(fun () -> receive after infinity -> ok end end),
    Name2 = process_info_lock_reschedule_waiting,
    register(Name2, Target2),
    PI = fun(N) ->
	    case N rem 10 of
		0 -> erlang:yield();
		_ -> ok
	    end,
	    do_pi_msg_len({proc, Target1},
		{arg, message_queue_len})
    end,
    many_args(100000,1,2,3,4,5,6,7,8,9),
    lists:foreach(PI, lists:seq(1,1000000)),
    %% Make sure Target1 still is willing to "tok loop"
    case process_info(Target1, status) of
	      {status, OkStatus} when OkStatus == runnable;
				      OkStatus == running;
				      OkStatus == garbage_collecting ->
		  unlink(Target1),
		  unlink(Target2),
		  exit(Target1, bang),
		  exit(Target2, bang),
		  OkStatus;
	      {status, BadStatus} ->
		  ct:fail(BadStatus)
	  end.

otp_4725(Config) when is_list(Config) ->
    Tester = self(),
    Ref1 = make_ref(),
    Pid1 = spawn_opt(fun () ->
		Tester ! {Ref1, process_info(self())},
		receive
		    Ref1 -> bye
		end
	end, [link, {priority, max}, {fullsweep_after, 600}]),
    receive
	{Ref1, ProcInfo1A} ->
	    ProcInfo1B = process_info(Pid1),
	    Pid1 ! Ref1,
	    check_proc_infos(ProcInfo1A, ProcInfo1B)
    end,
    Ref2 = make_ref(),
    Pid2 = spawn_opt(fun () ->
		Tester ! {Ref2, process_info(self())},
		receive
		    Ref2 -> bye
		end
	end,
	[]),
    receive
	{Ref2, ProcInfo2A} ->
	    ProcInfo2B = process_info(Pid2),
	    Pid2 ! Ref2,
	    check_proc_infos(ProcInfo2A, ProcInfo2B)
    end,
    ok.

check_proc_infos(A, B) ->
    IC = lists:keysearch(initial_call, 1, A),
    IC = lists:keysearch(initial_call, 1, B),

    L = lists:keysearch(links, 1, A),
    L = lists:keysearch(links, 1, B),

    D = lists:keysearch(dictionary, 1, A),
    D = lists:keysearch(dictionary, 1, B),

    TE = lists:keysearch(trap_exit, 1, A),
    TE = lists:keysearch(trap_exit, 1, B),

    EH = lists:keysearch(error_handler, 1, A),
    EH = lists:keysearch(error_handler, 1, B),

    P = lists:keysearch(priority, 1, A),
    P = lists:keysearch(priority, 1, B),

    GL = lists:keysearch(group_leader, 1, A),
    GL = lists:keysearch(group_leader, 1, B),

    GC = lists:keysearch(garbage_collection, 1, A),
    GC = lists:keysearch(garbage_collection, 1, B),
    {value, {garbage_collection, GClist}} = GC,

    %% This is not really documented
    true = is_integer(gv(minor_gcs, GClist)),
    true = is_integer(gv(fullsweep_after, GClist)),
    true = is_integer(gv(min_heap_size, GClist)),
    #{error_logger := Bool1,
      include_shared_binaries := Bool2,
      kill := Bool3,
      size := MaxHeapSize} = gv(max_heap_size, GClist),
    true = is_boolean(Bool1),
    true = is_boolean(Bool2),
    true = is_boolean(Bool3),
    true = is_integer(MaxHeapSize),

    ok.


%% Dummies.

start_spawner() ->
    ok.

stop_spawner() ->
    ok.

%% Tests erlang:process_info(Pid, garbage_collection_info)
process_info_garbage_collection(_Config) ->
    Parent = self(),
    Pid = spawn_link(
            fun() ->
                    %% We set mqd to off_heap and send an tuple
                    %% to process in order to force mbuf_size
                    %% to be used
                    process_flag(message_queue_data, off_heap),
                    receive go -> ok end,
                    (fun F(0) ->
                             Parent ! deep,
                             receive {ok,_} -> ok end,
                             [];
                         F(N) ->
                             timer:sleep(1),
                             [lists:seq(1,100) | F(N-1)]
                     end)(1000),
                    Parent ! shallow,
                    receive done -> ok end
            end),
    [{garbage_collection_info, Before},{total_heap_size, THSBefore}] =
        erlang:process_info(Pid, [garbage_collection_info, total_heap_size]),
    Pid ! go, receive deep -> ok end,
    [{_, Deep},{_,THSDeep}]  =
         erlang:process_info(Pid, [garbage_collection_info, total_heap_size]),
    Pid ! {ok, make_ref()}, receive shallow -> ok end,
    [{_, After},{_, THSAfter}] =
        erlang:process_info(Pid, [garbage_collection_info, total_heap_size]),
    Pid ! done,

    %% Do some general checks to see if everything seems to be roughly correct
    ct:log("Before: ~p",[Before]),
    ct:log("Deep: ~p",[Deep]),
    ct:log("After: ~p",[After]),
    ct:log("Before THS: ~p",[THSBefore]),
    ct:log("Deep THS: ~p",[THSDeep]),
    ct:log("After THS: ~p",[THSAfter]),

    %% Check stack_size
    true = gv(stack_size, Before) < gv(stack_size, Deep),
    true = gv(stack_size, After) < gv(stack_size, Deep),

    %% Check used heap size
    true = gv(heap_size, Before) + gv(old_heap_size, Before)
        < gv(heap_size, Deep) + gv(old_heap_size, Deep),
    true = gv(heap_size, Before) + gv(old_heap_size, Before)
        < gv(heap_size, After) + gv(old_heap_size, After),

    %% Check that total_heap_size == heap_block_size + old_heap_block_size + mbuf_size
    THSBefore = gv(heap_block_size, Before)
        + gv(old_heap_block_size, Before)
        + gv(mbuf_size, Before),

    THSDeep = gv(heap_block_size, Deep)
        + gv(old_heap_block_size, Deep)
        + gv(mbuf_size, Deep),

    THSAfter = gv(heap_block_size, After)
        + gv(old_heap_block_size, After)
        + gv(mbuf_size, After),

    ok.

gv(Key,List) ->
    proplists:get_value(Key,List).

process_info_parent(Config) when is_list(Config) ->
    Child = spawn_link(fun () -> receive stop -> ok end end),
    ?assertEqual({parent, self()}, erlang:process_info(Child, parent)),
    Child ! stop,
    ?assertEqual({parent, undefined}, erlang:process_info(whereis(init), parent)),

    {ok, Peer, Node} = ?CT_PEER(),
    RemoteChild = spawn_link(Node,
                             fun () ->
                                     {parent, Parent} = process_info(self(), parent),
                                     garbage_collect(),
                                     {parent, Parent} = process_info(self(), parent),
                                     garbage_collect(),
                                     Parent ! remote_child_hello,
                                     receive stop -> ok end
                             end),
    ?assertEqual({parent, self()},
                 erpc:call(Node, erlang, process_info, [RemoteChild, parent])),
    receive remote_child_hello -> ok end,
    unlink(RemoteChild),
    RemoteChild ! stop,
    peer:stop(Peer),
    ok.

process_info_smoke_all_tester() ->
    register(process_info_smoke_all_tester, self()),
    put(ets_ref, ets:new(blupp, [])),
    put(binary, [list_to_binary(lists:duplicate(1000, 1)),
                 list_to_binary(lists:duplicate(1000, 2))]),
    process_info_smoke_all_tester_loop().

process_info_smoke_all_tester_loop() ->
    receive
        {other_process, Pid} ->
            case get(procs) of
                undefined -> put(procs, [Pid]);
                Procs -> put(procs, [Pid|Procs])
            end,
            erlang:monitor(process, Pid),
            link(Pid),
            process_info_smoke_all_tester_loop()
    end.

process_info_smoke_all(Config) when is_list(Config) ->
    AllPIOptions = [registered_name,
                    current_function,
                    initial_call,
                    messages,
                    message_queue_len,
                    links,
                    monitors,
                    monitored_by,
                    dictionary,
                    trap_exit,
                    error_handler,
                    heap_size,
                    stack_size,
                    memory,
                    garbage_collection,
                    group_leader,
                    reductions,
                    priority,
                    trace,
                    binary,
                    sequential_trace_token,
                    catchlevel,
                    backtrace,
                    last_calls,
                    total_heap_size,
                    suspending,
                    min_heap_size,
                    min_bin_vheap_size,
                    max_heap_size,
                    current_location,
                    current_stacktrace,
                    message_queue_data,
                    garbage_collection_info,
                    magic_ref,
                    fullsweep_after],

    {ok, Peer, Node} = ?CT_PEER(),
    RP = spawn_link(Node, fun process_info_smoke_all_tester/0),
    LP = spawn_link(fun process_info_smoke_all_tester/0),
    RP ! {other_process, LP},
    LP ! {other_process, RP},
    LP ! {other_process, self()},
    LP ! ets:new(blapp, []),
    LP ! ets:new(blipp, []),
    LP ! list_to_binary(lists:duplicate(1000, 3)),
    receive after 1000 -> ok end,
    _MLP = erlang:monitor(process, LP),
    true = is_process_alive(LP),
    PI = process_info(LP, AllPIOptions),
    io:format("~p~n", [PI]),
    garbage_collect(),
    unlink(RP),
    unlink(LP),
    exit(RP, kill),
    exit(LP, kill),
    false = is_process_alive(LP),
    stop_node(Peer, Node),
    ok.

process_info_status_handled_signal(Config) when is_list(Config) ->
    P = spawn_link(fun () ->
                           receive after infinity -> ok end
                   end),
    wait_until(fun () ->
                       process_info(P, status) == {status, waiting}
               end),
    %%
    %% The 'messages' option will force a process-info-request
    %% signal to be scheduled on the process. Ensure that status
    %% 'waiting' is reported even though it is actually running
    %% when handling the request. We want it to report the status
    %% it would have had if it had not been handling the
    %% process-info-request...
    %%
    [{status, waiting}, {messages, []}] = process_info(P, [status, messages]),
    unlink(P),
    exit(P, kill),
    false = erlang:is_process_alive(P),
    ok.

%% OTP-15709
%% Provoke a bug where process_info(reductions) returned wrong result
%% because REDS_IN (def_arg_reg[5]) is read when the process in not running.
%%
%% And a bug where process_info(reductions) on a process which was releasing its
%% main lock during execution could result in negative reduction diffs.
process_info_reductions(Config) when is_list(Config) ->
    {S1, S2} = case erlang:system_info(schedulers_online) of
                   1 -> {1,1};
                   _ -> {1,2}
               end,
    io:format("Run on schedulers ~p and ~p\n", [S1,S2]),
    Boss = self(),
    Doer = spawn_opt(fun () ->
                             pi_reductions_tester(true, 10, fun pi_reductions_spinnloop/0, S2),
                             pi_reductions_tester(true, 10, fun pi_reductions_recvloop/0, S2),
                             pi_reductions_tester(false, 100, fun pi_reductions_main_unlocker/0, S2),
                             Boss ! {self(), done}
                     end,
                     [link, {scheduler, S1}]),

    {Doer, done} = receive M -> M end,
    ok.

pi_reductions_tester(ForceSignal, MaxCalls, Fun, S2) ->
    Pid = spawn_opt(Fun, [link, {scheduler,S2}]),
    Extra = case ForceSignal of
                true ->
                    %% Add another item that force sending the request
                    %% as a signal, like 'current_function'.
                    [current_function];
                false ->
                    []
            end,
    LoopFun = fun Me(Calls, Prev, Acc0) ->
                      PI = process_info(Pid, [reductions | Extra]),
                      [{reductions,Reds} | _] = PI,
                      Diff = Reds - Prev,
                      %% Verify we get sane non-negative reduction diffs
                      {Diff, true} = {Diff, (Diff >= 0)},
                      {Diff, true} = {Diff, (Diff =< 1000*1000)},
                      Acc1 = [Diff | Acc0],
                      case Calls >= MaxCalls of
                          true -> Acc1;
                          false -> Me(Calls+1, Reds, Acc1)
                      end
              end,
    DiffList = LoopFun(0, 0, []),
    unlink(Pid),
    exit(Pid,kill),
    io:format("Reduction diffs: ~p\n", [lists:reverse(DiffList)]),
    ok.

pi_reductions_spinnloop() ->
    %% 6 args to make use of def_arg_reg[5] which is also used as REDS_IN
    pi_reductions_spinnloop(999*1000, atom, "hej", self(), make_ref(), 3.14).

pi_reductions_spinnloop(N,A,B,C,D,E) when N > 0 ->
    pi_reductions_spinnloop(N-1,B,C,D,E,A);
pi_reductions_spinnloop(0,_,_,_,_,_) ->
    %% Stop to limit max number of reductions consumed
    pi_reductions_recvloop().

pi_reductions_recvloop() ->
    receive
        "a free lunch" -> false
    end.

pi_reductions_main_unlocker() ->
    Other = spawn_link(fun() -> receive die -> ok end end),
    pi_reductions_main_unlocker_loop(Other).

pi_reductions_main_unlocker_loop(Other) ->
    %% Assumption: register(OtherPid, Name) will unlock main lock of calling
    %% process during execution.
    register(pi_reductions_main_unlocker, Other),
    unregister(pi_reductions_main_unlocker),

    %% Yield in order to increase probability of process_info sometimes probing
    %% this process when it's not RUNNING.
    erlang:yield(),
    pi_reductions_main_unlocker_loop(Other).

process_info_self_signal(Config) when is_list(Config) ->
    %% Test that signals that we have sent to ourselves are
    %% visible in process_info() result. This is not strictly
    %% a necessary property, but implemented so now. See
    %% process_info.c:process_info_bif() for more info.
    Self = self(),
    Ref = make_ref(),
    pi_sig_spam_test(fun () ->
                             process_info_self_signal_spammer(Self)
                     end,
                     fun () ->
                             self() ! Ref,
                             process_info(self(), messages)
                     end,
                     fun (Res) ->
                             {messages, [Ref]} = Res
                     end).

process_info_self_signal_spammer(To) ->
    erlang:demonitor(erlang:monitor(process, To)),
    process_info_self_signal_spammer(To).

process_info_self_msgq_len(Config) when is_list(Config) ->
    %% Spam ourselves with signals forcing us to flush own
    %% signal queue..
    Self = self(),
    pi_sig_spam_test(fun () ->
                             process_info_self_msgq_len_spammer(Self)
                     end,
                     fun () ->
                             process_info(self(), message_queue_len)
                     end,
                     fun (Res) ->
                             {message_queue_len, Len} = Res,
                             true = Len > 0,
                             ok
                     end).


process_info_self_msgq_len_messages(Config) when is_list(Config) ->
    %% Spam ourselves with signals normally forcing us to flush own
    %% signal queue, but since we also want messages wont be flushed...
    Self = self(),
    pi_sig_spam_test(fun () ->
                             process_info_self_msgq_len_spammer(Self, 100000)
                     end,
                     fun () ->
                             process_info(self(),
                                          [message_queue_len,
                                           messages])
                     end,
                     fun (Res) ->
                             [{message_queue_len, Len},
                              {messages, Msgs}] = Res,
                             Len = length(Msgs),
                             ok
                     end).

process_info_self_msgq_len_more(Config) when is_list(Config) ->
    self() ! hej,
    BodyRes = process_info_self_msgq_len_more_caller_body(),
    ok = process_info_self_msgq_len_more_caller_body_result(BodyRes),
    TailRes = process_info_self_msgq_len_more_caller_tail(),
    ok = process_info_self_msgq_len_more_caller_tail_result(TailRes),
    receive hej -> ok end,
    %% Check that current_function, current_location, and
    %% current_stacktrace give sane results flushing or not...
    Self = self(),
    pi_sig_spam_test(fun () ->
                             process_info_self_msgq_len_spammer(Self)
                     end,
                     fun process_info_self_msgq_len_more_caller_body/0,
                     fun process_info_self_msgq_len_more_caller_body_result/1),
    pi_sig_spam_test(fun () ->
                             process_info_self_msgq_len_spammer(Self)
                     end,
                     fun process_info_self_msgq_len_more_caller_tail/0,
                     fun process_info_self_msgq_len_more_caller_tail_result/1).

process_info_self_msgq_len_more_caller_body() ->
    Res = process_info(self(),
                       [message_queue_len,
                        current_function,
                        current_location,
                        current_stacktrace]),
    id(Res).

process_info_self_msgq_len_more_caller_body_result(Res) ->
    [{message_queue_len, Len},
     {current_function, {process_SUITE,process_info_self_msgq_len_more_caller_body,0}},
     {current_location, {process_SUITE,process_info_self_msgq_len_more_caller_body,0,_}},
     {current_stacktrace,
      [{process_SUITE,process_info_self_msgq_len_more_caller_body,0,_} | _]}] = Res,
    true = Len > 0,
    ok.

process_info_self_msgq_len_more_caller_tail() ->
    process_info(self(),
                 [message_queue_len,
                  current_function,
                  current_location,
                  current_stacktrace]).

process_info_self_msgq_len_more_caller_tail_result(Res) ->
    [{message_queue_len, Len},
     {current_function, {process_SUITE,process_info_self_msgq_len_more_caller_tail,0}},
     {current_location, {process_SUITE,process_info_self_msgq_len_more_caller_tail,0,_}},
     {current_stacktrace,
      [{process_SUITE,process_info_self_msgq_len_more_caller_tail,0,_} | _]}] = Res,
    true = Len > 0,
    ok.
    

process_info_self_msgq_len_spammer(To) ->
    process_info_self_msgq_len_spammer(To, 10000000).

process_info_self_msgq_len_spammer(_To, 0) ->
    ok;
process_info_self_msgq_len_spammer(To, N) ->
    To ! hejhopp,
    erlang:demonitor(erlang:monitor(process, To)),
    process_info_self_msgq_len_spammer(To, N-1).

pi_sig_spam_test(SpamFun, PITest, PICheckRes) ->
    SO = erlang:system_flag(schedulers_online, 1),
    try
        Self = self(),
        SigSpammer = spawn_link(SpamFun),
        process_flag(priority, low),
        receive after 10 -> ok end,
        Res = PITest(),
        process_flag(priority, high),
        unlink(SigSpammer),
        exit(SigSpammer, kill),
        false = is_process_alive(SigSpammer),
        PICheckRes(Res)
    after
        _ = erlang:system_flag(schedulers_online, SO)
    end.
    

%% Tests erlang:bump_reductions/1.
bump_reductions(Config) when is_list(Config) ->
    erlang:garbage_collect(),
    erlang:yield(),		% Clear reductions.
    {reductions,R1} = process_info(self(), reductions),
    true = erlang:bump_reductions(100),
    {reductions,R2} = process_info(self(), reductions),
    case R2-R1 of
	      Diff when Diff < 100 ->
		  ok = io:format("R1 = ~w, R2 = ~w", [R1, R2]),
		  ct:fail({small_diff, Diff});
	      Diff when Diff > 110 ->
		  ok = io:format("R1 = ~w, R2 = ~w", [R1, R2]),
		  ct:fail({big_diff, Diff});
	      Diff ->
		  io:format("~p\n", [Diff]),
		  ok
	  end,

    %% Make sure that a bignum reduction doesn't crash the emulator (32-bit CPU).
    bump_big(R2, 16#08000000).

bump_big(Prev, Limit) ->
    true = erlang:bump_reductions(100000), %Limited to CONTEXT_REDUCTIONS.
    case process_info(self(), reductions) of
	      {reductions,Big} when is_integer(Big), Big > Limit ->
		  erlang:garbage_collect(),
		  io:format("~p\n", [Big]);
	      {reductions,R} when is_integer(R), R > Prev ->
		  bump_big(R, Limit)
	  end,
    ok.

%% Priority 'low' should be mixed with 'normal' using a factor of
%% about 8. (OTP-2644)
low_prio(Config) when is_list(Config) ->
    erlang:system_flag(multi_scheduling, block_normal),
    Prop = low_prio_test(Config),
    erlang:system_flag(multi_scheduling, unblock_normal),
    Str = lists:flatten(io_lib:format("Low/high proportion is ~.3f",
                                      [Prop])),
    {comment,Str}.

low_prio_test(Config) when is_list(Config) ->
    process_flag(trap_exit, true),

    %% Spawn the server running with high priority. The server must
    %% not run at normal priority as that would skew the results for
    %% two reasons:
    %%
    %% 1. There would be one more normal-priority processes than
    %% low-priority processes.
    %%
    %% 2. The receive queue would grow faster than the server process
    %% could process it. That would in turn trigger the reduction
    %% punishment for the clients.
    S = spawn_opt(?MODULE, prio_server, [0, 0], [link,{priority,high}]),

    %% Spawn the clients and let them run for a while.
    PCs = spawn_prio_clients(S, erlang:system_info(schedulers_online)),
    ct:sleep({seconds,2}),
    lists:foreach(fun (P) -> exit(P, kill) end, PCs),

    %% Stop the server and retrieve the result.
    S ! exit,
    receive
        {'EXIT', S, {A, B}} ->
            check_prio(A, B)
    end.

check_prio(A, B) ->
    Prop = A/B,
    ok = io:format("Low=~p, High=~p, Prop=~p\n", [A, B, Prop]),

    %% Prop is expected to be appr. 1/8. Allow a reasonable margin.
    true = Prop < 1/4,
    true = Prop > 1/16,
    Prop.

prio_server(A, B) ->
    receive
	low ->
	    prio_server(A+1, B);
	normal ->
	    prio_server(A, B+1);
	exit ->
	    exit({A, B})
    end.

spawn_prio_clients(_, 0) ->
    [];
spawn_prio_clients(S, N) ->
    [spawn_opt(?MODULE, prio_client, [S, normal], [link, {priority,normal}]),
     spawn_opt(?MODULE, prio_client, [S, low], [link, {priority,low}])
     | spawn_prio_clients(S, N-1)].

prio_client(S, Prio) ->
    S ! Prio,
    prio_client(S, Prio).

make_sub_binary(Bin) when is_binary(Bin) ->
    {_,B} = split_binary(list_to_binary([0,1,3,Bin]), 3),
    B;
make_sub_binary(List) ->
    make_sub_binary(list_to_binary(List)).

make_unaligned_sub_binary(Bin0) ->
    Bin1 = <<0:3,Bin0/binary,31:5>>,
    Sz = size(Bin0),
    <<0:3,Bin:Sz/binary,31:5>> = id(Bin1),
    Bin.

%% Tests erlang:yield/1
yield(Config) when is_list(Config) ->
    case catch erlang:system_info(modified_timing_level) of
	Level when is_integer(Level) ->
	    {skipped,
	     "Modified timing (level " ++ integer_to_list(Level)
	     ++ ") is enabled. Testcase gets messed up by modified "
	     "timing."};
	_ ->
	    MS = erlang:system_flag(multi_scheduling, block_normal),
	    yield_test(),
	    erlang:system_flag(multi_scheduling, unblock_normal),
	    case MS of
		blocked ->
		    {comment,
		     "Multi-scheduling blocked during test. This test-case "
		     "was not written to work with multiple schedulers (the "
		     "yield2 test-case tests almost the same thing)."};
		_ ->
		    ok
	    end
    end.

yield_test() ->
    erlang:garbage_collect(),
    receive after 1 -> ok end,		% Clear reductions.
    SC = schedcnt(start),
    {reductions, R1} = process_info(self(), reductions),
    {ok, true} = call_yield(middle),
    true = call_yield(final),
    true = call_yield(),
    true = apply(erlang, yield, []),
    {reductions, R2} = process_info(self(), reductions),
    Schedcnt = schedcnt(stop, SC),
    case {R2-R1, Schedcnt} of
	{Diff, 4} when Diff < 30 ->
	    ok = io:format("R1 = ~w, R2 = ~w, Schedcnt = ~w", 
		[R1, R2, Schedcnt]);
	{Diff, _} ->
	    ok = io:format("R1 = ~w, R2 = ~w, Schedcnt = ~w", 
		[R1, R2, Schedcnt]),
	    ct:fail({measurement_error, Diff, Schedcnt})
    end.

call_yield() ->
    erlang:yield().

call_yield(middle) ->
    {ok, erlang:yield()};
call_yield(final) ->
    case self() of
	Self when is_pid(Self) ->
	    ok
    end,
    erlang:yield().

schedcnt(start) ->
    Ref = make_ref(),
    Fun = 
	fun (F, Cnt) ->
		receive
		    {Ref, Parent} ->
			Parent ! {Ref, Cnt}
		after 0 ->
			erlang:yield(),
			F(F, Cnt+1)
		end
	end,
    Pid = spawn_link(fun () -> Fun(Fun, 0) end),
    {Ref, Pid}.

schedcnt(stop, {Ref, Pid}) when is_reference(Ref), is_pid(Pid) ->
    Pid ! {Ref, self()},
    receive
	{Ref, Cnt} ->
	    Cnt
    end.

yield2(Config) when is_list(Config) ->
    Me = self(),
    Go = make_ref(),
    RedDiff = make_ref(),
    Done = make_ref(),
    P = spawn(fun () ->
		receive Go -> ok end,
		{reductions, R1} = process_info(self(), reductions),
		{ok, true} = call_yield(middle),
		true = call_yield(final),
		true = call_yield(),
		true = apply(erlang, yield, []),
		{reductions, R2} = process_info(self(), reductions),
		Me ! {RedDiff, R2 - R1},
		exit(Done)
	end),
    erlang:yield(),

    1 = erlang:trace(P, true, [running, procs, {tracer, self()}]),

    P ! Go,

    %% receive Go -> ok end,
    {trace, P, in, _} = next_tmsg(P),

    %% {ok, true} = call_yield(middle),
    {trace, P, out, _} = next_tmsg(P),
    {trace, P, in, _} = next_tmsg(P),

    %% true = call_yield(final),
    {trace, P, out, _} = next_tmsg(P),
    {trace, P, in, _} = next_tmsg(P),

    %% true = call_yield(),
    {trace, P, out, _} = next_tmsg(P),
    {trace, P, in, _} = next_tmsg(P),

    %% true = apply(erlang, yield, []),
    {trace, P, out, _} = next_tmsg(P),
    {trace, P, in, _} = next_tmsg(P),

    %% exit(Done)
    {trace, P, exit, Done} = next_tmsg(P),


    receive
	      {RedDiff, Reductions} when Reductions < 30, Reductions > 0 ->
		  io:format("Reductions = ~p~n", [Reductions]),
		  ok;
	      {RedDiff, Reductions} ->
		  ct:fail({unexpected_reduction_count, Reductions})
	  end,

    none = next_tmsg(P),

    ok.

next_tmsg(Pid) ->
    receive
	TMsg when is_tuple(TMsg),
		  element(1, TMsg) == trace,
		  element(2, TMsg) == Pid ->
	    TMsg
    after 100 ->
	    none
    end.

dist_unlink_ack_exit_leak(Config) when is_list(Config) ->
    %% Verification of nc reference counts when stopping node
    %% will find the bug if it exists...
    {ok, Peer, Node} = ?CT_PEER(),
    ParentFun =
        fun () ->
                %% Give parent some work to do when
                %% exiting to increase the likelyhood
                %% of the bug triggereing...
                T = ets:new(x,[]),
                ets:insert(T, lists:map(fun (I) ->
                                                {I,I}
                                        end,
                                        lists:seq(1,10000))),
                Chld = spawn_link(Node,
                                  fun () ->
                                          receive
                                          after infinity ->
                                                  ok
                                          end
                                  end),
                erlang:yield(),
                unlink(Chld),
                exit(bye)
        end,
    PMs = lists:map(fun (_) ->
                            spawn_monitor(ParentFun)
                    end, lists:seq(1, 10)),
    lists:foreach(fun ({P, M}) ->
                          receive
                              {'DOWN', M, process, P, bye} ->
                                  ok
                          end
                  end, PMs),
    stop_node(Peer, Node),
    ok.

%% Test that bad arguments to register/2 cause an exception.
bad_register(Config) when is_list(Config) ->
    Name = a_long_and_unused_name,

    {'EXIT',{badarg,_}} = (catch register({bad,name}, self())),
    fail_register(undefined, self()),
    fail_register([bad,name], self()),

    {Dead,Mref} = spawn_monitor(fun() -> true end),
    receive
	{'DOWN',Mref,process,Dead,_} -> ok
    end,
    fail_register(Name, Dead),
    fail_register(Name, make_ref()),
    fail_register(Name, []),
    fail_register(Name, {bad,process}),
    fail_register(Name, <<>>),
    ok.

fail_register(Name, Process) ->
    {'EXIT',{badarg,_}} = (catch register(Name, Process)),
    {'EXIT',{badarg,_}} = (catch Name ! anything_goes),
    ok.

garbage_collect(Config) when is_list(Config) ->
    Prio = process_flag(priority, high),
    true = erlang:garbage_collect(),
    
    TokLoopers = lists:map(fun (_) ->
		spawn_opt(fun tok_loop/0, [{priority, low}, link])
	end, lists:seq(1, 10)),

    lists:foreach(fun (Pid) ->
		Mon = erlang:monitor(process, Pid),
		DownBefore = receive
		    {'DOWN', Mon, _, _, _} ->
			true
		after 0 ->
			false
		end,
		GC = erlang:garbage_collect(Pid),
		DownAfter = receive
		    {'DOWN', Mon, _, _, _} ->
			true
		after 0 ->
			false
		end,
		true = erlang:demonitor(Mon),
		case {DownBefore, DownAfter} of
		    {true, _} -> false = GC;
		    {false, false} -> true = GC;
		    _ -> GC
		end
	end, processes()),

    lists:foreach(fun (Pid) ->
		unlink(Pid),
		exit(Pid, bang)
	end, TokLoopers),
    process_flag(priority, Prio),
    ok.

%% This used to cause the nofrag emulator to dump core
process_info_messages(Config) when is_list(Config) ->
    process_info_messages_test(),
    ok.

process_info_messages_loop(0) -> ok;
process_info_messages_loop(N) -> process_info_messages_loop(N-1).

process_info_messages_send_my_msgs_to(Rcvr) ->
    receive
	Msg ->
	    Rcvr ! Msg,
	    process_info_messages_send_my_msgs_to(Rcvr)
    after 0 ->
	    ok
    end.

process_info_messages_test() ->
    Go = make_ref(),
    Done = make_ref(),
    Rcvr = self(),
    Rcvr2 = spawn_link(fun () ->
		receive {Go, Rcvr} -> ok end,
		garbage_collect(),
		Rcvr ! {Done, self()}
	end),
    Sndrs = lists:map(
	fun (_) ->
		spawn_link(fun () ->
			    Rcvr ! {Go, self()},
			    receive {Go, Rcvr} -> ok end,
			    BigData = lists:seq(1, 1000),
			    Rcvr ! BigData,
			    Rcvr ! BigData,
			    Rcvr ! BigData,
			    Rcvr ! {Done, self()}
		    end)
	end, lists:seq(1, 10)),
    lists:foreach(fun (Sndr) -> receive {Go, Sndr} -> ok end end,
			Sndrs),
    garbage_collect(),
    erlang:yield(),
    lists:foreach(fun (Sndr) -> Sndr ! {Go, self()} end, Sndrs),
    process_info_messages_loop(100000000),
    Msgs = process_info(self(), messages),
    lists:foreach(fun (Sndr) -> receive {Done, Sndr} -> ok end end,
			Sndrs),
    garbage_collect(),
    Rcvr2 ! Msgs,
    process_info_messages_send_my_msgs_to(Rcvr2),
    Rcvr2 ! {Go, self()},
    garbage_collect(),
    receive {Done, Rcvr2} -> ok end,
    Msgs.

chk_badarg(Fun) ->
    try Fun(), exit(no_badarg) catch error:badarg -> ok end.

process_flag_badarg(Config) when is_list(Config) ->
    chk_badarg(fun () -> process_flag(gurka, banan) end),
    chk_badarg(fun () -> process_flag(trap_exit, gurka) end),
    chk_badarg(fun () -> process_flag(error_handler, 1) end),
    chk_badarg(fun () -> process_flag(fullsweep_after, gurka) end),
    chk_badarg(fun () -> process_flag(min_heap_size, gurka) end),
    chk_badarg(fun () -> process_flag(min_bin_vheap_size, gurka) end),
    chk_badarg(fun () -> process_flag(min_bin_vheap_size, -1) end),

    chk_badarg(fun () -> process_flag(max_heap_size, gurka) end),
    chk_badarg(fun () -> process_flag(max_heap_size, -1) end),
    chk_badarg(fun () ->
                       {_,Min} = process_info(self(), min_heap_size),
                       process_flag(max_heap_size, Min - 1)
               end),
    chk_badarg(fun () ->
                       {_,Min} = process_info(self(), min_heap_size),
                       process_flag(max_heap_size, #{size => Min - 1})
               end),
    chk_badarg(fun () -> process_flag(max_heap_size, #{}) end),
    chk_badarg(fun () -> process_flag(max_heap_size, #{ kill => true }) end),
    chk_badarg(fun () -> process_flag(max_heap_size, #{ size => 233,
                                                        kill => gurka }) end),
    chk_badarg(fun () -> process_flag(max_heap_size, #{ size => 233,
                                                        error_logger => gurka }) end),
    chk_badarg(fun () -> process_flag(max_heap_size, #{ size => 233,
                                                        include_shared_binaries => gurka}) end),
    chk_badarg(fun () -> process_flag(max_heap_size, #{ size => 233,
                                                        kill => true,
                                                        error_logger => gurka }) end),
    chk_badarg(fun () -> process_flag(max_heap_size, #{ size => 1 bsl 64 }) end),

    chk_badarg(fun () -> process_flag(priority, 4711) end),
    chk_badarg(fun () -> process_flag(save_calls, hmmm) end),
    {P,Mref} = spawn_monitor(fun () -> receive "in vain" -> no end end),
    chk_badarg(fun () -> process_flag(P, save_calls, hmmm) end),
    chk_badarg(fun () -> process_flag(gurka, save_calls, hmmm) end),
    exit(P, die),
    chk_badarg(fun () -> process_flag(P, save_calls, 0) end),
    {'DOWN', Mref, process, P, die} = receive M -> M end,
    chk_badarg(fun () -> process_flag(P, save_calls, 0) end),
    ok.

-include_lib("stdlib/include/ms_transform.hrl").

otp_6237(Config) when is_list(Config) ->
    Slctrs = lists:map(fun (_) ->
		spawn_link(fun () ->
			    otp_6237_select_loop()
		    end)
	end,
	lists:seq(1,5)),
    lists:foreach(fun (_) -> otp_6237_test() end, lists:seq(1, 100)),
    lists:foreach(fun (S) -> unlink(S),exit(S, kill) end, Slctrs), 
    ok.
				
otp_6237_test() ->
    Parent = self(),
    Inited = make_ref(),
    Die = make_ref(),
    Pid = spawn_link(fun () ->
		register(otp_6237,self()),
		otp_6237 = ets:new(otp_6237,
		    [named_table,
			ordered_set]),
		ets:insert(otp_6237,
		    [{I,I}
			|| I <- lists:seq(1, 100)]),
		%% Inserting a lot of bif timers
		%% increase the possibility that
		%% the test will fail when the
		%% original cleanup order is used
		lists:foreach( fun (_) ->
			    erlang:send_after(1000000, self(), {a,b,c})
		    end, lists:seq(1,1000)),
		Parent ! Inited,
		receive Die -> bye end
	end),
    receive
	Inited -> ok
    end,
    Pid ! Die,
    otp_6237_whereis_loop().

otp_6237_whereis_loop() ->
    case whereis(otp_6237) of
	      undefined ->
		  otp_6237 = ets:new(otp_6237,
					   [named_table,ordered_set]),
		  ets:delete(otp_6237),
		  ok;
	      _ ->
		  otp_6237_whereis_loop()
	  end.
	     
otp_6237_select_loop() ->
    catch ets:select(otp_6237, ets:fun2ms(fun({K, does_not_exist}) -> K end)),
    otp_6237_select_loop().


-define(NoTestProcs, 10000).
-record(ptab_list_bif_info, {min_start_reds,
			     tab_chunks,
			     tab_chunks_size,
			     tab_indices_per_red,
			     free_term_proc_reds,
			     term_procs_per_red,
			     term_procs_max_reds,
			     conses_per_red,
			     debug_level}).

processes_large_tab(Config) when is_list(Config) ->
    sys_mem_cond_run(2048, fun () -> processes_large_tab_test() end).

processes_large_tab_test() ->
    enable_internal_state(),
    MaxDbgLvl = 20,
    MinProcTabSize = 2*(1 bsl 15),
    ProcTabSize0 = 1000000,
    ProcTabSize1 = case {erlang:system_info(schedulers_online),
	    erlang:system_info(logical_processors)} of
	{Schdlrs, Cpus} when is_integer(Cpus),
	Schdlrs =< Cpus ->
	    ProcTabSize0;
	_ ->
	    ProcTabSize0 div 4
    end,
    BT = erlang:system_info(build_type),
    ProcTabSize2 = case (BT =:= debug) or (BT =:= valgrind) of
	true -> ProcTabSize1 - 500000;
	false -> ProcTabSize1
    end,
    %% With high debug levels this test takes so long time that
    %% the connection times out; therefore, shrink the test on
    %% high debug levels.
    DbgLvl = case erts_debug:get_internal_state(processes_bif_info) of
		       #ptab_list_bif_info{debug_level = Lvl} when Lvl > MaxDbgLvl ->
			   20;
		       #ptab_list_bif_info{debug_level = Lvl} when Lvl < 0 ->
			   ct:fail({debug_level, Lvl});
		       #ptab_list_bif_info{debug_level = Lvl} ->
			   Lvl
		   end,
    ProcTabSize3 = ProcTabSize2 - (1300000 * DbgLvl div MaxDbgLvl),
    ProcTabSize = case ProcTabSize3 < MinProcTabSize of
			    true -> MinProcTabSize;
			    false -> ProcTabSize3
			end,
    {ok, Peer, LargeNode} = ?CT_PEER(["+P", integer_to_list(ProcTabSize)]),
    Res = rpc:call(LargeNode, ?MODULE, processes_bif_test, []),
    case rpc:call(LargeNode,
			erts_debug,
			get_internal_state,
			[processes_bif_info]) of
	      #ptab_list_bif_info{tab_chunks = Chunks} when is_integer(Chunks),
							    Chunks > 1 -> ok;
	      PBInfo -> ct:fail(PBInfo)
	  end,
    stop_node(Peer, LargeNode),
    chk_processes_bif_test_res(Res).

processes_default_tab(Config) when is_list(Config) ->
    sys_mem_cond_run(1024, fun () -> processes_default_tab_test() end).

processes_default_tab_test() ->
    {ok, Peer, DefaultNode} = ?CT_PEER(),
    Res = rpc:call(DefaultNode, ?MODULE, processes_bif_test, []),
    stop_node(Peer, DefaultNode),
    chk_processes_bif_test_res(Res).

processes_small_tab(Config) when is_list(Config) ->
    {ok, Peer, SmallNode} = ?CT_PEER(["+P","1024"]),
    Res    = rpc:call(SmallNode, ?MODULE, processes_bif_test, []),
    PBInfo = rpc:call(SmallNode, erts_debug, get_internal_state, [processes_bif_info]),
    stop_node(Peer, SmallNode),
    true = PBInfo#ptab_list_bif_info.tab_chunks < 10,
    chk_processes_bif_test_res(Res).

processes_this_tab(Config) when is_list(Config) ->
    Mem = case {erlang:system_info(build_type),
                erlang:system_info(allocator)} of
              {lcnt, {_, _Vsn, [sys_alloc], _Opts}} ->
                  %% When running +Mea min + lcnt we may need more memory
                  1024 * 4;
              _ ->
                  1024
          end,
    sys_mem_cond_run(Mem, fun () -> chk_processes_bif_test_res(processes_bif_test()) end).

chk_processes_bif_test_res(ok) -> ok;
chk_processes_bif_test_res({comment, _} = Comment) -> Comment;
chk_processes_bif_test_res(Failure) -> ct:fail(Failure).

print_processes_bif_info(#ptab_list_bif_info{min_start_reds = MinStartReds,
					     tab_chunks = TabChunks,
					     tab_chunks_size = TabChunksSize,
					     tab_indices_per_red = TabIndPerRed,
					     free_term_proc_reds = FreeTPReds,
					     term_procs_per_red = TPPerRed,
					     term_procs_max_reds = TPMaxReds,
					     conses_per_red = ConsesPerRed,
					     debug_level = DbgLvl}) ->
    io:format("processes/0 bif info on node ~p:~n"
	      "Min start reductions = ~p~n"
	      "Process table chunks = ~p~n"
	      "Process table chunks size = ~p~n"
	      "Process table indices per reduction = ~p~n"
	      "Reduction cost for free() on terminated process struct = ~p~n"
	      "Inspect terminated processes per reduction = ~p~n"
	      "Max reductions during inspection of terminated processes = ~p~n"
	      "Create cons-cells per reduction = ~p~n"
	      "Debug level = ~p~n",
	      [node(),
	       MinStartReds,
	       TabChunks,
	       TabChunksSize,
	       TabIndPerRed,
	       FreeTPReds,
	       TPPerRed,
	       TPMaxReds,
	       ConsesPerRed,
	       DbgLvl]).

processes_bif_cleaner() ->
    receive {'EXIT', _, _} -> ok end,
    processes_bif_cleaner().

spawn_initial_hangarounds(Cleaner) ->
    TabSz = erlang:system_info(process_limit),
    erts_debug:set_internal_state(next_pid,TabSz),
    spawn_initial_hangarounds(Cleaner,
			      TabSz,
			      TabSz*2,
			      0,
			      []).

processes_unexpected_result(CorrectProcs, Procs) ->
    ProcInfo = [registered_name,
		initial_call,
		current_function,
		status,
		priority],
    MissingProcs = CorrectProcs -- Procs,
    io:format("Missing processes: ~p",
	      [lists:map(fun (Pid) ->
				 [{pid, Pid}
				  | case process_info(Pid, ProcInfo) of
					undefined -> [];
					Res -> Res
				    end]
			 end,
			 MissingProcs)]),
    SuperfluousProcs = Procs -- CorrectProcs,
    io:format("Superfluous processes: ~p",
	      [lists:map(fun (Pid) ->
				 [{pid, Pid}
				  | case process_info(Pid, ProcInfo) of
					undefined -> [];
					Res -> Res
				    end]
			 end,
			 SuperfluousProcs)]),
    ct:fail(unexpected_result).

hangaround(Cleaner, Type) ->
    %% Type is only used to distinguish different processes from
    %% when doing process_info
    try link(Cleaner) catch error:Reason -> exit(Reason) end,
    receive after infinity -> ok end,
    exit(Type).

spawn_initial_hangarounds(_Cleaner, NP, Max, Len, HAs) when NP > Max ->
    {Len, HAs};
spawn_initial_hangarounds(Cleaner, NP, Max, Len, HAs) ->
    Skip = 30,
    wait_for_proc_slots(Skip+3),
    HA1 = spawn_opt(?MODULE, hangaround, [Cleaner, initial_hangaround],
		    [{priority, low}]),
    HA2 = spawn_opt(?MODULE, hangaround, [Cleaner, initial_hangaround],
		    [{priority, normal}]),
    HA3 = spawn_opt(?MODULE, hangaround, [Cleaner, initial_hangaround],
		    [{priority, high}]),
    spawn_drop(Skip),
    spawn_initial_hangarounds(Cleaner, NP+Skip, Max, Len+3, [HA1,HA2,HA3|HAs]).

wait_for_proc_slots(MinFreeSlots) ->
    case erlang:system_info(process_limit) - erlang:system_info(process_count) of
        FreeSlots when FreeSlots < MinFreeSlots ->
            receive after 10 -> ok end,
            wait_for_proc_slots(MinFreeSlots);
        _FreeSlots ->
            ok
    end.

spawn_drop(N) when N =< 0 ->
    ok;
spawn_drop(N) ->
    spawn(fun () -> ok end),
    spawn_drop(N-1).

do_processes(WantReds) ->
    erts_debug:set_internal_state(reds_left, WantReds),
    processes().

processes_bif_test() ->
    Tester = self(),
    enable_internal_state(),
    PBInfo = erts_debug:get_internal_state(processes_bif_info),
    print_processes_bif_info(PBInfo),
    WantReds = PBInfo#ptab_list_bif_info.min_start_reds + 10,
    WillTrap = case PBInfo of
	#ptab_list_bif_info{tab_chunks = Chunks} when Chunks < 10 ->
	    false; %% Skip for small tables
	#ptab_list_bif_info{tab_chunks = Chunks,
	    tab_chunks_size = ChunksSize,
	    tab_indices_per_red = IndiciesPerRed
	} ->
	    Chunks*ChunksSize >= IndiciesPerRed*WantReds
    end,
    Processes = fun () ->
	    erts_debug:set_internal_state(reds_left,WantReds),
	    processes()
    end,

    ok = do_processes_bif_test(WantReds, WillTrap, Processes),

    case WillTrap of
	false ->
	    ok;
	true ->
	    %% Do it against with a process suspended while
	    %% in the processes/0 bif.
	    erlang:system_flag(multi_scheduling, block_normal),
	    Suspendee = spawn_link(fun () ->
						 Tester ! {suspend_me, self()},
						 Tester ! {self(),
							   done,
							   hd(Processes())},
						 receive
						 after infinity ->
							 ok
						 end
					 end),
	    receive {suspend_me, Suspendee} -> ok end,
	    erlang:suspend_process(Suspendee),
	    erlang:system_flag(multi_scheduling, unblock_normal),
	    
	    [{status,suspended},{current_function,{erlang,ptab_list_continue,2}}] =
		process_info(Suspendee, [status, current_function]),

	    ok = do_processes_bif_test(WantReds, WillTrap, Processes),
	    
	    erlang:resume_process(Suspendee),
	    receive {Suspendee, done, _} -> ok end,
	    unlink(Suspendee),
	    exit(Suspendee, bang)
    end,
    case get(processes_bif_testcase_comment) of
	undefined -> ok;
	Comment -> {comment, Comment}
    end.
    
do_processes_bif_test(WantReds, DieTest, Processes) ->
    Tester = self(),
    SpawnProcesses = fun (Prio) ->
	    spawn_opt(?MODULE, do_processes, [WantReds], [link, {priority, Prio}])
    end,
    Cleaner = spawn_link(fun () ->
		process_flag(trap_exit, true),
		Tester ! {cleaner_alive, self()},
		processes_bif_cleaner()
	end),
    receive {cleaner_alive, Cleaner} -> ok end,
    try
	DoIt = make_ref(),
	GetGoing = make_ref(),
	{NoTestProcs, TestProcs} = spawn_initial_hangarounds(Cleaner),
	io:format("Testing with ~p processes~n", [NoTestProcs]),
	SpawnHangAround = fun () ->
		spawn(?MODULE, hangaround, [Cleaner, new_hangaround])
	end,
	Killer = spawn_opt(fun () ->
		    Splt = NoTestProcs div 10,
		    {TP1, TP23} = lists:split(Splt, TestProcs),
		    {TP2, TP3} = lists:split(Splt, TP23),
		    erlang:system_flag(multi_scheduling, block_normal),
		    Tester ! DoIt,
		    receive GetGoing -> ok end,
		    erlang:system_flag(multi_scheduling, unblock_normal),
		    SpawnProcesses(high),
		    lists:foreach( fun (P) ->
				SpawnHangAround(),
				exit(P, bang)
			end, TP1),
		    SpawnProcesses(high),
		    erlang:yield(),
		    lists:foreach( fun (P) ->
				SpawnHangAround(),
				exit(P, bang)
			end, TP2),
		    SpawnProcesses(high),
		    lists:foreach(
			fun (P) ->
				SpawnHangAround(),
				exit(P, bang)
			end, TP3)
	    end, [{priority, high}, link]),
	receive DoIt -> ok end,
	process_flag(priority, low),
	SpawnProcesses(low),
	erlang:yield(),
	process_flag(priority, normal),
	CorrectProcs0 = erts_debug:get_internal_state(processes),
	Killer ! GetGoing,
	erts_debug:set_internal_state(reds_left, WantReds),
	Procs0 = processes(),
	Procs = lists:sort(Procs0),
	CorrectProcs = lists:sort(CorrectProcs0),
	LengthCorrectProcs = length(CorrectProcs),
	io:format("~p = length(CorrectProcs)~n", [LengthCorrectProcs]),
	true = LengthCorrectProcs > NoTestProcs,
	case CorrectProcs =:= Procs of
	    true ->
		ok;
	    false ->
		processes_unexpected_result(CorrectProcs, Procs)
	end,
	unlink(Killer),
	exit(Killer, bang)
    after
	unlink(Cleaner),
        exit(Cleaner, kill),
        %% Wait for the system to recover to a normal state...
	wait_until_system_recover()
    end,
    do_processes_bif_die_test(DieTest, Processes),
    ok.


do_processes_bif_die_test(false, _Processes) ->
    io:format("Skipping test killing process executing processes/0~n",[]),
    ok;
do_processes_bif_die_test(true, Processes) ->
    do_processes_bif_die_test(5, Processes);
do_processes_bif_die_test(N, Processes) ->
    io:format("Doing test killing process executing processes/0~n",[]),
    try
	Tester = self(),
	Oooh_Nooooooo = make_ref(),
	{_, DieWhileDoingMon} = erlang:spawn_monitor( fun () ->
		    Victim = self(),
		    spawn_opt(
			fun () ->
				exit(Victim, got_him)
			end,
			[link, {priority, max}]),
		    Tester ! {Oooh_Nooooooo,
			hd(Processes())},
		    exit(ohhhh_nooooo)
	    end),
	receive
	    {'DOWN', DieWhileDoingMon, _, _, Reason} ->
		case Reason of
		    got_him -> ok;
		    _ -> throw({kill_in_trap, Reason})
		end
	end,
	receive
	    {Oooh_Nooooooo, _} ->
		throw({kill_in_trap, 'Oooh_Nooooooo'})
	after 0 ->
		ok
	end,
	PrcsCllrsSeqLen = 2*erlang:system_info(schedulers_online),
	PrcsCllrsSeq = lists:seq(1, PrcsCllrsSeqLen),
	ProcsCallers = lists:map( fun (_) ->
		    spawn_link(
			fun () ->
				Tester ! hd(Processes())
			end)
	    end, PrcsCllrsSeq),
	erlang:yield(),
	{ProcsCallers1, ProcsCallers2} = lists:split(PrcsCllrsSeqLen div 2,
						     ProcsCallers),
	process_flag(priority, high),
	lists:foreach(
		fun (P) ->
			unlink(P),
			exit(P, bang)
		end,
		lists:reverse(ProcsCallers2) ++ ProcsCallers1),
	process_flag(priority, normal),
	ok
    catch
	throw:{kill_in_trap, R} when N > 0 ->
	    io:format("Failed to kill in trap: ~p~n", [R]),
	    io:format("Trying again~n", []),
	    do_processes_bif_die_test(N-1, Processes)
    end.
	    

wait_until_system_recover() ->
    %% If system hasn't recovered after 10 seconds we give up
    Tmr = erlang:start_timer(10000, self(), no_more_wait),
    wait_until_system_recover(Tmr).

wait_until_system_recover(Tmr) ->
    try
	lists:foreach(fun (P) when P == self() ->
			      ok;
			  (P) ->
			      case process_info(P, initial_call) of
				  {initial_call,{?MODULE, _, _}} ->
				      throw(wait);
				  {initial_call,{_, _, _}} ->
				      ok;
				  undefined ->
				      ok
			      end
		      end,
		      processes())
    catch
	throw:wait ->
	    receive
		{timeout, Tmr, _} ->
		    Comment = "WARNING: Test processes still hanging around!",
		    io:format("~s~n", [Comment]),
		    put(processes_bif_testcase_comment, Comment),
		    lists:foreach(
		      fun (P) when P == self() ->
			      ok;
			  (P) ->
			      case process_info(P, initial_call) of
				  {initial_call,{?MODULE, _, _} = MFA} ->
				      io:format("~p ~p~n", [P, MFA]);
				  {initial_call,{_, _, _}} ->
				      ok;
				  undefined ->
				      ok
			      end
		      end,
		      processes())
	    after 100 ->
		    wait_until_system_recover(Tmr)
	    end
    end,
    erlang:cancel_timer(Tmr),
    receive {timeout, Tmr, _} -> ok after 0 -> ok end,
    ok.

processes_last_call_trap(Config) when is_list(Config) ->
    enable_internal_state(),
    Processes = fun () -> processes() end,
    PBInfo = erts_debug:get_internal_state(processes_bif_info),
    print_processes_bif_info(PBInfo),
    WantReds = case PBInfo#ptab_list_bif_info.min_start_reds of
	R when R > 10 -> R - 1;
	_R -> 9
    end,
    lists:foreach(fun (_) ->
		erts_debug:set_internal_state(reds_left,
		    WantReds),
		Processes(),
		erts_debug:set_internal_state(reds_left,
		    WantReds),
		my_processes()
	end,
	lists:seq(1,100)).
    
my_processes() ->
    processes().

processes_apply_trap(Config) when is_list(Config) ->
    enable_internal_state(),
    PBInfo = erts_debug:get_internal_state(processes_bif_info),
    print_processes_bif_info(PBInfo),
    WantReds = case PBInfo#ptab_list_bif_info.min_start_reds of
	R when R > 10 -> R - 1;
	_R -> 9
    end,
    lists:foreach(fun (_) ->
		erts_debug:set_internal_state(reds_left,
		    WantReds),
		apply(erlang, processes, [])
	end, lists:seq(1,100)).

processes_gc_trap(Config) when is_list(Config) ->
    Tester = self(),
    enable_internal_state(),
    PBInfo = erts_debug:get_internal_state(processes_bif_info),
    print_processes_bif_info(PBInfo),
    WantReds = PBInfo#ptab_list_bif_info.min_start_reds + 10,
    Processes = fun () ->
	    erts_debug:set_internal_state(reds_left,WantReds),
	    processes()
    end,

    erlang:system_flag(multi_scheduling, block_normal),
    Suspendee = spawn_link(fun () ->
					 Tester ! {suspend_me, self()},
					 Tester ! {self(),
						   done,
						   hd(Processes())},
					 receive after infinity -> ok end
				 end),
    receive {suspend_me, Suspendee} -> ok end,
    erlang:suspend_process(Suspendee),
    erlang:system_flag(multi_scheduling, unblock_normal),
	    
    [{status,suspended}, {current_function,{erlang,ptab_list_continue,2}}]
	= process_info(Suspendee, [status, current_function]),

    erlang:garbage_collect(Suspendee),
    erlang:garbage_collect(Suspendee),
	    
    erlang:resume_process(Suspendee),
    receive {Suspendee, done, _} -> ok end,
    erlang:garbage_collect(Suspendee),
    erlang:garbage_collect(Suspendee),

    unlink(Suspendee),
    exit(Suspendee, bang),
    ok.

process_flag_fullsweep_after(Config) when is_list(Config) ->
    {fullsweep_after, OldFSA} = process_info(self(), fullsweep_after),
    OldFSA = process_flag(fullsweep_after, 12345),
    {fullsweep_after, 12345} = process_info(self(), fullsweep_after),
    12345 = process_flag(fullsweep_after, 0),
    {fullsweep_after, 0} = process_info(self(), fullsweep_after),
    0 = process_flag(fullsweep_after, OldFSA),
    ok.

process_flag_heap_size(Config) when is_list(Config) ->
    HSize  = 2586,   % must be gc fib+ number
    VHSize = 318187, % must be gc fib+ number
    OldHmin = erlang:process_flag(min_heap_size, HSize),
    {min_heap_size, HSize} = erlang:process_info(self(), min_heap_size),
    OldVHmin = erlang:process_flag(min_bin_vheap_size, VHSize),
    {min_bin_vheap_size, VHSize} = erlang:process_info(self(), min_bin_vheap_size),
    HSize = erlang:process_flag(min_heap_size, OldHmin),
    VHSize = erlang:process_flag(min_bin_vheap_size, OldVHmin),
    ok.

%% test that max_heap_size is correctly handled when passed via command line
command_line_max_heap_size(Config) when is_list(Config) ->
    %% test maximum heap size
    HMax = case erlang:system_info(wordsize) of
               8 -> (1 bsl 59) - 1;
               4 -> (1 bsl 27) - 1
           end,
    {ok, Peer, Node} = ?CT_PEER(["+hmax", integer_to_list(HMax)]),
    Pid = erlang:spawn(Node, fun () -> receive after infinity -> ok end end),
    {max_heap_size, #{size := HMax}} = rpc:call(Node, erlang, process_info, [Pid, max_heap_size]),
    peer:stop(Peer).

spawn_opt_heap_size(Config) when is_list(Config) ->
    HSize  = 987,   % must be gc fib+ number
    VHSize = 46422, % must be gc fib+ number
    Pid  = spawn_opt(fun () -> receive stop -> ok end end,
	[{min_heap_size, HSize},{ min_bin_vheap_size, VHSize}]),
    {min_heap_size, HSize} = process_info(Pid, min_heap_size),
    {min_bin_vheap_size, VHSize} = process_info(Pid, min_bin_vheap_size),
    Pid ! stop,
    ok.

spawn_opt_max_heap_size(_Config) ->

    error_logger:add_report_handler(?MODULE, self()),

    %% flush any prior messages in error_logger
    Pid = spawn(fun() -> ok = nok end),
    receive
        {error, _, {emulator, _, [Pid|_]}} ->
            flush()
    end,

    spawn_opt_max_heap_size_do(fun oom_fun/1),

    io:format("Repeat tests with refc binaries\n",[]),

    spawn_opt_max_heap_size_do(fun oom_bin_fun/1),

    error_logger:delete_report_handler(?MODULE),
    ok.

spawn_opt_max_heap_size_do(OomFun) ->
    Max = 2024,
    %% Test that numerical limit works
    max_heap_size_test(Max, Max, true, true, OomFun),

    %% Test that map limit works
    max_heap_size_test(#{ size => Max }, Max, true, true, OomFun),

    %% Test that no kill is sent
    max_heap_size_test(#{ size => Max, kill => false }, Max, false, true, OomFun),

    %% Test that no error_logger report is sent
    max_heap_size_test(#{ size => Max, error_logger => false }, Max, true, false, OomFun),

    %% Test that system_flag works
    erlang:system_flag(max_heap_size, OomFun(#{ size => 0, kill => false,
                                                error_logger => true})),
    max_heap_size_test(#{ size => Max }, Max, false, true, OomFun),
    max_heap_size_test(#{ size => Max, kill => true }, Max, true, true, OomFun),

    erlang:system_flag(max_heap_size, OomFun(#{ size => 0, kill => true,
                                                error_logger => false})),
    max_heap_size_test(#{ size => Max }, Max, true, false, OomFun),
    max_heap_size_test(#{ size => Max, error_logger => true }, Max, true, true, OomFun),

    erlang:system_flag(max_heap_size, OomFun(#{ size => 1 bsl 16, kill => true,
                                                error_logger => true})),
    max_heap_size_test(#{ }, 1 bsl 16, true, true, OomFun),

    erlang:system_flag(max_heap_size, #{ size => 0, kill => true,
                                         error_logger => true}),

    %% Test that ordinary case works as expected again
    max_heap_size_test(Max, Max, true, true, OomFun),
    ok.


mhs_spawn_opt(Option) when map_get(size, Option) > 0;
                           is_integer(Option) ->
    [{max_heap_size, Option}];
mhs_spawn_opt(_) ->
    [].

max_heap_size_test(Option, Size, Kill, ErrorLogger, OomFun) ->
    SpOpt = mhs_spawn_opt(OomFun(Option)),
    Pid = spawn_opt(fun()-> OomFun(run) end, SpOpt),
    {max_heap_size, MHSz} = erlang:process_info(Pid, max_heap_size),
    ct:log("Default: ~p~nOption: ~p~nProc: ~p~nSize = ~p~nSpOpt = ~p~n",
           [erlang:system_info(max_heap_size), Option, MHSz, Size, SpOpt]),

    #{ size := Size} = MHSz,

    Ref = erlang:monitor(process, Pid),
    if Kill ->
            receive
                {'DOWN', Ref, process, Pid, Reason} ->
                    killed = Reason
            end;
       true ->
            ok
    end,
    if ErrorLogger ->
            receive
                %% There must be at least one error message.
                {error, _, {emulator, _, [Pid|_]}} ->
                    ok
            end;
       true ->
            ok
    end,
    if not Kill ->
            exit(Pid, die),
            receive
                {'DOWN', Ref, process, Pid, die} ->
                    ok
            end,
            %% If the process was not killed, the limit may have
            %% been reached more than once and there may be
            %% more {error, ...} messages left.
            receive_error_messages(Pid);
       true ->
            ok
    end,

    %% Make sure that there are no unexpected messages.
    receive_unexpected().

oom_fun(Max) when is_integer(Max) -> Max;
oom_fun(Map) when is_map(Map)-> Map;
oom_fun(run) ->
    io:format("oom_fun() started\n",[]),
    oom_run_fun([], 100).

oom_run_fun(Acc0, 0) ->
    done;
oom_run_fun(Acc0, N) ->
    %% This is tail-recursive since the compiler is smart enough to figure
    %% out that a body-recursive variant never returns, and loops forever
    %% without keeping the list alive.
    timer:sleep(5),
    oom_run_fun([lists:seq(1, 1000) | Acc0], N-1).

oom_bin_fun(Max) when is_integer(Max) -> oom_bin_fun(#{size => Max});
oom_bin_fun(Map) when is_map(Map) -> Map#{include_shared_binaries => true};
oom_bin_fun(run) ->
    oom_bin_run_fun([], 10).

oom_bin_run_fun(Acc0, 0) ->
    done;
oom_bin_run_fun(Acc0, N) ->
    timer:sleep(5),
    oom_bin_run_fun([build_refc_bin(160, <<>>) | Acc0], N-1).

build_refc_bin(0, Acc) ->
    Acc;
build_refc_bin(N, Acc) ->
    build_refc_bin(N-1, <<Acc/binary, 0:(1000*8)>>).


receive_error_messages(Pid) ->
    receive
        {error, _, {emulator, _, [Pid|_]}} ->
            receive_error_messages(Pid)
    after 1000 ->
            ok
    end.

receive_unexpected() ->
    receive
        {info_report, _, _} ->
            %% May be an alarm message from os_mon. Ignore.
            receive_unexpected();
        M ->
            ct:fail({unexpected_message, M})
    after 10 ->
            ok
    end.

flush() ->
    receive
        _M -> flush()
    after 0 ->
            ok
    end.

%% Make sure that when maximum allowed heap size is exceeded, the
%% process will actually terminate.
%%
%% Despite the timetrap and limit of number of iterations, bugs
%% provoked by the test case can cause the runtime system to hang in
%% this test case.
more_spawn_opt_max_heap_size(_Config) ->
    ct:timetrap({minutes,1}),
    Funs = [fun build_and_bif/0,
            fun build_bin_and_bif/0,
            fun build_and_recv_timeout/0,
            fun build_and_recv_msg/0,
            fun bif_and_recv_timeout/0,
            fun bif_and_recv_msg/0
           ],
    _ = [begin
             {Pid,Ref} = spawn_opt(F, [{max_heap_size,
                                        #{size => 233, kill => true,
                                          error_logger => false}},
                                       monitor]),
             io:format("~p ~p\n", [Pid,F]),
             receive
                 {'DOWN',Ref,process,Pid,Reason} ->
                     killed = Reason
             end
         end || F <- Funs],
    ok.

%% This number should be greater than the default heap size.
-define(MANY_ITERATIONS, 10_000).

build_and_bif() ->
    build_and_bif(?MANY_ITERATIONS, []).

build_and_bif(0, Acc0) ->
    Acc0;
build_and_bif(N, Acc0) ->
    Acc = [0|Acc0],
    _ = erlang:crc32(Acc),
    build_and_bif(N-1, Acc).

build_bin_and_bif() ->
    build_bin_and_bif(?MANY_ITERATIONS, <<>>).

build_bin_and_bif(0, Acc0) ->
    Acc0;
build_bin_and_bif(N, Acc0) ->
    Acc = <<0, Acc0/binary>>,
    _ = erlang:crc32(Acc),
    build_bin_and_bif(N-1, Acc).

build_and_recv_timeout() ->
    build_and_recv_timeout(?MANY_ITERATIONS, []).

build_and_recv_timeout(0, Acc0) ->
    Acc0;
build_and_recv_timeout(N, Acc0) ->
    Acc = [0|Acc0],
    receive
    after 1 ->
            ok
    end,
    build_and_recv_timeout(N-1, Acc).

build_and_recv_msg() ->
    build_and_recv_msg(?MANY_ITERATIONS, []).

build_and_recv_msg(0, Acc0) ->
    Acc0;
build_and_recv_msg(N, Acc0) ->
    Acc = [0|Acc0],
    receive
        _ ->
            ok
    after 0 ->
            ok
    end,
    build_and_recv_msg(N-1, Acc).

bif_and_recv_timeout() ->
    Bin = <<0:?MANY_ITERATIONS/unit:8>>,
    bif_and_recv_timeout(Bin).

bif_and_recv_timeout(Bin) ->
    List = binary_to_list(Bin),
    receive
    after 1 ->
            ok
    end,
    List.

bif_and_recv_msg() ->
    Bin = <<0:?MANY_ITERATIONS/unit:8>>,
    bif_and_recv_msg(Bin).

bif_and_recv_msg(Bin) ->
    List = binary_to_list(Bin),
    receive
        _ ->
            ok
    after 0 ->
            ok
    end,
    List.

%% error_logger report handler proxy
init(Pid) ->
    {ok, Pid}.

handle_event(Event, Pid) ->
    Pid ! Event,
    {ok, Pid}.

huge_arglist_child(A0, A1, A2, A3, A4, A5, A6, A7, A8, A9,
                   A10, A11, A12, A13, A14, A15, A16, A17, A18, A19,
                   A20, A21, A22, A23, A24, A25, A26, A27, A28, A29,
                   A30, A31, A32, A33, A34, A35, A36, A37, A38, A39,
                   A40, A41, A42, A43, A44, A45, A46, A47, A48, A49,
                   A50, A51, A52, A53, A54, A55, A56, A57, A58, A59,
                   A60, A61, A62, A63, A64, A65, A66, A67, A68, A69,
                   A70, A71, A72, A73, A74, A75, A76, A77, A78, A79,
                   A80, A81, A82, A83, A84, A85, A86, A87, A88, A89,
                   A90, A91, A92, A93, A94, A95, A96, A97, A98, A99,
                   A100, A101, A102, A103, A104, A105, A106, A107, A108, A109,
                   A110, A111, A112, A113, A114, A115, A116, A117, A118, A119,
                   A120, A121, A122, A123, A124, A125, A126, A127, A128, A129,
                   A130, A131, A132, A133, A134, A135, A136, A137, A138, A139,
                   A140, A141, A142, A143, A144, A145, A146, A147, A148, A149,
                   A150, A151, A152, A153, A154, A155, A156, A157, A158, A159,
                   A160, A161, A162, A163, A164, A165, A166, A167, A168, A169,
                   A170, A171, A172, A173, A174, A175, A176, A177, A178, A179,
                   A180, A181, A182, A183, A184, A185, A186, A187, A188, A189,
                   A190, A191, A192, A193, A194, A195, A196, A197, A198, A199,
                   A200, A201, A202, A203, A204, A205, A206, A207, A208, A209,
                   A210, A211, A212, A213, A214, A215, A216, A217, A218, A219,
                   A220, A221, A222, A223, A224, A225, A226, A227, A228, A229,
                   A230, A231, A232, A233, A234, A235, A236, A237, A238, A239,
                   A240, A241, A242, A243, A244, A245, A246, A247, A248, A249,
                   A250, A251, A252, A253, A254) ->
    receive go -> ok end,
    exit([A0, A1, A2, A3, A4, A5, A6, A7, A8, A9,
          A10, A11, A12, A13, A14, A15, A16, A17, A18, A19,
          A20, A21, A22, A23, A24, A25, A26, A27, A28, A29,
          A30, A31, A32, A33, A34, A35, A36, A37, A38, A39,
          A40, A41, A42, A43, A44, A45, A46, A47, A48, A49,
          A50, A51, A52, A53, A54, A55, A56, A57, A58, A59,
          A60, A61, A62, A63, A64, A65, A66, A67, A68, A69,
          A70, A71, A72, A73, A74, A75, A76, A77, A78, A79,
          A80, A81, A82, A83, A84, A85, A86, A87, A88, A89,
          A90, A91, A92, A93, A94, A95, A96, A97, A98, A99,
          A100, A101, A102, A103, A104, A105, A106, A107, A108, A109,
          A110, A111, A112, A113, A114, A115, A116, A117, A118, A119,
          A120, A121, A122, A123, A124, A125, A126, A127, A128, A129,
          A130, A131, A132, A133, A134, A135, A136, A137, A138, A139,
          A140, A141, A142, A143, A144, A145, A146, A147, A148, A149,
          A150, A151, A152, A153, A154, A155, A156, A157, A158, A159,
          A160, A161, A162, A163, A164, A165, A166, A167, A168, A169,
          A170, A171, A172, A173, A174, A175, A176, A177, A178, A179,
          A180, A181, A182, A183, A184, A185, A186, A187, A188, A189,
          A190, A191, A192, A193, A194, A195, A196, A197, A198, A199,
          A200, A201, A202, A203, A204, A205, A206, A207, A208, A209,
          A210, A211, A212, A213, A214, A215, A216, A217, A218, A219,
          A220, A221, A222, A223, A224, A225, A226, A227, A228, A229,
          A230, A231, A232, A233, A234, A235, A236, A237, A238, A239,
          A240, A241, A242, A243, A244, A245, A246, A247, A248, A249,
          A250, A251, A252, A253, A254]).

spawn_huge_arglist(Config) when is_list(Config) ->
    %% Huge in two different ways; encoded size and
    %% length...
    ArgListHead = [make_ref(),
                   lists:duplicate(1000000, $a),
                   <<1:8388608>>,
                   processes(),
                   erlang:ports(),
                   {hej, hopp},
                   <<17:8388608>>,
                   lists:duplicate(3000000, $x),
                   #{ a => 1, b => 2, c => 3, d => 4, e => 5}],
    ArgList = ArgListHead ++ lists:seq(1, 255 - length(ArgListHead)),

    io:format("size(term_to_binary(ArgList)) = ~p~n",
              [size(term_to_binary(ArgList))]),

    io:format("Testing spawn with huge argument list on local node...~n", []),
    spawn_huge_arglist_test(true, node(), ArgList),
    io:format("Testing spawn with huge argument list on local node with Node...~n", []),
    spawn_huge_arglist_test(false, node(), ArgList),
    {ok, Peer, Node} = ?CT_PEER(),
    _ = rpc:call(Node, ?MODULE, module_info, []),
    io:format("Testing spawn with huge argument list on remote node ~p...~n", [Node]),
    spawn_huge_arglist_test(false, Node, ArgList),
    stop_node(Peer, Node),
    ok.

spawn_huge_arglist_test(Local, Node, ArgList) ->

    R1 = case Local of
             true ->
                 spawn_request(?MODULE, huge_arglist_child, ArgList, [monitor]);
             false ->
                 spawn_request(Node, ?MODULE, huge_arglist_child, ArgList, [monitor])
         end,
    receive
        {spawn_reply, R1, ok, Pid1} ->
            Pid1 ! go,
            receive
                {'DOWN', R1, process, Pid1, Reason1} ->
                    ArgList = Reason1
            end
    end,

    {Pid2, R2} = case Local of
                     true ->
                         spawn_monitor(?MODULE, huge_arglist_child, ArgList);
                     false ->
                         spawn_monitor(Node, ?MODULE, huge_arglist_child, ArgList)
                 end,
    Node = node(Pid2),
    Pid2 ! go,
    receive
        {'DOWN', R2, process, Pid2, Reason2} ->
            ArgList = Reason2
    end,
    
    {Pid3, R3} = case Local of
                     true ->
                         spawn_opt(?MODULE, huge_arglist_child, ArgList, [monitor]);
                     false ->
                         spawn_opt(Node, ?MODULE, huge_arglist_child, ArgList, [monitor])
                 end,
    Node = node(Pid3),
    Pid3 ! go,
    receive
        {'DOWN', R3, process, Pid3, Reason3} ->
            ArgList = Reason3
    end,

    OldTA = process_flag(trap_exit, true),
    Pid4 = case Local of
               true ->
                   spawn_link(?MODULE, huge_arglist_child, ArgList);
               false ->
                   spawn_link(Node, ?MODULE, huge_arglist_child, ArgList)
           end,
    Node = node(Pid4),
    Pid4 ! go,
    receive
        {'EXIT', Pid4, Reason4} ->
            ArgList = Reason4
    end,

    true = process_flag(trap_exit, OldTA),

    Pid5 = case Local of
               true ->
                   spawn(?MODULE, huge_arglist_child, ArgList);
               false ->
                   spawn(Node, ?MODULE, huge_arglist_child, ArgList)
           end,
    Node = node(Pid5),
    R5 = erlang:monitor(process, Pid5),
    Pid5 ! go,
    receive
        {'DOWN', R5, process, Pid5, Reason5} ->
            ArgList = Reason5
    end,
    ok.

spawn_request_bif(Config) when is_list(Config) ->
    io:format("Testing spawn_request() on local node...~n", []),
    spawn_request_bif_test(true, node()),
    io:format("Testing spawn_request() on local node with Node...~n", []),
    spawn_request_bif_test(false, node()),
    {ok, Peer, Node} = ?CT_PEER(),
    io:format("Testing spawn_request() on remote node ~p...~n", [Node]),
    spawn_request_bif_test(false, Node),
    stop_node(Peer, Node),
    ok.
                       
spawn_request_bif_test(Local, Node) ->

    Me = self(),

    process_flag(trap_exit, true),

    T1 = {test, 1},
    F1 = fun () -> exit({exit, T1}) end,
    R1 = if Local ->
                 spawn_request(F1, [{reply_tag, T1}, monitor, link]);
            true ->
                 spawn_request(Node, F1, [{reply_tag, T1}, monitor, link])
         end,
    receive
        {T1, R1, ok, P1} ->
            receive
                {'DOWN', R1, process, P1, {exit, T1}} ->
                    ok
            end,
            receive
                {'EXIT', P1, {exit, T1}} ->
                    ok
            end
    end,

    R1b = if Local ->
                 spawn_request(F1, [monitor, link]);
            true ->
                 spawn_request(Node, F1, [monitor, link])
         end,
    receive
        {spawn_reply, R1b, ok, P1b} ->
            receive
                {'DOWN', R1b, process, P1b, {exit, T1}} ->
                    ok
            end,
            receive
                {'EXIT', P1b, {exit, T1}} ->
                    ok
            end
    end,

    Ref1c = make_ref(),
    F1c = fun () -> Me ! Ref1c end,
    R1c = if Local ->
                  spawn_request(F1c);
             true ->
                  spawn_request(Node, F1c)
            end,
    receive
        {spawn_reply, R1c, ok, _P1c} ->
            receive Ref1c -> ok end
    end,

    R1e = if Local ->
                 spawn_request(F1, [monitors, links, {reply_tag, T1}]);
            true ->
                 spawn_request(Node, F1, [monitors, links, {reply_tag, T1}])
         end,
    receive
        {T1, R1e, error, BadOpt1} ->
            badopt = BadOpt1,
            ok
    end,
    ok = try
             BadF = fun (X) -> exit({X,T1}) end,
             if Local ->
                     spawn_request(BadF, [monitor, {reply_tag, T1}, link]);
                true ->
                     spawn_request(Node, BadF, [monitor, {reply_tag, T1}, link])
             end,
             nok
         catch
             error:badarg -> ok
         end,
    ok = try
             spawn_request(<<"node">>, F1, [monitor, link], T1),
             nok
         catch
             error:badarg -> ok
         end,

    T2 = {test, 2},
    M2 = erlang,
    F2 = exit,
    Reason2 = {exit, T2},
    Args2 = [Reason2],
    R2 = if Local ->
                 spawn_request(M2, F2, Args2, [monitor, link, {reply_tag, T2}]);
            true ->
                 spawn_request(Node, M2, F2, Args2, [monitor, link, {reply_tag, T2}])
            end,
    receive
        {T2, R2, ok, P2} ->
            receive
                {'DOWN', R2, process, P2, Reason2} ->
                    ok
            end,
            receive
                {'EXIT', P2, Reason2} ->
                    ok
            end
    end,

    R2b = if Local ->
                 spawn_request(M2, F2, Args2, [monitor, link]);
            true ->
                 spawn_request(Node, M2, F2, Args2, [monitor, link])
            end,
    receive
        {spawn_reply, R2b, ok, P2b} ->
            receive
                {'DOWN', R2b, process, P2b, Reason2} ->
                    ok
            end,
            receive
                {'EXIT', P2b, Reason2} ->
                    ok
            end
    end,

    Ref2c = make_ref(),
    R2c = if Local ->
                  spawn_request(erlang, send, [Me, Ref2c]);
             true ->
                  spawn_request(Node, erlang, send, [Me, Ref2c])
            end,
    receive
        {spawn_reply, R2c, ok, _P2c} ->
            receive Ref2c -> ok end
    end,

    R2e = if Local ->
                 spawn_request(M2, F2, Args2, [monitors, {reply_tag, T2}, links]);
            true ->
                 spawn_request(Node, M2, F2, Args2, [monitors, {reply_tag, T2}, links])
         end,
    receive
        {T2, R2e, error, BadOpt2} ->
            badopt = BadOpt2,
            ok
    end,

    R2eb = if Local ->
                 spawn_request(M2, F2, Args2, [monitors, links]);
            true ->
                 spawn_request(Node, M2, F2, Args2, [monitors, links])
         end,
    receive
        {spawn_reply, R2eb, error, BadOpt2b} ->
            badopt = BadOpt2b,
            ok
    end,

    ok = try
             if Local ->
                     spawn_request(M2, F2, [Args2|oops], [monitor, link, {reply_tag, T2}]);
                true ->
                     spawn_request(Node, M2, F2, [Args2|oops], [monitor, link, {reply_tag, T2}])
             end,
             nok
         catch
             error:badarg -> ok
         end,
    ok = try
             if Local ->
                     spawn_request(M2, F2, [Args2|oops], [monitor, {reply_tag, blupp}, link]);
                true ->
                     spawn_request(Node, M2, F2, [Args2|oops], [monitor, {reply_tag, blupp}, link])
             end,
             nok
         catch
             error:badarg -> ok
         end,
    ok = try
             if Local ->
                     spawn_request(M2, F2, [Args2|oops]);
                true ->
                     spawn_request(Node, M2, F2, [Args2|oops])
             end,
             nok
         catch
             error:badarg -> ok
         end,
    ok = try
             if Local ->
                     spawn_request(M2, <<"exit">>, Args2, [monitor, {reply_tag, T2}, link]);
                true ->
                     spawn_request(Node, M2, <<"exit">>, Args2, [monitor, {reply_tag, T2}, link])
             end,
             nok
         catch
             error:badarg -> ok
         end,
    ok = try
             if Local ->
                     spawn_request(M2, <<"exit">>, Args2, [monitor, link]);
                true ->
                     spawn_request(Node, M2, <<"exit">>, Args2, [monitor, link])
             end,
             nok
         catch
             error:badarg -> ok
         end,
    ok = try
             if Local ->
                     spawn_request(M2, <<"exit">>, Args2);
                true ->
                     spawn_request(Node, M2, <<"exit">>, Args2)
             end,
             nok
         catch
             error:badarg -> ok
         end,
    ok = try
             if Local ->
                     spawn_request(<<"erlang">>, F2, Args2, [{reply_tag, T2}, monitor, link]);
                true ->
                     spawn_request(Node, <<"erlang">>, F2, Args2, [{reply_tag, T2}, monitor, link])
             end,
             nok
         catch
             error:badarg -> ok
         end,
    ok = try
             if Local ->
                     spawn_request(<<"erlang">>, F2, Args2, [monitor, link]);
                true ->
                     spawn_request(Node, <<"erlang">>, F2, Args2, [monitor, link])
             end,
             nok
         catch
             error:badarg -> ok
         end,
    ok = try
             if Local ->
                     spawn_request(<<"erlang">>, F2, Args2);
                true ->
                     spawn_request(Node, <<"erlang">>, F2, Args2)
             end,
             nok
         catch
             error:badarg -> ok
         end,
    ok = try
             spawn_request(<<"node">>, M2, F2, Args2, [{reply_tag, T2}, monitor, link]),
             nok
         catch
             error:badarg -> ok
         end,
    ok = try
             spawn_request(<<"node">>, M2, F2, Args2, [monitor, link]),
             nok
         catch
             error:badarg -> ok
         end,
    ok = try
             spawn_request(<<"node">>, M2, F2, Args2),
             nok
         catch
             error:badarg -> ok
         end,
    ok.


spawn_request_monitor_demonitor(Config) when is_list(Config) ->
    {ok, Peer, Node} = ?CT_PEER(),
    BlockFun = fun () ->
                       erts_debug:set_internal_state(available_internal_state, true),
                       erts_debug:set_internal_state(block, 1000),
                       ok
               end,

    %% Block receiver node...
    spawn_request(Node, BlockFun, [{priority,max}, link]),
    receive after 100 -> ok end,

    erlang:yield(),
    R = spawn_request(Node, timer, sleep, [10000], [monitor]),
    %% Should not be possible to demonitor
    %% before operation has succeeded...
    {monitors, []} = process_info(self(), monitors),
    false = erlang:demonitor(R, [info]), %% Should be ignored by VM...
    receive
        {spawn_reply, R, ok, P} ->
            {monitors, [{process,P}]} = process_info(self(), monitors),
            true = erlang:demonitor(R, [info]),
            {monitors, []} = process_info(self(), monitors),
            exit(P, kill)
    end,
    stop_node(Peer, Node),
    ok.

spawn_request_monitor_child_exit(Config) when is_list(Config) ->
    %% Early child exit...
    Tag = {a, tag},
    R1 = spawn_request(nonexisting_module, nonexisting_function, [], [monitor, {reply_tag, Tag}]),
    receive
        {Tag, R1, ok, P1} ->
            receive
                {'DOWN', R1, process, P1, Reason1} ->
                    {undef, _} = Reason1
            end
    end,
    {ok, Peer, Node} = ?CT_PEER(),
    R2 = spawn_request(Node, nonexisting_module, nonexisting_function, [], [{reply_tag, Tag}, monitor]),
    receive
        {Tag, R2, ok, P2} ->
            receive
                {'DOWN', R2, process, P2, Reason2} ->
                    {undef, _} = Reason2
            end
    end,
    stop_node(Peer, Node),
    ok.

spawn_request_link_child_exit(Config) when is_list(Config) ->
    %% Early child exit...
    process_flag(trap_exit, true),
    Tag = {a, tag},
    R1 = spawn_request(nonexisting_module, nonexisting_function, [], [{reply_tag, Tag}, link]),
    receive
        {Tag, R1, ok, P1} ->
            receive
                {'EXIT', P1, Reason1} ->
                    {undef, _} = Reason1
            end
    end,
    {ok, Peer, Node} = ?CT_PEER(),
    R2 = spawn_request(Node, nonexisting_module, nonexisting_function, [], [link, {reply_tag, Tag}]),
    receive
        {Tag, R2, ok, P2} ->
            receive
                {'EXIT', P2, Reason2} ->
                    {undef, _} = Reason2
            end
    end,
    stop_node(Peer, Node),
    ok.

spawn_request_link_parent_exit(Config) when is_list(Config) ->
    C1 = spawn_request_link_parent_exit_test(node(), false),
    {ok, Peer, Node} = ?CT_PEER(),
    C2 = spawn_request_link_parent_exit_test(Node, false),
    stop_node(Peer, Node),
    {comment, C1 ++ " " ++ C2}.

spawn_request_link_parent_exit_compound_reason(Config) when is_list(Config) ->
    C1 = spawn_request_link_parent_exit_test(node(), true),
    {ok, Peer, Node} = ?CT_PEER(),
    C2 = spawn_request_link_parent_exit_test(Node, true),
    stop_node(Peer, Node),
    {comment, C1 ++ " " ++ C2}.

spawn_request_link_parent_exit_test(Node, CompoundExitReason) ->
    %% Early parent exit...
    Tester = self(),

    ExitReason = if CompoundExitReason -> "kaboom";
                    true -> kaboom
                 end,

    verify_nc(node()),

    %% Ensure code loaded on other node...
    _ = rpc:call(Node, ?MODULE, module_info, []),

    ParentFun = case node() == Node of
                    true ->
                        fun (Wait) ->
                                spawn_request(?MODULE, spawn_request_test_exit_child,
                                              [Tester], [link,{priority,max}]),
                                receive after Wait -> ok end,
                                exit(ExitReason)
                        end;
                    false ->
                        fun (Wait) ->
                                spawn_request(Node, ?MODULE,
                                              spawn_request_test_exit_child,
                                              [Tester], [link,{priority,max}]),
                                receive after Wait -> ok end,
                                exit(ExitReason)
                        end
                end,
    lists:foreach(fun (N) ->
                          spawn_opt(fun () ->
                                            %% Give parent some work to do when
                                            %% exiting and by this increase
                                            %% possibilities for races...
                                            T = ets:new(x,[]),
                                            ets:insert(T, lists:map(fun (I) ->
                                                                            {I,I}
                                                                    end,
                                                                    lists:seq(1,10000))),
                                            ParentFun(N rem 10) end,
                                    [{priority, max}])
                  end,
                  lists:seq(1, 10000)),
    N = gather_parent_exits(ExitReason, false),
    CFs = erpc:call(Node,
                    fun () ->
                            %% Ensure all children have had time to enter an exiting state...
                            receive after 100*test_server:timetrap_scale_factor() -> ok end,
                            lists:map(fun (P) ->
                                              {P, process_info(P, current_function)}
                                      end, processes())
                    end),
    lists:foreach(fun ({P, {current_function, {?MODULE, spawn_request_test_exit_child, 1}}}) ->
                          ct:fail({missing_exit_to_child_detected, P});
                      (_) ->
                          ok
                  end, CFs),
    Comment =
        "Got "
        ++ integer_to_list(N)
        ++ if node() == Node -> " node local";
                  true -> " node remote"
           end
        ++ if CompoundExitReason -> " \"kaboom\"";
              true -> " \'kaboom\'"
           end
        ++ " exits!",
    erlang:display(Comment),
    Comment.

spawn_request_link_parent_exit_nodedown(Config) when is_list(Config) ->
    {ok, Peer, Node} = ?CT_PEER(#{connection => 0}),
    N = 1000,
    ExitCounter = spawn(Node, fun exit_counter/0),
    lists:foreach(fun (_) ->
                          spawn_request_link_parent_exit_nodedown_test(Node)
                  end,
                  lists:seq(1, N)),
    ResRef = make_ref(),
    ExitCounter ! {get_results, self(), ResRef},
    Cmnt = receive
               {ResRef, CntMap} ->
                   lists:flatten(
                     ["In total ", integer_to_list(N), " exits. ",
                      "Detected exits: ",
                      maps:fold(fun (ExitReason, Count, "") ->
                                        io_lib:format("~p exit ~p times",
                                                      [ExitReason, Count]);
                                    (ExitReason, Count, Acc) ->
                                        [Acc, io_lib:format("; ~p exit ~p times",
                                                            [ExitReason, Count])]
                                end,
                                "",
                                CntMap),
                      "."])
           end,
    io:format("~s~n", [Cmnt]),
    stop_node(Peer, Node),
    {comment, Cmnt}.

exit_counter() ->
    true = register(exit_counter, self()),
    exit_counter(#{}).

exit_counter(CntMap) ->
    receive
        {get_results, From, Ref} ->
            From ! {Ref, CntMap};
        {exit, Reason} ->
            OldCnt = maps:get(Reason, CntMap, 0),
            exit_counter(CntMap#{Reason => OldCnt+1})
    end.

spawn_request_link_parent_exit_nodedown_test(Node) ->
    pong = net_adm:ping(Node),
    ChildFun = fun () ->
                       process_flag(trap_exit, true),
                       receive
                           {'EXIT', _, Reason} ->
                               exit_counter ! {exit, Reason}
                       end
               end,
    {Pid, Mon} = spawn_monitor(fun () ->
                                       _ReqID = spawn_request(Node,
                                                              ChildFun,
                                                              [link,
                                                               {priority,max}]),
                                       exit(bye)
                               end),
    receive
        {'DOWN', Mon, process, Pid, Reason} ->
            bye = Reason,
            erlang:disconnect_node(Node)
    end,
    ok.


spawn_request_abandon_bif(Config) when is_list(Config) ->
    {ok, Peer, Node} = ?CT_PEER(),
    false = spawn_request_abandon(make_ref()),
    false = spawn_request_abandon(spawn_request(fun () -> ok end)),
    false = spawn_request_abandon(rpc:call(Node, erlang, make_ref, [])),
    try
        noreturn = spawn_request_abandon(self()) 
    catch
        error:badarg ->
            ok
    end,
    try
        noreturn = spawn_request_abandon(4711)
    catch
        error:badarg ->
            ok
    end,

    verify_nc(node()),

    %% Ensure code loaded on other node...
    _ = rpc:call(Node, ?MODULE, module_info, []),


    TotOps = 1000,
    Tester = self(),

    ParentFun = fun (Wait, Opts) ->
                        ReqId = spawn_request(Node, ?MODULE,
                                              spawn_request_test_exit_child,
                                              [Tester], Opts),
                        receive after Wait -> ok end,
                        case spawn_request_abandon(ReqId) of
                            true ->
                                ok;
                            false ->
                                receive
                                    {spawn_reply, ReqId, error, _} ->
                                        exit(spawn_failed);
                                    {spawn_reply, ReqId, ok, Pid} ->
                                        unlink(Pid),
                                        exit(Pid, bye)
                                after
                                    0 ->
                                        exit(missing_spawn_reply)
                                end
                        end
                end,
    %% Parent exit early...
    lists:foreach(fun (N) ->
                          spawn_opt(fun () ->
                                            ParentFun(N rem 50, [link])
                                    end, [link,{priority,max}])
                  end,
                  lists:seq(1, TotOps)),
    NoA1 = gather_parent_exits(abandoned, true),
    %% Parent exit late...
    lists:foreach(fun (N) ->
                          spawn_opt(fun () ->
                                            ParentFun(N rem 50, [link]),
                                            receive
                                                {spawn_reply, _, _, _} ->
                                                    exit(unexpected_spawn_reply)
                                            after
                                                1000 -> ok
                                            end
                                    end, [link,{priority,max}])
                  end,
                  lists:seq(1, TotOps)),
    NoA2 = gather_parent_exits(abandoned, true),
    CFs = erpc:call(Node,
                    fun () ->
                            %% Ensure all children have had time to enter an exiting state...
                            receive after 100*test_server:timetrap_scale_factor() -> ok end,
                            lists:map(fun (P) ->
                                              {P, process_info(P, current_function)}
                                      end, processes())
                    end),
    lists:foreach(fun ({P, {current_function, {?MODULE, spawn_request_test_exit_child, 1}}}) ->
                          ct:fail({missing_exit_to_child_detected, P});
                      (_) ->
                          ok
                  end, CFs),
    %% Parent exit early...
    lists:foreach(fun (N) ->
                          spawn_opt(fun () ->
                                            ParentFun(N rem 50, [])
                                    end, [link,{priority,max}])
                  end,
                  lists:seq(1, TotOps)),
    0 = gather_parent_exits(abandoned, true),
    %% Parent exit late...
    lists:foreach(fun (N) ->
                          spawn_opt(fun () ->
                                            ParentFun(N rem 50, []),
                                            receive
                                                {spawn_reply, _, _, _} ->
                                                    exit(unexpected_spawn_reply)
                                            after
                                                1000 -> ok
                                            end
                                    end, [link,{priority,max}])
                  end,
                  lists:seq(1, TotOps)),
    0 = gather_parent_exits(abandoned, true),
    stop_node(Peer, Node),
    C = "Got " ++ integer_to_list(NoA1) ++ " and "
        ++ integer_to_list(NoA2) ++ " abandoneds of 2*"
        ++ integer_to_list(TotOps) ++ " ops!",
    true = NoA1 /= 0,
    true = NoA1 /= TotOps,
    true = NoA2 /= 0,
    true = NoA2 /= TotOps,
    {comment, C}.

spawn_request_test_exit_child(Tester) ->
  Child = self(),
  _ = spawn_opt(fun () ->
                        process_flag(trap_exit, true),
                        receive
                            {'EXIT', Child, Reason} ->
                                Tester ! {parent_exit, Reason}
                        end
                end, [link,{priority,max}]),
  receive after infinity -> ok end.

gather_parent_exits(Reason, AllowOther) ->
    receive after 2000 -> ok end,
    gather_parent_exits(Reason, AllowOther, 0).

gather_parent_exits(Reason, AllowOther, N) ->
    receive
        {parent_exit, Reason} ->
            gather_parent_exits(Reason, AllowOther, N+1);
        {parent_exit, _} = ParentExit ->
            case AllowOther of
                false ->
                    ct:fail(ParentExit);
                true ->
                    gather_parent_exits(Reason, AllowOther, N)
            end
    after 0 ->
            N
    end.
dist_spawn_monitor(Config) when is_list(Config) ->
    {ok, Peer, Node} = ?CT_PEER(),
    R1 = spawn_request(Node, erlang, exit, [hej], [monitor]),
    receive
        {spawn_reply, R1, ok, P1} ->
            receive
                {'DOWN', R1, process, P1, Reason1} ->
                    hej = Reason1
            end
    end,
    {P2, Mon2} = spawn_monitor(Node, erlang, exit, [hej]),
    receive
        {'DOWN', Mon2, process, P2, Reason2} ->
            hej = Reason2
    end,
    {P3, Mon3} = spawn_opt(Node, erlang, exit, [hej], [monitor]),
    receive
        {'DOWN', Mon3, process, P3, Reason3} ->
            hej = Reason3
    end,
    stop_node(Peer, Node),
    ok.

spawn_against_ei_node(Config) when is_list(Config) ->
    %% Spawn against an ei node which does not support spawn
    {ok, EiNode} = start_ei_node(Config),
    try
        %% First spawn triggering a new connection; which
        %% will trigger hopeful data transcoding
        %% of spawn requests...
        io:format("~n~nDoing initial connect tests...~n", []),
        spawn_ei_node_test(EiNode, true),
        %% Spawns on an already existing connection...
        io:format("~n~nDoing already connected tests...~n", []),
        spawn_ei_node_test(EiNode, false),
        ok
    after
        ok = stop_ei_node(EiNode)
    end.

spawn_against_old_node(Config) when is_list(Config) ->
    %% Same spawn tests against a two releases old node as against
    %% ei node above
    OldRel = integer_to_list(list_to_integer(erlang:system_info(otp_release))-2),
    OldRelName = OldRel ++ "_latest",
    %% We clear all ERL_FLAGS for the old node as all options may not
    %% be supported.
    ClearEnv = lists:foldl(
                 fun({Key,_Value}, Acc) ->
                         case re:run(Key,"^ERL_.*FLAGS$") of
                             {match,_} ->
                                 [{Key,""}|Acc];
                             nomatch ->
                                 Acc
                         end
                 end, [], os:env()),
    case ?CT_PEER_REL(#{connection => 0, env => ClearEnv },
                      OldRelName,
                      proplists:get_value(priv_dir, Config)) of
	not_available ->
            {skipped, "No OTP "++OldRel++" available"};
        {ok, Peer, OldNode} ->
            try
                %% Spawns triggering a new connection; which
                %% will trigger hopeful data transcoding
                %% of spawn requests...
                io:format("~n~nDoing initial connect tests...~n", []),
                spawn_node_test(OldNode, true),
                io:format("~n~nDoing already connected tests...~n", []),
                %% Spawns on an already existing connection...
                spawn_node_test(OldNode, false),
                ok
            after
                peer:stop(Peer)
            end
    end.

spawn_against_new_node(Config) when is_list(Config) ->
    {ok, Peer, CurrNode} = ?CT_PEER(#{connection => 0}),
    try
        %% Spawns triggering a new connection; which
        %% will trigger hopeful data transcoding
        %% of spawn requests...
        io:format("~n~nDoing initial connect tests...~n", []),
        spawn_node_test(CurrNode, true),
        io:format("~n~nDoing already connected tests...~n", []),
        %% Spawns on an already existing connection...
        spawn_node_test(CurrNode, false),
        ok
    after
        peer:stop(Peer)
    end.

spawn_ei_node_test(Node, Disconnect) ->
    io:format("Testing spawn_request() against ei node...", []),
    disconnect_node(Node, Disconnect),
    Ref1 = spawn_request(Node, erlang, exit, [hej], [monitor, {reply_tag, a_tag}]),
    receive
        {a_tag, Ref1, Err, Notsup} ->
            error = Err,
            notsup = Notsup,
            ok
    end,
    io:format("Testing spawn_monitor() against ei node...", []),
    disconnect_node(Node, Disconnect),
    try
        spawn_monitor(Node, erlang, exit, [hej])
    catch
        error:notsup ->
            ok
    end,
    io:format("Testing spawn_opt() with monitor against ei node...", []),
    disconnect_node(Node, Disconnect),
    {P0, M0} = spawn_opt(Node, erlang, exit, [hej], [monitor]),
    receive
        {'DOWN', M0, process, P0, R0} ->
            notsup = R0
    end,
    io:format("Testing spawn_opt() with link against ei node...", []),
    disconnect_node(Node, Disconnect),
    process_flag(trap_exit, true),
    P1 = spawn_opt(Node, erlang, exit, [hej], [link]),
    receive
        {'EXIT', P1, R1} ->
            notsup = R1
    end,
    io:format("Testing spawn_link() against ei node...", []),
    disconnect_node(Node, Disconnect),
    P2 = spawn_link(Node, erlang, exit, [hej]),
    receive
        {'EXIT', P2, R2} ->
            notsup = R2
    end,
    ok.

disconnect_node(_Node, false) ->
    ok;
disconnect_node(Node, true) ->
    lists:member(Node, nodes([visible, hidden])) andalso begin
        monitor_node(Node, true),
        true = erlang:disconnect_node(Node),
        receive {nodedown, Node} -> ok end
    end.

spawn_node_test(Node, Disconnect) ->
    io:format("Testing spawn_request()...", []),
    disconnect_node(Node, Disconnect),
    R1 = spawn_request(Node, erlang, exit, [hej], [monitor, {reply_tag, a_tag}]),
    receive
        {a_tag, R1, ok, P1} ->
            Node = node(P1),
            receive
                {'DOWN', R1, process, P1, hej} -> ok
            end
    end,
    io:format("Testing spawn_monitor()...", []),
    disconnect_node(Node, Disconnect),
    {P2, M2} = spawn_monitor(Node, erlang, exit, [hej]),
    receive
        {'DOWN', M2, process, P2, hej} -> ok
    end,
    Node = node(P2),
    io:format("Testing spawn_opt() with monitor...", []),
    disconnect_node(Node, Disconnect),
    {P3, M3} = spawn_opt(Node, erlang, exit, [hej], [monitor]),
    receive
        {'DOWN', M3, process, P3, hej} -> ok
    end,
    Node = node(P3),
    io:format("Testing spawn_opt() with link...", []),
    disconnect_node(Node, Disconnect),
    process_flag(trap_exit, true),
    P4 = spawn_opt(Node, erlang, exit, [hej], [link]),
    Node = node(P4),
    receive
        {'EXIT', P4, hej} ->
            ok
    end,
    io:format("Testing spawn_link()...", []),
    disconnect_node(Node, Disconnect),
    P5 = spawn_link(Node, erlang, exit, [hej]),
    Node = node(P5),
    receive
        {'EXIT', P5, hej} ->
            ok
    end.

spawn_request_reply_option(Config) when is_list(Config) ->
    spawn_request_reply_option_test(undefined, node()),
    {ok, Peer, Node} = ?CT_PEER(),
    spawn_request_reply_option_test(Peer, Node).
    
spawn_request_reply_option_test(Peer, Node) ->
    io:format("Testing on node: ~p~n", [Node]),
    Parent = self(),
    Done1 = make_ref(),
    RID1 = spawn_request(Node, fun () -> Parent ! Done1 end, [{reply, yes}]),
    receive Done1 -> ok end,
    receive
        {spawn_reply, RID1, ok, _} -> ok
    after 0 ->
            ct:fail(missing_spawn_reply)
    end,
    Done2 = make_ref(),
    RID2 = spawn_request(Node, fun () -> Parent ! Done2 end, [{reply, success_only}]),
    receive Done2 -> ok end,
    receive
        {spawn_reply, RID2, ok, _} -> ok
    after 0 ->
            ct:fail(missing_spawn_reply)
    end,
    Done3 = make_ref(),
    RID3 = spawn_request(Node, fun () -> Parent ! Done3 end, [{reply, error_only}]),
    receive Done3 -> ok end,
    receive
        {spawn_reply, RID3, _, _} ->
            ct:fail(unexpected_spawn_reply)
    after 0 ->
            ok
    end,
    Done4 = make_ref(),
    RID4 = spawn_request(Node, fun () -> Parent ! Done4 end, [{reply, no}]),
    receive Done4 -> ok end,
    receive
        {spawn_reply, RID4, _, _} ->
            ct:fail(unexpected_spawn_reply)
    after 0 ->
            ok
    end,
    RID5 = spawn_request(Node, fun () -> ok end, [{reply, yes}, bad_option]),
    receive
        {spawn_reply, RID5, error, badopt} -> ok
    end,
    RID6 = spawn_request(Node, fun () -> ok end, [{reply, success_only}, bad_option]),
    receive
        {spawn_reply, RID6, error, badopt} -> ct:fail(unexpected_spawn_reply)
    after 1000 -> ok
    end,
    RID7 = spawn_request(Node, fun () -> ok end, [{reply, error_only}, bad_option]),
    receive
        {spawn_reply, RID7, error, badopt} -> ok
    end,
    RID8 = spawn_request(Node, fun () -> ok end, [{reply, no}, bad_option]),
    receive
        {spawn_reply, RID8, error, badopt} -> ct:fail(unexpected_spawn_reply)
    after 1000 -> ok
    end,
    RID8_1 = spawn_request(Node, fun () -> ok end, [{reply, nahh}]),
    receive
        {spawn_reply, RID8_1, error, badopt} -> ok
    end,
    case Node == node() of
        true ->
            ok;
        false ->
            stop_node(Peer, Node),
            RID9 = spawn_request(Node, fun () -> ok end, [{reply, yes}]),
            receive
                {spawn_reply, RID9, error, noconnection} -> ok
            end,
            RID10 = spawn_request(Node, fun () -> ok end, [{reply, success_only}]),
            receive
                {spawn_reply, RID10, error, noconnection} -> ct:fail(unexpected_spawn_reply)
            after 1000 -> ok
            end,
            RID11 = spawn_request(Node, fun () -> ok end, [{reply, error_only}]),
            receive
                {spawn_reply, RID11, error, noconnection} -> ok
            end,
            RID12 = spawn_request(Node, fun () -> ok end, [{reply, no}]),
            receive
                {spawn_reply, RID12, error, noconnection} -> ct:fail(unexpected_spawn_reply)
            after 1000 -> ok
            end,
            ok
    end.

processes_term_proc_list(Config) when is_list(Config) ->
    Tester = self(),

    Run = fun(Args) ->
              {ok, Peer, Node} = ?CT_PEER(Args),
              RT = spawn_link(Node, fun () ->
                              receive after 1000 -> ok end,
                              as_expected = processes_term_proc_list_test(false),
                              Tester ! {it_worked, self()}
                      end),
              receive {it_worked, RT} -> ok end,
              stop_node(Peer, Node)
          end,

    %% We have to run this test case with +S1 since instrument:allocations()
    %% will report a free()'d block as present until it's actually deallocated
    %% by its employer.
    Run(["+MSe", "true", "+Muatags", "false", "+S1"]),
    Run(["+MSe", "true", "+Muatags", "true", "+S1"]),

    ok.

%% OTP-18322: Send msg to spawning process pid returned from processes/0
processes_send_infant(_Config) ->
    case erlang:system_info(schedulers_online) of
        1 ->
            {skip, "Only one scheduler online"};
        NScheds ->
            processes_send_infant_do(NScheds)
    end.

processes_send_infant_do(NScheds) ->
    IgnoreList = erlang:processes(),
    IgnorePids = maps:from_keys(IgnoreList, ignore),
    Tester = self(),

    %% To provoke bug we need sender and spawner on different schedulers.
    %% Let spawners use schedulers nr 2 to NScheds
    NSpawnerScheds = NScheds - 1,
    NSpawners = 2 * NSpawnerScheds,
    [spawn_link(fun() ->
                        processes_send_infant_spawner((I rem  NSpawnerScheds) + 2,
                                                      Tester, Tester, 1)
                end)
     || I <- lists:seq(0, NSpawners-1)],

    %% and make sure sender use scheduler 1
    {Sender,SenderMon} =
        spawn_opt(
          fun() ->
                  timeout = processes_send_infant_loop(IgnorePids)
          end,
          [link, monitor, {scheduler,1}]),

    %% Run test for a little while and see if VM crashes
    {ok, _TRef} = timer:send_after(1000, Sender, timeout),
    {'DOWN', SenderMon, process, Sender, normal} = receive_any(),

    %% Stop spawners and collect stats
    processes_send_infant_broadcast(erlang:processes(),
                                    {processes_send_infant, stop},
                                    IgnorePids),
    {TotSpawn, TheLastOfUs} =
        lists:foldl(fun(_, {SpawnCnt, Pids}) ->
                            {Pid, Generation} = receive_any(),
                            io:format("Got ~p from ~p\n", [Generation, Pid]),
                            {SpawnCnt+Generation, [Pid | Pids]}
                    end,
                    {0, []},
                    lists:seq(1, NSpawners)),
    io:format("Total spawned processes: ~p\n", [TotSpawn]),
    Aliens = (erlang:processes() -- IgnoreList) -- TheLastOfUs,
    io:format("Alien processes: ~p\n", [Aliens]),
    ok.



processes_send_infant_loop(IgnorePids) ->
    %% Send message identifying this test case, in case we send
    %% to alien processes spawned during the test.
    Msg = processes_send_infant,
    processes_send_infant_broadcast(erlang:processes(),
                                    Msg,
                                    IgnorePids),
    receive timeout -> timeout
    after 0 ->
            processes_send_infant_loop(IgnorePids)
    end.

processes_send_infant_broadcast([Pid | Tail], Msg, IgnorePids) ->
    case maps:is_key(Pid, IgnorePids) of
        false ->
            Pid ! Msg;
        true ->
            ignore
    end,
    processes_send_infant_broadcast(Tail, Msg, IgnorePids);
processes_send_infant_broadcast([], _, _) ->
    ok.

processes_send_infant_spawner(Sched, Tester, Parent, Generation) ->
    link(Tester),
    case receive_any() of
        processes_send_infant ->
            case Parent of
                Tester -> ok;
                _ -> Parent ! {die, self()}
            end,
            Self = self(),
            Child = spawn_opt(fun() ->
                                      processes_send_infant_spawner(Sched, Tester,
                                                                    Self,
                                                                    Generation+1)
                              end,
                             [{message_queue_data, off_heap},
                              {scheduler, Sched}]),
            process_send_infant_spawner_epilogue(Child);

        {processes_send_infant, stop} ->
            Tester ! {self(), Generation}
    end.

process_send_infant_spawner_epilogue(Child) ->
    %% Parent stays alive only to ensure child gets stop message
    case receive_any() of
        processes_send_infant ->
            process_send_infant_spawner_epilogue(Child);
        {die, Child} ->
            ok;
        {processes_send_infant, stop}=Stop ->
            %% We are not sure child was spawned when stop message was sent
            %% so we relay it.
            Child ! Stop
    end.


-define(CHK_TERM_PROC_LIST(MC, XB),
	chk_term_proc_list(?LINE, MC, XB)).

chk_term_proc_list(Line, MustChk, ExpectBlks) ->
    Allocs = instrument:allocations(),
    case {MustChk, Allocs} of
	{false, {error, not_enabled}} ->
	    not_enabled;
	{false, {ok, {_Shift, _Unscanned, ByOrigin}}} when ByOrigin =:= #{} ->
	    not_enabled;
	{_, {ok, {_Shift, _Unscanned, ByOrigin}}} ->
            ByType = maps:get(system, ByOrigin, #{}),
            Hist = maps:get(ptab_list_deleted_el, ByType, {}),
	    case lists:sum(tuple_to_list(Hist)) of
		ExpectBlks ->
                    ok;
		Blks ->
                    exit({line, Line, mismatch,
                          expected, ExpectBlks,
                          actual, Blks})
	    end
    end,
    ok.

processes_term_proc_list_test(MustChk) ->
    Tester = self(),
    enable_internal_state(),
    PBInfo = erts_debug:get_internal_state(processes_bif_info),
    print_processes_bif_info(PBInfo),
    WantReds = PBInfo#ptab_list_bif_info.min_start_reds + 10,
    #ptab_list_bif_info{tab_chunks = Chunks,
	tab_chunks_size = ChunksSize,
	tab_indices_per_red = IndiciesPerRed
    } = PBInfo,
    true = Chunks > 1,
    true = Chunks*ChunksSize >= IndiciesPerRed*WantReds,
    Processes = fun () ->
	    erts_debug:set_internal_state(reds_left,
		WantReds),
	    processes()
    end,
    Exit = fun (P) ->
	    unlink(P),
	    exit(P, bang),
	    wait_until(
		fun () ->
			not lists:member(
			    P,
			    erts_debug:get_internal_state(
				processes))
		end)
    end,
    SpawnSuspendProcessesProc = fun () ->
		  erlang:system_flag(multi_scheduling, block_normal),
		  P = spawn_link(fun () ->
					 Tester ! {suspend_me, self()},
					 Tester ! {self(),
						   done,
						   hd(Processes())},
					 receive after infinity -> ok end
				 end),
		  receive {suspend_me, P} -> ok end,
		  erlang:suspend_process(P),
		  erlang:system_flag(multi_scheduling, unblock_normal),
		  [{status,suspended},
		   {current_function,{erlang,ptab_list_continue,2}}]
		      = process_info(P, [status, current_function]),
		  P
	  end,
    ResumeProcessesProc = fun (P) ->
					erlang:resume_process(P),
					receive {P, done, _} -> ok end
				end,
    ?CHK_TERM_PROC_LIST(MustChk, 0),
    HangAround = fun () -> receive after infinity -> ok end end,
    HA1 = spawn_link(HangAround),
    HA2 = spawn_link(HangAround),
    HA3 = spawn_link(HangAround),
    S1 = SpawnSuspendProcessesProc(),
    ?CHK_TERM_PROC_LIST(MustChk, 1),
    Exit(HA1),
    ?CHK_TERM_PROC_LIST(MustChk, 2),
    S2 = SpawnSuspendProcessesProc(),
    ?CHK_TERM_PROC_LIST(MustChk, 3),
    S3 = SpawnSuspendProcessesProc(),
    ?CHK_TERM_PROC_LIST(MustChk, 4),
    Exit(HA2),
    ?CHK_TERM_PROC_LIST(MustChk, 5),
    S4 = SpawnSuspendProcessesProc(),
    ?CHK_TERM_PROC_LIST(MustChk, 6),
    Exit(HA3),
    ?CHK_TERM_PROC_LIST(MustChk, 7),
    ResumeProcessesProc(S1),
    ?CHK_TERM_PROC_LIST(MustChk, 5),
    ResumeProcessesProc(S3),
    ?CHK_TERM_PROC_LIST(MustChk, 4),
    ResumeProcessesProc(S4),
    ?CHK_TERM_PROC_LIST(MustChk, 3),
    ResumeProcessesProc(S2),
    ?CHK_TERM_PROC_LIST(MustChk, 0),
    Exit(S1),
    Exit(S2),
    Exit(S3),
    Exit(S4),


    HA4 = spawn_link(HangAround),
    HA5 = spawn_link(HangAround),
    HA6 = spawn_link(HangAround),
    S5 = SpawnSuspendProcessesProc(),
    ?CHK_TERM_PROC_LIST(MustChk, 1),
    Exit(HA4),
    ?CHK_TERM_PROC_LIST(MustChk, 2),
    S6 = SpawnSuspendProcessesProc(),
    ?CHK_TERM_PROC_LIST(MustChk, 3),
    Exit(HA5),
    ?CHK_TERM_PROC_LIST(MustChk, 4),
    S7 = SpawnSuspendProcessesProc(),
    ?CHK_TERM_PROC_LIST(MustChk, 5),
    Exit(HA6),
    ?CHK_TERM_PROC_LIST(MustChk, 6),
    S8 = SpawnSuspendProcessesProc(),
    ?CHK_TERM_PROC_LIST(MustChk, 7),

    erlang:system_flag(multi_scheduling, block_normal),
    Exit(S8),
    ?CHK_TERM_PROC_LIST(MustChk, 7),
    Exit(S5),
    ?CHK_TERM_PROC_LIST(MustChk, 6),
    Exit(S7),
    ?CHK_TERM_PROC_LIST(MustChk, 6),
    Exit(S6),
    ?CHK_TERM_PROC_LIST(MustChk, 0),
    erlang:system_flag(multi_scheduling, unblock_normal),
    as_expected.


otp_7738_waiting(Config) when is_list(Config) ->
    otp_7738_test(waiting).

otp_7738_suspended(Config) when is_list(Config) ->
    otp_7738_test(suspended).

otp_7738_resume(Config) when is_list(Config) ->
    otp_7738_test(resume).

otp_7738_test(Type) ->
    sys_mem_cond_run(3072, fun () -> do_otp_7738_test(Type) end).

do_otp_7738_test(Type) ->
    T = self(),
    S = spawn_link(fun () ->
		receive
		    {suspend, Suspendee} ->
			erlang:suspend_process(Suspendee),
			T ! {suspended, Suspendee},
			receive
			after 10 ->
				erlang:resume_process(Suspendee),
				Suspendee ! wake_up
			end;
		    {send, To, Msg} ->
			receive after 10 -> ok end,
			To ! Msg
		end
	end),
    R = spawn_link(fun () ->
		X = lists:seq(1, 20000000),
		T ! {initialized, self()},
		case Type of
		    _ when Type == suspended;
		Type == waiting ->
		    receive _ -> ok end;
		_ when Type == resume ->
		    Receive = fun (F) ->
			    receive
				_ ->
				    ok
			    after 0 ->
				    F(F)
			    end
		    end,
		    Receive(Receive)
	    end,
	    T ! {woke_up, self()},
	    id(X)
    end),
    receive {initialized, R} -> ok end,
    receive after 10 -> ok end,
    case Type of
	      suspended ->
		  erlang:suspend_process(R),
		  S ! {send, R, wake_up};
	      waiting ->
		  S ! {send, R, wake_up};
	      resume ->
		  S ! {suspend, R},
		  receive {suspended, R} -> ok end
	  end,
    erlang:garbage_collect(R),
    case Type of
	      suspended ->
		  erlang:resume_process(R);
	      _ ->
		  ok
	  end,
    receive
	      {woke_up, R} ->
		  ok
	  after 2000 ->
		  I = process_info(R, [status, message_queue_len]),
		  io:format("~p~n", [I]),
		  ct:fail(no_progress)
	  end,
    ok.

gor(Reds, Stop) ->
    receive
	drop_me ->
	    gor(Reds+1, Stop);	    
	{From, reds} ->
	    From ! {reds, Reds, self()},
	    gor(Reds+1, Stop);
	{From, Stop} ->
	    From ! {stopped, Stop, Reds, self()}
    after 0 ->
	    gor(Reds+1, Stop)
    end.

garb_other_running(Config) when is_list(Config) ->
    Stop = make_ref(),
    {Pid, Mon} = spawn_monitor(fun () -> gor(0, Stop) end),
    Reds = lists:foldl(fun (N, OldReds) ->
			             case N rem 2 of
					 0 -> Pid ! drop_me;
					 _ -> ok
				     end,
				     erlang:garbage_collect(Pid),
				     receive after 1 -> ok end,
				     Pid ! {self(), reds},
				     receive
					       {reds, NewReds, Pid} ->
						   true = (NewReds > OldReds),
						   NewReds
					   end
			     end,
			     0,
			     lists:seq(1, 10000)),
    receive after 1 -> ok end,
    Pid ! {self(), Stop},
    receive
	      {stopped, Stop, StopReds, Pid} ->
		  true = (StopReds > Reds)
	  end,
    receive {'DOWN', Mon, process, Pid, normal} -> ok end,
    ok.

no_priority_inversion(Config) when is_list(Config) ->
    Prio = process_flag(priority, max),
    Master = self(),
    Executing = make_ref(),
    HTLs = lists:map(fun (Sched) ->
			     spawn_opt(fun () ->
                                               Master ! {self(), Executing},
					       tok_loop()
				       end,
				       [{priority, high},
                                        {scheduler, Sched},
                                        monitor,
                                        link])
		     end,
		     lists:seq(1, erlang:system_info(schedulers_online))),
    lists:foreach(fun ({P, _}) -> receive {P,Executing} -> ok end end, HTLs),
    LTL = spawn_opt(fun () ->
			    tok_loop()
		    end,
		    [{priority, low}, monitor, link]),
    false = erlang:check_process_code(element(1, LTL), nonexisting_module),
    true = erlang:garbage_collect(element(1, LTL)),
    lists:foreach(fun ({P, _}) ->
			  unlink(P),
			  exit(P, kill)
		  end, [LTL | HTLs]),
    lists:foreach(fun ({P, M}) ->
			  receive
			      {'DOWN', M, process, P, killed} ->
				  ok
			  end
		  end, [LTL | HTLs]),
    process_flag(priority, Prio),
    ok.

no_priority_inversion2(Config) when is_list(Config) ->
    Prio = process_flag(priority, max),
    Master = self(),
    Executing = make_ref(),
    MTLs = lists:map(fun (Sched) ->
			     spawn_opt(fun () ->
                                               Master ! {self(), Executing},
					       tok_loop()
				       end,
				       [{priority, max},
                                        {scheduler, Sched},
                                        monitor, link])
		     end,
		     lists:seq(1, erlang:system_info(schedulers_online))),
    lists:foreach(fun ({P, _}) -> receive {P,Executing} -> ok end end, MTLs),
    {PL, ML} = spawn_opt(fun () ->
			       tok_loop()
		       end,
		       [{priority, low}, monitor, link]),
    RL = request_test(PL, low),
    RN = request_test(PL, normal),
    RH = request_test(PL, high),
    receive
	{system_task_test, _, _} ->
	    ct:fail(unexpected_system_task_completed)
    after 1000 ->
	    ok
    end,
    RM = request_test(PL, max),
    receive
	{system_task_test, RM, true} ->
	    ok
    end,
    lists:foreach(fun ({P, _}) ->
			  unlink(P),
			  exit(P, kill)
		  end, MTLs),
    lists:foreach(fun ({P, M}) ->
			  receive
			      {'DOWN', M, process, P, killed} ->
				  ok
			  end
		  end, MTLs),
    receive
	{system_task_test, RH, true} ->
	    ok
    end,
    receive
	{system_task_test, RN, true} ->
	    ok
    end,
    receive
	{system_task_test, RL, true} ->
	    ok
    end,
    unlink(PL),
    exit(PL, kill),
    receive
	{'DOWN', ML, process, PL, killed} ->
	    ok
    end,
    process_flag(priority, Prio),
    ok.

request_test(Pid, Prio) ->
    Ref = make_ref(),
    erts_internal:request_system_task(Pid, Prio, {system_task_test, Ref}),
    Ref.

system_task_blast(Config) when is_list(Config) ->
    Me = self(),
    GCReq = fun () ->
		    RL = test_req(Me, 100),
		    lists:foreach(fun (R) ->
					  receive
					      {system_task_test, R, true} ->
						  ok
					  end
				  end, RL),
		    exit(it_worked)
	    end,
    HTLs = lists:map(fun (_) -> spawn_monitor(GCReq) end, lists:seq(1, 1000)),
    lists:foreach(fun ({P, M}) ->
			  receive
			      {'DOWN', M, process, P, it_worked} ->
				  ok
			  end
		  end, HTLs),
    ok.

test_req(_Pid, 0) ->
    [];
test_req(Pid, N) ->
    R0 = request_test(Pid, low),
    R1 = request_test(Pid, normal),
    R2 = request_test(Pid, high),
    R3 = request_test(Pid, max),
    [R0, R1, R2, R3 | test_req(Pid, N-1)].

system_task_on_suspended(Config) when is_list(Config) ->
    {P, M} = spawn_monitor(fun () ->
				   tok_loop()
			   end),
    true = erlang:suspend_process(P),
    {status, suspended} = process_info(P, status),
    true = erlang:garbage_collect(P),
    {status, suspended} = process_info(P, status),
    true = erlang:resume_process(P),
    false = ({status, suspended} == process_info(P, status)),
    exit(P, kill),
    receive
	{'DOWN', M, process, P, killed} ->
	    ok
    end.

%% When a system task couldn't be enqueued due to the process being in an
%% incompatible state, it would linger in the system task list and get executed
%% anyway the next time the process was scheduled. This would result in a
%% double-free at best.
%%
%% This test continuously purges modules while other processes run dirty code,
%% which will provoke this error as ERTS_PSTT_CPC can't be enqueued while a
%% process is running dirty code.
system_task_failed_enqueue(Config) when is_list(Config) ->
    case erlang:system_info(dirty_cpu_schedulers) of
        N when N > 0 ->
            system_task_failed_enqueue_1(Config);
        _ ->
            {skipped, "No dirty scheduler support"}
    end.

system_task_failed_enqueue_1(Config) ->
    Priv = proplists:get_value(priv_dir, Config),

    Purgers = [spawn_link(fun() -> purge_loop(Priv, Id) end)
               || Id <- lists:seq(1, erlang:system_info(schedulers))],
    Hogs = [spawn_link(fun() -> dirty_loop() end)
            || _ <- lists:seq(1, erlang:system_info(dirty_cpu_schedulers))],

    ct:sleep(5000),

    [begin
         unlink(Pid),
         exit(Pid, kill)
     end || Pid <- (Purgers ++ Hogs)],

    ok.

purge_loop(PrivDir, Id) ->
    Mod = "failed_enq_" ++ integer_to_list(Id),
    Path = PrivDir ++ "/" ++ Mod,
    file:write_file(Path ++ ".erl",
                    "-module('" ++ Mod ++ "').\n" ++
                        "-export([t/0]).\n" ++
                        "t() -> ok."),
    purge_loop_1(Path).
purge_loop_1(Path) ->
    {ok, Mod} = compile:file(Path, []),
    erlang:delete_module(Mod),
    erts_code_purger:purge(Mod),
    purge_loop_1(Path).

dirty_loop() ->
    ok = erts_debug:dirty_cpu(reschedule, 10000),
    dirty_loop().

gc_request_when_gc_disabled(Config) when is_list(Config) ->
    AIS = erts_debug:set_internal_state(available_internal_state, true),
    gc_request_when_gc_disabled_do(ref),
    gc_request_when_gc_disabled_do(immed),
    erts_debug:set_internal_state(available_internal_state, AIS).

gc_request_when_gc_disabled_do(ReqIdType) ->
    Master = self(),
    {P, M} = spawn_opt(fun () ->
			       true = erts_debug:set_internal_state(gc_state,
								    false),
			       Master ! {self(), gc_state, false},
			       receive after 1000 -> ok end,
			       Master ! {self(), gc_state, true},
			       false = erts_debug:set_internal_state(gc_state,
								     true),
			       receive after 100 -> ok end
		       end, [monitor, link]),
    receive {P, gc_state, false} -> ok end,
    ReqId = case ReqIdType of
                ref -> make_ref();
                immed -> immed
            end,
    async = garbage_collect(P, [{async, ReqId}]),
    receive
	{garbage_collect, ReqId, Result} ->
	    ct:fail({unexpected_gc, Result});
	{P, gc_state, true} ->
	    ok
    end,
    receive {garbage_collect, ReqId, true} -> ok end,
    receive {'DOWN', M, process, P, _Reason} -> ok end,
    ok.

gc_request_blast_when_gc_disabled(Config) when is_list(Config) ->
    Master = self(),
    AIS = erts_debug:set_internal_state(available_internal_state, true),
    {P, M} = spawn_opt(fun () ->
			       true = erts_debug:set_internal_state(gc_state,
								    false),
			       Master ! {self(), gc_state, false},
			       receive after 1000 -> ok end,
			       false = erts_debug:set_internal_state(gc_state,
								     true),
			       receive after 100 -> ok end
		       end, [monitor, link]),
    receive {P, gc_state, false} -> ok end,
    PMs = lists:map(fun (N) ->
			    Prio = case N rem 4 of
				       0 -> max;
				       1 -> high;
				       2 -> normal;
				       3 -> low
				   end,
			    spawn_opt(fun () ->
					      erlang:garbage_collect(P)
				      end, [monitor, link, {priority, Prio}])
		    end, lists:seq(1, 10000)),
    lists:foreach(fun ({Proc, Mon}) ->
			  receive
			      {'DOWN', Mon, process, Proc, normal} ->
				  ok
			  end
		  end,
		  PMs),
    erts_debug:set_internal_state(available_internal_state, AIS),
    receive {'DOWN', M, process, P, _Reason} -> ok end,
    ok.

otp_16436(Config) when is_list(Config) ->
    P = spawn_opt(fun () ->
                          erts_debug:dirty_io(wait, 1000)
                  end,
                  [{priority,high},link]),
    erlang:check_process_code(P, non_existing),
    unlink(P),
    exit(P, kill),
    ok.

otp_16642(Config) when is_list(Config) ->
    %%
    %% Whitebox testing...
    %%
    %% Ensure that low prio system tasks are interleaved with
    %% normal prio system tasks as they should.
    %%
    process_flag(priority, high),
    process_flag(scheduler, 1),
    Pid = spawn_opt(fun () -> receive after infinity -> ok end end,
                    [link, {scheduler, 1}]),
    ReqSTasks = fun (Prio, Start, Stop) ->
                        lists:foreach(
                          fun (N) ->
                                  erts_internal:request_system_task(
                                    Pid,
                                    Prio,
                                    {system_task_test,
                                     {Prio, N}})
                          end,
                          lists:seq(Start, Stop))
                end,
    MkResList = fun (Prio, Start, Stop) ->
                        lists:map(fun (N) ->
                                          {system_task_test,
                                           {Prio, N},
                                           true}
                                  end,
                                  lists:seq(Start, Stop))
                end,

    %%% Test when normal queue clears first...

    ReqSTasks(low, 0, 1),
    ReqSTasks(normal, 0, 10),
    ReqSTasks(low, 2, 4),
    ReqSTasks(normal, 11, 26),

    Msgs1 = recv_msgs(32),
    io:format("Got test 1 messages: ~p~n", [Msgs1]),

    ExpMsgs1 =
        MkResList(normal, 0, 7)
        ++ MkResList(low, 0, 0)
        ++ MkResList(normal, 8, 15)
        ++ MkResList(low, 1, 1)
        ++ MkResList(normal, 16, 23)
        ++ MkResList(low, 2, 2)
        ++ MkResList(normal, 24, 26)
        ++ MkResList(low, 3, 4),
    
    case Msgs1 =:= ExpMsgs1 of
        true ->
            ok;
        false ->
            io:format("Expected test 1 messages ~p~n",
                      [ExpMsgs1]),
            ct:fail(unexpected_messages)
    end,

    receive Unexp1 -> ct:fail({unexpected_message, Unexp1})
    after 500 -> ok
    end,

    io:format("Test 1 as expected~n", []),

    %%% Test when low queue clears first...

    ReqSTasks(low, 0, 1),
    ReqSTasks(normal, 0, 20),

    Msgs2 = recv_msgs(23),
    io:format("Got test 2 messages: ~p~n", [Msgs2]),

    ExpMsgs2 =
        MkResList(normal, 0, 7)
        ++ MkResList(low, 0, 0)
        ++ MkResList(normal, 8, 15)
        ++ MkResList(low, 1, 1)
        ++ MkResList(normal, 16, 20),
    
    case Msgs2 =:= ExpMsgs2 of
        true ->
            ok;
        false ->
            io:format("Expected test 2 messages ~p~n",
                      [ExpMsgs2]),
            ct:fail(unexpected_messages)
    end,

    receive Unexp2 -> ct:fail({unexpected_message, Unexp2})
    after 500 -> ok
    end,

    io:format("Test 2 as expected~n", []),

    unlink(Pid),
    exit(Pid, kill),
    false = is_process_alive(Pid),
    ok.

alias_bif(Config) when is_list(Config) ->
    alias_bif_test(node()),
    {ok, Peer, Node} = ?CT_PEER(),
    alias_bif_test(Node),
    stop_node(Peer, Node),
    ok.

alias_bif_test(Node) ->
    A1 = alias(),
    {P1, M1} = spawn_monitor(Node,
                             fun () ->
                                     A1 ! {A1, 1},
                                     A1 ! {A1, 2},
                                     [{A1, continue}] = recv_msgs(1),
                                     A1 ! {A1, 3},
                                     A1 ! {A1, 4}
                             end),
    [{A1,1},{A1,2}] = recv_msgs(2),
    unalias(A1),
    P1 ! {A1, continue},
    [{'DOWN', M1, _, _, _}] = recv_msgs(1),

    A2 = alias([explicit_unalias]),
    {P2, M2} = spawn_monitor(Node,
                             fun () ->
                                     A2 ! {A2, 1},
                                     A2 ! {A2, 2},
                                     [{A2, continue}] = recv_msgs(1),
                                     A2 ! {A2, 3},
                                     A2 ! {A2, 4}
                             end),
    [{A2,1},{A2,2}] = recv_msgs(2),
    unalias(A2),
    P2 ! {A2, continue},
    [{'DOWN', M2, _, _, _}] = recv_msgs(1),
    
    A3 = alias([reply]),
    {_P3, M3} = spawn_monitor(Node,
                              fun () ->
                                      A3 ! {A3, 1},
                                      A3 ! {A3, 2},
                                      A3 ! {A3, 3},
                                      A3 ! {A3, 4}
                              end),
    [{A3,1},{'DOWN', M3, _, _, _}] = recv_msgs(2),
    ok.
             

monitor_alias(Config) when is_list(Config) ->
    monitor_alias_test(node()),
    {ok, Peer, Node} = ?CT_PEER(),
    monitor_alias_test(Node),
    stop_node(Peer, Node),
    ok.

monitor_alias_test(Node) ->
    P1 = spawn(Node,
               fun () ->
                       [{alias, A1}] = recv_msgs(1),
                       A1 ! {A1, 1},
                       A1 ! {A1, 2},
                       [{A1, continue}] = recv_msgs(1),
                       A1 ! {A1, 3},
                       A1 ! {A1, 4}
               end),
    MA1 = monitor(process, P1, [{alias, explicit_unalias}]),
    P1 ! {alias, MA1},
    [{MA1,1},{MA1,2}] = recv_msgs(2),
    unalias(MA1),
    P1 ! {MA1, continue},
    [{'DOWN', MA1, _, _, _}] = recv_msgs(1),

    P2 = spawn(Node,
               fun () ->
                       [{alias, A2}] = recv_msgs(1),
                       A2 ! {A2, 1},
                       A2 ! {A2, 2},
                       [{A2, continue}] = recv_msgs(1),
                       A2 ! {A2, 3},
                       A2 ! {A2, 4}
               end),
    MA2 = monitor(process, P2, [{alias, demonitor}]),
    P2 ! {alias, MA2},
    [{MA2,1},{MA2,2}] = recv_msgs(2),
    demonitor(MA2),
    M2 = monitor(process, P2),
    P2 ! {MA2, continue},
    [{'DOWN', M2, _, _, _}] = recv_msgs(1),

    P3 = spawn(Node,
               fun () ->
                       [{alias, A3}] = recv_msgs(1),
                       A3 ! {A3, 1},
                       A3 ! {A3, 2}
               end),
    MA3 = monitor(process, P3, [{alias, demonitor}]),
    P3 ! {alias, MA3},
    [{MA3,1},{MA3,2},{'DOWN', MA3, _, _, _}] = recv_msgs(3),
    {_P3_1, M3_1} = spawn_monitor(Node,
                                  fun () ->
                                          MA3 ! {MA3, 3},
                                          MA3 ! {MA3, 4}
                                  end),
    [{'DOWN', M3_1, _, _, _}] = recv_msgs(1),
    
    P4 = spawn(Node,
               fun () ->
                       [{alias, _A4}] = recv_msgs(1)
               end),
    MA4 = monitor(process, P4, [{alias, reply_demonitor}]),
    P4 ! {alias, MA4},
    [{'DOWN', MA4, _, _, _}] = recv_msgs(1),
    {_P4_1, M4_1} = spawn_monitor(Node,
                                  fun () ->
                                          MA4 ! {MA4, 3},
                                          MA4 ! {MA4, 4}
                                  end),
    [{'DOWN', M4_1, _, _, _}] = recv_msgs(1),

    P5 = spawn(Node,
               fun () ->
                       [{alias, A5}] = recv_msgs(1),
                       A5 ! {A5, 1},
                       A5 ! {A5, 2}
               end),
    MA5 = monitor(process, P5, [{alias, reply_demonitor}]),
    M_5 = monitor(process, P5),
    P5 ! {alias, MA5},
    [{MA5,1},{'DOWN', M_5, _, _, _}] = recv_msgs(2),

    ok.
    

spawn_monitor_alias(Config) when is_list(Config) ->
    %% Exit signals with immediate exit reasons are sent
    %% in a different manner than compound exit reasons.
    spawn_monitor_alias_test(undefined, node(), spawn_opt, normal),
    spawn_monitor_alias_test(undefined, node(), spawn_opt, make_ref()),
    spawn_monitor_alias_test(undefined, node(), spawn_request, normal),
    spawn_monitor_alias_test(undefined, node(), spawn_request, make_ref()),
    {ok, Peer1, Node1} = ?CT_PEER(),
    spawn_monitor_alias_test(Peer1, Node1, spawn_opt, normal),
    {ok, Peer2, Node2} = ?CT_PEER(),
    spawn_monitor_alias_test(Peer2, Node2, spawn_opt, make_ref()),
    {ok, Peer3, Node3} = ?CT_PEER(),
    spawn_monitor_alias_test(Peer3, Node3, spawn_request, normal),
    {ok, Peer4, Node4} = ?CT_PEER(),
    spawn_monitor_alias_test(Peer4, Node4, spawn_request, make_ref()),
    ok.

spawn_monitor_alias_test(Peer, Node, SpawnType, ExitReason) ->
    Spawn = case SpawnType of
                spawn_opt ->
                    fun (F, O) ->
                            try
                                spawn_opt(Node, F, O)
                            catch
                                error:Err ->
                                    error({spawn_opt, Err})
                            end
                    end;
                spawn_request ->
                    fun (F, O) ->
                            try
                                ReqId = spawn_request(Node, F, O),
                                receive
                                    {spawn_reply, ReqId, ok, P} ->
                                        {P, ReqId};
                                    {spawn_reply, ReqId, error, Error} ->
                                        error(Error)
                                end
                            catch
                                error:Err ->
                                    error({spawn_request, Err})
                            end
                    end
            end,

    SpawnError = fun (OptList) ->
                         try
                             Spawn(fun () -> ok end, OptList),
                             error(ignored_error)
                         catch
                             error:{SpawnType, badarg} when SpawnType == spawn_opt ->
                                 ok;
                             error:{SpawnType, badopt} when SpawnType == spawn_request ->
                                 ok
                         end
                 end,

    SpawnError([{monitor, {{alias, explicit_unalias}}}]),
    SpawnError([{monitor, [{alias,alias}]}]),
    SpawnError([{monitor, [{aliases,explicit_unalias}]}]),
    SpawnError([{monitors, [{alias,explicit_unalias}]}]),
    
    {P1, MA1} = Spawn(fun () ->
                              [{alias, A1}] = recv_msgs(1),
                              A1 ! {A1, 1},
                              A1 ! {A1, 2},
                              [{A1, continue}] = recv_msgs(1),
                              A1 ! {A1, 3},
                              A1 ! {A1, 4},
                              exit(ExitReason)
                      end, [{monitor, [{alias,explicit_unalias}]}]),
    P1 ! {alias, MA1},
    [{MA1,1},{MA1,2}] = recv_msgs(2),
    unalias(MA1),
    P1 ! {MA1, continue},
    [{'DOWN', MA1, _, _, ExitReason}] = recv_msgs(1),

    {P2, MA2} = Spawn(fun () ->
                              [{alias, A2}] = recv_msgs(1),
                              A2 ! {A2, 1},
                              A2 ! {A2, 2},
                              [{A2, continue}] = recv_msgs(1),
                              A2 ! {A2, 3},
                              A2 ! {A2, 4},
                              exit(ExitReason)
                      end, [{monitor, [{alias, demonitor}]}]),
    P2 ! {alias, MA2},
    [{MA2,1},{MA2,2}] = recv_msgs(2),
    demonitor(MA2),
    M2 = monitor(process, P2),
    P2 ! {MA2, continue},
    [{'DOWN', M2, _, _, ExitReason}] = recv_msgs(1),

    {P3, MA3} = Spawn(fun () ->
                              [{alias, A3}] = recv_msgs(1),
                              A3 ! {A3, 1},
                              A3 ! {A3, 2},
                              exit(ExitReason)
                      end, [{monitor, [{alias, demonitor}]}]),
    P3 ! {alias, MA3},
    [{MA3,1},{MA3,2},{'DOWN', MA3, _, _, _}] = recv_msgs(3),
    {_P3_1, M3_1} = spawn_monitor(Node,
                                  fun () ->
                                          MA3 ! {MA3, 3},
                                          MA3 ! {MA3, 4},
                                          exit(ExitReason)
                                  end),
    [{'DOWN', M3_1, _, _, ExitReason}] = recv_msgs(1),
    
    {P4, MA4} = Spawn(fun () ->
                              [{alias, _A4}] = recv_msgs(1),
                              exit(ExitReason)
                      end, [{monitor, [{alias, reply_demonitor}]}]),
    P4 ! {alias, MA4},
    [{'DOWN', MA4, _, _, ExitReason}] = recv_msgs(1),
    {_P4_1, M4_1} = spawn_monitor(Node,
                                  fun () ->
                                          MA4 ! {MA4, 3},
                                          MA4 ! {MA4, 4},
                                          exit(ExitReason)
                                  end),
    [{'DOWN', M4_1, _, _, ExitReason}] = recv_msgs(1),

    {P5, MA5} = Spawn(fun () ->
                              [{alias, A5}] = recv_msgs(1),
                              A5 ! {A5, 1},
                              A5 ! {A5, 2},
                              exit(ExitReason)
                      end, [{monitor, [{alias, reply_demonitor}]}]),
    M_5 = monitor(process, P5),
    P5 ! {alias, MA5},
    [{MA5,1},{'DOWN', M_5, _, _, ExitReason}] = recv_msgs(2),

    case Node == node() of
        true ->
            ok;
        false ->
            {P6, MA6} = Spawn(fun () ->
                                      [{alias, A6}] = recv_msgs(1),
                                      A6 ! {A6, 1},
                                      A6 ! {A6, 2},
                                      receive after infinity -> ok end
                              end, [{monitor, [{alias, demonitor}]}]),
            P6 ! {alias, MA6},
            stop_node(Peer, Node),
            [{MA6,1},{MA6,2},{'DOWN', MA6, _, _, noconnection}] = recv_msgs(3),
            {_P6_1, M6_1} = spawn_monitor(fun () ->
                                                  MA6 ! {MA6, 3},
                                                  MA6 ! {MA6, 4}
                                          end),
            [{'DOWN', M6_1, _, _, _}] = recv_msgs(1),
    
            ok
    end.

<<<<<<< HEAD
=======
alias_process_exit(Config) when is_list(Config) ->
    Tester = self(),
    CreatedAliases = make_ref(),
    PRTSz = pid_ref_table_size(),
    P = spawn_link(fun () ->
                           A0 = alias([explicit_unalias]),
                           A1 = alias([reply]),
                           A2 = monitor(process, Tester, [{alias, explicit_unalias}]),
                           A3 = monitor(process, Tester, [{alias, demonitor}]),
                           A4 = monitor(process, Tester, [{alias, reply_demonitor}]),
                           Tester ! CreatedAliases,
                           receive after infinity -> ok end,
                           some_module:some_function([A0, A1, A2, A3, A4])
                   end),
    receive CreatedAliases -> ok end,
    PRTSz = erts_debug:get_internal_state(pid_ref_table_size) - 5,
    unlink(P),
    exit(P, kill),
    false = is_process_alive(P),
    check_pid_ref_table_size(PRTSz),
    ok.

demonitor_aliasmonitor(Config) when is_list(Config) ->
    {ok, Peer, Node} = ?CT_PEER(),
    Fun = fun () ->
                  receive
                      {alias, Alias} ->
                          Alias ! {alias_reply, Alias, self()}
                  end
          end,
    LPid = spawn(Fun),
    RPid = spawn(Node, Fun),
    AliasMonitor = erlang:monitor(process, LPid, [{alias, explicit_unalias}]),
    erlang:demonitor(AliasMonitor),
    LPid ! {alias, AliasMonitor},
    receive {alias_reply, AliasMonitor, LPid} -> ok end,
    %% Demonitor signal has been received and cleaned up. Cleanup of
    %% it erroneously removed it from the alias table which caused
    %% remote use of the alias to stop working...
    RPid ! {alias, AliasMonitor},
    receive {alias_reply, AliasMonitor, RPid} -> ok end,
    exit(LPid, kill),
    peer:stop(Peer),
    false = is_process_alive(LPid),
    ok.

down_aliasmonitor(Config) when is_list(Config) ->
    {ok, Peer, Node} = ?CT_PEER(),
    LPid = spawn(fun () -> receive infinty -> ok end end),
    RPid = spawn(Node,
                 fun () ->
                         receive
                             {alias, Alias} ->
                                 Alias ! {alias_reply, Alias, self()}
                         end
                 end),
    AliasMonitor = erlang:monitor(process, LPid, [{alias, explicit_unalias}]),
    exit(LPid, bye),
    receive {'DOWN', AliasMonitor, process, LPid, bye} -> ok end,
    %% Down signal has been received and cleaned up. Cleanup of
    %% it erroneously removed it from the alias table which caused
    %% remote use of the alias to stop working...
    RPid ! {alias, AliasMonitor},
    receive {alias_reply, AliasMonitor, RPid} -> ok end,
    peer:stop(Peer),
    ok.

>>>>>>> 413a0f59
monitor_tag(Config) when is_list(Config) ->
    %% Exit signals with immediate exit reasons are sent
    %% in a different manner than compound exit reasons, and
    %% immediate tags are stored in a different manner than
    %% compound tags.
    monitor_tag_test(undefined, node(), spawn_opt, immed, normal),
    monitor_tag_test(undefined, node(), spawn_opt, make_ref(), normal),
    monitor_tag_test(undefined, node(), spawn_opt, immed, make_ref()),
    monitor_tag_test(undefined, node(), spawn_opt, make_ref(), make_ref()),
    monitor_tag_test(undefined, node(), spawn_request, immed, normal),
    monitor_tag_test(undefined, node(), spawn_request, make_ref(), normal),
    monitor_tag_test(undefined, node(), spawn_request, immed, make_ref()),
    monitor_tag_test(undefined, node(), spawn_request, make_ref(), make_ref()),
    {ok, Peer1, Node1} = ?CT_PEER(),
    monitor_tag_test(Peer1, Node1, spawn_opt, immed, normal),
    {ok, Peer2, Node2} = ?CT_PEER(),
    monitor_tag_test(Peer2, Node2, spawn_opt, make_ref(), normal),
    {ok, Peer3, Node3} = ?CT_PEER(),
    monitor_tag_test(Peer3, Node3, spawn_opt, immed, make_ref()),
    {ok, Peer4, Node4} = ?CT_PEER(),
    monitor_tag_test(Peer4, Node4, spawn_opt, make_ref(), make_ref()),
    {ok, Peer5, Node5} = ?CT_PEER(),
    monitor_tag_test(Peer5, Node5, spawn_request, immed, normal),
    {ok, Peer6, Node6} = ?CT_PEER(),
    monitor_tag_test(Peer6, Node6, spawn_request, make_ref(), normal),
    {ok, Peer7, Node7} = ?CT_PEER(),
    monitor_tag_test(Peer7, Node7, spawn_request, immed, make_ref()),
    {ok, Peer8, Node8} = ?CT_PEER(),
    monitor_tag_test(Peer8, Node8, spawn_request, make_ref(), make_ref()),
    ok.

monitor_tag_test(Peer, Node, SpawnType, Tag, ExitReason) ->

    P1 = spawn(Node, fun () -> receive go -> ok end, exit(ExitReason) end),
    M1 = monitor(process, P1, [{tag, Tag}]),
    P1 ! go,
    [{Tag, M1, process, P1, ExitReason}] = recv_msgs(1),

    M1_2 = monitor(process, P1, [{tag, Tag}]),
    [{Tag, M1_2, process, P1, noproc}] = recv_msgs(1),

    Spawn = case SpawnType of
                spawn_opt ->
                    fun (F, O) ->
                            try
                                spawn_opt(Node, F, O)
                            catch
                                error:Err ->
                                    error({spawn_opt, Err})
                            end
                    end;
                spawn_request ->
                    fun (F, O) ->
                            try
                                ReqId = spawn_request(Node, F, O),
                                receive
                                    {spawn_reply, ReqId, ok, P} ->
                                        {P, ReqId};
                                    {spawn_reply, ReqId, error, Error} ->
                                        error(Error)
                                end
                            catch
                                error:Err ->
                                    error({spawn_request, Err})
                            end
                    end
            end,

    {P2, M2} = Spawn(fun () -> exit(ExitReason) end, [{monitor, [{tag, Tag}]}]),
    [{Tag, M2, process, P2, ExitReason}] = recv_msgs(1),

    case Node == node() of
        true ->
            ok;
        false ->
            {P3, M3} = Spawn(fun () -> receive after infinity -> ok end end,
                             [{monitor, [{tag, Tag}]}]),
            stop_node(Peer, Node),
            [{Tag, M3, process, P3, noconnection}] = recv_msgs(1),

            case SpawnType == spawn_opt of
                true ->
                    {P6, M6} = Spawn(fun () -> receive after infinity -> ok end end,
                                     [{monitor, [{tag, Tag}]}]),
                    [{Tag, M6, process, P6, noconnection}] = recv_msgs(1);
                false ->
                    ok
            end,
            ok
    end.

no_pid_wrap(Config) when is_list(Config) ->
    process_flag(priority, high),
    SOnln = erlang:system_info(schedulers_online),
    Pid = spawn(fun () -> ok end),
    exit(Pid, kill),
    false = is_process_alive(Pid),
    ChkSpwndPid = fun () ->
                          check_spawned_pid(Pid)
                  end,
    MPs = maps:from_list(lists:map(fun (_) ->
                                           {P, M} = spawn_monitor(ChkSpwndPid),
                                           {M, P}
                                   end, lists:seq(1, SOnln))),
    Res = receive
              {'DOWN', M, process, _, pid_reused} when is_map_key(M, MPs) ->
                  case erlang:system_info(wordsize) of
                      8 ->
                          ct:fail("Process identifier reused"),
                          error;
                      4 ->
                          {comment,
                           "Process identifer reused, but this is"
                           ++ "expected since this is a 32-bit system"}
                  end;
              {'DOWN', _, _, _, _} = Down ->
                  ct:fail({unexpected_down, Down}),
                  error
          after
              3*60*1000 ->
                  ok
          end,
    maps:foreach(fun (_, P) ->
                         exit(P, kill)
                 end, MPs),
    maps:foreach(fun (_, P) ->
                         false = is_process_alive(P)
                 end, MPs),
    Res.

check_spawned_pid(OldPid) ->
    Pid = spawn(fun () -> ok end),
    case OldPid == Pid of
        false ->
            check_spawned_pid(OldPid);
        true ->
            exit(pid_reused)
    end.

%% Internal functions

recv_msgs(N) ->
    recv_msgs(N, []).

recv_msgs(0, Msgs) ->
    lists:reverse(Msgs);
recv_msgs(N, Msgs) ->
    receive
        Msg ->
            recv_msgs(N-1, [Msg|Msgs])
    end.

wait_until(Fun) ->
    case Fun() of
	true -> true;
	false -> receive after 10 -> wait_until(Fun) end
    end.

tok_loop() ->
    tok_loop(hej).

tok_loop(hej) ->
    tok_loop(hopp);
tok_loop(hopp) ->
    tok_loop(hej).

id(I) -> I.

stop_node(Peer, Node) ->
    verify_nc(node()),
    verify_nc(Node),
    peer:stop(Peer).

verify_nc(Node) ->
    P = self(),
    Ref = make_ref(),
    Pid = spawn(Node,
                fun() ->
                        R = erts_test_utils:check_node_dist(fun(E) -> E end),
                        P ! {Ref, R}
                end),
    MonRef = monitor(process, Pid),
    receive
        {Ref, ok} ->
            demonitor(MonRef,[flush]),
            ok;
        {Ref, Error} ->
            ct:log("~s",[Error]),
            ct:fail(failed_nc_refc_check);
        {'DOWN', MonRef, _, _, _} = Down ->
            ct:log("~p",[Down]),
            ct:fail(crashed_nc_refc_check)
    end.

enable_internal_state() ->
    case catch erts_debug:get_internal_state(available_internal_state) of
	true -> true;
	_ -> erts_debug:set_internal_state(available_internal_state, true)
    end.

sys_mem_cond_run(OrigReqSizeMB, TestFun) when is_integer(OrigReqSizeMB) ->
    %% Debug normally needs more memory, so double the requirement
    Debug = erlang:system_info(debug_compiled),
    ReqSizeMB = if Debug -> OrigReqSizeMB * 2; true -> OrigReqSizeMB end,
    case total_memory() of
	TotMem when is_integer(TotMem), TotMem >= ReqSizeMB ->
	    TestFun();
	TotMem when is_integer(TotMem) ->
	    {skipped, "Not enough memory ("++integer_to_list(TotMem)++" MB)"};
	undefined ->
	    {skipped, "Could not retrieve memory information"}
    end.


total_memory() ->
    %% Total memory in MB.
    try
	SMD = memsup:get_system_memory_data(),
        TM = proplists:get_value(
               available_memory, SMD,
               proplists:get_value(
                 total_memory, SMD,
                 proplists:get_value(
                   system_total_memory, SMD))),
        TM div (1024*1024)
    catch
	_ : _ ->
	    undefined
    end.

start_ei_node(Config) when is_list(Config) ->
    DataDir = proplists:get_value(data_dir, Config),
    FwdNodeExe = filename:join(DataDir, "fwd_node"),
    Name = atom_to_list(?MODULE)
        ++ "-" ++ "ei_node"
        ++ "-" ++ integer_to_list(erlang:system_time(second))
        ++ "-" ++ integer_to_list(erlang:unique_integer([positive])),
    Cookie = atom_to_list(erlang:get_cookie()),
    HostName = get_hostname(),
    Node = list_to_atom(Name++"@"++HostName),
    Creation = integer_to_list(rand:uniform((1 bsl 15) - 4) + 3),
    Parent = self(),
    Pid = spawn_link(fun () ->
                             register(cnode_forward_receiver, self()),
                             process_flag(trap_exit, true),
                             Args = ["-sname", Name,
                                     "-cookie", Cookie,
                                     "-creation", Creation],
                             io:format("Starting ei_node: ~p ~p~n",
                                       [FwdNodeExe, Args]),
                             Port = erlang:open_port({spawn_executable, FwdNodeExe},
                                                     [use_stdio, {args, Args}]),
                             receive
                                 {Port, {data, "accepting"}} -> ok
                             end,
                             ei_node_handler_loop(Node, Parent, Port)
                     end),
    put({ei_node_handler, Node}, Pid),
    case check_ei_node(Node) of
        ok -> {ok, Node};
        Error -> Error
    end.

check_ei_node(Node) ->
    Key = {ei_node_handler, Node},
    case get(Key) of
        undefined ->
            {error, no_handler};
        Pid when is_pid(Pid) ->
            Pid ! {check_node, self()},
            receive
                {check_node, Pid, Res} ->
                    Res
            after 3000 ->
                    {error, no_handler_response}
            end
    end.

stop_ei_node(Node) ->
    case check_ei_node(Node) of
        ok ->
            Key = {ei_node_handler, Node},
            case get(Key) of
                undefined ->
                    {error, no_handler};
                Pid when is_pid(Pid) ->
                    Pid ! {stop_node, self()},
                    receive
                        {stop_node, Pid} ->
                            put(Key, undefined),
                            ok
                    after 2000 ->
                            {error, no_handler_response}
                    end
            end;
        Error ->
            Error
    end.

ei_node_handler_loop(Node, Parent, Port) ->
    receive
        {'EXIT', Parent, Reason} ->
            erlang:disconnect_node(Node),
            (catch port_close(Port)),
            exit(Reason);
        {stop_node, Parent} ->
            erlang:disconnect_node(Node),
            (catch port_close(Port)),
            Parent ! {stop_node, self()},
            exit(normal);
        {check_node, Parent} ->
            Ref = make_ref(),
            {a_name, Node} ! Ref,
            receive
                Ref ->
                    Parent ! {check_node, self(), ok}
            after
                2000 ->
                    Parent ! {check_node, self(), {error, no_node_response}}
            end;
        Msg ->
            Msgs = fetch_all_messages([Msg]),
            erlang:disconnect_node(Node),
            (catch port_close(Port)),
            exit({ei_node_handler, Node, unexpected_messages, Msgs})
    end,
    ei_node_handler_loop(Node, Parent, Port).

fetch_all_messages(Msgs) ->
    receive
        Msg ->
            fetch_all_messages([Msg|Msgs])
    after
        0 ->
            Msgs
    end.

get_hostname() ->
    get_hostname(atom_to_list(node())).

get_hostname([$@ | HostName]) ->
    HostName;
get_hostname([_ | Rest]) ->
    get_hostname(Rest).

receive_any() ->
    receive M -> M end.<|MERGE_RESOLUTION|>--- conflicted
+++ resolved
@@ -95,15 +95,10 @@
          alias_bif/1,
          monitor_alias/1,
          spawn_monitor_alias/1,
-<<<<<<< HEAD
+         demonitor_aliasmonitor/1,
+         down_aliasmonitor/1,
          monitor_tag/1,
          no_pid_wrap/1]).
-=======
-         alias_process_exit/1,
-         demonitor_aliasmonitor/1,
-         down_aliasmonitor/1,
-         monitor_tag/1]).
->>>>>>> 413a0f59
 
 -export([prio_server/2, prio_client/2, init/1, handle_event/2]).
 
@@ -191,12 +186,8 @@
        gc_request_when_gc_disabled, gc_request_blast_when_gc_disabled,
        otp_16436, otp_16642]},
      {alias, [],
-<<<<<<< HEAD
-      [alias_bif, monitor_alias, spawn_monitor_alias]}].
-=======
-      [alias_bif, monitor_alias, spawn_monitor_alias, alias_process_exit,
+      [alias_bif, monitor_alias, spawn_monitor_alias,
        demonitor_aliasmonitor, down_aliasmonitor]}].
->>>>>>> 413a0f59
 
 init_per_suite(Config) ->
     A0 = case application:start(sasl) of
@@ -5037,30 +5028,6 @@
             ok
     end.
 
-<<<<<<< HEAD
-=======
-alias_process_exit(Config) when is_list(Config) ->
-    Tester = self(),
-    CreatedAliases = make_ref(),
-    PRTSz = pid_ref_table_size(),
-    P = spawn_link(fun () ->
-                           A0 = alias([explicit_unalias]),
-                           A1 = alias([reply]),
-                           A2 = monitor(process, Tester, [{alias, explicit_unalias}]),
-                           A3 = monitor(process, Tester, [{alias, demonitor}]),
-                           A4 = monitor(process, Tester, [{alias, reply_demonitor}]),
-                           Tester ! CreatedAliases,
-                           receive after infinity -> ok end,
-                           some_module:some_function([A0, A1, A2, A3, A4])
-                   end),
-    receive CreatedAliases -> ok end,
-    PRTSz = erts_debug:get_internal_state(pid_ref_table_size) - 5,
-    unlink(P),
-    exit(P, kill),
-    false = is_process_alive(P),
-    check_pid_ref_table_size(PRTSz),
-    ok.
-
 demonitor_aliasmonitor(Config) when is_list(Config) ->
     {ok, Peer, Node} = ?CT_PEER(),
     Fun = fun () ->
@@ -5106,7 +5073,6 @@
     peer:stop(Peer),
     ok.
 
->>>>>>> 413a0f59
 monitor_tag(Config) when is_list(Config) ->
     %% Exit signals with immediate exit reasons are sent
     %% in a different manner than compound exit reasons, and
