--- conflicted
+++ resolved
@@ -879,7 +879,6 @@
     Fun(),
     repeat(Fun, N-1).
 
-<<<<<<< HEAD
 error_info(_Config) ->
     L = [{erase, [{?MODULE,my_key}], [no_fail]},
          {get, [{?MODULE,certainly_not_existing}]},
@@ -963,7 +962,7 @@
                     do_error_info(T, Errors)
             end
     end.
-=======
+
 
 %% OTP-17298
 get_all_race(_Config) ->
@@ -990,5 +989,4 @@
     erts_debug:set_internal_state(reds_left, 1),
     persistent_term:erase(Key),
     persistent_term:put(Key, {complex, term}),
-    gar_setter(Key).
->>>>>>> a849b19e
+    gar_setter(Key).