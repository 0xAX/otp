--- conflicted
+++ resolved
@@ -18,11 +18,7 @@
 # %CopyrightEnd%
 # 
 
-<<<<<<< HEAD
-VSN = 11.0.3
-=======
 VSN = 11.0.4
->>>>>>> c210ba41
 
 # Port number 4365 in 4.2
 # Port number 4366 in 4.3
