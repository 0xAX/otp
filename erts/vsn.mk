--- conflicted
+++ resolved
@@ -18,11 +18,7 @@
 # %CopyrightEnd%
 # 
 
-<<<<<<< HEAD
-VSN = 11.1.6
-=======
 VSN = 11.1.7
->>>>>>> 050a78f8
 
 # Port number 4365 in 4.2
 # Port number 4366 in 4.3
