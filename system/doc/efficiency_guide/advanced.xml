<?xml version="1.0" encoding="utf-8" ?>
<!DOCTYPE chapter SYSTEM "chapter.dtd">

<chapter>
  <header>
    <copyright>
      <year>2001</year><year>2013</year>
      <holder>Ericsson AB. All Rights Reserved.</holder>
    </copyright>
    <legalnotice>
      The contents of this file are subject to the Erlang Public License,
      Version 1.1, (the "License"); you may not use this file except in
      compliance with the License. You should have received a copy of the
      Erlang Public License along with this software. If not, it can be
      retrieved online at http://www.erlang.org/.

      Software distributed under the License is distributed on an "AS IS"
      basis, WITHOUT WARRANTY OF ANY KIND, either express or implied. See
      the License for the specific language governing rights and limitations
      under the License.
    </legalnotice>

    <title>Advanced</title>
    <prepared>Kenneth Lundin</prepared>
    <docno></docno>
    <date>2001-08-21</date>
    <rev></rev>
    <file>advanced.xml</file>
  </header>

  <section>
    <title>Memory</title>
    <p>A good start when programming efficiently is to know
      how much memory different data types and operations require. It is
      implementation-dependent how much memory the Erlang data types and
      other items consume, but the following table shows some figures for
      the <c>erts-5.2</c> system in R9B. There have been no significant
      changes in R13.</p>

      <p>The unit of measurement is memory words. There exists both a
      32-bit and a 64-bit implementation. A word is therefore 4 bytes or
      8 bytes, respectively.</p>
    <table>
      <row>
        <cell><em>Data Type</em></cell>
        <cell><em>Memory Size</em></cell>
      </row>
      <row>
        <cell>Small integer</cell>
        <cell>1 word.<br></br>
	On 32-bit architectures: -134217729 &lt; i &lt; 134217728
	(28 bits).<br></br>
	On 64-bit architectures: -576460752303423489 &lt; i &lt;
	576460752303423488 (60 bits).</cell>
      </row>
      <row>
        <cell>Large integer</cell>
        <cell>3..N words.</cell>
      </row>
      <row>
        <cell>Atom</cell>
        <cell>1 word.<br></br>
	An atom refers into an atom table, which also consumes memory.
	The atom text is stored once for each unique atom in this table.
	The atom table is <em>not</em> garbage-collected.</cell>
      </row>
      <row>
        <cell>Float</cell>
        <cell>On 32-bit architectures: 4 words.<br></br>
	On 64-bit architectures: 3 words.</cell>
      </row>
      <row>
        <cell>Binary</cell>
        <cell>3..6 words + data (can be shared).</cell>
      </row>
      <row>
        <cell>List</cell>
        <cell>1 word + 1 word per element + the size of each element.</cell>
      </row>
      <row>
        <cell>String (is the same as a list of integers)</cell>
        <cell>1 word + 2 words per character.</cell>
      </row>
      <row>
        <cell>Tuple</cell>
        <cell>2 words + the size of each element.</cell>
      </row>
      <row>
        <cell>Pid</cell>
        <cell>1 word for a process identifier from the current local node
	+ 5 words for a process identifier from another node.<br></br>
	A process identifier refers into a process table and a node table,
	which also consumes memory.</cell>
      </row>
      <row>
        <cell>Port</cell>
        <cell>1 word for a port identifier from the current local node
	+ 5 words for a port identifier from another node.<br></br>
	A port identifier refers into a port table and a node table,
	which also consumes memory.</cell>
      </row>
      <row>
        <cell>Reference</cell>
        <cell>On 32-bit architectures: 5 words for a reference from the
	current local node + 7 words for a reference from another
	node.<br></br>
	On 64-bit architectures: 4 words for a reference from the current
	local node + 6 words for a reference from another node.<br></br>
	A reference refers into a node table, which also consumes
	memory.</cell>
      </row>
      <row>
        <cell>Fun</cell>
        <cell>9..13 words + the size of environment.<br></br>
	A fun refers into a fun table, which also consumes memory.</cell>
      </row>
      <row>
        <cell>Ets table</cell>
        <cell>Initially 768 words + the size of each element (6 words +
	the size of Erlang data). The table grows when necessary.</cell>
      </row>
      <row>
        <cell>Erlang process</cell>
        <cell>327 words when spawned, including a heap of 233 words.</cell>
      </row>
      <tcaption>Memory Size of Different Data Types</tcaption>
    </table>
  </section>

  <section>
    <title>System Limits</title>
    <p>The Erlang language specification puts no limits on the number of
    processes, length of atoms, and so on. However, for performance and
    memory saving reasons, there will always be limits in a practical
    implementation of the Erlang language and execution environment.</p>

<<<<<<< HEAD
    <table>
      <row>
        <cell>Processes</cell>
        <cell>The maximum number of simultaneously alive Erlang processes
	is by default 32,768. This limit can be configured at startup.
	For more information, see the
	<seealso marker="erts:erl#max_processes"><c>+P</c></seealso>
	command-line flag in the
	<seealso marker="erts:erl"><c>erl(1)</c></seealso>
	manual page in <c>erts</c>.</cell>
      </row>
      <row>
	<cell>Known nodes</cell>
	<cell>A remote node Y must be known to node X if there exists
	any pids, ports, references, or funs (Erlang data types) from Y
	on X, or if X and Y are connected. The maximum number of remote
	nodes simultaneously/ever known to a node is limited by the
	<seealso marker="#atoms">maximum number of atoms</seealso>
	available for node names. All data concerning remote nodes,
	except for the node name atom, are garbage-collected.</cell>
      </row>
      <row>
	<cell>Connected nodes</cell>
	<cell>The maximum number of simultaneously connected nodes is
	limited by either the maximum number of simultaneously known
	remote nodes,
	<seealso marker="#ports">the maximum number of (Erlang) ports</seealso>
	available, or
	<seealso marker="#files_sockets">the maximum number of sockets</seealso>
	available.</cell>
      </row>
      <row>
	<cell>Characters in an atom</cell>
	<cell>255.</cell>
      </row>
      <row>
	<cell><marker id="atoms"></marker>Atoms</cell>
	<cell>By default, the maximum number of atoms is 1,048,576. This
	limit can be raised or lowered using the <c>+t</c> option.</cell>
      </row>
      <row>
	<cell>Ets tables</cell>
	<cell>Default is 1400. It can be changed with the environment
	variable <c>ERL_MAX_ETS_TABLES</c>.</cell>
      </row>
      <row>
	<cell>Elements in a tuple</cell>
	<cell>The maximum number of elements in a tuple is 67,108,863
	(26-bit unsigned integer). Clearly, other factors such as the
	available memory can make it difficult to create a tuple of
	that size.</cell>
      </row>
      <row>
	<cell>Size of binary</cell>
	<cell>In the 32-bit implementation of Erlang, 536,870,911
	bytes is the largest binary that can be constructed or matched
	using the bit syntax. In the 64-bit implementation, the maximum
	size is 2,305,843,009,213,693,951 bytes. If the limit is
	exceeded, bit syntax construction fails with a
	<c>system_limit</c> exception, while any attempt to match a
	binary that is too large fails. This limit is enforced starting
	in R11B-4.<br></br>
	In earlier Erlang/OTP releases, operations on too large
	binaries in general either fail or give incorrect results. In
	future releases, other operations that create binaries (such as
	<c>list_to_binary/1</c>) will probably also enforce the same
	limit.</cell>
      </row>
      <row>
	<cell>Total amount of data allocated by an Erlang node</cell>
	<cell>The Erlang runtime system can use the complete 32-bit
	(or 64-bit) address space, but the operating system often
	limits a single process to use less than that.</cell>
      </row>
      <row>
	<cell>Length of a node name</cell>
	<cell>An Erlang node name has the form host@shortname or
	host@longname. The node name is  used as an atom within
	the system, so the maximum size of 255 holds also for the
	node name.</cell>
      </row>
      <row>
	<cell><marker id="ports"></marker>Open ports</cell>
	<cell>The maximum number of simultaneously open Erlang ports is
	often by default 16,384. This limit can be configured at startup.
	For more information, see the
	<seealso marker="erts:erl#max_ports"><c>+Q</c></seealso>
	command-line flag in the
	<seealso marker="erts:erl"><c>erl(1)</c></seealso> manual page
	in <c>erts</c>.</cell>
      </row>
      <row>
	<cell><marker id="files_sockets"></marker>Open files and
	sockets</cell>
	<cell>The maximum number of simultaneously open files and
	sockets depends on
	<seealso marker="#ports">the maximum number of Erlang ports</seealso>
	available, as well as on operating system-specific settings
	and limits.</cell>
      </row>
      <row>
	<cell>Number of arguments to a function or fun</cell>
	<cell>255</cell>
      </row>
      <tcaption>System Limits</tcaption>
    </table>
=======
       The maximum number of simultaneously open files and sockets
       depend on
      <seealso marker="#ports">the maximum number of Erlang ports</seealso>
       available, and operating system specific settings and limits.</item>
      <tag><em>Number of arguments to a function or fun</em></tag>
      <item>255</item>
      <tag><marker id="unique_references"/><em>Unique References on a Runtime System Instance</em></tag>
      <item>Each scheduler thread has its own set of references, and all
      other threads have a shared set of references. Each set of references
      consist of <c>2⁶⁴ - 1</c> unique references. That is the total
      amount of unique references that can be produced on a runtime
      system instance is <c>(NoSchedulers + 1) * (2⁶⁴ - 1)</c>. If a
      scheduler thread create a new reference each nano second,
      references will at earliest be reused after more than 584 years.
      That is, for the foreseeable future they are unique enough.</item>
      <tag><marker id="unique_integers"/><em>Unique Integers on a Runtime System Instance</em></tag>
      <item>There are two types of unique integers both created using the
      <seealso marker="erts:erlang#unique_integer/1">erlang:unique_integer()</seealso>
      BIF. Unique integers created:
      <taglist>
	<tag><em>with</em> the <c>monotonic</c> modifier</tag>
	<item>consist of a set of <c>2⁶⁴ - 1</c> unique integers.</item>
	<tag><em>without</em> the <c>monotonic</c> modifier</tag>
	<item>consist of a set of <c>2⁶⁴ - 1</c> unique integers per scheduler
	thread and a set of <c>2⁶⁴ - 1</c> unique integers shared by
	other threads. That is the total amount of unique integers without
	the <c>monotonic</c> modifier is <c>(NoSchedulers + 1) * (2⁶⁴ - 1)</c></item>
      </taglist>
      If a unique integer is created each nano second, unique integers
      will at earliest be reused after more than 584 years. That is, for
      the foreseeable future they are unique enough.</item>
    </taglist>
>>>>>>> e7a71316
  </section>
</chapter>
<|MERGE_RESOLUTION|>--- conflicted
+++ resolved
@@ -134,7 +134,6 @@
     memory saving reasons, there will always be limits in a practical
     implementation of the Erlang language and execution environment.</p>
 
-<<<<<<< HEAD
     <table>
       <row>
         <cell>Processes</cell>
@@ -239,41 +238,36 @@
 	<cell>Number of arguments to a function or fun</cell>
 	<cell>255</cell>
       </row>
+      <row>
+        <cell><marker id="unique_references"/>Unique References on a Runtime System Instance</cell>
+        <cell>Each scheduler thread has its own set of references, and all
+        other threads have a shared set of references. Each set of references
+        consist of <c>2⁶⁴ - 1</c> unique references. That is the total
+        amount of unique references that can be produced on a runtime
+        system instance is <c>(NoSchedulers + 1) * (2⁶⁴ - 1)</c>. If a
+        scheduler thread create a new reference each nano second,
+        references will at earliest be reused after more than 584 years.
+	That is, for the foreseeable future they are unique enough.</cell>
+      </row>
+      <row>
+        <cell><marker id="unique_integers"/>Unique Integers on a Runtime System Instance</cell>
+        <cell>There are two types of unique integers both created using the
+        <seealso marker="erts:erlang#unique_integer/1">erlang:unique_integer()</seealso>
+        BIF. Unique integers created:
+         <taglist>
+	  <tag>with the <c>monotonic</c> modifier</tag>
+	  <item>consist of a set of <c>2⁶⁴ - 1</c> unique integers.</item>
+	  <tag>without the <c>monotonic</c> modifier</tag>
+	  <item>consist of a set of <c>2⁶⁴ - 1</c> unique integers per scheduler
+	  thread and a set of <c>2⁶⁴ - 1</c> unique integers shared by
+	  other threads. That is the total amount of unique integers without
+	  the <c>monotonic</c> modifier is <c>(NoSchedulers + 1) * (2⁶⁴ - 1)</c></item>
+        </taglist>
+      If a unique integer is created each nano second, unique integers
+      will at earliest be reused after more than 584 years. That is, for
+	the foreseeable future they are unique enough.</cell>
+      </row>	
       <tcaption>System Limits</tcaption>
     </table>
-=======
-       The maximum number of simultaneously open files and sockets
-       depend on
-      <seealso marker="#ports">the maximum number of Erlang ports</seealso>
-       available, and operating system specific settings and limits.</item>
-      <tag><em>Number of arguments to a function or fun</em></tag>
-      <item>255</item>
-      <tag><marker id="unique_references"/><em>Unique References on a Runtime System Instance</em></tag>
-      <item>Each scheduler thread has its own set of references, and all
-      other threads have a shared set of references. Each set of references
-      consist of <c>2⁶⁴ - 1</c> unique references. That is the total
-      amount of unique references that can be produced on a runtime
-      system instance is <c>(NoSchedulers + 1) * (2⁶⁴ - 1)</c>. If a
-      scheduler thread create a new reference each nano second,
-      references will at earliest be reused after more than 584 years.
-      That is, for the foreseeable future they are unique enough.</item>
-      <tag><marker id="unique_integers"/><em>Unique Integers on a Runtime System Instance</em></tag>
-      <item>There are two types of unique integers both created using the
-      <seealso marker="erts:erlang#unique_integer/1">erlang:unique_integer()</seealso>
-      BIF. Unique integers created:
-      <taglist>
-	<tag><em>with</em> the <c>monotonic</c> modifier</tag>
-	<item>consist of a set of <c>2⁶⁴ - 1</c> unique integers.</item>
-	<tag><em>without</em> the <c>monotonic</c> modifier</tag>
-	<item>consist of a set of <c>2⁶⁴ - 1</c> unique integers per scheduler
-	thread and a set of <c>2⁶⁴ - 1</c> unique integers shared by
-	other threads. That is the total amount of unique integers without
-	the <c>monotonic</c> modifier is <c>(NoSchedulers + 1) * (2⁶⁴ - 1)</c></item>
-      </taglist>
-      If a unique integer is created each nano second, unique integers
-      will at earliest be reused after more than 584 years. That is, for
-      the foreseeable future they are unique enough.</item>
-    </taglist>
->>>>>>> e7a71316
   </section>
 </chapter>
