--- conflicted
+++ resolved
@@ -856,50 +856,7 @@
 	if test -f $@/Makefile; then \
 		(cd $@; $(MAKE) TESTROOT=$(TESTSUITE_ROOT) release_tests) || exit $$?; \
 	fi
-<<<<<<< HEAD
-=======
-
-# ----------------------------------------------------------------------
-# Obsolete type of bootstrap where all stages where built with installed sytem 
-# shuld no longer be used and is soon to be removed.
-# Abbreviations: OC = Old Compiler, NC = New Compiler,
-# 		 OE = Old Emulator, NE = New Emulator
-
-old_com_bootstrap: old_bootstrap_nc_for_ne_all_stages old_bootstrap_ne old_bootstrap_scripts
-
-#
-# Builds the New Compiler for the New Emulator (using existing erlc
-# and possibly new compiler) then copy everything to the release area.
-# Use to create the commerciall bootstrap version, which should be obsolete.
-#
-old_bootstrap_nc_for_ne_all_stages:
-	test -d $(TESTROOT) || mkdir -p $(TESTROOT)
-	cd lib && $(MAKE) BOOTSTRAP=1 TYPE=release release
-	cd lib && $(MAKE) SECONDARY_BOOTSTRAP=1 TYPE=release release
-	cd lib && $(MAKE) TERTIARY_BOOTSTRAP=1 TYPE=release release
-
-
-
-old_bootstrap_ne:
-	cd erts && $(MAKE) release
-
-old_bootstrap_scripts:
-	cd erts/start_scripts && $(MAKE) release
-
-
-# This is one strange name for a target, this actually builds and strips only
-# the primary bootstrap, a minimal set of beam files to be able to continue
-# bootstrap builds. It's used by other makefiles, so I refrain from
-# changing the name right now...
-bootstrap_nc_for_ne_no_debug_sym:
-	test -d $(TESTROOT) || mkdir -p $(TESTROOT)
-	cd lib && $(MAKE) ERLC_FLAGS='-pa $(BOOTSTRAP_COMPILER)/ebin' \
-		BOOTSTRAP_TOP=$(BOOTSTRAP_TOP) BOOTSTRAP=1 TYPE=release release
-	$(ERL_TOP)/erts/emulator/utils/beam_strip $(TESTROOT)/lib/*/ebin/*.beam
-
-# ----------------------------------------------------------------------
-
->>>>>>> 692772c8
+
 #
 # Install
 #
