##
## This docker file will build Erlang on 32-bit to 64-bit x86
##
FROM docker.pkg.github.com/erlang/otp/i386-debian-base as build

ARG MAKEFLAGS=-j4
ENV MAKEFLAGS=$MAKEFLAGS \
        ERLC_USE_SERVER=yes \
        ERL_TOP=/buildroot/bootstrap/otp

WORKDIR /buildroot/bootstrap

ARG ARCHIVE=./otp.tar.gz
COPY $ARCHIVE /buildroot/otp.tar.gz
RUN tar xzf ../otp.tar.gz

## Build the bootstrap system
RUN cd $ERL_TOP && CFLAGS="-Wall -O2 -g" ./configure && make && make install

## Build pre-build tar ball
<<<<<<< HEAD
RUN cd $ERL_TOP && scripts/build-otp-tar -o /buildroot/otp_clean_src.tar.gz /buildroot/otp_src.tar.gz -b /buildroot/bootstrap/otp/ /buildroot/otp.tar.gz
=======
RUN scripts/build-otp-tar -o /buildroot/otp_clean_src.tar.gz /buildroot/otp_src.tar.gz \
        -b /buildroot/otp/ /buildroot/otp.tar.gz
>>>>>>> e64d32b3

## Prepare for a new build using pre-built tar ball
RUN cd ../ && tar -xzf ./otp_src.tar.gz

ENV HOST=$HOST_TRIP \
        CC=$HOST_TRIP-gcc \
        CPPFLAGS="--sysroot=/buildroot/sysroot" \
        CFLAGS="--sysroot=/buildroot/sysroot -O2 -g -Werror" \
        CPP=$HOST_TRIP-cpp \
        CXX=$HOST_TRIP-g++ \
        LD=$CC \
        LD_FLAGS="--sysroot=/buildroot/sysroot" \
        DED_CFLAGS="$CFLAGS" \
        DED_LDFLAGS="$LDFLAGS -shared -Wl,-Bsymbolic" \
        RANLIB=$HOST_TRIP-ranlib \
        AR=$HOST_TRIP-ar \
        erl_xcomp_sysroot=/buildroot/sysroot \
        ERL_TOP=/buildroot/otp

WORKDIR /buildroot/otp

## Build the cross system
RUN ./configure --prefix=/otp/ --host=$HOST --build=`erts/autoconf/config.guess`
RUN OTP_SMALL_BUILD=true V=1 make

RUN make odbc && make install

## Build the cross tests
ENV CFLAGS="--sysroot=/buildroot/sysroot -O2 -g"
RUN ./otp_build tests
RUN cd release/tests/test_server && \
        erl -sname test@docker -noshell \
        -eval "ts:install([{cross,\"yes\"},{crossflags,[{\"host\",\"$HOST\"}]},{crossroot,\"/$ERL_TOP\"}])." \
        -s ts compile_testcases -s init stop

FROM debian as install

# Install the released application
COPY --from=build /otp /otp
COPY --from=build /buildroot/otp/release/tests /tests

ENV PATH=/otp/bin:$PATH

ENTRYPOINT ["bash","-c"]<|MERGE_RESOLUTION|>--- conflicted
+++ resolved
@@ -18,12 +18,8 @@
 RUN cd $ERL_TOP && CFLAGS="-Wall -O2 -g" ./configure && make && make install
 
 ## Build pre-build tar ball
-<<<<<<< HEAD
-RUN cd $ERL_TOP && scripts/build-otp-tar -o /buildroot/otp_clean_src.tar.gz /buildroot/otp_src.tar.gz -b /buildroot/bootstrap/otp/ /buildroot/otp.tar.gz
-=======
-RUN scripts/build-otp-tar -o /buildroot/otp_clean_src.tar.gz /buildroot/otp_src.tar.gz \
-        -b /buildroot/otp/ /buildroot/otp.tar.gz
->>>>>>> e64d32b3
+RUN cd $ERL_TOP && scripts/build-otp-tar -o /buildroot/otp_clean_src.tar.gz /buildroot/otp_src.tar.gz \
+        -b /buildroot/bootstrap/otp/ /buildroot/otp.tar.gz
 
 ## Prepare for a new build using pre-built tar ball
 RUN cd ../ && tar -xzf ./otp_src.tar.gz
