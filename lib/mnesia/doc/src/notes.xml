--- conflicted
+++ resolved
@@ -39,17 +39,6 @@
     thus constitutes one section in this document. The title of each
     section is the version number of Mnesia.</p>
 
-<<<<<<< HEAD
-  <section><title>Mnesia 4.21</title>
-
-    <section><title>Improvements and New Features</title>
-      <list>
-        <item>
-          <p>
-	    Documentation fixes.</p>
-          <p>
-	    Own Id: OTP-17930</p>
-=======
   <section><title>Mnesia 4.21.1</title>
 
     <section><title>Fixed Bugs and Malfunctions</title>
@@ -61,14 +50,27 @@
 	    operation.</p>
           <p>
 	    Own Id: OTP-18128 Aux Id: PR-6013 </p>
->>>>>>> cf18f250
-        </item>
-      </list>
-    </section>
-
-</section>
-
-<<<<<<< HEAD
+        </item>
+      </list>
+    </section>
+
+</section>
+
+<section><title>Mnesia 4.21</title>
+
+    <section><title>Improvements and New Features</title>
+      <list>
+        <item>
+          <p>
+	    Documentation fixes.</p>
+          <p>
+	    Own Id: OTP-17930</p>
+        </item>
+      </list>
+    </section>
+
+</section>
+
   <section><title>Mnesia 4.20.4.1</title>
 
     <section><title>Fixed Bugs and Malfunctions</title>
@@ -80,17 +82,6 @@
 	    operation.</p>
           <p>
 	    Own Id: OTP-18128 Aux Id: PR-6013 </p>
-=======
-<section><title>Mnesia 4.21</title>
-
-    <section><title>Improvements and New Features</title>
-      <list>
-        <item>
-          <p>
-	    Documentation fixes.</p>
-          <p>
-	    Own Id: OTP-17930</p>
->>>>>>> cf18f250
         </item>
       </list>
     </section>
