--- conflicted
+++ resolved
@@ -31,16 +31,11 @@
   </header>
   <p>This document describes the changes made to the Crypto application.</p>
 
-<<<<<<< HEAD
 <section><title>Crypto 5.1.1</title>
-=======
-<section><title>Crypto 5.0.6.3</title>
->>>>>>> 70877dce
-
-    <section><title>Fixed Bugs and Malfunctions</title>
-      <list>
-        <item>
-<<<<<<< HEAD
+
+    <section><title>Fixed Bugs and Malfunctions</title>
+      <list>
+        <item>
           <p>
 	    Note in the documentation that MODP (rfc3526) groups and
 	    OpenSSL 3.0 can give an error if a call to
@@ -218,7 +213,17 @@
           <p>
 	    Own Id: OTP-18086 Aux Id: OTP-16282, OTP-16643,
 	    OTP-16644, OTP-17701, OTP-17702, OTP-17704 </p>
-=======
+        </item>
+      </list>
+    </section>
+
+</section>
+
+<section><title>Crypto 5.0.6.3</title>
+
+    <section><title>Fixed Bugs and Malfunctions</title>
+      <list>
+        <item>
 	    <p>Changed the behaviour of the engine load/unload
 	    functions</p> <p> The engine load/unload functions have
 	    got changed semantics to get a more consistent behaviour
@@ -241,7 +246,6 @@
 	    *** POTENTIAL INCOMPATIBILITY ***</p>
           <p>
 	    Own Id: OTP-18172 Aux Id: ERIERL-826 </p>
->>>>>>> 70877dce
         </item>
       </list>
     </section>
@@ -663,7 +667,6 @@
 
 </section>
 
-<<<<<<< HEAD
 <section><title>Crypto 4.9.0.4</title>
 
     <section><title>Fixed Bugs and Malfunctions</title>
@@ -724,8 +727,6 @@
 
 </section>
 
-=======
->>>>>>> 70877dce
 <section><title>Crypto 4.9.0.2</title>
 
     <section><title>Fixed Bugs and Malfunctions</title>
