%%
%% %CopyrightBegin%
%% 
%% Copyright Ericsson AB 2004-2017. All Rights Reserved.
%% 
%% Licensed under the Apache License, Version 2.0 (the "License");
%% you may not use this file except in compliance with the License.
%% You may obtain a copy of the License at
%%
%%     http://www.apache.org/licenses/LICENSE-2.0
%%
%% Unless required by applicable law or agreed to in writing, software
%% distributed under the License is distributed on an "AS IS" BASIS,
%% WITHOUT WARRANTIES OR CONDITIONS OF ANY KIND, either express or implied.
%% See the License for the specific language governing permissions and
%% limitations under the License.
%% 
%% %CopyrightEnd%
%%

-module(crypto_property_test_SUITE).

-compile(export_all).

-include_lib("common_test/include/ct.hrl").

<<<<<<< HEAD
all() -> [encrypt_decrypt__crypto_one_time,
          prop__crypto_init_update_final
=======
all() -> [encrypt_decrypt_one_time,
          init_update,
          init_update_multi
>>>>>>> 20a54cf2
         ].

%%% First prepare Config and compile the property tests for the found tool:
init_per_suite(Config) ->
    ct_property_test:init_per_suite(Config).

end_per_suite(Config) ->
    Config.

%%%================================================================
%%% Test suites
%%%
encrypt_decrypt_one_time(Config) ->
    ct_property_test:quickcheck(
      crypto_ng_api:prop__crypto_one_time(),
      Config
     ).

<<<<<<< HEAD
prop__crypto_init_update_final(Config) ->
=======
init_update(Config) ->
>>>>>>> 20a54cf2
    ct_property_test:quickcheck(
      crypto_ng_api:prop__crypto_init_update_final(),
      Config
     ).

init_update_multi(Config) ->
    ct_property_test:quickcheck(
      crypto_ng_api_stateful:prop__crypto_init_multi(Config),
      Config
     ).
<|MERGE_RESOLUTION|>--- conflicted
+++ resolved
@@ -24,14 +24,9 @@
 
 -include_lib("common_test/include/ct.hrl").
 
-<<<<<<< HEAD
-all() -> [encrypt_decrypt__crypto_one_time,
-          prop__crypto_init_update_final
-=======
 all() -> [encrypt_decrypt_one_time,
           init_update,
           init_update_multi
->>>>>>> 20a54cf2
          ].
 
 %%% First prepare Config and compile the property tests for the found tool:
@@ -50,11 +45,7 @@
       Config
      ).
 
-<<<<<<< HEAD
-prop__crypto_init_update_final(Config) ->
-=======
 init_update(Config) ->
->>>>>>> 20a54cf2
     ct_property_test:quickcheck(
       crypto_ng_api:prop__crypto_init_update_final(),
       Config
