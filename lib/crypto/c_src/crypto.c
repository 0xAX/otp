--- conflicted
+++ resolved
@@ -284,6 +284,7 @@
 
 static INLINE int DH_set0_key(DH *dh, BIGNUM *pub_key, BIGNUM *priv_key);
 static INLINE int DH_set0_pqg(DH *dh, BIGNUM *p, BIGNUM *q, BIGNUM *g);
+static INLINE int DH_set_length(DH *dh, long length);
 static INLINE void DH_get0_pqg(const DH *dh,
 			       const BIGNUM **p, const BIGNUM **q, const BIGNUM **g);
 static INLINE void DH_get0_key(const DH *dh,
@@ -301,6 +302,12 @@
     dh->p = p;
     dh->q = q;
     dh->g = g;
+    return 1;
+}
+
+static INLINE int DH_set_length(DH *dh, long length)
+{
+    dh->length = length;
     return 1;
 }
 
@@ -2872,12 +2879,9 @@
     unsigned char *pub_ptr, *prv_ptr;
     ERL_NIF_TERM ret, ret_pub, ret_prv, head, tail;
     int mpint; /* 0 or 4 */
-<<<<<<< HEAD
     BIGNUM *priv_key = NULL;
     BIGNUM *dh_p = NULL, *dh_g = NULL;
-=======
     unsigned long len = 0;
->>>>>>> 21d21786
 
     if (!(get_bn_from_bin(env, argv[0], &priv_key)
 	  || argv[0] == atom_undefined)
@@ -2886,9 +2890,10 @@
 	|| !enif_get_list_cell(env, tail, &head, &tail)
 	|| !get_bn_from_bin(env, head, &dh_g)
 	|| !enif_is_empty_list(env, tail)
-<<<<<<< HEAD
-	|| !enif_get_int(env, argv[2], &mpint) || (mpint & ~4)) {
-	if (priv_key) BN_free(priv_key);
+	|| !enif_get_int(env, argv[2], &mpint) || (mpint & ~4)
+	|| !enif_get_ulong(env, argv[3], &len)  ) {
+
+        if (priv_key) BN_free(priv_key);
 	if (dh_p) BN_free(dh_p);
 	if (dh_g) BN_free(dh_g);
 	return enif_make_badarg(env);
@@ -2897,22 +2902,15 @@
     dh_params = DH_new();
     DH_set0_key(dh_params, NULL, priv_key);
     DH_set0_pqg(dh_params, dh_p, NULL, dh_g);
-=======
-	|| !enif_get_int(env, argv[2], &mpint) || (mpint & ~4)
-	|| !enif_get_ulong(env, argv[3], &len)  ) {
-	DH_free(dh_params);
-	return enif_make_badarg(env);
-    }
 
     if (len) {
-        if (len < BN_num_bits(dh_params->p))
-            dh_params->length = len;
+        if (len < BN_num_bits(dh_p))
+            DH_set_length(dh_params, len);
         else {
             DH_free(dh_params);
             return enif_make_badarg(env);
         }
     }
->>>>>>> 21d21786
 
     if (DH_generate_key(dh_params)) {
 	const BIGNUM *pub_key, *priv_key;
