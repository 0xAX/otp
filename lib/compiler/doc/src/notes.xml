--- conflicted
+++ resolved
@@ -32,8 +32,6 @@
   <p>This document describes the changes made to the Compiler
     application.</p>
 
-<<<<<<< HEAD
-=======
 <section><title>Compiler 8.0.2</title>
 
     <section><title>Fixed Bugs and Malfunctions</title>
@@ -49,7 +47,6 @@
 
 </section>
 
->>>>>>> 0a887ba0
 <section><title>Compiler 8.0.1</title>
 
     <section><title>Fixed Bugs and Malfunctions</title>
