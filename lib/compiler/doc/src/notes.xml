<?xml version="1.0" encoding="utf-8" ?>
<!DOCTYPE chapter SYSTEM "chapter.dtd">

<chapter>
  <header>
    <copyright>
      <year>2004</year><year>2017</year>
      <holder>Ericsson AB. All Rights Reserved.</holder>
    </copyright>
    <legalnotice>
      Licensed under the Apache License, Version 2.0 (the "License");
      you may not use this file except in compliance with the License.
      You may obtain a copy of the License at
 
          http://www.apache.org/licenses/LICENSE-2.0

      Unless required by applicable law or agreed to in writing, software
      distributed under the License is distributed on an "AS IS" BASIS,
      WITHOUT WARRANTIES OR CONDITIONS OF ANY KIND, either express or implied.
      See the License for the specific language governing permissions and
      limitations under the License.

    </legalnotice>

    <title>Compiler Release Notes</title>
    <prepared>otp_appnotes</prepared>
    <docno>nil</docno>
    <date>nil</date>
    <rev>nil</rev>
    <file>notes.xml</file>
  </header>
  <p>This document describes the changes made to the Compiler
    application.</p>

<<<<<<< HEAD
<section><title>Compiler 7.1.3</title>

    <section><title>Fixed Bugs and Malfunctions</title>
      <list>
        <item>
	    <p>The compiler could issue an incorrect internal
	    consistency failure diagnostic for some complicated bit
	    syntax maches.</p>
          <p>
	    Own Id: OTP-14640 Aux Id: ERL-490 </p>
        </item>
      </list>
    </section>

</section>

<section><title>Compiler 7.1.2</title>

    <section><title>Fixed Bugs and Malfunctions</title>
      <list>
        <item>
	    <p>Fail labels on guard BIFs weren't taken into account
	    during an optimization pass, and a bug in the validation
	    pass sometimes prevented this from being noticed when a
	    fault occurred.</p>
          <p>
	    Own Id: OTP-14522 Aux Id: ERIERL-48 </p>
        </item>
        <item>
          <p>
	    When compiling from Core Erlang, an 'apply' with a nested
	    apply in the function position would be treated as an
	    invalid call. Corrected. (Thanks to Mikael Pettersson for
	    reporting this bug.)</p>
          <p>
	    Own Id: OTP-14526</p>
        </item>
        <item>
	    <p>Fixed checking of binary matching in the
	    <c>beam_validator</c> module to ensure that potential
	    compiler bugs are found at compile-time instead as
	    emulator crash at run-time.</p>
          <p>
	    Own Id: OTP-14591</p>
        </item>
        <item>
	    <p>There could be false warnings for
	    <c>erlang:get_stacktrace/0</c> being used outside of a
	    <c>try</c> block when using multiple <c>catch</c>
	    clauses.</p>
          <p>
	    Own Id: OTP-14600 Aux Id: ERL-478 </p>
        </item>
      </list>
    </section>


    <section><title>Improvements and New Features</title>
      <list>
        <item>
	    <p> The Erlang code linter no longer checks that the
	    functions mentioned in <c>nowarn_deprecated_function</c>
	    options are declared in the module. </p>
          <p>
	    Own Id: OTP-14378</p>
        </item>
      </list>
    </section>

</section>

<section><title>Compiler 7.1.1</title>
=======
<section><title>Compiler 7.0.4.1</title>
>>>>>>> 2cc46961

    <section><title>Fixed Bugs and Malfunctions</title>
      <list>
        <item>
	    <p>Fail labels on guard BIFs weren't taken into account
	    during an optimization pass, and a bug in the validation
	    pass sometimes prevented this from being noticed when a
	    fault occurred.</p>
          <p>
	    Own Id: OTP-14522 Aux Id: ERIERL-48 </p>
        </item>
      </list>
    </section>

</section>

<<<<<<< HEAD
<section><title>Compiler 7.1</title>

    <section><title>Fixed Bugs and Malfunctions</title>
      <list>
        <item>
	    <p>For many releases, it has been legal to override a BIF
	    with a local function having the same name. However,
	    calling a local function with the same name as guard BIF
	    as filter in a list comprehension was not allowed.</p>
          <p>
	    Own Id: OTP-13690</p>
        </item>
        <item>
	    <p>compile:forms/2 would not return the module name as
	    documented when one of the options '<c>from_core</c>',
	    '<c>from_asm</c>', or '<c>from_beam</c>' was given. Also,
	    the compiler would crash if one of those options was
	    combined with '<c>native</c>'.</p>
          <p>
	    Own Id: OTP-14408 Aux Id: ERL-417 </p>
        </item>
      </list>
    </section>


    <section><title>Improvements and New Features</title>
      <list>
        <item>
          <p>
	    Optimized test for tuples with an atom as first element.</p>
          <p>
	    Own Id: OTP-12148</p>
        </item>
        <item>
          <p>
	    Compilation of modules with huge literal binary strings
	    is now much faster.</p>
          <p>
	    Own Id: OTP-13794</p>
        </item>
        <item>
	    <p>Replaced usage of deprecated symbolic <seealso
	    marker="erts:erlang#type-time_unit"><c>time
	    unit</c></seealso> representations.</p>
          <p>
	    Own Id: OTP-13831 Aux Id: OTP-13735 </p>
        </item>
        <item>
	    <p>The undocumented and unsupported module
	    <c>sys_pre_expand</c> has been removed. As a partial
	    replacement for the functionality, there is a new
	    function <c>erl_internal:add_predefined_functions/1</c>
	    and <c>erl_expand_records</c> will now add a module
	    prefix to calls to BIFs and imported functions.</p>
          <p>
	    Own Id: OTP-13856</p>
        </item>
        <item>
	    <p>The internal compiler passes now start all generated
	    variables with "@" to avoid any conflicts with variables
	    in languages such as Elixir or LFE.</p>
          <p>
	    Own Id: OTP-13924</p>
        </item>
        <item>
	    <p>The function <c>fmod/2</c> has been added to the
	    <c>math</c> module.</p>
          <p>
	    Own Id: OTP-14000</p>
        </item>
        <item>
	    <p>Code generation for complicated guards have been
	    improved.</p>
          <p>
	    Own Id: OTP-14042</p>
        </item>
        <item>
          <p>
	    The compiler has new warnings for repeated identical map
	    keys.</p>
          <p>
	    A map expression such as,</p>
          <p>
	    <c> #{'a' => 1, 'b' => 2, 'a' => 3}.</c></p>
          <p>
	    will produce a warning for the repeated key 'a'.</p>
          <p>
	    Own Id: OTP-14058</p>
        </item>
        <item>
	    <p>By default, there will now be a warning when
	    <c>export_all</c> is used. The warning can be disabled
	    using <c>nowarn_export_all</c>.</p>
          <p>
	    Own Id: OTP-14071</p>
        </item>
        <item>
          <p>
	    Optimize maps pattern matching by only examining the
	    common keys in each clause first instead of all keys.
	    This will reduce the number of lookups of each key in
	    maps pattern matching.</p>
          <p>
	    Own Id: OTP-14072</p>
        </item>
        <item>
	    <p>There is a new '<c>deterministic</c>' option to omit
	    '<c>source</c>' and '<c>options</c>' tuples in the BEAM
	    file.</p>
          <p>
	    Own Id: OTP-14087</p>
        </item>
        <item>
          <p>
	    Analyzing modules with binary construction with huge
	    strings is now much faster. The compiler also compiles
	    such modules slightly faster.</p>
          <p>
	    Own Id: OTP-14125 Aux Id: ERL-308 </p>
        </item>
        <item>
	    <p>Atoms may now contain arbitrary Unicode
	    characters.</p>
          <p>
	    Own Id: OTP-14178</p>
        </item>
        <item>
	    <p><c>compile:file/2</c> now accepts the option
	    <c>extra_chunks</c> to include extra chunks in the BEAM
	    file.</p>
          <p>
	    Own Id: OTP-14221</p>
        </item>
        <item>
	    <p>The format of debug information that is stored in BEAM
	    files (when <c>debug_info</c> is used) has been changed.
	    The purpose of the change is to better support other
	    BEAM-based languages such as Elixir or LFE.</p>
	    <p>All tools included in OTP (dialyzer, debugger, cover,
	    and so on) will handle both the new format and the
	    previous format. Tools that retrieve the debug
	    information using <c>beam_lib:chunk(Beam,
	    [abstract_code])</c> will continue to work with both the
	    new and old format. Tools that call
	    <c>beam_lib:chunk(Beam, ["Abst"])</c> will not work with
	    the new format.</p>
	    <p>For more information, see the description of
	    <c>debug_info</c> in the documentation for
	    <c>beam_lib</c> and the description of the
	    <c>{debug_info,{Backend,Data}}</c> option in the
	    documentation for <c>compile</c>.</p>
          <p>
	    Own Id: OTP-14369 Aux Id: PR-1367 </p>
        </item>
        <item>
	    <p>In a future release, <c>erlang:get_stacktrace/0</c>
	    will probably only work when called from within a
	    '<c>try</c>' expression (otherwise it will return
	    <c>[]</c>.</p>
	    <p>To help prepare for that change, the compiler will now
	    by default warn if '<c>get_stacktrace/0</c>' is used in a
	    way that will not work in the future. Note that the
	    warning will not be issued if '<c>get_stacktrace/0</c>'
	    is used in a function that uses neither '<c>catch</c>'
	    nor '<c>try</c>' (because that could be a legal use if
	    the function is called from within a '<c>try</c>'.</p>
          <p>
	    Own Id: OTP-14401</p>
        </item>
      </list>
    </section>

</section>

=======
>>>>>>> 2cc46961
<section><title>Compiler 7.0.4</title>

    <section><title>Fixed Bugs and Malfunctions</title>
      <list>
        <item>
          <p>
	    Minor internal changes. A typo in the documentation was
	    also fixed.</p>
          <p>
	    Own Id: OTP-14240</p>
        </item>
      </list>
    </section>

</section>

<section><title>Compiler 7.0.3</title>

    <section><title>Fixed Bugs and Malfunctions</title>
      <list>
        <item>
          <p>
	    Fixed a compiler crash when maps were matched.</p>
          <p>
	    Own Id: OTP-13931 Aux Id: ERL-266 </p>
        </item>
        <item>
          <p>
	    Fixed a compiler crash having to with the delayed
	    sub-creation optimization. (Thanks to Jose Valim for
	    reporting this bug.)</p>
          <p>
	    Own Id: OTP-13947 Aux Id: ERL-268 </p>
        </item>
        <item>
	    <p>The compiler option <c>inline_list_funcs</c>
	    accidentally turned off some other optimizations.</p>
          <p>
	    Own Id: OTP-13985</p>
        </item>
        <item>
	    <p>The compiler could sometimes generate spurious
	    warnings when inlining was enabled.</p>
          <p>
	    Own Id: OTP-14040 Aux Id: ERL-301 </p>
        </item>
      </list>
    </section>

</section>

<section><title>Compiler 7.0.2</title>

    <section><title>Fixed Bugs and Malfunctions</title>
      <list>
        <item>
          <p>
	    If the compiler fails to write the BEAM file, it will now
	    report the reason of the error for the write operation.</p>
          <p>
	    Own Id: OTP-13701</p>
        </item>
        <item>
          <p>
	    Fixed an internal compiler error. (Thanks to Svilen
	    Ivanov for reporting this bug.)</p>
          <p>
	    Own Id: OTP-13780 Aux Id: ERL-202 </p>
        </item>
        <item>
          <p>
	    The compiler could crash when trying to compile a
	    complicated expression with multiple catches all on one
	    line . (Thanks to Thomas Arts for reporting this bug.)</p>
          <p>
	    Own Id: OTP-13804 Aux Id: ERL-209 </p>
        </item>
        <item>
          <p>
	    Eliminated a few internal compiler failures.</p>
          <p>
	    Own Id: OTP-13863</p>
        </item>
      </list>
    </section>

</section>

<section><title>Compiler 7.0.1</title>

    <section><title>Fixed Bugs and Malfunctions</title>
      <list>
        <item>
          <p>
	    A literal binary matching regression was introduced in
	    19.0 where a match could fail to resolve to the right
	    clause. This has now been fixed.</p>
          <p>
	    Own Id: OTP-13738</p>
        </item>
      </list>
    </section>

</section>

<section><title>Compiler 7.0</title>

    <section><title>Fixed Bugs and Malfunctions</title>
      <list>
        <item>
	    <p><c>compile:forms/1,2</c> would crash when used in a
	    working directory that had been deleted by another
	    process.</p>
          <p>
	    Own Id: OTP-13430 Aux Id: ERL-113 </p>
        </item>
        <item>
	    <p>Dialyzer no longer crashes when there is an invalid
	    function call such as <c>42(7)</c> in a module being
	    analyzed. The compiler will now warn for invalid function
	    calls such as <c>X = 42, x(7)</c>.</p>
          <p>
	    Own Id: OTP-13552 Aux Id: ERL-138 </p>
        </item>
      </list>
    </section>


    <section><title>Improvements and New Features</title>
      <list>
        <item>
          <p>
	    Optimization of tuple matching has been slightly
	    improved.</p>
          <p>
	    Own Id: OTP-12951</p>
        </item>
        <item>
	    <p>Five deprecated and undocumented functions in the
	    module <c>core_lib</c> have been removed. The functions
	    are: <c>get_anno/{1,2}</c>, <c>is_literal/1</c>,
	    <c>is_literal_list/1</c>, and <c>literal_value</c>. Use
	    the appropriate functions in the <c>cerl</c> module
	    instead.</p>
          <p>
	    Own Id: OTP-12979</p>
        </item>
        <item>
	    <p>The pre-processor can now expand the ?FUNCTION_NAME
	    and ?FUNCTION_ARITY macros.</p>
          <p>
	    Own Id: OTP-13059</p>
        </item>
        <item>
	    <p>The function mapfold/4 has been added to the
	    <c>cerl_trees</c> module.</p>
          <p>
	    Own Id: OTP-13280</p>
        </item>
        <item>
	    <p>Bitstring comprehensions have been generalized to
	    allow arbitrary expressions in the construction part.</p>
          <p>
	    Own Id: OTP-13289</p>
        </item>
        <item>
	    <p>The compiler will now produce warnings for binary
	    patterns that will never match (example:
	    <c>&lt;&lt;-1/unsigned&gt;&gt; = Bin</c>). </p>
          <p>
	    Own Id: OTP-13374 Aux Id: ERL-44 </p>
        </item>
        <item>
	    <p>The compiler will no longer put the compilation date
	    and time into BEAM files. That means that two BEAM files
	    compiled on the same computer from the same source code
	    and compilation options will be identical.</p>
	    <p>Note: If you want to find out whether a BEAM file on
	    disk is different from the loaded code, compared the MD5
	    value obtained from <c>Mod:module_info(md5)</c> with the
	    MD5 value obtained from
	    <c>beam_lib:md5(BeamFileForMod)</c></p>.
          <p>
	    *** POTENTIAL INCOMPATIBILITY ***</p>
          <p>
	    Own Id: OTP-13504</p>
        </item>
        <item>
	    <p>The function <c>compile:env_compiler_options/0</c> has
	    been added to allow tools to pick up the same default
	    compiler options as the compiler itself.</p>
          <p>
	    Own Id: OTP-13654</p>
        </item>
      </list>
    </section>

</section>

<section><title>Compiler 6.0.3</title>

    <section><title>Fixed Bugs and Malfunctions</title>
      <list>
        <item>
          <p>
	    An complicated guard expression in a function call could
	    crash the compiler. (Thanks to Thomas Arts for reporting
	    this bug.)</p>
          <p>
	    Own Id: OTP-13208</p>
        </item>
        <item>
	    <p>Constructing a map in a guard in a catch could crash
	    the compiler. (Thanks to Thomas Arts for reporting this
	    bug.)</p>
          <p>
	    Own Id: OTP-13223</p>
        </item>
        <item>
	    <p>Updating a fun as if it were a map would cause the
	    compiler to crash. (Thanks to Thomas Arts for reporting
	    this bug.)</p>
          <p>
	    Own Id: OTP-13231</p>
        </item>
        <item>
          <p>
	    Fix pretty printing of Core Maps</p>
          <p>
	    Literal maps could cause Dialyzer to crash when pretty
	    printing the results.</p>
          <p>
	    Own Id: OTP-13238</p>
        </item>
        <item>
          <p>
	    A complex combination of bit syntax matching operations
	    would cause an internal consistency check failure during
	    compilation. (Thanks to Jose Valim for reporting this
	    bug.)</p>
          <p>
	    Own Id: OTP-13309</p>
        </item>
      </list>
    </section>

</section>

<section><title>Compiler 6.0.2</title>

    <section><title>Fixed Bugs and Malfunctions</title>
      <list>
        <item>
          <p>
	    Fix cerl_trees:label/2 bug with map K/V swap</p>
          <p>
	    Own Id: OTP-13091</p>
        </item>
        <item>
          <p>
	    Warnings produced when the '<c>bin_opt_info</c>' option
	    was given could sometimes lack filenames and line
	    numbers. (Thanks to José Valim for reporting this bug.)</p>
          <p>
	    Own Id: OTP-13113</p>
        </item>
      </list>
    </section>

</section>

<section><title>Compiler 6.0.1</title>

    <section><title>Fixed Bugs and Malfunctions</title>
      <list>
        <item>
          <p>
	    Fix <c>get_map_elements</c> register corruption</p>
          <p>
	    Instruction <c>get_map_elements</c> might destroy target
	    registers when the fail-label is taken. Only seen for
	    patterns with two, and only two, target registers.
	    Specifically if we copy one register and then jump.</p>
          <p>
	    Own Id: OTP-12967</p>
        </item>
      </list>
    </section>

</section>

<section><title>Compiler 6.0</title>

    <section><title>Fixed Bugs and Malfunctions</title>
      <list>
        <item>
          <p>
	    The compiler optimizes away building of terms that are
	    never actually used. As a result, the compiler in OTP 18
	    may produce more warnings for terms that are built but
	    not used than the compiler in OTP 17.</p>
          <p>
	    Own Id: OTP-12453</p>
        </item>
        <item>
          <p>
	    Using a map could incorrectly suppress warnings for
	    unused variables.</p>
          <p>
	    Own Id: OTP-12515</p>
        </item>
        <item>
          <p>
	    The compiler now properly reports unknown parse
	    transforms. That is, <c>undef</c> exceptions coming from
	    the parse transform itself is reported differently from
	    the absence of the parse transform.</p>
          <p>
	    Own Id: OTP-12723</p>
        </item>
        <item>
          <p>
	    Allow for 'creation of sub binary delayed' optimization
	    if maps instructions are in a clause.</p>
          <p>
	    Own Id: OTP-12758</p>
        </item>
      </list>
    </section>


    <section><title>Improvements and New Features</title>
      <list>
        <item>
          <p>
	    The <c>cerl</c> and <c>cerl_trees</c> modules in the
	    Compiler application are now documented.</p>
          <p>
	    Own Id: OTP-11978</p>
        </item>
        <item>
          <p>
	    The deprecated '<c>asm</c>' option has been removed.</p>
          <p>
	    *** POTENTIAL INCOMPATIBILITY ***</p>
          <p>
	    Own Id: OTP-12100</p>
        </item>
        <item>
          <p>
	    Support variables as Map keys in expressions and patterns</p>
	    <p>Erlang will accept any expression as keys in Map
	    expressions and it will accept literals or bound
	    variables as keys in Map patterns.</p>
          <p>
	    Own Id: OTP-12218</p>
        </item>
        <item>
          <p>
	    Infer Map type information in beam_type compiler
	    optimization pass.</p>
          <p>
	    Own Id: OTP-12253</p>
        </item>
        <item>
          <p>
	    Compiler optimizations have been improved.</p>
          <p>
	    Own Id: OTP-12393</p>
        </item>
        <item>
          <p>
	    Five undocumented functions in the module <c>core_lib</c>
	    have been deprecated and will be removed in the next
	    major release. The functions are: <c>get_anno/{1,2}</c>,
	    <c>is_literal/1</c>, <c>is_literal_list/1</c>, and
	    <c>literal_value</c>. Use the appropriate functions in
	    the <c>cerl</c> module instead.</p>
          <p>
	    Own Id: OTP-12497</p>
        </item>
        <item>
          <p>
	    Change some internal data structures to Maps in order to
	    speed up compilation time. Measured speed up is around
	    10%-15%.</p>
          <p>
	    Own Id: OTP-12774</p>
        </item>
        <item>
          <p>
	    Fix beam_bool pass for Maps instruction get_map_elements</p>
          <p>
	    Before beam_split the get_map_elements instruction is
	    still in blocks and the helper function in beam_jump did
	    not reflect this.</p>
          <p>
	    Own Id: OTP-12844 Aux Id: 17 </p>
        </item>
      </list>
    </section>

</section>

<section><title>Compiler 5.0.4</title>

    <section><title>Fixed Bugs and Malfunctions</title>
      <list>
        <item>
          <p>
	    Matching out a map from a record and then updating the
	    record could cause a 'badarg' exception at run-time.
	    (Thanks to Dmitry Aleksandrov for reporting this bug.)</p>
          <p>
	    Own Id: OTP-12402</p>
        </item>
        <item>
	    <p>The compiler would crash when compiling some complex,
	    nonsensical guards such as:</p>
	    <p> ... <c>when {{X}}, -X</c>...</p>
          <p>
	    Own Id: OTP-12410</p>
        </item>
        <item>
          <p>
	    In rare circumstances, using binary pattern in the value
	    part of a map pattern would cause the compiler to crash.</p>
          <p>
	    Own Id: OTP-12414</p>
        </item>
        <item>
	    <p>Case expressions where a map was wrapped in a tuple or
	    list such as:</p>
	    <p><c>case {a,Map} of</c><br/> <c>{a,#{k:=_}}=Tuple -&gt;
	    Tuple</c><br/> <c>end.</c></p>
	    <p>would be unsafely "optimized" to either cause an
	    exception at run-time or would return an empty map.</p>
          <p>
	    Own Id: OTP-12451</p>
        </item>
        <item>
	    <p>When a variable was compared to a literal map using
	    the '<c>==</c>' operator, the compiler would change the
	    operator to '<c>=:=</c>' since it is more efficient.
	    However, this optimization is not safe if the map literal
	    has numeric keys or values. The compiler will now only do
	    the optimization if all keys and values are
	    non-numeric.</p>
          <p>
	    Own Id: OTP-12456</p>
        </item>
      </list>
    </section>

</section>

<section><title>Compiler 5.0.3</title>

    <section><title>Fixed Bugs and Malfunctions</title>
      <list>
        <item>
          <p>
	    Named funs with the same name and arity could get mixed
	    up with each other.</p>
          <p>
	    Own Id: OTP-12262</p>
        </item>
        <item>
          <p>
	    Coalesce map keys in dialyzer mode</p>
          <p>
	    This fixes a regression introduced in commit
	    805f9c89fc01220bc1bb0f27e1b68fd4eca688ba The problem
	    occurred with compounded map keys compiled with dialyzer
	    option turned on, '+dialyzer'.</p>
          <p>
	    Reported by: Ivan Uemlianin</p>
          <p>
	    Own Id: OTP-12347</p>
        </item>
      </list>
    </section>

</section>

<section><title>Compiler 5.0.2</title>

    <section><title>Fixed Bugs and Malfunctions</title>
      <list>
        <item>
          <p>
	    Corrected a bug with incorrect code generation when
	    inlining was turned on.</p>
          <p>
	    Own Id: OTP-12132</p>
        </item>
      </list>
    </section>

</section>

<section><title>Compiler 5.0.1</title>

    <section><title>Fixed Bugs and Malfunctions</title>
      <list>
        <item>
          <p>
	    A Dialyzer crash involving analysis of Map types has now
	    been fixed.</p>
          <p>
	    Own Id: OTP-11947</p>
        </item>
        <item>
	    <p>The compiler would fail to compile a file with a
	    latin-1 character in the false branch of an <c>-ifdef</c>
	    or <c>-indef</c>.</p>
          <p>
	    Own Id: OTP-11987</p>
        </item>
      </list>
    </section>

</section>

<section><title>Compiler 5.0</title>

    <section><title>Fixed Bugs and Malfunctions</title>
      <list>
        <item>
          <p>
	    Line numbers would not be correct when a binary
	    construction such as
	    '<c>&lt;&lt;Bin/binary,...&gt;&gt;</c>' fails. (Thanks to
	    Stanislav Seletskiy for reporting this bug.)</p>
          <p>
	    Own Id: OTP-11572</p>
        </item>
        <item>
          <p>
	    The compiler now properly annotates the code in value in
	    the '<c>after</c>' clause for a '<c>try</c>' so that
	    Dialyzer no longer generates a false warning for an
	    unmatched return.</p>
          <p>
	    Own Id: OTP-11580</p>
        </item>
        <item>
          <p>
	    Some case statements where no clause would match could
	    cause an internal error in the compiler. (Thanks to Erik
	    Soe Sorensen for reporting this bug.)</p>
          <p>
	    Own Id: OTP-11610</p>
        </item>
        <item>
          <p>
	    With <c>--Wunmatched_returns</c>, dialyzer will no longer
	    warn when the value of a list comprehension is ignored,
	    provided that the each value in the list would be an
	    atomic value (such as integer or atoms, as opposed to
	    tuples and lists). Example: ignoring '<c>[io:format(...)
	    || ...]</c>' will not cause a warning, while ignoring
	    '<c>[file:close(Fd) || ...]</c>' will.</p>
          <p>
	    Own Id: OTP-11626</p>
        </item>
        <item>
          <p>
	    Matching out a binary and applying the binary as if it
	    were a fun would crash the run-time system. (Thanks to
	    Loïc Hoguin.)</p>
          <p>
	    Own Id: OTP-11672</p>
        </item>
        <item>
          <p>
	    Some local implementations of removing the last element
	    from a list are replaced by <c>lists:droplast/1</c>. Note
	    that this requires at least <c>stdlib-2.0</c>, which is
	    the stdlib version delivered in OTP 17.0. (Thanks to Hans
	    Svensson)</p>
          <p>
	    Own Id: OTP-11678</p>
        </item>
        <item>
          <p>
	    Allow all auto imports to be suppressed at once.
	    Introducing the no_auto_import attribute:
	    -compile(no_auto_import). Useful for code generation
	    tools that always use the qualified function names and
	    want to avoid the auto imported functions clashing with
	    local ones. (Thanks to José Valim.)</p>
          <p>
	    Own Id: OTP-11682</p>
        </item>
        <item>
          <p>
	    Application upgrade (appup) files are corrected for the
	    following applications: </p>
          <p>
	    <c>asn1, common_test, compiler, crypto, debugger,
	    dialyzer, edoc, eldap, erl_docgen, et, eunit, gs, hipe,
	    inets, observer, odbc, os_mon, otp_mibs, parsetools,
	    percept, public_key, reltool, runtime_tools, ssh,
	    syntax_tools, test_server, tools, typer, webtool, wx,
	    xmerl</c></p>
          <p>
	    A new test utility for testing appup files is added to
	    test_server. This is now used by most applications in
	    OTP.</p>
          <p>
	    (Thanks to Tobias Schlager)</p>
          <p>
	    Own Id: OTP-11744</p>
        </item>
        <item>
          <p>
	    Adapt 'asm' deprecation message to new version scheme.
	    (Thanks to Tuncer Ayaz)</p>
          <p>
	    Own Id: OTP-11751</p>
        </item>
        <item>
          <p>
	    A number of compiler errors where unusual or nonsensical
	    code would crash the compiler have been reported by Ulf
	    Norell and corrected by Anthony Ramine.</p>
          <p>
	    Own Id: OTP-11770</p>
        </item>
      </list>
    </section>


    <section><title>Improvements and New Features</title>
      <list>
        <item>
          <p>
	    Compilation times for modules with a huge number for
	    record accesses using the dot operator has been improved.</p>
          <p>
	    Own Id: OTP-10652</p>
        </item>
        <item>
          <p>
	    The compiler can generate somewhat better code by moving
	    let expressions into sequences. (Thanks to Anthony
	    Ramine.)</p>
          <p>
	    Own Id: OTP-11056</p>
        </item>
        <item>
          <p>
	    Forbid unsized fields in patterns of binary generators
	    and simplified v3_core's translation of bit string
	    generators. (Thanks to Anthony Ramine.)</p>
          <p>
	    Own Id: OTP-11186</p>
        </item>
        <item>
          <p>
	    Funs can now be a given a name. Thanks to to Richard
	    O'Keefe for the idea (EEP37) and to Anthony Ramine for
	    the implementation.</p>
          <p>
	    Own Id: OTP-11537</p>
        </item>
        <item>
          <p>
	    Using the <c>from_asm</c> option to produce a BEAM file
	    starting from BEAM assembly code would often fail because
	    early optimization passes would not understand
	    instructions that later optimization passes would
	    introduce. (Thanks to Anthony Ramine.)</p>
          <p>
	    Own Id: OTP-11544</p>
        </item>
        <item>
          <p>
	    The <c>.core</c> and <c>.S</c> extensions are now
	    documented in the <c>erlc</c> documentation, and the
	    '<c>from_core</c>' and '<c>from_asm</c>' options are now
	    documented in the compiler documentation. (Thanks to
	    Tuncer Ayaz.)</p>
          <p>
	    Own Id: OTP-11547</p>
        </item>
        <item>
	    <p>Optimization of case expressions that build tuples or
	    lists have been improved.</p>
          <p>
	    Own Id: OTP-11584</p>
        </item>
        <item>
          <p>
	    EEP43: New data type - Maps</p>
          <p>
	    With Maps you may for instance:</p>
          <taglist>
            <tag/> <item><c>M0 = #{ a =&gt; 1, b =&gt; 2}, % create
	      associations</c></item>
            <tag/><item><c>M1 = M0#{ a := 10 }, % update values</c></item>
            <tag/><item><c>M2 = M1#{ "hi" =&gt;
	      "hello"}, % add new associations</c></item>
            <tag/><item><c>#{ "hi" := V1, a := V2, b := V3} = M2.
               % match keys with values</c></item>
          </taglist>
		<p>
	    For information on how to use Maps please see Map Expressions in the
		<seealso marker="doc/reference_manual:expressions#map_expressions">
			Reference Manual</seealso>.</p>
          <p>
	    The current implementation is without the following
	    features:</p>
          <taglist>
            <tag/><item>No variable keys</item>
	    <tag/><item>No single value access</item>
            <tag/><item>No map comprehensions</item>
          </taglist>
          <p>
	    Note that Maps is <em>experimental</em> during OTP 17.0.</p>
          <p>
	    Own Id: OTP-11616</p>
        </item>
        <item>
          <p>
	    Some function specs are corrected or moved and some edoc
	    comments are corrected in order to allow use of edoc.
	    (Thanks to Pierre Fenoll)</p>
          <p>
	    Own Id: OTP-11702</p>
        </item>
        <item>
          <p>
	    Thanks to Anthony Ramine for several improvements to the
	    optimizations in the BEAM compiler and for cleaning up
	    the code the code that transforms list and binary
	    comprehensions to Core Erlang.</p>
          <p>
	    Own Id: OTP-11720</p>
        </item>
        <item>
          <p>
	    The default encoding for Erlang source files is now
	    UTF-8. As a temporary measure to ease the transition from
	    the old default of latin-1, if the compiler encounters
	    byte sequences that are not valid UTF-8 sequences, the
	    compiler will re-try the compilation in latin-1 mode.
	    This workaround will be removed in a future release.</p>
          <p>
	    Own Id: OTP-11791</p>
        </item>
      </list>
    </section>

</section>

<section><title>Compiler 4.9.4</title>

    <section><title>Fixed Bugs and Malfunctions</title>
      <list>
        <item>
          <p>
	    Typo fix ambigous -&gt; ambiguous. Thanks to Leo Correa.</p>
          <p>
	    Own Id: OTP-11455</p>
        </item>
      </list>
    </section>


    <section><title>Improvements and New Features</title>
      <list>
        <item>
          <p>
	    Lift 'after' blocks to zeroary functions. Thanks to
	    Anthony Ramine.</p>
          <p>
	    Own Id: OTP-11267</p>
        </item>
      </list>
    </section>

</section>

<section><title>Compiler 4.9.3</title>

    <section><title>Fixed Bugs and Malfunctions</title>
      <list>
        <item>
          <p>
	    Expressions such as <c>'B = is_integer(V), if B and B
	    -&gt; ok end'</c> would crash the compiler.</p>
          <p>
	    Own Id: OTP-11240</p>
        </item>
        <item>
          <p>
	    <c>compile:file2/2</c> with the option
	    <c>report_errors</c> could return ErrorInfo tuples with
	    only two elements, while the documentation says that the
	    ErrorInfo tuple always has three elements. Also updated
	    the documentation to add that the first element may be
	    '<c>none</c>' if no line number is applicable.</p>
          <p>
	    Own Id: OTP-11304 Aux Id: seq12412 </p>
        </item>
      </list>
    </section>


    <section><title>Improvements and New Features</title>
      <list>
        <item>
          <p>
	    Fix matching of floating point middle-endian machines.
	    Thanks to Johannes Weissl.</p>
          <p>
	    Own Id: OTP-11201</p>
        </item>
        <item>
          <p>
	    Restrict inlining of local fun references. Thanks to
	    Anthony Ramine.</p>
          <p>
	    Own Id: OTP-11211</p>
        </item>
        <item>
          <p>
	    Silence a misleading warning with some comprehensions.
	    Thanks to Anthony Ramine.</p>
          <p>
	    Own Id: OTP-11212</p>
        </item>
        <item>
          <p>
	    Forbid returning a match context in beam_validator.
	    Thanks to Anthony Ramine.</p>
          <p>
	    Own Id: OTP-11247</p>
        </item>
      </list>
    </section>

</section>

<section><title>Compiler 4.9.2</title>

    <section><title>Fixed Bugs and Malfunctions</title>
      <list>
        <item>
          <p>
	    Compiling functions with complex boolean operations in
	    guards could be very slow. (Thanks to Magnus Muller for
	    reporting this issue.)</p>
          <p>
	    Own Id: OTP-10939</p>
        </item>
        <item>
          <p>
	    Certain guard expressions used in a receive statement
	    could cause the compiler to crash.</p>
          <p>
	    Own Id: OTP-11119 Aux Id: seq12342 </p>
        </item>
      </list>
    </section>


    <section><title>Improvements and New Features</title>
      <list>
        <item>
          <p>
	    Fix optimization of some binary comprehensions. Thanks to
	    Anthony Ramine.</p>
          <p>
	    Own Id: OTP-11005</p>
        </item>
        <item>
          <p>
	    Use a set to store ref registers in beam_receive. Thanks
	    to Anthony Ramine.</p>
          <p>
	    Own Id: OTP-11069</p>
        </item>
        <item>
          <p>
	    Fix renaming of bs_put_string instructions. Thanks to
	    Anthony Ramine.</p>
          <p>
	    Own Id: OTP-11129</p>
        </item>
      </list>
    </section>

</section>

<section><title>Compiler 4.9.1</title>

    <section><title>Fixed Bugs and Malfunctions</title>
      <list>
        <item>
          <p>
	    The compiler would crash attempting to compile
	    expressions such as "element(2, not_tuple)".</p>
          <p>
	    Own Id: OTP-10794</p>
        </item>
        <item>
          <p>
	    Forbid multiple values in Core Erlang sequence arguments.
	    Thanks to José Valim and Anthony Ramine.</p>
          <p>
	    Own Id: OTP-10818</p>
        </item>
        <item>
          <p>
	    An unsafe optimization would cause the compiler to crash
	    with an internal error for certain complex code
	    sequences.</p>
          <p>
	    Own Id: OTP-10825 Aux Id: seq12247 </p>
        </item>
      </list>
    </section>


    <section><title>Improvements and New Features</title>
      <list>
        <item>
	    <p>Integers in expression that will give a floating point
	    result (such as "<c>X / 2</c>" will now be converted to
	    floating point at compile-time. (Suggested by Richard
	    O'Keefe.)</p>
	    <p>Identical floating points constans in a module will
	    now be coalesced to one entry in the constant pool.</p>
          <p>
	    Own Id: OTP-10788</p>
        </item>
      </list>
    </section>

</section>

<section><title>Compiler 4.9</title>

    <section><title>Improvements and New Features</title>
      <list>
        <item>
          <p>
	    The compiler optimizations have been polished, so that
	    the code quality will be slightly better in some cases.</p>
          <p>
	    Own Id: OTP-10193</p>
        </item>
        <item>
	    <p> Support for Unicode has been implemented. </p>
          <p>
	    Own Id: OTP-10302</p>
        </item>
        <item>
	    <p>Where necessary a comment stating encoding has been
	    added to Erlang files. The comment is meant to be removed
	    in Erlang/OTP R17B when UTF-8 becomes the default
	    encoding. </p>
          <p>
	    Own Id: OTP-10630</p>
        </item>
        <item>
          <p>
	    Fix some wrong warnings triggered by the option
	    inline_list_funcs. Thanks to Anthony Ramine.</p>
          <p>
	    Own Id: OTP-10690</p>
        </item>
        <item>
          <p>
	    Forbid local fun variables in Core Erlang guards. Thanks
	    to Anthony Ramine.</p>
          <p>
	    Own Id: OTP-10706</p>
        </item>
        <item>
          <p>
	    Binary syntax matches could cause an internal consistency
	    error in in the compiler. (Thanks to Viktor Sovietov for
	    reporting this bug.)</p>
          <p>
	    Own Id: OTP-10724</p>
        </item>
      </list>
    </section>

</section>

<section><title>Compiler 4.8.2</title>

    <section><title>Fixed Bugs and Malfunctions</title>
      <list>
        <item>
          <p>
	    Modules with very many functions would compile very
	    slowly.</p>
          <p>
	    Own Id: OTP-10123</p>
        </item>
        <item>
          <p>
	    <c>compile:forms/2</c> will now use a
	    {source,SourceFilePath} to set the source returned by
	    <c>module_info(compile)</c> (Thanks to José Valim)</p>
          <p>
	    Own Id: OTP-10150</p>
        </item>
        <item>
          <p>
	    A process which had enabled trap_exit would receive EXIT
	    messages after calling the compiler. (Thanks to Jeremy
	    Heater.)</p>
          <p>
	    Own Id: OTP-10171</p>
        </item>
        <item>
          <p>
	    Fix messages ordering with column numbers</p>
          <p>
	    Own Id: OTP-10183</p>
        </item>
        <item>
          <p>
	    sys_pre_expand: Fix BASE never being set</p>
          <p>
	    Commit a612e99fb5aaa934fe5a8591db0f083d7fa0b20a turned
	    module attributes from 2-tuples to 3-tuples but forgot to
	    update get_base/1, breaking BASE for parametric modules.</p>
          <p>
	    Own Id: OTP-10184</p>
        </item>
        <item>
          <p>
	    The compiler will now issue a warning if literal tuple
	    funs are used. For example, {erlang,is_tuple}(X) will now
	    generate a warning.</p>
          <p>
	    Own Id: OTP-10185</p>
        </item>
        <item>
          <p>
	    The compiler will now warn for illegal sizes for segments
	    in binary construction. For example,
	    &lt;&lt;X:(2.5)&gt;&gt; will now cause the compiler to
	    issue a warning.</p>
          <p>
	    Own Id: OTP-10197</p>
        </item>
        <item>
          <p>
	    Fix the erlc -MP flag</p>
          <p>
	    Because of a copy-and-paste error in erlc.c, the -MP flag
	    had the same effect as -MG. As a workaround, you had to
	    pass +makedep_phony to enable the MP option. This patch
	    makes -MP work as intended.</p>
          <p>
	    Own Id: OTP-10211</p>
        </item>
      </list>
    </section>

</section>

<section><title>Compiler 4.8.1</title>

    <section><title>Fixed Bugs and Malfunctions</title>
      <list>
        <item>
          <p>
	    In rare circumstance, the compiler could crash when
	    compiling a case statement. (Thanks to Hakan Mattsson.)</p>
          <p>
	    Own Id: OTP-9842</p>
        </item>
        <item>
	    <p>Calling a guard test (such as is_list/1) from the
	    top-level in a guard, would cause a compiler crash if
	    there was a local definition with the same name.
	    Corrected to reject the program with an error
	    message.</p>
          <p>
	    Own Id: OTP-9866</p>
        </item>
        <item>
	    <p>Using <c>get/1</c> in a <c>try</c> block could in some
	    cases cause an internal compiler error. (Thanks to Eric
	    Merritt.)</p>
          <p>
	    Own Id: OTP-9867</p>
        </item>
        <item>
          <p>
	    An unexported on_load function would not get run if the
	    module was compiled with the <c>inline</c> option.
	    (Thanks to Yiannis Tsiouris.)</p>
          <p>
	    Own Id: OTP-9910</p>
        </item>
        <item>
          <p>
	    Fixed a discrepancy in compile_info</p>
          <p>
	    The BEAM disassembler used the atom 'none' to signify the
	    absence of a compile_info chunk in a .beam file. This
	    clashed with the type declaration of the compile_info
	    field of a #beam_file{} record as containing a list. Now
	    [] signifies the absence of this chunk. This simplifies
	    the code and avoids a dialyzer warning.</p>
          <p>
	    Own Id: OTP-9917</p>
        </item>
        <item>
          <p>
	    Fix typo in `compile' doc: unmatched parenthesis (Thanks
	    to Ricardo Catalinas Jiménez)</p>
          <p>
	    Own Id: OTP-9919</p>
        </item>
        <item>
	    <p>In a <c>try</c>...<c>catch</c> statement that always
	    returned <c>false</c>, the compiler would remove calls to
	    BIFs that could not cause an exception (such as
	    <c>put/2</c>). Example of such code: <c>try put(K, V),
	    false catch _:_ -&gt; false end.</c></p>
          <p>
	    Own Id: OTP-9982</p>
        </item>
      </list>
    </section>

</section>

<section><title>Compiler 4.8</title>

    <section><title>Fixed Bugs and Malfunctions</title>
      <list>
        <item>
          <p>
	    Add '-callback' attributes in stdlib's behaviours</p>
          <p>
	    Replace the behaviour_info(callbacks) export in stdlib's
	    behaviours with -callback' attributes for all the
	    callbacks. Update the documentation with information on
	    the callback attribute Automatically generate
	    'behaviour_info' function from '-callback' attributes</p>
          <p>
	    'behaviour_info(callbacks)' is a special function that is
	    defined in a module which describes a behaviour and
	    returns a list of its callbacks.</p>
          <p>
	    This function is now automatically generated using the
	    '-callback' specs. An error is returned by lint if user
	    defines both '-callback' attributes and the
	    behaviour_info/1 function. If no type info is needed for
	    a callback use a generic spec for it. Add '-callback'
	    attribute to language syntax</p>
          <p>
	    Behaviours may define specs for their callbacks using the
	    familiar spec syntax, replacing the '-spec' keyword with
	    '-callback'. Simple lint checks are performed to ensure
	    that no callbacks are defined twice and all types
	    referred are declared.</p>
          <p>
	    These attributes can be then used by tools to provide
	    documentation to the behaviour or find discrepancies in
	    the callback definitions in the callback module.</p>
          <p>
	    Add callback specs into 'application' module in kernel
	    Add callback specs to tftp module following internet
	    documentation Add callback specs to inets_service module
	    following possibly deprecated comments</p>
          <p>
	    Own Id: OTP-9621</p>
        </item>
        <item>
          <p>
	    The calculation of the 'uniq' value for a fun (see
	    <c>erlang:fun_info/1</c>) was too weak and has been
	    strengthened. It used to be based on the only the code
	    for the fun body, but it is now based on the MD5 of the
	    BEAM code for the module.</p>
          <p>
	    Own Id: OTP-9667</p>
        </item>
      </list>
    </section>


    <section><title>Improvements and New Features</title>
      <list>
        <item>
	    <p>Variables are now now allowed in '<c>fun M:F/A</c>' as
	    suggested by Richard O'Keefe in EEP-23.</p>
	    <p>The representation of '<c>fun M:F/A</c>' in the
	    abstract format has been changed in an incompatible way.
	    Tools that directly read or manipulate the abstract
	    format (such as parse transforms) may need to be updated.
	    The compiler can handle both the new and the old format
	    (i.e. extracting the abstract format from a pre-R15 BEAM
	    file and compiling it using compile:forms/1,2 will work).
	    The <c>syntax_tools</c> application can also handle both
	    formats.</p>
          <p>
	    *** POTENTIAL INCOMPATIBILITY ***</p>
          <p>
	    Own Id: OTP-9643</p>
        </item>
        <item>
          <p>
	    <c>filename:find_src/1,2</c> will now work on stripped
	    BEAM files (reported by Per Hedeland). The HiPE compiler
	    will also work on stripped BEAM files. The BEAM compiler
	    will no longer include compilation options given in the
	    source code itself in <c>M:module_info(compile)</c>
	    (because those options will be applied anyway if the
	    module is re-compiled).</p>
          <p>
	    Own Id: OTP-9752</p>
        </item>
        <item>
	    <p>Inlining binary matching could cause an internal
	    compiler error. (Thanks to Rene Kijewski for reporting
	    this bug.)</p>
          <p>
	    Own Id: OTP-9770</p>
        </item>
      </list>
    </section>

</section>

<section><title>Compiler 4.7.5</title>

    <section><title>Fixed Bugs and Malfunctions</title>
      <list>
        <item>
          <p>
	    Compiler options given in the source code using a
	    <c>-compile()</c> attribute used to be included twice in
	    <c>Mod:module_info(compile)</c>. They are now only
	    included once at the beginning of the list of options.</p>
          <p>
	    Own Id: OTP-9534</p>
        </item>
        <item>
          <p>
	    beam_disasm: Handle stripped BEAM files</p>
          <p>
	    beam_disasm:file/1 would crash if asked to disassemble a
	    stripped BEAM file without an "Attr" chunk. (Thanks to
	    Haitao Li)</p>
          <p>
	    Own Id: OTP-9571</p>
        </item>
      </list>
    </section>

</section>

<section><title>Compiler 4.7.4</title>

    <section><title>Fixed Bugs and Malfunctions</title>
      <list>
        <item>
          <p>
	    If a variable is matched out in binary matching and used
	    as the size for a binary element, it would seem to be
	    unbound if used in a subsequent match operation. (Thanks
	    to Bernard Duggan.)</p>
          <p>
	    Own Id: OTP-9134</p>
        </item>
        <item>
	    <p>Eliminate incorrect warning in
	    <c>sys_core_fold</c></p>
          <p>
	    Own Id: OTP-9152</p>
        </item>
      </list>
    </section>

</section>

<section><title>Compiler 4.7.3</title>

    <section><title>Fixed Bugs and Malfunctions</title>
      <list>
        <item>
          <p>
	    The <c>-export_type()</c> directive is no longer included
	    among the attributes.</p>
          <p>
	    Own Id: OTP-8998</p>
        </item>
      </list>
    </section>


    <section><title>Improvements and New Features</title>
      <list>
        <item>
          <p>
	    The maximum number of allowed arguments for an Erlang
	    function has been lowered from 256 to 255, so that the
	    number of arguments can now fit in a byte.</p>
          <p>
	    Own Id: OTP-9049</p>
        </item>
        <item>
          <p>
	    Dependency generation for Makefiles has been added to the
	    compiler and erlc. See the manual pages for
	    <c>compile</c> and <c>erlc</c>. (Thanks to Jean-Sebastien
	    Pedron.)</p>
          <p>
	    Own Id: OTP-9065</p>
        </item>
      </list>
    </section>

</section>

<section><title>Compiler 4.7.2</title>

    <section><title>Fixed Bugs and Malfunctions</title>
      <list>
        <item>
          <p>
	    Two compiler bugs (that would cause the compiler to
	    terminate) reported by Christopher Williams have been
	    fixed.</p>
          <p>
	    Own Id: OTP-8949</p>
        </item>
      </list>
    </section>


    <section><title>Improvements and New Features</title>
      <list>
        <item>
	    <p>The compiler would translate binary comprehensions
	    containing tail segments in a way that would would
	    confuse Dialyzer. For instance:</p>
	    <p><c>[42 || &lt;&lt;_:8/integer, _/bits&gt;&gt; &lt;=
	    Bits]</c></p>
          <p>
	    would produce a Dialyzer warning.</p>
          <p>
	    Own Id: OTP-8864</p>
        </item>
        <item>
          <p>
	    Code such as <c>foo(A) -&gt; &lt;&lt;A:0&gt;&gt;</c>
	    would crash the compiler.</p>
          <p>
	    Own Id: OTP-8865</p>
        </item>
        <item>
          <p>
	    The compiler could fail with an internal error when
	    variables were exported from a receive block but the
	    return value of the receive block were not used. (Thanks
	    to Jim Engquist for reporting this error.)</p>
          <p>
	    Own Id: OTP-8888</p>
        </item>
      </list>
    </section>

</section>

<section><title>Compiler 4.7.1</title>

    <section><title>Improvements and New Features</title>
      <list>
        <item>
          <p>
	    Eliminated warnings for auto-imported BIF clashes.</p>
          <p>
	    Own Id: OTP-8840</p>
        </item>
      </list>
    </section>

</section>

<section><title>Compiler 4.7</title>

    <section><title>Fixed Bugs and Malfunctions</title>
      <list>
        <item>
          <p>
	    Several problems in the inliner have been fixed.</p>
          <p>
	    Own Id: OTP-8552</p>
        </item>
      </list>
    </section>


    <section><title>Improvements and New Features</title>
      <list>
        <item>
          <p>
	    The module binary from EEP31 (and EEP9) is implemented.</p>
          <p>
	    Own Id: OTP-8217</p>
        </item>
        <item>
	    <p>Local and imported functions now override the
	    auto-imported BIFs when the names clash. The pre R14
	    behaviour was that auto-imported BIFs would override
	    local functions. To avoid that old programs change
	    behaviour, the following will generate an error:</p>
	    <list><item><p>Doing a call without explicit module name
	    to a local function having a name clashing with the name
	    of an auto-imported BIF that was present (and
	    auto-imported) before OTP R14A</p></item>
	    <item><p>Explicitly importing a function having a name
	    clashing with the name of an autoimported BIF that was
	    present (and autoimported) before OTP R14A</p></item>
	    <item><p>Using any form of the old compiler directive
	    <c>nowarn_bif_clash</c></p></item> </list> <p>If the BIF
	    was added or auto-imported in OTP R14A or later,
	    overriding it with an import or a local function will
	    only result in a warning,</p> <p>To resolve clashes, you
	    can either use the explicit module name <c>erlang</c> to
	    call the BIF, or you can remove the auto-import of that
	    specific BIF by using the new compiler directive
	    <c>-compile({no_auto_import,[F/A]}).</c>, which makes all
	    calls to the local or imported function without explicit
	    module name pass without warnings or errors.</p> <p>The
	    change makes it possible to add auto-imported BIFs
	    without breaking or silently changing old code in the
	    future. However some current code ingeniously utilizing
	    the old behaviour or the <c>nowarn_bif_clash</c> compiler
	    directive, might need changing to be accepted by the
	    compiler.</p>
          <p>
	    *** POTENTIAL INCOMPATIBILITY ***</p>
          <p>
	    Own Id: OTP-8579</p>
        </item>
        <item>
	    <p>The undocumented, unsupport, and deprecated function
	    <c>lists:flat_length/1</c> has been removed.</p>
          <p>
	    Own Id: OTP-8584</p>
        </item>
        <item>
	    <p>Nested records can now be accessed without
	    parenthesis. See the Reference Manual for examples.
	    (Thanks to YAMASHINA Hio and Tuncer Ayaz.)</p>
          <p>
	    Own Id: OTP-8597</p>
        </item>
        <item>
	    <p>It is now possible to suppress the warning in code
	    such as "<c>list_to_integer(S), ok</c>" by assigning the
	    ignored value "_" like this: "<c>_ = list_to_integer(S),
	    ok</c>".</p>
          <p>
	    Own Id: OTP-8602</p>
        </item>
        <item>
	    <p><c>receive</c> statements that can only read out a
	    newly created reference are now specially optimized so
	    that it will execute in constant time regardless of the
	    number of messages in the receive queue for the process.
	    That optimization will benefit calls to
	    <c>gen_server:call()</c>. (See <c>gen:do_call/4</c> for
	    an example of a receive statement that will be
	    optimized.)</p>
          <p>
	    Own Id: OTP-8623</p>
        </item>
        <item>
	    <p>The compiler optimizes record operations better.</p>
          <p>
	    Own Id: OTP-8668</p>
        </item>
      </list>
    </section>

</section>

<section><title>Compiler 4.6.5</title>

    <section><title>Fixed Bugs and Malfunctions</title>
      <list>
        <item>
          <p>
	    Using complex boolean expressions in ifs could cause the
	    compiler to either crash or teminate with an internal
	    error. (Thanks to Simon Cornish.)</p>
          <p>
	    Own Id: OTP-8338</p>
        </item>
        <item>
	    <p>Bit string comprehensions can now be used in
	    parameterized modules. (Thanks to Jebu Ittiachen.)</p>
          <p>
	    Own Id: OTP-8447</p>
        </item>
      </list>
    </section>


    <section><title>Improvements and New Features</title>
      <list>
        <item>
          <p>
	    The expected return value for an on_load function has
	    been changed. (See the section about code loading in the
	    Reference manual.)</p>
          <p>
	    *** POTENTIAL INCOMPATIBILITY ***</p>
          <p>
	    Own Id: OTP-8339</p>
        </item>
        <item>
          <p>
	    In rare circumstances when using garbaging collecting
	    guard BIFs, the validation pass (beam_validator) would
	    signal that the code was unsafe, when it in fact was
	    correct. (Thanks to Kiran Khaladkar.)</p>
          <p>
	    Own Id: OTP-8378</p>
        </item>
        <item>
          <p>
	    The <c>-Werror</c> option for <c>erlc</c> and the
	    compiler option <c>warnings_as_errors</c> will cause
	    warnings to be treated as errors. (Thanks to Christopher
	    Faulet.)</p>
          <p>
	    Own Id: OTP-8382</p>
        </item>
        <item>
	    <p>Macros overloading has been implemented. (Thanks to
	    Christopher Faulet.)</p>
          <p>
	    Own Id: OTP-8388</p>
        </item>
      </list>
    </section>

</section>

<section><title>Compiler 4.6.4</title>

    <section><title>Fixed Bugs and Malfunctions</title>
      <list>
        <item>
	    <p>The compiler's 'E' option now works with modules with
	    types and specifications.</p>
          <p>
	    Own Id: OTP-8238 Aux Id: OTP-8150 </p>
        </item>
        <item>
          <p>
	    Certain uses of binary matching in a
	    <c>begin</c>-<c>end</c> in a list comprehension could
	    cause the compiler to crash or generate incorrect code.</p>
          <p>
	    Own Id: OTP-8271</p>
        </item>
      </list>
    </section>


    <section><title>Improvements and New Features</title>
      <list>
        <item>
          <p>
	    The documentation is now built with open source tools
	    (xsltproc and fop) that exists on most platforms. One
	    visible change is that the frames are removed.</p>
          <p>
	    Own Id: OTP-8201</p>
        </item>
        <item>
          <p>
	    The compiler could crash if invalid calls to is_record/2
	    was used in (for example) a list comprehension. (Thanks
	    to Tobias Lindahl.)</p>
          <p>
	    Own Id: OTP-8269</p>
        </item>
        <item>
	    <p>The -on_load() directive can be used to run a function
	    when a module is loaded. It is documented in the section
	    about code loading in the Reference Manual.</p>
          <p>
	    Own Id: OTP-8295</p>
        </item>
      </list>
    </section>

</section>

<section><title>Compiler 4.6.3</title>

    <section><title>Improvements and New Features</title>
      <list>
        <item>
	    <p>Corrected liveness optimization to eliminate a
	    compiler crash that could occur when compiling bit syntax
	    construction code. (Thanks to Mikage Sawatari.)</p>
	    <p>Calling BIFs such as <c>length/1</c> in guard context
	    in a try/catch block could cause a compiler crash.
	    (Thanks to Paul Fisher.)</p>
	    <p>Using filter expressions containing <c>andalso</c> or
	    <c>orelse</c> in a list comprehension could cause a
	    compiler crash. (Thanks to Martin Engström.)</p>
          <p>
	    Own Id: OTP-8054</p>
        </item>
        <item>
          <p>
	    A guard with nested 'not' operators could cause the
	    compiler to crash. (Thanks to Tuncer Ayaz.)</p>
          <p>
	    Own Id: OTP-8131</p>
        </item>
      </list>
    </section>

</section>

<section><title>Compiler 4.6.2</title>

    <section><title>Fixed Bugs and Malfunctions</title>
      <list>
        <item>
          <p>
	    The compiler would crash while compiling certain complex
	    function bodies containing <c>receive after</c> due to a
	    bug in the jump optimizer (a label that had only had
	    backward references could still be removed). (Thanks to
	    Vincent de Phily.)</p>
          <p>
	    Own Id: OTP-7980</p>
        </item>
      </list>
    </section>

</section>

<section><title>Compiler 4.6.1</title>

    <section><title>Fixed Bugs and Malfunctions</title>
      <list>
        <item>
          <p>
	    Miscellaneous minor bugs fixed.</p>
          <p>
	    Own Id: OTP-7937</p>
        </item>
      </list>
    </section>


    <section><title>Improvements and New Features</title>
      <list>
        <item>
          <p>
	    There will be more efficient code if there is a clause
	    that matches the empty binary and no other clauses that
	    matches non-empty binaries.</p>
          <p>
	    Own Id: OTP-7924</p>
        </item>
        <item>
	    <p>There is new option to allow a module to have a module
	    name other than the filename. Do not use it unless you
	    know what you are doing.</p>
          <p>
	    Own Id: OTP-7927</p>
        </item>
      </list>
    </section>

</section>

<section><title>Compiler 4.6.0.1</title>

    <section><title>Fixed Bugs and Malfunctions</title>
      <list>
        <item>
            <p>Using <c>andalso</c>/<c>orelse</c> or record access in
            a <c>try</c>...<c>catch</c> could cause a compiler
            crash.</p>
            <p>Som large and complex functions could require
            extremely long compilation times (hours or days).</p>
          <p>
            Own Id: OTP-7905</p>
        </item>
      </list>
    </section>

</section>

<section><title>Compiler 4.6</title>

    <section><title>Fixed Bugs and Malfunctions</title>
      <list>
        <item>
          <p>
	    For some complex guards which used
	    <c>andalso</c>/<c>orelse</c>, the compiler would crash.
	    (Thanks to Hunter Morris.)</p>
          <p>
	    Own Id: OTP-7679</p>
        </item>
        <item>
          <p>
	    Code that (incorrectly) used the the value of nested
	    applications of <c>setelement/3</c> in bit syntax
	    construction could crash the compiler.</p>
          <p>
	    Own Id: OTP-7690</p>
        </item>
        <item>
	    <p>Modules containing huge integers (consisting of
	    several hundreds of thousands of digits or more) could be
	    slow to compile. This problem has been corrected.</p>
          <p>
	    Own Id: OTP-7707 Aux Id: seq11129 </p>
        </item>
        <item>
	    <p>If the generator in a list comprehension is given a
	    non-list term, there will now be <c>function_clause</c>
	    exception instead of a <c>case_clause</c> exception (as
	    it was in all releases before R12B).</p>
          <p>
	    Own Id: OTP-7844</p>
        </item>
      </list>
    </section>


    <section><title>Improvements and New Features</title>
      <list>
        <item>
          <p>
	    The compiler could crash if the size for a binary segment
	    in matching was a complex literal such as binary or
	    tuple.</p>
          <p>
	    Own Id: OTP-7650</p>
        </item>
        <item>
          <p>
	    The compiler generates more compact and faster code for
	    matching of complex constants (such as constant lists and
	    tuples).</p>
          <p>
	    Own Id: OTP-7655</p>
        </item>
        <item>
          <p>
	    The undocumented, unsupported, and deprecated guard BIF
	    <c>is_constant/1</c> has been removed.</p>
          <p>
	    *** INCOMPATIBILITY with R12B ***</p>
          <p>
	    Own Id: OTP-7673</p>
        </item>
        <item>
	    <p>The compiler generates better code for many guard
	    expressions, and especially for guards that use
	    <c>andalso</c>/<c>orelse</c> or record fields.</p>
	    <p>(In technical terms, <c>andalso</c>/<c>orelse</c> in a
	    guard would case the creation of a stack frame and saving
	    of all x registers that could potentially be alive after
	    the guard and restoring all x registers before leaving
	    the guard. For certain guards, far too many x registers
	    were saved and subsequently restored. In this version of
	    the compiler, no stack frame is created and no x
	    registers are saved and restored.)</p>
          <p>
	    Own Id: OTP-7718</p>
        </item>
        <item>
	    <p>The default size for the resulting binary created by a
	    binary comprehension was 64Kb in R12B (it would grow if
	    needed). This was often far too much. In this release,
	    the default is changed to 256 bytes. Furthermore, for
	    most binary comprehensions without filters, the exact
	    size of the resulting binary can be calculated beforehand
	    and the compiler now generates code that does that
	    calculation.</p>
          <p>
	    Own Id: OTP-7737</p>
        </item>
        <item>
	    <p>The short-circuit operators <c>andalso</c> and
	    <c>orelse</c> no longer guarantees that their second
	    argument is either <c>true</c> or <c>false</c>. As a
	    consequence, <c>andalso</c>/<c>orelse</c> are now
	    tail-recursive.</p>
          <p>
	    *** POTENTIAL INCOMPATIBILITY ***</p>
          <p>
	    Own Id: OTP-7748</p>
        </item>
        <item>
	    <p>The compiler will refuse to a compile file where the
	    module name in the file differs from the output file
	    name.</p>
	    <p>When compiling using <c>erlc</c>, the current working
	    directory will no be included in the code path (unless
	    explicitly added using "-pa .").</p>
          <p>
	    *** POTENTIAL INCOMPATIBILITY ***</p>
          <p>
	    Own Id: OTP-7793</p>
        </item>
        <item>
	    <p>There will no longer be any warnings for list
	    comprehensions without generators, as such list
	    comprehension have turned out to be useful.</p>
          <p>
	    Own Id: OTP-7846</p>
        </item>
        <item>
	    <p>Warnings for obsolete guard tests are now turned on.
	    (That is, writing <c>list(L)</c> in a guard instead of
	    <c>is_list(L)</c> will generate a warning.)</p>
	    <p>The warnings can be turned off using the
	    <c>nowarn_obsolete_guard</c> option.</p>
          <p>
	    Own Id: OTP-7850</p>
        </item>
        <item>
	    <p>The copyright notices have been updated.</p>
          <p>
	    Own Id: OTP-7851</p>
        </item>
        <item>
	    <p>If a module contains an exported function with the
	    same name as an auto-imported BIF (such as
	    <c>length/1</c>), any calls to the BIF must have an
	    explicit <c>erlang:</c> prefix, or there will be a
	    compilation error (such calls would only generate a
	    warning in previous releases).</p>
	    <p>(The reason for the change is to avoid breaking code
	    in a future major release, R14 or R15, in which we plan
	    to make calls without a module prefix always call the
	    local function in the same module even if there is an
	    auto-imported BIF with the same name.)</p>
          <p>
	    *** POTENTIAL INCOMPATIBILITY ***</p>
          <p>
	    Own Id: OTP-7873</p>
        </item>
      </list>
    </section>

</section>

<section><title>Compiler 4.5.5</title>

    <section><title>Fixed Bugs and Malfunctions</title>
      <list>
        <item>
	    <p>Matching on a zero-width segment in the bit syntax
	    would crash the compiler. (Thanks to Will.)</p>
          <p>
	    Own Id: OTP-7591</p>
        </item>
      </list>
    </section>


    <section><title>Improvements and New Features</title>
      <list>
        <item>
          <p>
	    In bit syntax expressions which started with a binary
	    segment, and was followed by at least two segments of
	    variable size, too little space could be allocated for
	    the binary, leading to memory corruption.</p>
          <p>
	    Own Id: OTP-7556</p>
        </item>
        <item>
	    <p>In user-defined attributes, <c>Name/Arity</c> is now
	    allowed and will be translated to <c>{Name,Arity}</c>.
	    (An implementation of EEP-24 by Richard O'Keefe.)</p>
	    <p>The <c>module_info/{0,1}</c> functions automatically
	    inserted into each compiled modules are now documented in
	    the Modules section in the Reference Manual.</p>
          <p>
	    Own Id: OTP-7586</p>
        </item>
      </list>
    </section>

</section>

<section><title>Compiler 4.5.4</title>

    <section><title>Improvements and New Features</title>
      <list>
        <item>
          <p>
	    Certain complex bit syntax matching operations matching
	    out binaries and having several clauses could give
	    incorrect results (the matched out binaries were too
	    short). (Thanks to Christian von Roques for bug report
	    and correction.)</p>
          <p>
	    Own Id: OTP-7498</p>
        </item>
      </list>
    </section>

</section>

<section><title>Compiler 4.5.3</title>

    <section><title>Improvements and New Features</title>
      <list>
        <item>
          <p>
	    New option <c>warn_export_all</c> to warn for a module
	    using <c>export_all</c>. (Thanks to Richard Carlsson.)</p>
          <p>
	    Own Id: OTP-7392</p>
        </item>
      </list>
    </section>

</section>

<section><title>Compiler 4.5.2.1</title>

    <section><title>Fixed Bugs and Malfunctions</title>
      <list>
        <item>
          <p>
            In rare circumstances, the length/1 BIF (and a few other
            guard BIFs) would seem to return an incorrect value (of
            any type).</p>
          <p>
            Own Id: OTP-7345 Aux Id: seq10962 </p>
        </item>
      </list>
    </section>

</section>
<section><title>Compiler 4.5.2</title>

    <section><title>Fixed Bugs and Malfunctions</title>
      <list>
        <item>
	    <p>A bug in the old inliner has been fixed. Some
	    undocumented functionality has been removed.</p>
          <p>
	    Own Id: OTP-7223</p>
        </item>
        <item>
	    <p>Matching several binary patterns in parallel using the
	    '=' operator is not allowed (an implementation
	    limitation), but the compiler did not reject all such
	    attempts (depending on the patterns, the generated code
	    might or might not work correctly). Now the compiler
	    rejects all binary patterns joined by '='.</p>
          <p>
	    Own Id: OTP-7227</p>
        </item>
        <item>
	    <p>Complex combinations of record operations and binary
	    matching could cause the compiler to crash. (Thanks to
	    Vladimir Klebansky.)</p>
          <p>
	    Own Id: OTP-7233</p>
        </item>
        <item>
          <p>
	    In rare circumstances, mixing binary matching clauses
	    with clauses matching other data types, the compiler
	    could crash.</p>
          <p>
	    Own Id: OTP-7240 Aux Id: seq10916 </p>
        </item>
      </list>
    </section>

</section>

<section><title>Compiler 4.5.1.1</title>

    <section><title>Fixed Bugs and Malfunctions</title>
      <list>
        <item>
          <p>
	    Corrected a compiler bug that could cause a complex
	    binary matching operation to fail when it shouldn't.
	    (Thanks to Tomas Stejskal.)</p>
          <p>
	    Own Id: OTP-7188</p>
        </item>
        <item>
          <p>
	    In unusual circumstances, the environment for a fun could
	    bind wrong values.</p>
          <p>
	    Own Id: OTP-7202 Aux Id: seq10887 </p>
        </item>
        <item>
	    <p>Long sequences of list comprehensions without
	    generators joined by the '++' operator would cause a code
	    expansion explosion, which could cause the compiler to
	    run out of memory. To resolve this problem, in
	    '<c>[...||...]++Expr</c>', <c>Expr</c> is now evaluated
	    before the list comprehension. This change <em>is</em>
	    backwards compatible (see the following note about
	    evaluation order if you have doubts).</p>
	    <p>Note about evaluation order: The Reference manual says
	    that subexpressions are evaluated <em>in any order</em>
	    before the expression itself. Therefore, in an expression
	    such as '<c>LeftExpr++RightExpr</c>', you should not
	    depend on <c>LeftExpr</c> being evaluated before
	    <c>RightExpr</c> or vice versa. The evaluation order is
	    only important if the expressions contains and/or depends
	    on operations with side-effects, such as message passing
	    or ETS operations.</p>
          <p>
	    Own Id: OTP-7206</p>
        </item>
      </list>
    </section>

</section>


<section><title>Compiler 4.5.1</title>

    <section><title>Fixed Bugs and Malfunctions</title>
      <list>
        <item>
          <p>
	    A match expression inside a function call could cause a
	    false "a term is constructed but never used" warning.</p>
          <p>
	    Own Id: OTP-7018 Aux Id: seq10824 </p>
        </item>
        <item>
	    <p>The compiler could crash if a binary tail was matched
	    out, and then used in a binary append operation. (Thanks
	    to Oleg Avdeev.)</p>
	    <p>Similarly, the compiler could crash if a binary tail
	    was matched out, and then used (incorrectly) in binary
	    construction in an integer field. (Thanks to Fredrik
	    Svahn.) Or was incorrectly used in a float field. Or was
	    used in a binary field with a given length. (Thanks to
	    Chih - Wei Yu.) </p>
          <p>
	    Own Id: OTP-7022</p>
        </item>
        <item>
          <p>
	    Matching an empty binary in a record and then using the
	    same record again could cause a compiler crash. (Thanks
	    to Fredrik Thulin.)</p>
          <p>
	    Own Id: OTP-7029</p>
        </item>
        <item>
	    <p>In rare circumstances, constants containing floating
	    points and integers could be confused. Example:</p>
	    <p><c>f(a) -> [1]; f(b) -> [1.0].</c></p>
	    <p>Both <c>f(a)</c> and <c>f(b)</c> would return
	    <c>[1]</c>.</p>
          <p>
	    Own Id: OTP-7073</p>
        </item>
        <item>
	    <p>Some bit syntax code such as</p>
	    <p><c>matching d(_,&lt;$lt;$gt;$gt;) -> one; d(0,&lt;$lt;D$gt;$gt;)
	    ->two.</c></p>
	    <p>could crash the compiler. (Thanks to Simon
	    Cornish.)</p>
          <p>
	    Own Id: OTP-7094</p>
        </item>
        <item>
          <p>
	    In unusual circumstances, a call to a fun could fail due
	    to an unsafe optimization. (Thanks to Simon Cornish.)</p>
          <p>
	    Own Id: OTP-7102</p>
        </item>
        <item>
          <p>
	    Bit syntax matching with a guard containing two or more
	    uses of andalso/orelse could cause the compiler to crash.
	    (Thanks to Mateusz Berezecki.)</p>
          <p>
	    Own Id: OTP-7113</p>
        </item>
        <item>
          <p>
	    This was only a problem if you generated or wrote your
	    own Core Erlang code: The Core Erlang optimizer code
	    could move nested calls such as
	    <c>erlang:'$lt;'(erlang:length(L), 2)</c> as case expression
	    into a guard, which would change the semantics. (Thanks
	    to Robert Virding.)</p>
          <p>
	    Own Id: OTP-7117</p>
        </item>
      </list>
    </section>


    <section><title>Improvements and New Features</title>
      <list>
        <item>
          <p>
	    The compiler could generate suboptimal code for record
	    updates if the record update code consisted of multiple
	    source code lines.</p>
          <p>
	    Own Id: OTP-7101</p>
        </item>
      </list>
    </section>

</section>

<section><title>Compiler 4.5</title>

    <section><title>Fixed Bugs and Malfunctions</title>
      <list>
        <item>
	    <p>The compiler used to allow that a binary field without
	    size could be used in other positions than at the end in
	    bit syntax pattern. For instance,
	    <c><![CDATA[<<B/binary,EmptyBinary/binary>> = Bin]]></c>
	    used to compile, but now the compilation will fail with
	    an an error message.</p>
	    <p>Also, it is now longer permitted to give a literal
	    string in a binary pattern a type or a size; for
	    instance, <c><![CDATA[<<"abc"/binary>> = Bin]]></c> will
	    no longer compile. (In previous releases, there would
	    always be a <c>badmatch</c> exception at run-time.)</p>
          <p>
	    Own Id: OTP-6885</p>
        </item>
      </list>
    </section>


    <section><title>Improvements and New Features</title>
      <list>
        <item>
          <p>
	    Bitstrings (bit-level) binaries and binary comprehensions
	    are now part of the language. See the Reference Manual.</p>
          <p>
	    Own Id: OTP-6558</p>
        </item>
        <item>
          <p>
	    The '<c>compressed</c>' option for the compiler has been
	    documented.</p>
          <p>
	    Own Id: OTP-6801</p>
        </item>
        <item>
	    <p>If the value of a list comprehension is not used, such
	    as in '<c>[do_something(X) || X &lt;- List], ok</c>', a
	    result list will no longer be built. For more details,
	    see the Efficiency Guide.</p>
	    <p>If the value of an expression is not used, and the
	    expression has no side effects except for possibly
	    throwing an exception, a warning will be generated.
	    Examples: '<c>self(),ok</c>' and
	    '<c>{error,Reason},ok</c>'.</p>
          <p>
	    Own Id: OTP-6824</p>
        </item>
        <item>
          <p>
	    Three new functions have been added to the <c>compile</c>
	    module: <c>noenv_file/2</c>, <c>noenv_forms/2</c>, and
	    <c>noenv_output_generated/1</c>.</p>
          <p>
	    Own Id: OTP-6829</p>
        </item>
        <item>
	    <p>Many bit syntax operations, both construction and
	    matching, are faster. For further information, see the
	    Efficiency Guide.</p>
          <p>
	    Own Id: OTP-6838</p>
        </item>
        <item>
	    <p>Literal lists, tuples, and binaries are no longer
	    constructed at run-time as they used to be, but are
	    stored in a per-module constant pool. Literals that are
	    used more than once are stored only once.</p>
	    <p>This is not a change to the language, only in the
	    details of its implementation. Therefore, the
	    implications of this change is described in the
	    Efficiency Guide.</p>
	    <p>Example 1: In the expression <c>element(BitNum-1,
	    {1,2,4,8,16,32,64,128})</c>, the tuple used to be
	    constructed every time the expression was executed, which
	    could be detrimental to performance in two ways if the
	    expression was executed in a loop: the time to build the
	    tuple itself and the time spent in garbage collections
	    because the heap filled up with garbage faster.</p>
	    <p>Example 2: Literal strings, such as <c>"abc"</c>, used
	    to be stored in the compiled code compactly as a byte
	    string and expanded to a list at run-time. Now all
	    strings will be stored expanded to lists (such as
	    <c>[$a,$b,$c]</c>) in the constant pool. That means that
	    the string will be faster to use at run-time, but that it
	    will require more space even when not used. If space is
	    an issue, you might want to use binary literals (that is,
	    <c>&lt;&lt;"abc"&lt;&lt;</c>) instead of string literals for
	    infrequently used long strings (such as error
	    messages).</p>
          <p>
	    Own Id: OTP-6850</p>
        </item>
        <item>
          <p>
	    Recursive calls now usually consume less stack than in
	    R11B. See the Efficiency Guide.</p>
          <p>
	    Own Id: OTP-6862 Aux Id: seq10746 </p>
        </item>
        <item>
	    <p>Two new guard BIFs have been introduced as a
	    recommended replacement for <c>size/1</c>. (The
	    <c>size/1</c> BIF will be removed no earlier than in
	    R14B.) The BIFs are <c>tuple_size/1</c> to calculate the
	    size of a tuple and <c>byte_size/1</c> to calculate the
	    number of bytes needed for the contents of the binary or
	    bitstring (rounded up to the nearest number of bytes if
	    necessary).</p>
	    <p>There is also a new <c>bit_size/1</c> BIF that returns
	    the exact number of bits that a binary or bitstring
	    contains.</p>
          <p>
	    Own Id: OTP-6902</p>
        </item>
        <item>
          <p>
	    The two internal functions <c>erl_bifs:is_bif/3</c> and
	    <c>erl_bifs:is_guard/3</c> have been removed. They were
	    unsupported, undocumented, and unmaintained.</p>
          <p>
	    Own Id: OTP-6966</p>
        </item>
      </list>
    </section>

</section>

  <section>
    <title>Compiler 4.4.5</title>

    <section>
      <title>Fixed Bugs and Malfunctions</title>
      <list type="bulleted">
        <item>
          <p>The compiler would crash if you tried to combine to
            non-list literals with '<c><![CDATA[++]]></c>' (for instance,
            <c><![CDATA[an_atom++"string"]]></c>).</p>
          <p>Own Id: OTP-6630 Aux Id: seq10635 </p>
        </item>
      </list>
    </section>

    <section>
      <title>Improvements and New Features</title>
      <list type="bulleted">
        <item>
          <p>Minor Makefile changes.</p>
          <p>Own Id: OTP-6689</p>
        </item>
      </list>
    </section>
  </section>

  <section>
    <title>Compiler 4.4.4</title>

    <section>
      <title>Fixed Bugs and Malfunctions</title>
      <list type="bulleted">
        <item>
          <p>Incorrect code could be generated for bit syntax matching
            if the old inliner was used with aggressive settings.</p>
          <p>Own Id: OTP-6461</p>
        </item>
      </list>
    </section>
  </section>

  <section>
    <title>Compiler 4.4.3</title>

    <section>
      <title>Fixed Bugs and Malfunctions</title>
      <list type="bulleted">
        <item>
          <p>The R10B compiler could generate unsafe
            <c><![CDATA[bs_save/bs_restore]]></c> instructions that could cause
            memory corruption. (The R11B compiler does not have that
            problem.) The erlang emulator will now refuse to load
            R10B-compiled modules that contain such unsafe
            <c><![CDATA[bs_save/bs_restore]]></c> instructions. In addition, the
            beam_validator module in the compiler will also reject
            such instructions (in case it is used to validate R10B
            code). (Thanks to Matthew Reilly.)</p>
          <p>Own Id: OTP-6386</p>
        </item>
      </list>
    </section>

    <section>
      <title>Improvements and New Features</title>
      <list type="bulleted">
        <item>
          <p>Directives for parse transforms that have been run are
            now removed from the abstract code stored when the
            debug_info option is given, to prevent the parse
            transforms to be run again.</p>
          <p>Own Id: OTP-5344</p>
        </item>
        <item>
          <p>Minor improvements in code generation for some guards
            expression involving boolean expressions.</p>
          <p>Own Id: OTP-6347</p>
        </item>
      </list>
    </section>
  </section>

  <section>
    <title>Compiler 4.4.2.1</title>

    <section>
      <title>Fixed Bugs and Malfunctions</title>
      <list type="bulleted">
        <item>
          <p>The compiler could generate incorrect code for bit syntax
            matching consisting of several clauses.</p>
          <p>Own Id: OTP-6392 Aux Id: seq10539 </p>
        </item>
      </list>
    </section>
  </section>

  <section>
    <title>Compiler 4.4.2</title>

    <section>
      <title>Fixed Bugs and Malfunctions</title>
      <list type="bulleted">
        <item>
          <p>Defining a fun itself containing a fun in an
            <c><![CDATA[after]]></c> block of a <c><![CDATA[try]]></c> would cause the
            compiler to crash or generate incorrect code. (Thanks to
            Tim Rath.)</p>
          <p>Shorter compilation times for modules containing with
            an extreme number of functions (10000 functions or more).</p>
          <p>(The compiled could generate deprecated instructions
            for certain bit syntax matching operations.)</p>
          <p>Own Id: OTP-6212 Aux Id: seq10446 </p>
        </item>
        <item>
          <p>Fixed several bugs that would cause warnings to be shown
            without file name and line number.</p>
          <p>Own Id: OTP-6260 Aux Id: seq10461 </p>
        </item>
      </list>
    </section>

    <section>
      <title>Improvements and New Features</title>
      <list type="bulleted">
        <item>
          <p>The <c><![CDATA[strict_record_tests]]></c> option is now default;
            that is, reading a field from a record using the
            <c><![CDATA[Record#record_tag.field]]></c> syntax will fail if
            <c><![CDATA[Record]]></c> is not a record of the correct type.</p>
          <p>If necessary, the record tests can be turned off by
            giving the <c><![CDATA[no_strict_record_tests]]></c> option. To avoid
            editing Makefiles, the environment variable
            <c><![CDATA[ERL_COMPILER_OPTIONS]]></c> can be set to
            "<c><![CDATA[no_strict_record_tests]]></c>".</p>
          <p>The <c><![CDATA[no_strict_record_tests]]></c> option will probably
            be removed in the R12B release.</p>
          <p>*** POTENTIAL INCOMPATIBILITY ***</p>
          <p>Own Id: OTP-6294</p>
        </item>
      </list>
    </section>
  </section>

  <section>
    <title>Compiler 4.4.1</title>

    <section>
      <title>Fixed Bugs and Malfunctions</title>
      <list type="bulleted">
        <item>
          <p>The compiler used to crash if a module contained code
            similar to '<c><![CDATA[fun(1=0) -> ok end]]></c>'. (Thanks to
            Richard Carlsson.)</p>
          <p>The compiler would spend really long time compiling
            bit syntax expressions such as
            '<c><![CDATA[<<1:(50*1024*1024)>>]]></c>' and produce a huge .beam
            file. Corrected.</p>
          <p>The compiler would compile list comprehensions with
            many generators really, really slow. (Thanks to Thomas
            Raes.)</p>
          <p>Module attributes would be stored in reverse order
            compared to the order in the source code. (Thus,
            <c><![CDATA[M:module_info(attributes)]]></c> would also return the
            attributes in reversed order.)</p>
          <p>Defining a fun in an <c><![CDATA[after]]></c> block of a
            <c><![CDATA[try]]></c> would cause the compiler to crash or generate
            incorrect code. (Thanks to Martin Bjorklund.)</p>
          <p>The combination of binary pattern and a guard with
            andalso/orelse could cause the compiler to crash.</p>
          <p>Own Id: OTP-6121 Aux Id: seq10400 </p>
        </item>
      </list>
    </section>
  </section>

  <section>
    <title>Compiler 4.4</title>

    <section>
      <title>Fixed Bugs and Malfunctions</title>
      <list type="bulleted">
        <item>
          <p>When a <c><![CDATA[.hrl]]></c> file is included using
            <c><![CDATA[-include_lib]]></c>, the include path is temporarily
            updated to include the directory the <c><![CDATA[.hrl]]></c> file was
            found in, which will allow that <c><![CDATA[.hrl]]></c> file to itself
            include files from the same directory using
            <c><![CDATA[-include]]></c>. (Thanks to Richard Carlsson.)</p>
          <p>Own Id: OTP-5944</p>
        </item>
      </list>
    </section>

    <section>
      <title>Improvements and New Features</title>
      <list type="bulleted">
        <item>
          <p>The <c><![CDATA[andalso]]></c> and <c><![CDATA[orelse]]></c> operators are
            now allowed to be used in guards. That also applies to
            match specifications.</p>
          <p>Own Id: OTP-5894 Aux Id: OTP-5149 </p>
        </item>
        <item>
          <p>When given the new option
            <c><![CDATA[strict_record_tests]]></c>, the compiler will generate
            code that verifies the record type for
            <c><![CDATA[R#record.field]]></c> operations in guards. Code that
            verifies record types in bodies has already been
            generated since R10B, but in this release there will be a
            <c><![CDATA[{badrecord,RecordTag}]]></c> instead of a
            <c><![CDATA[badmatch]]></c> if the record verification test fails.
            See <c><![CDATA[compile(3)]]></c> for more information.</p>
          <p>The Erlang shell always applies strict record tests.</p>
          <p>Own Id: OTP-5915 Aux Id: OTP-5714 </p>
        </item>
        <item>
          <p>The BIF <c><![CDATA[is_record/3]]></c> can now be used in guards.
            Also, <c><![CDATA[is_record/3]]></c> can now be called without an
            <c><![CDATA[erlang:]]></c> module prefix for consistency with the other
            <c><![CDATA[is_*]]></c> functions.</p>
          <p>Own Id: OTP-5916</p>
        </item>
        <item>
          <p>The compiler options <c><![CDATA[ignore_try]]></c> and
            <c><![CDATA[ignore_cond]]></c>, which allowed code that used
            unquoted <c><![CDATA[try]]></c> or <c><![CDATA[cond]]></c> as atoms or record
            tags, has been removed. Old code that depended on the
            options need to be revised to have occurrences of
            <c><![CDATA[try]]></c> or <c><![CDATA[cond]]></c> as atom or record tags
            single-quoted. (Note: Although <c><![CDATA[cond]]></c> is a reserved
            keyword, there is no <c><![CDATA[cond]]></c> statement. It might be
            introduced in a future release.)</p>
          <p>*** POTENTIAL INCOMPATIBILITY ***</p>
          <p>Own Id: OTP-6058</p>
        </item>
      </list>
    </section>
  </section>

  <section>
    <title>Compiler 4.3.12</title>

    <section>
      <title>Improvements and New Features</title>
      <list type="bulleted">
        <item>
          <p>The following code would crash the compiler: <c><![CDATA[case T of #r{s = ""} -> T #r{s = "x"} end]]></c>. (Thanks to
            Richard Carlsson.)</p>
          <p>The compiler could crash if binaries were constructed
            in certain guards involving boolean operators (including
            semicolon). (Thanks to Torbjorn Tornkvist.)</p>
          <p>Own Id: OTP-5872</p>
        </item>
        <item>
          <p>The compiler will now warn that the
            <c><![CDATA[megaco:format_versions/1]]></c> function is deprecated.</p>
          <p>Own Id: OTP-5976</p>
        </item>
      </list>
    </section>
  </section>

  <section>
    <title>Compiler 4.3.11</title>

    <section>
      <title>Improvements and New Features</title>
      <list type="bulleted">
        <item>
          <p>The compiler would assume that some patterns with
            aliases ('=') would not match if they were split into
            several lines. (Thanks to Peter Nagy/Mats Cronqvist.)</p>
          <p>Minor cleanups to eliminate Dialyzer warnings.</p>
          <p>Own Id: OTP-5791 Aux Id: seq10141 </p>
        </item>
      </list>
    </section>
  </section>

  <section>
    <title>Compiler 4.3.10</title>

    <section>
      <title>Fixed Bugs and Malfunctions</title>
      <list type="bulleted">
        <item>
          <p>When given the new option
            <c><![CDATA[strict_record_tests]]></c>, the compiler will generate
            code that verifies the record type for
            <c><![CDATA[R#record.field]]></c> operations (in body context only,
            not in guards). See the documentation for the
            <c><![CDATA[compile]]></c> module for more information.</p>
          <p>The beam validator pass of the compiler could crash
            given in rare circumstances when given certain
            combinations of catches and record operations. (Thanks to
            Mats Cronqvist.)</p>
          <p>Attributes containing binaries (such as -a(&lt;&lt;1,2,3&gt;&gt;))
            would crash the compiler. (Thanks to Roger Price.)</p>
          <p>Multiple behaviours in the same module will no longer
            generate a warning, unless one or more callbacks for the
            behaviours overlap. For instance, using both the
            <c><![CDATA[application]]></c> and <c><![CDATA[supervisor]]></c> behaviours
            in the same module will NOT generate any warning, but
            using <c><![CDATA[gen_server]]></c> and <c><![CDATA[gen_fsm]]></c> will.</p>
          <p>Own Id: OTP-5714 Aux Id: seq10073 </p>
        </item>
        <item>
          <p>The pre-processor used to complain that the macro
            definition <c><![CDATA[-define(S(S), ??S).]]></c> was circular,
            which it isn't. (Thanks to Richard Carlsson.)</p>
          <p>Own Id: OTP-5777</p>
        </item>
      </list>
    </section>
  </section>

  <section>
    <title>Compiler 4.3.9</title>

    <section>
      <title>Fixed Bugs and Malfunctions</title>
      <list type="bulleted">
        <item>
          <p>Updating at least two fields of a record with a literal
            string could cause the compiler to generate dangerous
            code that could cause a crash at run-time (e.g.
            <c><![CDATA[R#r{a="abc",b=1}]]></c>). (Thanks to Mikael Karlsson.)</p>
          <p>Unecessary tests (such as a 'case' with two case
            branches that were identical) could cause the compiler to
            crash. (Thanks to Fredrik Thulin.)</p>
          <p>The validation pass of the compiler could generate an
            error for correct code when floating point operations
            were used in try/catch statements.</p>
          <p>In bit syntax construction, any field following a
            binary field would always be marked as "aligned" (which
            may or may not be correct). That would cause the hipe
            native compiler to generate incorrect code if the field
            was in fact unaligned. (Thanks to Per Gustafsson.)</p>
          <p>Some complex guard expressions (such as <c><![CDATA[A#a.b==""; A#a.b==undefined]]></c>) would crash the compiler. (Thanks
            to Sean Hinde.)</p>
          <p>Compilation speed has been increased for modules with
            many functions and/or atoms (such as modules generated by
            the Asn1 application or other code generators).</p>
          <p>Own Id: OTP-5632 Aux Id: seq10057 </p>
        </item>
      </list>
    </section>
  </section>

  <section>
    <title>Compiler 4.3.8</title>

    <section>
      <title>Fixed Bugs and Malfunctions</title>
      <list type="bulleted">
        <item>
          <p>In some circumstances, having two try/catch constructs
            following each in a function body, would cause an
            internal error to be generated (when in fact the
            generated code was correct). (Thanks to Fredrik Thulin.)</p>
          <p>Incorrect calls such as <c><![CDATA[M:42()]]></c> would crash the
            compiler. The compiler now generates a warning. (Thanks
            to Ulf Wiger.)</p>
          <p>Own Id: OTP-5553</p>
        </item>
      </list>
    </section>

    <section>
      <title>Improvements and New Features</title>
      <list type="bulleted">
        <item>
          <p>The new <c><![CDATA[fun M:F/A]]></c> construct creates a fun that
            refers to the latest version of <c><![CDATA[M:F/A]]></c>. This syntax is
            meant to replace tuple funs <c><![CDATA[{M,F}]]></c> which have many
            problems.</p>
          <p>The new type test <c><![CDATA[is_function(Fun, A)]]></c> (which may be
            used in guards) test whether <c><![CDATA[Fun]]></c> is a fun that can be
            applied with <c><![CDATA[A]]></c> arguments. (Currently, <c><![CDATA[Fun]]></c> can
            also be a tuple fun.)</p>
          <p>Own Id: OTP-5584</p>
        </item>
      </list>
    </section>
  </section>

  <section>
    <title>Compiler 4.3.7</title>

    <section>
      <title>Improvements and New Features</title>
      <list type="bulleted">
        <item>
          <p>Further improvements of encrypted debug info: New option
            <c><![CDATA[encrypt_debug_info]]></c> for compiler.</p>
          <p>Own Id: OTP-5541 Aux Id: seq9837 </p>
        </item>
      </list>
    </section>
  </section>

  <section>
    <title>Compiler 4.3.6</title>

    <section>
      <title>Fixed Bugs and Malfunctions</title>
      <list type="bulleted">
        <item>
          <p>Fixed a bug in the validator of the generated code
            (beam_validator) which caused an internal compiler error
            even though the generated code was indeed correct.</p>
          <p>Own Id: OTP-5481 Aux Id: seq9798 </p>
        </item>
      </list>
    </section>

    <section>
      <title>Improvements and New Features</title>
      <list type="bulleted">
        <item>
          <p>It is now possible to encrypt the debug information in
            Beam files, to help keep the source code secret. See the
            documentation for <c><![CDATA[compile]]></c> on how to provide the key
            for encrypting, and the documentation for <c><![CDATA[beam_lib]]></c>
            on how to provide the key for decryption so that tools such
            as the Debugger, Xref, or Cover can be used.</p>
          <p>The <c><![CDATA[beam_lib:chunks/2]]></c> functions now accepts an
            additional chunk type <c><![CDATA[compile_info]]></c> to retrieve
            the compilation information directly as a term. (Thanks
            to Tobias Lindahl.)</p>
          <p>Own Id: OTP-5460 Aux Id: seq9787 </p>
        </item>
      </list>
    </section>
  </section>

  <section>
    <title>Compiler 4.3.5</title>

    <section>
      <title>Fixed Bugs and Malfunctions</title>
      <list type="bulleted">
        <item>
          <p>Complex functions could cause the internal validator in
            the compiler to generate an internal error even though
            the generated code was correct.</p>
          <p>Own Id: OTP-5436 Aux Id: seq9781 </p>
        </item>
      </list>
    </section>
  </section>

  <section>
    <title>Compiler 4.3.4</title>

    <section>
      <title>Fixed Bugs and Malfunctions</title>
      <list type="bulleted">
        <item>
          <p>In rare circumstances, incorrect code for record or
            tuple access could be generated. The incorrect code would
            either trigger an internal error in the compiler or cause
            an exception at run time. (Thanks to Martin Bjorklund.)</p>
          <p>Corrected a bug in in bit syntax matching where
            clauses could match in the wrong order. (Thanks to Ulf
            Wiger.)</p>
          <p>Own Id: OTP-5404 Aux Id: seq9767 </p>
        </item>
      </list>
    </section>
  </section>

  <section>
    <title>Compiler 4.3.3</title>

    <section>
      <title>Improvements and New Features</title>
      <list type="bulleted">
        <item>
          <p>Given bit syntax construction in certain complex
            contexts involving a catch, the compiler would either
            crash or terminate due to failure in an internal
            consistency check. (Thanks to Fredrik Thulin.)</p>
          <p>Matches such as
            <c><![CDATA[<<103133:64/float>> = <<103133:64/float>>]]></c>
            used to fail. Now they succeed.</p>
          <p>Shadowing of variables in bit syntax matches in fun heads
            such as in
            <c><![CDATA[L = 8, F = fun(<<L:L,B:L>>) -> B end]]></c> was
            handled incorrectly by the compiler. The fun used to be
            compiled as if it was written
            '<c><![CDATA[>fun(<<8:8,B:8>>)]]></c>, while it should be
            compiled in the same way as <c><![CDATA[fun(<<L:8,B:L>>)]]></c>.</p>
          <p>A bug in the validation pass has been corrected. It
            sometimes occurred when the compiler optimized by reusing
            code for causing an exception when the reused code was
            called from within catch or try-catch statements. Then the
            validator refused to approve the code and complained about
            <c><![CDATA[fun(<<L:L,B:L>>) -> B end]]></c> was handled
            incorrectly by the in the same way as
            <c><![CDATA[fun(<<L:8,B:L>>)]]></c>.</p>
          <p>A bug in the unknown_catch_try_state.</p>
          <p>Corrected a bug in the optimizer that would cause
            the compiler to crash. (Thanks to Peter-Henry Mander.)</p>
          <p>There are now warnings generated if a bit syntax
            construction will fail at run-time because of a type
            mismatch (e.g. <c><![CDATA[<<an_atom:8>>]]></c>).</p>
          <p>Own Id: OTP-5342 Aux Id: OTP-5118, OTP-5270, OTP-5323 </p>
        </item>
        <item>
          <p>Binary pattern matching such as
            <c><![CDATA[t(<<A:8>> = <<A:8>)]]></c> used to silently
            fail at runtime (i.e. never match). The compiler now
            generates an error for any such patterns.</p>
          <p>Own Id: OTP-5371</p>
        </item>
      </list>
    </section>
  </section>

  <section>
    <title>Compiler 4.3.2</title>

    <section>
      <title>Fixed Bugs and Malfunctions</title>
      <list type="bulleted">
        <item>
          <p>In rare cases, the code compiler code generate code
            for a tuple match that could crash the emulator if passed
            a term that was not a tuple.</p>
          <p>If a bit syntax construction failed within a catch,
            previously assigned variables could get the wrong value.</p>
          <p>The compiler now runs a validation pass on the
            generated code and aborts before writing a Beam file if
            any suspect code is found. In particular, the validation
            pass checks for incorrect code that may cause emulator
            crashes or other strange symptoms in the emulator.</p>
          <p>Some corrections to the unsupported feature
            parameterized modules by Richard Carlsson (HiPE).</p>
          <p>Own Id: OTP-5247 Aux Id: OTP-5235 </p>
        </item>
      </list>
    </section>
  </section>

  <section>
    <title>Compiler 4.3.1</title>

    <section>
      <title>Fixed Bugs and Malfunctions</title>
      <list type="bulleted">
        <item>
          <p>Corrected the release note regarding <c><![CDATA[try/catch]]></c> below.
            <c><![CDATA[try/catch]]></c> DOES work in the initial R10B release.</p>
          <p>A few minor issues code generation issues were corrected.
            Although the generated code was correct, it was slightly
            slower and larger than it needed to be.</p>
          <p>A debug printout (that could be seen in rare
            circumstances) has been removed.</p>
          <p><c><![CDATA[not record_test(not_a_tuple, RecordTag)]]></c> and
            similar expressions in a guard would fail.</p>
          <p>New options <c><![CDATA[basic_validation]]></c> and
            <c><![CDATA[strong_validation]]></c> to do a quick check of the code
            of a module.</p>
          <p>The <c><![CDATA[inline]]></c> option was not recognized if it
            appeared in a <c><![CDATA[-compile()]]></c> directive inside the
            module.</p>
          <p>Corrected some bugs in the undocumented feature
            "parameterized modules".</p>
          <p>Own Id: OTP-5198</p>
        </item>
        <item>
          <p>When the undocumented feature "parameterized modules" was
            used, the <c><![CDATA[?MODULE]]></c> macro did not work correctly.</p>
          <p>Own Id: OTP-5224</p>
        </item>
      </list>
    </section>
  </section>
</chapter>
<|MERGE_RESOLUTION|>--- conflicted
+++ resolved
@@ -32,7 +32,6 @@
   <p>This document describes the changes made to the Compiler
     application.</p>
 
-<<<<<<< HEAD
 <section><title>Compiler 7.1.3</title>
 
     <section><title>Fixed Bugs and Malfunctions</title>
@@ -105,9 +104,6 @@
 </section>
 
 <section><title>Compiler 7.1.1</title>
-=======
-<section><title>Compiler 7.0.4.1</title>
->>>>>>> 2cc46961
 
     <section><title>Fixed Bugs and Malfunctions</title>
       <list>
@@ -124,7 +120,6 @@
 
 </section>
 
-<<<<<<< HEAD
 <section><title>Compiler 7.1</title>
 
     <section><title>Fixed Bugs and Malfunctions</title>
@@ -299,8 +294,23 @@
 
 </section>
 
-=======
->>>>>>> 2cc46961
+<section><title>Compiler 7.0.4.1</title>
+
+    <section><title>Fixed Bugs and Malfunctions</title>
+      <list>
+        <item>
+	    <p>Fail labels on guard BIFs weren't taken into account
+	    during an optimization pass, and a bug in the validation
+	    pass sometimes prevented this from being noticed when a
+	    fault occurred.</p>
+          <p>
+	    Own Id: OTP-14522 Aux Id: ERIERL-48 </p>
+        </item>
+      </list>
+    </section>
+
+</section>
+
 <section><title>Compiler 7.0.4</title>
 
     <section><title>Fixed Bugs and Malfunctions</title>
