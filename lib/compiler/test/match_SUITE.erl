%%
%% %CopyrightBegin%
%%
%% Copyright Ericsson AB 2004-2023. All Rights Reserved.
%%
%% Licensed under the Apache License, Version 2.0 (the "License");
%% you may not use this file except in compliance with the License.
%% You may obtain a copy of the License at
%%
%%     http://www.apache.org/licenses/LICENSE-2.0
%%
%% Unless required by applicable law or agreed to in writing, software
%% distributed under the License is distributed on an "AS IS" BASIS,
%% WITHOUT WARRANTIES OR CONDITIONS OF ANY KIND, either express or implied.
%% See the License for the specific language governing permissions and
%% limitations under the License.
%%
%% %CopyrightEnd%
%%
-module(match_SUITE).

-export([all/0, suite/0,groups/0,init_per_suite/1, end_per_suite/1, 
	 init_per_group/2,end_per_group/2,
	 pmatch/1,mixed/1,aliases/1,non_matching_aliases/1,
	 match_in_call/1,untuplify/1,shortcut_boolean/1,letify_guard/1,
	 selectify/1,deselectify/1,underscore/1,match_map/1,map_vars_used/1,
	 coverage/1,grab_bag/1,literal_binary/1,
         unary_op/1,eq_types/1,match_after_return/1,match_right_tuple/1,
         tuple_size_in_try/1,match_boolean_list/1,
<<<<<<< HEAD
         heisen_variables/1]).
=======
         mutable_variables/1]).
>>>>>>> 753d90b6
	 
-include_lib("common_test/include/ct.hrl").

suite() -> [{ct_hooks,[ts_install_cth]}].

all() -> 
    [{group,p}].

groups() -> 
    [{p,[parallel],
      [pmatch,mixed,aliases,non_matching_aliases,
       match_in_call,untuplify,
       shortcut_boolean,letify_guard,selectify,deselectify,
       underscore,match_map,map_vars_used,coverage,
       grab_bag,literal_binary,unary_op,eq_types,
       match_after_return,match_right_tuple,
       tuple_size_in_try,match_boolean_list,
<<<<<<< HEAD
       heisen_variables]}].
=======
       mutable_variables]}].
>>>>>>> 753d90b6


init_per_suite(Config) ->
    test_lib:recompile(?MODULE),
    Config.

end_per_suite(_Config) ->
    ok.

init_per_group(_GroupName, Config) ->
    Config.

end_per_group(_GroupName, Config) ->
    Config.


pmatch(Config) when is_list(Config) ->
    ok = doit(1),
    ok = doit(2),
    {error,baz} = doit(3),
    {error,foobar} = doit(4),
    ok.

%% Thanks to Tobias Lindahl (HiPE).
-define(FOO(X),
	case X of
	    1 -> foo;
	    2 -> bar;
	    3 -> baz;
	    4 -> foobar
	end).

doit(X) ->
    case ?FOO(X) of
	foo -> ok;
	bar -> ok;
	Other -> {error, Other}
    end.

mixed(Config) when is_list(Config) ->
    glufs = mixit(1),
    klafs = mixit(2),
    fnurra = mixit(3),
    usch = mixit(4),
    {error,blurf} = mixit(5),
    {error,87987987} = mixit(6),
    {error,{a,b,c}} = mixit(7),
    no_match = mixed_1(),
    ok.

mixit(X) ->
    case case X of
	     1 -> a;
	     2 -> b;
	     3 -> 42;
	     4 -> 77;
	     4+1 -> blurf;
	     5+1 -> 87987987;
	     6+1 -> {a,b,c}
	 end of
	a -> glufs;
	b -> klafs;
	42 -> fnurra;
	77 -> usch;
	Other -> {error,Other}
    end.

mixed_1() ->
    case 0 of
        0.0 ->
            %% This clause must not match.
            zero;
        0.5 ->
            half;
        _ ->
            no_match
    end.

aliases(Config) when is_list(Config) ->
    %% Lists/strings.
    ok = str_alias("abc"),
    ok = str_alias("def"),
    ok = str_alias("ghi"),
    ok = str_alias("klm"),
    ok = str_alias("qrs"),
    ok = str_alias("xy"),
    ok = str_alias(""),
    ok = str_alias([]),
    error = str_alias("blurf"),

    %% Characters/integers.
    ok = char_alias($v),
    ok = char_alias(118),
    ok = char_alias($w),
    ok = char_alias(119),
    ok = char_alias(42),
    ok = char_alias(3.0),
    error = char_alias($_),
    error = char_alias(0),

    {42,42,42} = three(42),

    {1,42,99,1,42,99} = tuple_alias({1,42,99}),
    {-10,20,-10,20,-10,20} = tuple_alias({-10,20}),
    6 = tup_lit_alias({1,2,3}),
    6 = tup_lit_alias_rev({1,2,3}),

    {1,2,3,4} = list_in_tuple({container, [1,2,3], 4}),
    {a,b,c,d} = list_in_tuple({container, [a,b,c], d}),

    {13,y,13,17,x,{y,13},17} = tuple_in_tuple({x, {y,13}, 17}),
    {a,y,a,b,x,{y,a},b} = tuple_in_tuple({x, {y,a}, b}),

    {42,42,42,42} = multiple_aliases_1(id(42)),
    {7,7,7} = multiple_aliases_2(id(7)),
    {{a,b},{a,b},{a,b}} = multiple_aliases_3(id({a,b})),
    {[x,y,z],[x,y,z],[x,y,z]} = multiple_aliases_4(id([x,y,z])),

    %% Lists/literals.
    {a,b} = list_alias(id([a,b])),

    %% Multiple matches.
    {'EXIT',{{badmatch,home},_}} =
        (catch fun() ->
                       Rec = (42 = V) = home,
                       {Rec,V}
               end()),
    {home,home} =
        fun() ->
                Rec = (home = V) = home,
                {Rec,V}
        end(),
    {'EXIT',{{badmatch,16},_}} =
        (catch fun(B) ->
                       <<42:V>> = V = B
               end(16)),
    {'EXIT',{{badmatch,0},_}} =
        (catch fun() ->
                       <<2:V>> = V = 0
               end()),
    {42,42} =
        fun(E) ->
                Rec = (42 = V) = id(E),
                {Rec,V}
        end(42),

    ok.

str_alias(V) ->
    Res = str_alias_1(V),
    Res = str_alias_2(V).

str_alias_1([$a,$b,$c]="abc"="a"++[$b,$c]=[97,98,99]) -> ok;
str_alias_1([$d|"ef"]="def") -> ok;
str_alias_1([$g|"hi"]="g"++"hi"="gh"++"i"="ghi"++"") -> ok;
str_alias_1("k"++"lm"=[$k|"lm"]) -> ok;
str_alias_1([113,114,115]="qrs"=[$q,$r,$s]="q"++"r"++"s") -> ok;
str_alias_1([$x,$y]="xy") -> ok;
str_alias_1(""=[]) -> ok;
str_alias_1(_) -> error.

%% Make sure that different line numbers do not matter.

str_alias_2([$a,$b,$c]=
	    "abc"=
	    "a"++[$b,$c
	       ]=
	    [97,98,99
	  ]) -> ok;
str_alias_2([$d|"ef"]=
	  "def") -> ok;
str_alias_2([$g|"hi"]=
	  "g"++"hi"=
	  "gh"++"i"=
	  "ghi"++"") -> ok;
str_alias_2("k"++"lm"=
	  [$k|"lm"
	  ]) -> ok;
str_alias_2([113,114,115]=
	  "qrs"=[$q,$r,$s
		]=
	  "q"++"r"++"s") -> ok;
str_alias_2([$x,$y]=
	  "xy") -> ok;
str_alias_2(""=
	  []) -> ok;
str_alias_2(_) -> error.

char_alias(V) ->
    Res = char_alias_1(V),
    Res = char_alias_2(V).

char_alias_1(118=$v) -> ok;
char_alias_1($w=119) -> ok;
char_alias_1(42=42) -> ok;
char_alias_1(3.0=3.0) -> ok;
char_alias_1(_) -> error.

char_alias_2(118=
	     $v) -> ok;
char_alias_2($w=
	     119) -> ok;
char_alias_2(42=
	     42) -> ok;
char_alias_2(3.0=
	     3.0) -> ok;
char_alias_2(_) -> error.

three(V) ->
    Res = three_1(V),
    Res = three_2(V).

three_1(A=B=C) ->
    {A,B,C}.

three_2(A=
	B=
	C) ->
    {A,B,C}.

tuple_alias(Expr) ->
    Res = tuple_alias_a(Expr),
    Res = tuple_alias_b(Expr).

tuple_alias_a({A,B,C} = {X,Y,Z}) ->
    {A,B,C,X,Y,Z};
tuple_alias_a({A,B} = {C,D} = {E,F}) ->
    {A,B,C,D,E,F}.

tuple_alias_b({_,_,_}=Expr) ->
    {A,B,C} = {X,Y,Z} = Expr,
    {A,B,C,X,Y,Z};
tuple_alias_b({_,_}=Expr) ->
    {A,B} = {C,D} = {E,F} = Expr,
    {A,B,C,D,E,F}.

tup_lit_alias({A,B,C}={1,2,3}) ->
    A+B+C.

tup_lit_alias_rev({1,2,3}={A,B,C}) ->
    A+B+C.

list_in_tuple(E) ->
    Res = list_in_tuple_a(E),
    Res = list_in_tuple_b(E).

list_in_tuple_a({container, [_,_,_] = [A,B,C], D}) ->
    {A,B,C,D}.

list_in_tuple_b(E) ->
    {container, [_,_,_] = [A,B,C], D} = E,
    {A,B,C,D}.

tuple_in_tuple(Expr) ->
    Res = tuple_in_tuple_a(Expr),
    Res = tuple_in_tuple_b(Expr).

tuple_in_tuple_a({x, {y,A} = {B,C}, D} = {E, F, G}) ->
    {A,B,C,D,E,F,G}.

tuple_in_tuple_b(Expr) ->
    {x, {y,A} = {B,C}, D} = {E, F, G} = Expr,
    {A,B,C,D,E,F,G}.

multiple_aliases_1(Expr) ->
    Res = multiple_aliases_1a(Expr),
    Res = multiple_aliases_1b(Expr).

multiple_aliases_1a((A=B) = (C=D)) ->
    {A,B,C,D}.

multiple_aliases_1b(Expr) ->
    (A=B) = (C=D) = Expr,
    {A,B,C,D}.

multiple_aliases_2((A=B) = (A=C)) ->
    {A,B,C}.

multiple_aliases_3(Expr) ->
    Res = multiple_aliases_3a(Expr),
    Res = multiple_aliases_3b(Expr).

multiple_aliases_3a((A={_,_}=B)={_,_}=C) ->
    {A,B,C}.

multiple_aliases_3b(Expr) ->
    (A={_,_}=B) = {_,_} = C = Expr,
    {A,B,C}.

multiple_aliases_4(Expr) ->
    Res = multiple_aliases_4a(Expr),
    Res = multiple_aliases_4b(Expr).

multiple_aliases_4a((A=[_,_,_]=B) = [_,_,_] = C) ->
    {A,B,C}.

multiple_aliases_4b(Expr) ->
    (A=[_,_,_]=B) = [_,_,_] = C = Expr,
    {A,B,C}.

list_alias(Expr) ->
    Res = list_alias1a(Expr),
    Res = list_alias1b(Expr),
    Res = list_alias2a(Expr),
    Res = list_alias2b(Expr),
    Res = list_alias3a(Expr),
    Res = list_alias3b(Expr).

list_alias1a([a,b]=[X,Y]) ->
    {X,Y}.

list_alias1b(Expr) ->
    [a,b] = [X,Y] = Expr,
    {X,Y}.

list_alias2a([X,Y]=[a,b]) ->
    {X,Y}.

list_alias2b(Expr) ->
    [X,Y] = [a,b] = Expr,
    {X,Y}.

list_alias3a([X,b]=[a,Y]) ->
    {X,Y}.

list_alias3b(Expr) ->
    [X,b] = [a,Y]= Expr,
    {X,Y}.

non_matching_aliases(_Config) ->
    none = mixed_aliases(<<42>>),
    none = mixed_aliases([b]),
    none = mixed_aliases([d]),
    none = mixed_aliases({a,42}),
    none = mixed_aliases(42),
    none = mixed_aliases(<<6789:16>>),
    none = mixed_aliases(#{key=>value}),

    {'EXIT',{{badmatch,bar},_}} = (catch plus_plus_prefix()),
    {'EXIT',{{badmatch,42},_}} = (catch nomatch_alias(42)),
    {'EXIT',{{badmatch,job},_}} = (catch entirely()),
    {'EXIT',{{badmatch,associates},_}} = (catch printer()),
    {'EXIT',{{badmatch,borogoves},_}} = (catch tench()),

    put(perch, 0),
    {'EXIT',{{badmatch,{spine,42}},_}} = (catch perch(42)),
    1 = erase(perch),

    put(salmon, 0),
    {'EXIT',{{badmatch,mimsy},_}} = (catch salmon()),
    1 = erase(salmon),

    put(shark, 0),
    {'EXIT',{{badmatch,_},_}} = (catch shark()),
    1 = erase(shark),

    {'EXIT',{{badmatch,_},_}} = (catch radio(research)),

    {'EXIT',{{case_clause,whatever},_}} = (catch pike1(whatever)),
    {'EXIT',{{case_clause,whatever},_}} = (catch pike2(whatever)),

    {'EXIT',{badarith,_}} = catch squid(a),
    {'EXIT',{{badmatch,43},_}} = catch squid(42),

    ok.

mixed_aliases(<<X:8>> = x) -> {a,X};
mixed_aliases([b] = <<X:8>>) -> {b,X};
mixed_aliases(<<X:8>> = {a,X}) -> {c,X};
mixed_aliases([X] = <<X:8>>) -> {d,X};
mixed_aliases(<<X:16>> = X) -> {e,X};
mixed_aliases(X = <<X:16>>) -> {f,X};
mixed_aliases(<<X:16,_/binary>> = X) -> {g,X};
mixed_aliases(X = <<X:16,_/binary>>) -> {h,X};
mixed_aliases(X = #{key:=X}) -> {i,X};
mixed_aliases(#{key:=X} = X) -> {j,X};
mixed_aliases([X] = #{key:=X}) -> {k,X};
mixed_aliases(#{key:=X} = [X]) -> {l,X};
mixed_aliases({a,X} = #{key:=X}) -> {m,X};
mixed_aliases(#{key:=X} = {a,X}) -> {n,X};
mixed_aliases([] ++ (foo = [])) -> o;
mixed_aliases(_) -> none.

plus_plus_prefix() ->
    [] ++ (foo = []) = bar.

nomatch_alias(I) ->
    {ok={A,B}} = id(I),
    {A,B}.

entirely() ->
    0(((Voice = true) = cool) = job),
    [receive _ -> Voice end || banking <- printer].

printer() ->
    {[_Indoor] = [] = associates},
    [ireland || _Indoor <- _Indoor].

tench() ->
    E = begin
	    [A] = [] = borogoves,
	    A + 1
	end,
    E + 7 * A.

perch(X) ->
    begin
	put(perch, get(perch)+1),
	[_A] = [] = {spine,X}
    end.

salmon() ->
    {put(salmon, get(salmon)+1),#{key:=([A]=[])}=mimsy,exit(fail)},
    A + 10.

shark() ->
    (hello = there) = (catch shark(put(shark, get(shark)+1), a = b)).

shark(_, _) ->
    ok.

radio(research) ->
    (connection = proof) =
	(catch erlang:trace_pattern(catch mechanisms + assist,
				    summary = mechanisms)).

pike1(X) ->
    case id([]) of
        [] ->
            case X of
                [Var] = [] ->
                    ok
            end
    end,
    Var.

pike2(X) ->
    case id([]) of
        [] ->
            case X of
                [_] = [] ->
                    Var = 42
            end
    end,
    Var.

squid(E) ->
    ([X] = {Y}) = V = E + 1,
    {V,X + Y}.


%% OTP-7018.

match_in_call(Config) when is_list(Config) ->
    mac_a(0),
    mac_b(1),
    mac_c(42),
    mac_d(42),
    mac_e({gurka,42}),

    [{2,2},{2,2}] = mac_lc([{2,any},{2,2}]),
    {'EXIT',_} = (catch mac_lc([{1,1}])),

    ok.

mac_a(X) ->
    id(_Gurka = {gurka,X}),
    ok.

mac_b(X) ->
    id(Gurka = {gurka,X}),
    gurka(Gurka, X),
    ok.

mac_c(X) ->
    id(Gurka = Yxa = {gurka,X}),
    id({Gurka,Yxa}),
    ok.

mac_d(X) ->
    id({gurka,42} = {gurka,X}),
    ok.

mac_e(X) ->
    id({gurka,42} = X),
    ok.

mac_lc(E) ->
    Res = mac_lc1(E),
    Res = mac_lc2(E).

mac_lc1(E) ->
    [{X,Y} ||
	{X,_} <- E,
	(Y = X) =:= (Y = 1 + 1)].

mac_lc2(E) ->
    [{X,Y} ||
	{X,_} <- E,
	(Y = X) =:= (Y = 2)].

gurka({gurka,X}, X) -> ok.


untuplify(Config) when is_list(Config) ->
    %% We do this to cover sys_core_fold:unalias_pat/1.
    {1,2,3,4,alias,{[1,2],{3,4},alias}} = untuplify_1([1,2], {3,4}, alias),
    error = untuplify_1([1,2], {3,4}, 42),

    %% Test that a previous bug in v3_codegen is gone. (The sinking of
    %% stack frames into only the case arms that needed them was not always
    %% safe.)
    [33, -1, -33, 1] = untuplify_2(32, 65),
    {33, 1, -33, -1} = untuplify_2(65, 32),

    ok.

untuplify_1(A, B, C) ->
    case {A,B,C} of
	{[X,Y],{Z,W},alias=Alias}=Top ->
	    {X,Y,Z,W,Alias,Top};
	[_,_]=CantMatch ->
	    CantMatch;
	_ ->
	    error
    end.

untuplify_2(V1, V2) ->
    {D1,D2,D3,D4} =
        if V1 > V2 ->
                %% The 1 value was overwritten by the value of V2-V1.
                {V1-V2,  1,  V2-V1, -1};
           true ->
                {V2-V1, -1, V1-V2,  1}
        end,
    if
        D2 > D4 ->
            {D1, D2, D3, D4};
        true ->
            [D1, D2, D3, D4]
    end.

%% Coverage of beam_dead:shortcut_boolean_label/4.
shortcut_boolean(Config) when is_list(Config) ->
    false = shortcut_boolean_1([0]),
    true = shortcut_boolean_1({42}),
    'maybe' = shortcut_boolean_1(self()),
    {'EXIT',_} = (catch shortcut_boolean_1([a,b])),
    {'EXIT',_} = (catch shortcut_boolean_1({a,b})),
    ok.

shortcut_boolean_1(X) ->
    Outer = case not is_pid(X) of
		true ->
		    V = case X of
			    [_] -> true;
			    {_} -> false
			end,
		    not V;
		false ->
		    'maybe'
	    end,
    id(Outer).


%% Test sys_core_fold:letify_guard/3.
letify_guard(Config) when is_list(Config) ->
    {-15,a} = letify_guard(-15, a),
    5 = letify_guard(2, 3),
    ok.

letify_guard(A, B) ->
    case {A,B} of
	%% The tuple will be built in the guard...
	Z when tuple_size(Z) =:= 2, element(1, Z) < 0 ->
	    %% ... and again here.
	    Z;
	{X,Y} -> X+Y
    end.

%% Test combining of is_eq_exact instructions to select_val
%% instructions in beam_dead and beam_peep.

selectify(Config) when is_list(Config) ->
    integer = sel_different_types({r,42}),
    atom = sel_different_types({r,forty_two}),
    float = sel_different_types({r,100.0}),
    none = sel_different_types({r,18}),
    {'EXIT',_} = (catch sel_different_types([a,b,c])),

    integer = sel_same_value({r,42}),
    error = sel_same_value({r,100}),
    error = sel_same_value(a),

    integer42 = sel_same_value2(42),
    integer43 = sel_same_value2(43),
    error = sel_same_value2(44),

    ok.

sel_different_types({r,_}=T) when element(2, T) =:= forty_two ->
    atom;
sel_different_types({r,_}=T) when element(2, T) =:= 42 ->
    integer;
sel_different_types({r,_}=T) when element(2, T) =:= 100.0 ->
    float;
sel_different_types({r,_}) ->
    none.

sel_same_value({r,V}) when V =:= 42 ->
    integer;
sel_same_value({r,V}) when V =:= 42 ->
    integer42;
sel_same_value(_) ->
    error.

sel_same_value2(V) when V =:= 42 ->
    integer42;
sel_same_value2(V) when V =:= 42; V =:= 43 ->
    integer43;
sel_same_value2(_) ->
    error.

%% Test deconstruction of select_val instructions to regular tests
%% with zero or one values left.

deselectify(Config) when is_list(Config) ->
    one_or_other = desel_tuple_arity({1}),
    two = desel_tuple_arity({1,1}),
    one_or_other = desel_tuple_arity({1,1,1}),

    one_or_other = dsel_integer(1),
    two = dsel_integer(2),
    one_or_other = dsel_integer(3),

    one_or_other = dsel_integer_typecheck(1),
    two = dsel_integer_typecheck(2),
    one_or_other = dsel_integer_typecheck(3),

    one_or_other = dsel_atom(one),
    two = dsel_atom(two),
    one_or_other = dsel_atom(three),

    one_or_other = dsel_atom_typecheck(one),
    two = dsel_atom_typecheck(two),
    one_or_other = dsel_atom_typecheck(three),

    %% Cover deconstruction of select_val instructions in
    %% beam_peep.

    stop = dsel_peek_0(stop),
    ignore = dsel_peek_0(ignore),
    Config = dsel_peek_0(Config),

    stop = dsel_peek_1(stop, any),
    Config = dsel_peek_1(ignore, Config),
    other = dsel_peek_1(other, ignored),

    0 = dsel_peek_2(0, any),
    Config = dsel_peek_2(1, Config),
    2 = dsel_peek_2(2, ignored),

    true = dsel_peek_3(true),
    false = dsel_peek_3(false),
    {error,Config} = dsel_peek_3(Config),

    ok.

%% The following will be optimized by the sharing optimizations
%% in beam_ssa_opt.

desel_tuple_arity(Tuple) when is_tuple(Tuple) ->
    case Tuple of
        {_} -> one_or_other;
        {_,_} -> two;
        _ -> one_or_other
    end.

dsel_integer(Val) ->
    case Val of
        1 -> one_or_other;
        2 -> two;
        _ -> one_or_other
    end.

dsel_integer_typecheck(Val) when is_integer(Val) ->
    case Val of
        1 -> one_or_other;
        2 -> two;
        _ -> one_or_other
    end.

dsel_atom(Val) ->
    case Val of
        one -> one_or_other;
        two -> two;
        _ -> one_or_other
    end.

dsel_atom_typecheck(Val) when is_atom(Val) ->
    case Val of
        one -> one_or_other;
        two -> two;
        _ -> one_or_other
    end.

%% The following functions are carefully crafted so that the sharing
%% optimizations in beam_ssa_opt can't be applied. After applying the
%% beam_jump:eliminate_moves/1 optimization and beam_clean:clean_labels/1
%% has unified labels, beam_peep is able to optimize these functions.

dsel_peek_0(A0) ->
    case id(A0) of
        stop ->   stop;
        ignore -> ignore;
        A ->      A
    end.

dsel_peek_1(A0, B) ->
    case id(A0) of
        stop ->   stop;
        ignore -> B;
        A ->      A
    end.

dsel_peek_2(A0, B) ->
    case id(A0) of
        0 -> 0;
        1 -> B;
        A -> A
    end.

dsel_peek_3(A0) ->
    case id(A0) of
        true ->  true;
        false -> false;
        Other -> {error,Other}
    end.

underscore(Config) when is_list(Config) ->
    case Config of
	[] ->
	    %% Assignment to _ at the end of a construct.
	    _ = length(Config);
	[_|_] ->
	    %% Assignment to _ at the end of a construct.
	    _ = list_to_tuple(Config)
    end,
    _ = is_list(Config),
    ok.

-record(s, {map,t}).

match_map(Config) when is_list(Config) ->
    Map = #{key=>{x,y},ignore=>anything},
    #s{map=Map,t={x,y}} = do_match_map(#s{map=Map}),
    {a,#{k:={a,b,c}}} = do_match_map_2(#{k=>{a,b,c}}),
    {'EXIT',{{badmatch,whatever},_}} = catch do_match_map_none(id(whatever)),
    ok.

do_match_map(#s{map=#{key:=Val}}=S) ->
    %% Would crash with a 'badarg' exception.
    S#s{t=Val}.

do_match_map_2(Map) ->
    case {a,Map} of
	{a,#{k:=_}}=Tuple ->
	    Tuple
    end.

do_match_map_none(V) ->
    %% Cover handling of has_map_fields in beam_validator.
    #{42 := _} = try
                     {} = {{} = V}
                 catch
                     throw:V ->
                         #{};
                     throw:_ ->
                         V
                 end.

map_vars_used(Config) when is_list(Config) ->
    {some,value} = do_map_vars_used(a, b, #{{a,b}=>42,v=>{some,value}}),
    ok.

do_map_vars_used(X, Y, Map) ->
    case {X,Y} of
	T ->
	    %% core_lib:is_var_used/2 would not consider T used.
	    #{T:=42,v:=Val} = Map,
	    Val
    end.

-record(coverage_id, {bool=false,id}).
coverage(Config) when is_list(Config) ->
    %% Cover beam_dead.
    ok = coverage_1(x, a),
    ok = coverage_1(x, b),

    %% Cover sys_pre_expand.
    ok = coverage_3("abc"),

    %% Cover beam_ssa_dead.
    {expr,key} = coverage_4([literal,get], [[expr,key]]),
    {expr,key} = coverage_4([expr,key], []),

    a = coverage_5([8,8,8], #coverage_id{bool=true}),
    b = coverage_5([], #coverage_id{bool=true}),

    %% Cover beam_ssa_opt.
    ok = coverage_6(),

    %% Cover beam_ssa_dead.
    a = coverage_7(x, x, id(true)),
    b = coverage_7(x, 0, id(false)),

    {'EXIT',{{badmatch,{42}},_}} = catch coverage_8(id(42)),

    error = coverage_9(id(1)),
    true = coverage_9(id(0)),

    ok.

coverage_1(B, Tag) ->
    case Tag of
	a -> coverage_2(1, a, B);
	b -> coverage_2(2, b, B)
    end.

coverage_2(1, a, x) -> ok;
coverage_2(2, b, x) -> ok.

coverage_3([$a]++[]++"bc") -> ok.

%% Cover beam_ssa_dead:eval_type_test_1(is_nonempty_list, Arg).
coverage_4([literal,get], [Expr]) ->
    coverage_4(Expr, []);
coverage_4([Expr,Key], []) ->
    {Expr,Key}.

%% Cover beam_ssa_dead:eval_type_test_1(is_tagged_tuple, Arg).
coverage_5(Config, TermId)
  when TermId =:= #coverage_id{bool=true},
       Config =:= [8,8,8] ->
    a;
coverage_5(_Config, #coverage_id{bool=true}) ->
    b.

coverage_6() ->
    X = 17,
    case
        case id(1) > 0 of
            true ->
                17;
            false ->
                42
        end
    of
        X ->
            ok;
        V ->
            %% Cover beam_ssa_opt:make_literal/2.
            error([error,X,V])
    end.

%% Cover beam_ssa_dead:opt_switch_1/3.
coverage_7(_, _, true)  ->
    a;
coverage_7(_, 0, false)  ->
    b;
coverage_7(_, _, true)  ->
    c.

%% Cover beam_ssa_dead:will_succeed_*
coverage_8(V) ->
    V =/= (V = {V}).

coverage_9(V) when V == 0 ->
    -1 /= try ok of
              _ ->
                  V
          catch
              _ ->
                  ok
          end;
coverage_9(_) ->
    error.

grab_bag(_Config) ->
    [_|T] = id([a,b,c]),
    [b,c] = id(T),

    T1 = fun() ->
		 [_|_] = x
	 end,
    {'EXIT',_} = (catch T1()),

    T2 = fun(A, B) ->
		 case {{element(1, A),element(2, B)},
		       {element(2, A),element(2, B)}} of
		     {Same,Same} -> ok;
		     {{0,1},{up,X}} -> id(X);
		     {_,{X,_}} -> id(X)
		 end
	 end,
    ok = T2({a,a,z,z}, {z,a,z}),
    1 = T2({0,up}, {zzz,1}),
    y = T2({x,y}, {a,z,z}),

    %% OTP-5244.
    L = [{stretch,0,0},
	 {bad,[]},
	 {bad,atom},
	 {bad,0},
	 {bad,16#AAAAAAAAAAAAAAAAAAAAAAAAAAAAAAAAAAAAAAAAAAAAAAAAAAA},
	 {bad,16#555555555555555555555555555555555555555555555555555}],
    ok = grab_bag_remove_failure(L, unit, 0),

    {42,<<43,44>>} = grab_bag_single_valued(<<42,43,44>>),
    empty_list = grab_bag_single_valued([]),
    empty_tuple = grab_bag_single_valued({}),

    ok.

grab_bag_remove_failure([], _Unit, _MaxFailure) ->
    ok;
grab_bag_remove_failure([{bad,Bad}|_], _Unit, _MaxFailure) ->
    Bad;
grab_bag_remove_failure([{stretch,_,Mi}=Stretch | Specs], Unit, _MaxFailure) ->
    {MinMax,NewMaxFailure} = id({min,1}),
    case {MinMax,grab_bag_remove_failure(Specs, Unit, NewMaxFailure)} of
	{min,{NewMaxFailure,Rest}} ->
	    {done,[{fixed,Mi} | Rest]};
	{min,_} when Specs =/= [] ->
	    grab_bag_remove_failure([Stretch|tl(Specs)], Unit, NewMaxFailure);
	{min,_} ->
	    ok
    end.

%% Cover a line v3_kernel that places binary matching first.
grab_bag_single_valued(<<H,T/bytes>>) -> {H,T};
grab_bag_single_valued([]) -> empty_list;
grab_bag_single_valued({}) -> empty_tuple.


%% Regression in 19.0, reported by Alexei Sholik
literal_binary(_Config) ->
    3 = literal_binary_match(bar, <<"y">>),

    %% While we are at it, also test the remaining code paths
    %% in literal_binary_match/2.
    1 = literal_binary_match(bar, <<"x">>),
    2 = literal_binary_match(foo, <<"x">>),
    3 = literal_binary_match(foo, <<"y">>),
    fail = literal_binary_match(bar, <<"z">>),
    fail = literal_binary_match(foo, <<"z">>),
    ok.

literal_binary_match(bar, <<"x">>) -> 1;
literal_binary_match(_, <<"x">>) -> 2;
literal_binary_match(_, <<"y">>) -> 3;
literal_binary_match(_, _) -> fail.

unary_op(Config) ->
    %% ERL-514. This test case only verifies that the code
    %% calculates the correct result, not that the generated
    %% code is optimial.

    {non_associative,30} = unary_op_1('&'),
    {non_associative,300} = unary_op_1('^'),
    {non_associative,300} = unary_op_1('not'),
    {non_associative,300} = unary_op_1('+'),
    {non_associative,300} = unary_op_1('-'),
    {non_associative,300} = unary_op_1('~~~'),
    {non_associative,300} = unary_op_1('!'),
    {non_associative,320} = unary_op_1('@'),

    error = unary_op_1(Config),
    error = unary_op_1(abc),
    error = unary_op_1(42),

    ok.

unary_op_1(Vop@1) ->
    %% If all optimizations are working as they should, there should
    %% be no stack frame and all '=:=' tests should be coalesced into
    %% a single select_val instruction.

    case Vop@1 =:= '&' of
        true ->
            {non_associative,30};
        false ->
            case
                case Vop@1 =:= '^' of
                    true ->
                        true;
                    false ->
                        case Vop@1 =:= 'not' of
                            true ->
                                true;
                            false ->
                                case Vop@1 =:= '+' of
                                    true ->
                                        true;
                                    false ->
                                        case Vop@1 =:= '-' of
                                            true ->
                                                true;
                                            false ->
                                                case Vop@1 =:= '~~~' of
                                                    true ->
                                                        true;
                                                    false ->
                                                        Vop@1 =:= '!'
                                                end
                                        end
                                end
                        end
                end
            of
                true ->
                    {non_associative,300};
                false ->
                    case Vop@1 =:= '@' of
                        true ->
                            {non_associative,320};
                        false ->
                            error
                    end
            end
    end.

eq_types(_Config) ->
    Ref = make_ref(),
    Ref = eq_types(Ref, any),
    ok.

eq_types(A, B) ->
    %% {put_tuple2,{y,0},{list,[{x,0},{x,1}]}}.
    Term0 = {A, B},
    Term = id(Term0),

    %% {test,is_eq_exact,{f,3},[{y,0},{x,0}]}.
    %% Here beam_validator must infer that {x,0} has the
    %% same type as {y,0}.
    Term = Term0,

    %% {get_tuple_element,{x,0},0,{x,0}}.
    {Ref22,_} = Term,

    Ref22.

match_after_return(Config) when is_list(Config) ->
    %% The return type of the following call will never match the 'wont_happen'
    %% clauses below, and the beam_ssa_type was clever enough to see that but
    %% didn't remove the blocks, so it crashed when trying to extract A.
    ok = case mar_test_tuple(erlang:unique_integer()) of
            {gurka, never_matches, A} -> {wont_happen, A};
            _ -> ok
         end.

mar_test_tuple(I) -> {gurka, I}.

match_right_tuple(Config) when is_list(Config) ->
    %% The loader wrongly coalesced certain get_tuple_element sequences, fusing
    %% the code below into a single i_get_tuple_element2 operating on {x,0}
    %% even though the first one overwrites it.
    %%
    %%    {get_tuple_element,{x,0},0,{x,0}}.
    %%    {get_tuple_element,{x,0},1,{x,1}}.

    Inner = {id(wrong_element), id(ok)},
    Outer = {Inner, id(wrong_tuple)},
    ok = match_right_tuple_1(Outer).

match_right_tuple_1(T) ->
    {A, _} = T,
    {_, B} = A,
    %% The call ensures that A is in {x,0} and B is in {x,1}
    id(force_succ_regs(A, B)).

force_succ_regs(_A, B) -> B.

tuple_size_in_try(Config) when is_list(Config) ->
    %% The tuple_size optimization was applied outside of guards, causing
    %% either the emulator or compiler to crash.
    ok = tsit(gurka),
    ok = tsit(gaffel).

tsit(A) ->
    try
        id(ignored),
        1 = tuple_size(A),
        error
    catch
        _:_ -> ok
    end.

match_boolean_list(Config) when is_list(Config) ->
    BoolList = [N rem 2 =:= 0 || N <- lists:seq(1, 8)],
    %% The compiler knows that all list elements are booleans, so it translates
    %% the expression below to a #b_br{} on the list head.
    %%
    %% This is fine, but since the value was only used in that branch,
    %% reserve_zregs/3 (pre_codegen) would place the variable in a z register,
    %% crashing the compiler in a later pass.
    ok = case BoolList of
             [true | _] -> error;
             [false | _] -> ok
         end.

<<<<<<< HEAD
heisen_variables(_Config) ->
    {'EXIT',{{badmatch,3},_}} = catch gh_6516_scope1(),
    {'EXIT',{{badmatch,3},_}} = catch gh_6516_scope2(),

    ok.

gh_6516_scope1() ->
    {X = 4, X = 3}.

gh_6516_scope2() ->
  {X = 4, _ = X = 3}.
=======
%% GH-6873. Bound variables would be overwritten.
mutable_variables(_Config) ->
    {'EXIT',{{badmatch,0},_}} = catch mutable_variables_1(),

    F = fun() -> id({tag,whatever}) end,
    whatever = mutable_variables_2(id({tag,whatever}), F),
    {'EXIT',{{badmatch,{tag,whatever}},_}} = catch mutable_variables_2(id(a), F),

    ok.

mutable_variables_1() ->
    Zero = 0,
    One = 1,
    Result = One = Zero,
    {Result,One,Zero}.

mutable_variables_2(Middle, Fun) ->
    {tag,V} = Middle = Fun(),
    V.
>>>>>>> 753d90b6

id(I) -> I.<|MERGE_RESOLUTION|>--- conflicted
+++ resolved
@@ -27,11 +27,8 @@
 	 coverage/1,grab_bag/1,literal_binary/1,
          unary_op/1,eq_types/1,match_after_return/1,match_right_tuple/1,
          tuple_size_in_try/1,match_boolean_list/1,
-<<<<<<< HEAD
-         heisen_variables/1]).
-=======
+         heisen_variables/1,
          mutable_variables/1]).
->>>>>>> 753d90b6
 	 
 -include_lib("common_test/include/ct.hrl").
 
@@ -49,12 +46,8 @@
        grab_bag,literal_binary,unary_op,eq_types,
        match_after_return,match_right_tuple,
        tuple_size_in_try,match_boolean_list,
-<<<<<<< HEAD
-       heisen_variables]}].
-=======
+       heisen_variables,
        mutable_variables]}].
->>>>>>> 753d90b6
-
 
 init_per_suite(Config) ->
     test_lib:recompile(?MODULE),
@@ -1165,7 +1158,7 @@
              [false | _] -> ok
          end.
 
-<<<<<<< HEAD
+
 heisen_variables(_Config) ->
     {'EXIT',{{badmatch,3},_}} = catch gh_6516_scope1(),
     {'EXIT',{{badmatch,3},_}} = catch gh_6516_scope2(),
@@ -1177,7 +1170,7 @@
 
 gh_6516_scope2() ->
   {X = 4, _ = X = 3}.
-=======
+
 %% GH-6873. Bound variables would be overwritten.
 mutable_variables(_Config) ->
     {'EXIT',{{badmatch,0},_}} = catch mutable_variables_1(),
@@ -1197,6 +1190,6 @@
 mutable_variables_2(Middle, Fun) ->
     {tag,V} = Middle = Fun(),
     V.
->>>>>>> 753d90b6
+
 
 id(I) -> I.