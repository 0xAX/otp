%%
%% %CopyrightBegin%
%%
%% Copyright Ericsson AB 2000-2022. All Rights Reserved.
%%
%% Licensed under the Apache License, Version 2.0 (the "License");
%% you may not use this file except in compliance with the License.
%% You may obtain a copy of the License at
%%
%%     http://www.apache.org/licenses/LICENSE-2.0
%%
%% Unless required by applicable law or agreed to in writing, software
%% distributed under the License is distributed on an "AS IS" BASIS,
%% WITHOUT WARRANTIES OR CONDITIONS OF ANY KIND, either express or implied.
%% See the License for the specific language governing permissions and
%% limitations under the License.
%%
%% %CopyrightEnd%
%%=======================================================================
%% Notes:
%%   1. It does NOT work for .beam files of previous BEAM versions.
%%   2. If handling of new BEAM instructions is needed, this should be 
%%      inserted at the end of function resolve_inst().
%%=======================================================================

-module(beam_disasm).

-export([file/1]). %% the main function
-export([function__code/1, format_error/1]).
-ifdef(DEBUG_DISASM).
-export([dfs/1, df/1, files/1, pp/1, pp/2]).
-endif.

-author("Kostis Sagonas").

-include("beam_opcodes.hrl").
-include("beam_disasm.hrl").
-include("beam_asm.hrl").

%%-----------------------------------------------------------------------

-type index()        :: non_neg_integer().
-type literals()     :: 'none' | gb_trees:tree(index(), term()).
-type types()        :: 'none' | gb_trees:tree(index(), term()).
-type symbolic_tag() :: 'a' | 'f' | 'h' | 'i' | 'u' | 'x' | 'y' | 'z'.
-type disasm_tag()   :: symbolic_tag() | 'fr' | 'atom' | 'float' | 'literal'.
-type disasm_term()  :: 'nil' | {disasm_tag(), _}.

-type asm_form() :: {module(),
                     [{atom(), arity()}],
                     [beam_lib:attrib_entry()],
                     [#function{}],
                     beam_lib:label()}.

-export_type([asm_form/0]).

%%-----------------------------------------------------------------------

-define(NO_DEBUG(Str,Xs), ok).
-define(DEBUG(Str,Xs), io:format(Str,Xs)).
-define(exit(Reason), exit({?MODULE,?LINE,Reason})).

%%-----------------------------------------------------------------------
%% Utility functions to get/set their fields. (Uncomment and export
%% them when/if they get used in other files.)
%%-----------------------------------------------------------------------

%% -spec function__name(#function{}) -> atom().
%% function__name(#function{name = N}) -> N.
%% -spec function__arity(#function{}) -> arity().
%% function__arity(#function{arity = A}) -> A.
%% function__entry(#function{entry = E}) -> E.

-spec function__code(#function{}) -> [beam_instr()].
function__code(#function{code = Code}) -> Code.

-spec function__code_update(#function{}, [beam_instr()]) -> #function{}.
function__code_update(Function, NewCode) ->
  Function#function{code = NewCode}.

%%-----------------------------------------------------------------------
%% Error information

-spec format_error({'internal',term()} | {'error',atom(),term()}) -> string().

format_error({internal,Error}) ->
    io_lib:format("~p: disassembly failed with reason ~P.",
		  [?MODULE, Error, 25]);
format_error({error,Module,Error}) ->
    lists:flatten(Module:format_error(Error)).

%%-----------------------------------------------------------------------
%% User comfort functions to directly disassemble to file or to
%% stream, pretty-printed, and to just pretty-print, also commented.
%%-----------------------------------------------------------------------

-ifdef(DEBUG_DISASM).

dfs(Files) when is_list(Files) ->
    lists:foreach(fun df/1, Files).

df(Module) when is_atom(Module) ->
    case code:which(Module) of
	File when is_list(File) ->
	    df(File);
	Reason when is_atom(Reason) ->
	    {error,?MODULE,Reason}
    end;
df(File) when is_list(File) ->
    file(File, filename:rootname(File, ".beam")++".dis").

files(Files) when is_list(Files) ->
    lists:foreach(fun (File) -> file(File, group_leader()) end, Files).

file(File, Dest) ->
    case file(File) of
	#beam_file{code = DisasmCode} ->
	    pp(Dest, [{file,File}, {code,DisasmCode}]);
	Error -> Error
    end.

-spec pp([_]) -> 'ok' | {'error', atom()}.

pp(Disasm) ->
    pp(group_leader(), Disasm).

-spec pp(pid() | file:filename(), [_]) -> 'ok' | {'error', atom()}.

pp(Stream, Disasm) when is_pid(Stream), is_list(Disasm) ->
    NL = io_lib:nl(),
    lists:foreach(
      fun ({code,Code}) ->
	      lists:foreach(
		fun (#function{name=F,arity=A,entry=E,code=C}) ->
			io:format(Stream, "~p.~n", [{function,F,A,E}]),
			lists:foreach(
			  fun (I) -> 
				  io:put_chars(Stream, [pp_instr(I)|NL])
			  end, C),
			io:nl(Stream)
		end, Code);
	  (Item) ->
	      io:format(Stream, "~p.~n~n", [Item])
      end, Disasm),
    ok;
pp(File, Disasm) when is_list(Disasm) ->
    case file:open(File, [write]) of
	{ok,F} ->
	    Result = pp(F, Disasm),
	    ok = file:close(F),
	    Result;
	{error,_Reason} = Error -> Error
    end.

pp_instr({comment,I,Comment}) ->
    [pp_instr(I)|" % "++Comment];
pp_instr({comment,Comment}) ->
    ["%% "++Comment];
pp_instr({label,_}=I) ->
    io_lib:format("  ~p.", [I]);
pp_instr(I) ->
    io_lib:format("    ~p.", [I]).

-endif.

%%-----------------------------------------------------------------------
%% The main exported function
%%   File is either a file name or a binary containing the code.
%%   Call `format_error({error, Module, Reason})' for an error string.
%%-----------------------------------------------------------------------

-spec file(file:filename() | binary()) -> #beam_file{} | {'error',atom(),_}.

file(File) ->
    try process_chunks(File)
    catch error:Reason:Stack ->
            {error,?MODULE,{internal,{Reason,Stack}}}
    end.

%%-----------------------------------------------------------------------
%% Interface might need to be revised -- do not depend on it.
%%-----------------------------------------------------------------------

process_chunks(F) ->
    case beam_lib:chunks(F, [atoms,"Code","StrT",
			     indexed_imports,labeled_exports]) of
	{ok,{Module,
	     [{atoms,AtomsList},{"Code",CodeBin},{"StrT",StrBin},
	      {indexed_imports,ImportsList},{labeled_exports,Exports}]}} ->
	    Atoms = mk_atoms(AtomsList),
	    LambdaBin = optional_chunk(F, "FunT"),
	    Lambdas = beam_disasm_lambdas(LambdaBin, Atoms),
	    LiteralBin = optional_chunk(F, "LitT"),
	    Literals = beam_disasm_literals(LiteralBin),
	    TypeBin = optional_chunk(F, "Type"),
	    Types = beam_disasm_types(TypeBin),
	    Code = beam_disasm_code(CodeBin, Atoms, mk_imports(ImportsList),
				    StrBin, Lambdas, Literals, Types, Module),
	    Attributes =
		case optional_chunk(F, attributes) of
		    none -> [];
		    Atts when is_list(Atts) -> Atts
		end,
	    CompInfo = 
		case optional_chunk(F, "CInf") of
		    none -> [];
		    CompInfoBin when is_binary(CompInfoBin) ->
			binary_to_term(CompInfoBin)
		end,
	    #beam_file{module = Module,
		       labeled_exports = Exports,
		       attributes = Attributes,
		       compile_info = CompInfo,
		       code = Code};
	Error -> Error
    end.

%%-----------------------------------------------------------------------
%% Retrieve an optional chunk or return 'none' if the chunk doesn't exist.
%%-----------------------------------------------------------------------

optional_chunk(F, ChunkTag) ->
    case beam_lib:chunks(F, [ChunkTag]) of
	{ok,{_Module,[{ChunkTag,Chunk}]}} -> Chunk;
	{error,beam_lib,{missing_chunk,_,_}} -> none
    end.

%%-----------------------------------------------------------------------
%% Disassembles the lambda (fun) table of a BEAM file.
%%-----------------------------------------------------------------------

-type l_info() :: {non_neg_integer(), {_,_,_,_,_,_}}.
-spec beam_disasm_lambdas('none' | binary(), gb_trees:tree(index(), _)) ->
        'none' | [l_info()].

beam_disasm_lambdas(none, _) -> none;
beam_disasm_lambdas(<<_:32,Tab/binary>>, Atoms) ->
    disasm_lambdas(Tab, Atoms, 0).

disasm_lambdas(<<F:32,A:32,Lbl:32,Index:32,NumFree:32,OldUniq:32,More/binary>>,
	       Atoms, OldIndex) ->
    Info = {lookup(F, Atoms),A,Lbl,Index,NumFree,OldUniq},
    [{OldIndex,Info}|disasm_lambdas(More, Atoms, OldIndex+1)];
disasm_lambdas(<<>>, _, _) -> [].

%%-----------------------------------------------------------------------
%% Disassembles the literal table (constant pool) of a BEAM file.
%%-----------------------------------------------------------------------

-spec beam_disasm_literals('none' | binary()) -> literals().

beam_disasm_literals(none) -> none;
beam_disasm_literals(<<_:32,Compressed/binary>>) ->
    <<_:32,Tab/binary>> = zlib:uncompress(Compressed),
    gb_trees:from_orddict(disasm_literals(Tab, 0)).

disasm_literals(<<Sz:32,Ext:Sz/binary,T/binary>>, Index) ->
    [{Index,binary_to_term(Ext)}|disasm_literals(T, Index+1)];
disasm_literals(<<>>, _) -> [].

%%-----------------------------------------------------------------------
%% Disassembles the type table of a BEAM file.
%%-----------------------------------------------------------------------

-spec beam_disasm_types('none' | binary()) -> literals().

beam_disasm_types(none) ->
    none;
beam_disasm_types(<<?BEAM_TYPES_VERSION:32,Count:32,Table/binary>>) ->
    Res = gb_trees:from_orddict(disasm_types(Table, 0)),
    Count = gb_trees:size(Res),                 %Assertion.
    Res;
beam_disasm_types(<<_/binary>>) ->
    none.

disasm_types(Types0, Index) ->
    case beam_types:decode_ext(Types0) of
        done ->
            [];
        {Types,Rest} ->
            [{Index,Types}|disasm_types(Rest, Index+1)]
    end.

%%-----------------------------------------------------------------------
%% Disassembles the code chunk of a BEAM file:
%%   - The code is first disassembled into a long list of instructions.
%%   - This list is then split into functions and all names are resolved.
%%-----------------------------------------------------------------------

beam_disasm_code(<<_SS:32, % Sub-Size (length of information before code)
		  _IS:32,  % Instruction Set Identifier (always 0)
		  _OM:32,  % Opcode Max
		  _L:32,_F:32,
		  CodeBin/binary>>, Atoms, Imports,
		 Str, Lambdas, Literals, Types, M) ->
    Code = binary_to_list(CodeBin),
    try disasm_code(Code, Atoms, Literals, Types) of
	DisasmCode ->
	    Functions = get_function_chunks(DisasmCode),
	    Labels = mk_labels(local_labels(Functions)),
	    [function__code_update(Function,
				   resolve_names(Is, Imports, Str,
						 Labels, Lambdas, Literals, M))
	     || Function = #function{code=Is} <- Functions]
    catch
	error:Rsn ->
	    ?NO_DEBUG('code disassembling failed: ~p~n', [Rsn]),
	    ?exit(Rsn)
    end.

%%-----------------------------------------------------------------------

disasm_code([B|Bs], Atoms, Literals, Types) ->
    {Instr,RestBs} = disasm_instr(B, Bs, Atoms, Literals, Types),
    [Instr|disasm_code(RestBs, Atoms, Literals, Types)];
disasm_code([], _, _, _) ->
    [].

%%-----------------------------------------------------------------------
%% Splits the code stream into chunks representing the code of functions.
%%
%% NOTE: code actually looks like
%%   label L1: ... label Ln:
%%     func_info ...
%%   label entry:
%%     ...
%%     <on failure, use label Li to show where things died>
%%     ...
%% So the labels before each func_info should be included as well.
%% Ideally, only one such label is needed, but the BEAM compiler
%% before R8 didn't care to remove the redundant ones.
%%-----------------------------------------------------------------------

get_function_chunks([]) ->
    ?exit(empty_code_segment);
get_function_chunks(Code) ->
    get_funs(labels_r(Code, [])).

labels_r([], R) -> {R, []};
labels_r([{label,_}=I|Is], R) ->
    labels_r(Is, [I|R]);
labels_r([{line,_}=I|Is], R) ->
    labels_r(Is, [I|R]);
labels_r(Is, R) -> {R, Is}.

get_funs({[],[]}) -> [];
get_funs({_,[]}) ->
    ?exit(no_func_info_in_code_segment);
get_funs({LsR0,[{func_info,[{atom,M}=AtomM,{atom,F}=AtomF,ArityArg]}|Code0]})
  when is_atom(M), is_atom(F) ->
    Arity = resolve_arg_unsigned(ArityArg),
    {LsR,Code,RestCode} = get_fun(Code0, []),
    [{label,[{u,Entry}]}|_] = Code,
    [#function{name=F,
	       arity=Arity,
	       entry=Entry,
	       code=lists:reverse(LsR0, [{func_info,AtomM,AtomF,Arity}|Code])}
     |get_funs({LsR,RestCode})].

get_fun([{func_info,_}|_]=Is, R0) ->
    {LsR,R} = labels_r(R0, []),
    {LsR,lists:reverse(R),Is};
get_fun([{int_code_end,[]}], R) ->
    {[],lists:reverse(R),[]};
get_fun([I|Is], R) ->
    get_fun(Is, [I|R]);
get_fun([], R) ->
    ?DEBUG('warning: code segment did not end with int_code_end~n',[]),
    {[],lists:reverse(R),[]}.

%%-----------------------------------------------------------------------
%% Collects local labels -- I am not sure this is 100% what is needed.
%%-----------------------------------------------------------------------

local_labels(Funs) ->
    lists:sort(lists:foldl(fun (F, R) ->
				   local_labels_1(function__code(F), R)
			   end, [], Funs)).

local_labels_1(Code0, R) ->
    Code1 = lists:dropwhile(fun({label,_}) -> true;
			       ({line,_}) -> true;
			       ({func_info,_,_,_}) -> false
			    end, Code0),
    [{func_info,{atom,M},{atom,F},A}|Code] = Code1,
    local_labels_2(Code, R, {M,F,A}).

local_labels_2([{label,[{u,L}]}|Code], R, MFA) ->
    local_labels_2(Code, [{L,MFA}|R], MFA);
local_labels_2(_, R, _) -> R.

%%-----------------------------------------------------------------------
%% Disassembles a single BEAM instruction; most instructions are handled
%% in a generic way; indexing instructions are handled separately.
%%-----------------------------------------------------------------------

disasm_instr(B, Bs, Atoms, Literals, Types) ->
    {SymOp, Arity} = beam_opcodes:opname(B),
    case SymOp of
	select_val ->
	    disasm_select_inst(select_val, Bs, Atoms, Literals, Types);
	select_tuple_arity ->
	    disasm_select_inst(select_tuple_arity, Bs, Atoms, Literals, Types);
	put_map_assoc ->
	    disasm_map_inst(put_map_assoc, Arity, Bs, Atoms, Literals, Types);
	put_map_exact ->
	    disasm_map_inst(put_map_exact, Arity, Bs, Atoms, Literals, Types);
	get_map_elements ->
	    disasm_map_inst(get_map_elements, Arity, Bs, Atoms, Literals, Types);
	has_map_fields ->
	    disasm_map_inst(has_map_fields, Arity, Bs, Atoms, Literals, Types);
	put_tuple2 ->
	    disasm_put_tuple2(Bs, Atoms, Literals, Types);
	make_fun3 ->
	    disasm_make_fun3(Bs, Atoms, Literals, Types);
	init_yregs ->
	    disasm_init_yregs(Bs, Atoms, Literals, Types);
	bs_create_bin ->
	    disasm_bs_create_bin(Bs, Atoms, Literals, Types);
	bs_match ->
	    disasm_bs_match(Bs, Atoms, Literals, Types);
	update_record ->
	    disasm_update_record(Bs, Atoms, Literals, Types);
	_ ->
	    try decode_n_args(Arity, Bs, Atoms, Literals, Types) of
		{Args, RestBs} ->
		    ?NO_DEBUG("instr ~p~n", [{SymOp, Args}]),
		    {{SymOp, Args}, RestBs}
	    catch
		error:Rsn ->
		    ?NO_DEBUG("decode_n_args(~p,~p) failed~n", [Arity, Bs]),
		    ?exit({cannot_disasm_instr, {SymOp, Arity, Rsn}})
	    end
    end.

%%-----------------------------------------------------------------------
%% Disassembles a BEAM select_* instruction used for indexing.
%%   Currently handles {select_val,3} and {select_tuple_arity,3} insts.
%%
%%   The arguments of a "select"-type instruction look as follows:
%%       <reg>, {f,FailLabel}, {list, <num cases>, [<case1> ... <caseN>]}
%%   where each case is of the form [symbol,{f,Label}].
%%-----------------------------------------------------------------------

disasm_select_inst(Inst, Bs, Atoms, Literals, Types) ->
    {X, Bs1} = decode_arg(Bs, Atoms, Literals, Types),
    {F, Bs2} = decode_arg(Bs1, Atoms, Literals, Types),
    {Z, Bs3} = decode_arg(Bs2, Atoms, Literals, Types),
    {U, Bs4} = decode_arg(Bs3, Atoms, Literals, Types),
    {u, Len} = U,
    {List, RestBs} = decode_n_args(Len, Bs4, Atoms, Literals, Types),
    {{Inst, [X,F,{Z,U,List}]}, RestBs}.

disasm_map_inst(Inst, Arity, Bs0, Atoms, Literals, Types) ->
    {Args0,Bs1} = decode_n_args(Arity, Bs0, Atoms, Literals, Types),
    %% no droplast ..
    [Z|Args1]  = lists:reverse(Args0),
    Args       = lists:reverse(Args1),
    {U, Bs2}   = decode_arg(Bs1, Atoms, Literals, Types),
    {u, Len}   = U,
    {List, RestBs} = decode_n_args(Len, Bs2, Atoms, Literals, Types),
    {{Inst, Args ++ [{Z,U,List}]}, RestBs}.

disasm_put_tuple2(Bs, Atoms, Literals, Types) ->
    {X, Bs1} = decode_arg(Bs, Atoms, Literals, Types),
    {Z, Bs2} = decode_arg(Bs1, Atoms, Literals, Types),
    {U, Bs3} = decode_arg(Bs2, Atoms, Literals, Types),
    {u, Len} = U,
    {List, RestBs} = decode_n_args(Len, Bs3, Atoms, Literals, Types),
    {{put_tuple2, [X,{Z,U,List}]}, RestBs}.

disasm_make_fun3(Bs, Atoms, Literals, Types) ->
    {Fun, Bs1} = decode_arg(Bs, Atoms, Literals, Types),
    {Dst, Bs2} = decode_arg(Bs1, Atoms, Literals, Types),
    {Z, Bs3} = decode_arg(Bs2, Atoms, Literals, Types),
    {U, Bs4} = decode_arg(Bs3, Atoms, Literals, Types),
    {u, Len} = U,
    {List, RestBs} = decode_n_args(Len, Bs4, Atoms, Literals, Types),
    {{make_fun3, [Fun,Dst,{Z,U,List}]}, RestBs}.

disasm_init_yregs(Bs1, Atoms, Literals, Types) ->
    {Z, Bs2} = decode_arg(Bs1, Atoms, Literals, Types),
    {U, Bs3} = decode_arg(Bs2, Atoms, Literals, Types),
    {u, Len} = U,
    {List, RestBs} = decode_n_args(Len, Bs3, Atoms, Literals, Types),
    {{init_yregs, [{Z,U,List}]}, RestBs}.

disasm_bs_create_bin(Bs0, Atoms, Literals, Types) ->
    {A1, Bs1} = decode_arg(Bs0, Atoms, Literals, Types),
    {A2, Bs2} = decode_arg(Bs1, Atoms, Literals, Types),
    {A3, Bs3} = decode_arg(Bs2, Atoms, Literals, Types),
    {A4, Bs4} = decode_arg(Bs3, Atoms, Literals, Types),
    {A5, Bs5} = decode_arg(Bs4, Atoms, Literals, Types),
    {Z, Bs6} = decode_arg(Bs5, Atoms, Literals, Types),
    {U, Bs7} = decode_arg(Bs6, Atoms, Literals, Types),
    {u, Len} = U,
    {List, RestBs} = decode_n_args(Len, Bs7, Atoms, Literals, Types),
    {{bs_create_bin, [{A1,A2,A3,A4,A5,Z,U,List}]}, RestBs}.

disasm_bs_match(Bs0, Atoms, Literals, Types) ->
    {A1, Bs1} = decode_arg(Bs0, Atoms, Literals, Types),
    {A2, Bs2} = decode_arg(Bs1, Atoms, Literals, Types),
    Bs5 = Bs2,
    {Z, Bs6} = decode_arg(Bs5, Atoms, Literals, Types),
    {U, Bs7} = decode_arg(Bs6, Atoms, Literals, Types),
    {u, Len} = U,
    {List, RestBs} = decode_n_args(Len, Bs7, Atoms, Literals, Types),
    {{bs_match, [{A1,A2,Z,U,List}]}, RestBs}.

disasm_update_record(Bs1, Atoms, Literals, Types) ->
    {Hint, Bs2} = decode_arg(Bs1, Atoms, Literals, Types),
    {Size, Bs3} = decode_arg(Bs2, Atoms, Literals, Types),
    {Src, Bs4} = decode_arg(Bs3, Atoms, Literals, Types),
    {Dst, Bs6} = decode_arg(Bs4, Atoms, Literals, Types),
    {Z, Bs7} = decode_arg(Bs6, Atoms, Literals, Types),
    {U, Bs8} = decode_arg(Bs7, Atoms, Literals, Types),
    {u, Len} = U,
    {List, RestBs} = decode_n_args(Len, Bs8, Atoms, Literals, Types),
    {{update_record, [Hint,Size,Src,Dst,{{Z,U,List}}]}, RestBs}.

%%-----------------------------------------------------------------------
%% decode_arg([Byte]) -> {Arg, [Byte]}
%%
%% - an arg can have variable length, so we must return arg + remaining bytes
%% - decodes an argument into its 'raw' form: { Tag, Value }
%%   several types map to a single tag, so the byte code instr must then
%%   assign a type to it
%%-----------------------------------------------------------------------

-spec decode_arg([byte(),...]) -> {{disasm_tag(),_}, [byte()]}.

decode_arg([B|Bs]) ->
    Tag = decode_tag(B band 2#111),
    ?NO_DEBUG('Tag = ~p, B = ~p, Bs = ~p~n', [Tag, B, Bs]),
    case Tag of
	z ->
	    decode_z_tagged(Tag, B, Bs, no_literals, no_types);
	_ ->
	    %% all other cases are handled as if they were integers
	    decode_int(Tag, B, Bs)
    end.

-spec decode_arg([byte(),...],
                 gb_trees:tree(index(), _), literals(), types()) ->
        {disasm_term(), [byte()]}.

decode_arg([B|Bs0], Atoms, Literals, Types) ->
    Tag = decode_tag(B band 2#111),
    ?NO_DEBUG('Tag = ~p, B = ~p, Bs = ~p~n', [Tag, B, Bs0]),
    case Tag of
	z ->
	    decode_z_tagged(Tag, B, Bs0, Literals, Types);
	a ->
	    %% atom or nil
	    case decode_int(Tag, B, Bs0) of
		{{a,0},Bs} -> {nil,Bs};
		{{a,I},Bs} -> {{atom,lookup(I, Atoms)},Bs}
	    end;
	_ ->
	    %% all other cases are handled as if they were integers
	    decode_int(Tag, B, Bs0)
    end.

%%-----------------------------------------------------------------------
%% Decodes an integer value.  Handles positives, negatives, and bignums.
%%
%% Tries to do the opposite of:
%%   beam_asm:encode(1, 5) =            [81]
%%   beam_asm:encode(1, 1000) =         [105,232]
%%   beam_asm:encode(1, 2047) =         [233,255]
%%   beam_asm:encode(1, 2048) =         [25,8,0]
%%   beam_asm:encode(1,-1) =            [25,255,255]
%%   beam_asm:encode(1,-4294967295) =   [121,255,0,0,0,1]
%%   beam_asm:encode(1, 4294967295) =   [121,0,255,255,255,255]
%%   beam_asm:encode(1, 429496729501) = [121,99,255,255,255,157]
%%-----------------------------------------------------------------------

decode_int(Tag,B,Bs) when (B band 16#08) =:= 0 ->
    %% N < 16 = 4 bits, NNNN:0:TTT
    N = B bsr 4,
    {{Tag,N},Bs};
decode_int(Tag,B,Bs) when (B band 16#10) =:= 0 ->
    %% N < 2048 = 11 bits = 3:8 bits, NNN:01:TTT, NNNNNNNN
    [B1|Bs1] = Bs,
    Val0 = B band 2#11100000,
    N = (Val0 bsl 3) bor B1,
    ?NO_DEBUG('NNN:01:TTT, NNNNNNNN = ~n~p:01:~p, ~p = ~p~n', [Val0,Tag,B,N]),
    {{Tag,N},Bs1};
decode_int(Tag,B,Bs) ->
    {Len,Bs1} = decode_int_length(B,Bs),
    {IntBs,RemBs} = take_bytes(Len,Bs1),
    N = build_arg(IntBs),
    [F|_] = IntBs,
    Num = if F > 127, Tag =:= i -> decode_negative(N,Len);
	     true -> N
	  end,
    ?NO_DEBUG('Len = ~p, IntBs = ~p, Num = ~p~n', [Len,IntBs,Num]),
    {{Tag,Num},RemBs}.

-spec decode_int_length(integer(), [byte()]) -> {integer(), [byte()]}.

decode_int_length(B, Bs) ->
    %% The following imitates get_erlang_integer() in beam_load.c
    %% Len is the size of the integer value in bytes
    case B bsr 5 of
	7 ->
	    {Arg,ArgBs} = decode_arg(Bs),
	    case Arg of
		{u,L} ->
		    {L+9,ArgBs};  % 9 stands for 7+2
		_ -> 
		    ?exit({decode_int,weird_bignum_sublength,Arg})
	    end;
	L ->
	    {L+2,Bs}
    end.
    
-spec decode_negative(non_neg_integer(), non_neg_integer()) -> neg_integer().

decode_negative(N, Len) ->
    N - (1 bsl (Len*8)). % 8 is number of bits in a byte

%%-----------------------------------------------------------------------
%% Decodes lists and floating point numbers.
%%-----------------------------------------------------------------------

decode_z_tagged(Tag,B,Bs,Literals,Types) when (B band 16#08) =:= 0 ->
    N = B bsr 4,
    case N of
	0 -> % float
	    decode_float(Bs);
	1 -> % list
	    {{Tag,N},Bs};
	2 -> % fr
	    decode_fr(Bs);
	3 -> % allocation list
	    decode_alloc_list(Bs, Literals);
	4 -> % literal
	    {{u,LitIndex},RestBs} = decode_arg(Bs),
	    case gb_trees:get(LitIndex, Literals) of
		Float when is_float(Float) ->
		    {{float,Float},RestBs};
		Literal ->
		    {{literal,Literal},RestBs}
	    end;
        5 -> % type-tagged register
            decode_tr(Bs, Types);
	_ ->
	    ?exit({decode_z_tagged,{invalid_extended_tag,N}})
    end;
decode_z_tagged(_,B,_,_,_) ->
    ?exit({decode_z_tagged,{weird_value,B}}).

-spec decode_float([byte(),...]) -> {{'float', float()}, [byte()]}.

decode_float(Bs) ->
    {FL,RestBs} = take_bytes(8,Bs),
    <<Float:64/float>> = list_to_binary(FL),
    {{float,Float},RestBs}.

-spec decode_tr([byte(),...], term()) -> {#tr{}, [byte()]}.
decode_tr(Bs, Types) ->
    {Reg, RestBs0} = decode_arg(Bs),
    {{u, TypeIdx}, RestBs} = decode_arg(RestBs0),
    {#tr{r=Reg,t=gb_trees:get(TypeIdx, Types)}, RestBs}.

-spec decode_fr([byte(),...]) -> {{'fr', non_neg_integer()}, [byte()]}.

decode_fr(Bs) ->
    {{u,Fr},RestBs} = decode_arg(Bs),
    {{fr,Fr},RestBs}.

decode_alloc_list(Bs, Literals) ->
    {{u,N},RestBs} = decode_arg(Bs),
    decode_alloc_list_1(N, Literals, RestBs, []).

decode_alloc_list_1(0, _Literals, RestBs, Acc) ->
    {{u,{alloc,lists:reverse(Acc)}},RestBs};
decode_alloc_list_1(N, Literals, Bs0, Acc) ->
    {{u,Type},Bs1} = decode_arg(Bs0),
    {{u,Val},Bs} = decode_arg(Bs1),
    Res = case Type of
	      0 -> {words,Val};
	      1 -> {floats,Val};
              2 -> {funs,Val}
	  end,
    decode_alloc_list_1(N-1, Literals, Bs, [Res|Acc]).

%%-----------------------------------------------------------------------
%% take N bytes from a stream, return {Taken_bytes, Remaining_bytes}
%%-----------------------------------------------------------------------

-spec take_bytes(non_neg_integer(), [byte()]) -> {[byte()], [byte()]}.

take_bytes(N, Bs) ->
    take_bytes(N, Bs, []).

take_bytes(N, [B|Bs], Acc) when N > 0 ->
    take_bytes(N-1, Bs, [B|Acc]);
take_bytes(0, Bs, Acc) ->
    {lists:reverse(Acc), Bs}.

%%-----------------------------------------------------------------------
%% from a list of bytes Bn,Bn-1,...,B1,B0
%% build  (Bn << 8*n) bor ... bor (B1 << 8) bor (B0 << 0)
%%-----------------------------------------------------------------------

build_arg(Bs) ->
    build_arg(Bs, 0).

build_arg([B|Bs], N) ->
    build_arg(Bs, (N bsl 8) bor B);
build_arg([], N) ->
    N.

%%-----------------------------------------------------------------------
%% Decodes a bunch of arguments and returns them in a list
%%-----------------------------------------------------------------------

decode_n_args(N, Bs, Atoms, Literals, Types) when N >= 0 ->
    decode_n_args(N, [], Bs, Atoms, Literals, Types).

decode_n_args(N, Acc, Bs0, Atoms, Literals, Types) when N > 0 ->
    {A1,Bs} = decode_arg(Bs0, Atoms, Literals, Types),
    decode_n_args(N-1, [A1|Acc], Bs, Atoms, Literals, Types);
decode_n_args(0, Acc, Bs, _, _, _) ->
    {lists:reverse(Acc),Bs}.

%%-----------------------------------------------------------------------
%% Convert a numeric tag value into a symbolic one
%%-----------------------------------------------------------------------

-spec decode_tag(0..7) -> symbolic_tag().

decode_tag(?tag_u) -> u;
decode_tag(?tag_i) -> i;
decode_tag(?tag_a) -> a;
decode_tag(?tag_x) -> x;
decode_tag(?tag_y) -> y;
decode_tag(?tag_f) -> f;
decode_tag(?tag_h) -> h;
decode_tag(?tag_z) -> z.

%%-----------------------------------------------------------------------
%% - replace all references {a,I} with the atom with index I (or {atom,A})
%% - replace all references to {i,K} in an external call position with
%%    the proper MFA (position in list, first elt = 0, yields MFA to use)
%% - resolve strings, represented as <offset, length>, into their
%%   actual values by using string table
%%    (note: string table should be passed as a BINARY so that we can
%%    use binary_to_list/3!)
%% - convert instruction to its readable form ...
%% 
%% Currently, only the first three are done (systematically, at least).
%%
%% Note: It MAY be premature to remove the lists of args, since that
%%  representation means it is simpler to iterate over all args, etc.
%%-----------------------------------------------------------------------

resolve_names(Fun, Imports, Str, Lbls, Lambdas, Literals, M) ->
    [resolve_inst(Instr, Imports, Str, Lbls, Lambdas, Literals, M) || Instr <- Fun].

%%
%% New make_fun2/4 instruction added in August 2001 (R8).
%% We handle it specially here to avoid adding an argument to
%% the clause for every instruction.
%%

resolve_inst({make_fun2,Args}, _, _, _, Lambdas, _, M) ->
    [OldIndex] = resolve_args(Args),
    {OldIndex,{F,A,_Lbl,_Index,NumFree,OldUniq}} =
	lists:keyfind(OldIndex, 1, Lambdas),
    {make_fun2,{M,F,A},OldIndex,OldUniq,NumFree};
resolve_inst({make_fun3,[Fun,Dst,{{z,1},{u,_},Env0}]}, _, _, _, Lambdas, _, M) ->
    OldIndex = resolve_arg(Fun),
    Env1 = resolve_args(Env0),
    {OldIndex,{F,A,_Lbl,_Index,_NumFree,OldUniq}} =
	lists:keyfind(OldIndex, 1, Lambdas),
    {make_fun3,{M,F,A},OldIndex,OldUniq,Dst,{list,Env1}};
resolve_inst(Instr, Imports, Str, Lbls, _Lambdas, _Literals, _M) ->
    %% io:format(?MODULE_STRING":resolve_inst ~p.~n", [Instr]),
    resolve_inst(Instr, Imports, Str, Lbls).

resolve_inst({label,[{u,L}]},_,_,_) ->
    {label,L};
resolve_inst(FuncInfo,_,_,_) when element(1, FuncInfo) =:= func_info -> 
    FuncInfo; % already resolved
%% resolve_inst(int_code_end,_,_,_,_) ->  % instruction already handled
%%    int_code_end;                       % should not really be handled here
resolve_inst({call,[{u,N},{f,L}]},_,_,Lbls) ->
    {call,N,lookup(L,Lbls)};
resolve_inst({call_last,[{u,N},{f,L},{u,U}]},_,_,Lbls) ->
    {call_last,N,lookup(L,Lbls),U};
resolve_inst({call_only,[{u,N},{f,L}]},_,_,Lbls) ->
    {call_only,N,lookup(L,Lbls)};
resolve_inst({call_ext,[{u,N},{u,MFAix}]},Imports,_,_) ->
    {call_ext,N,lookup(MFAix+1,Imports)};
resolve_inst({call_ext_last,[{u,N},{u,MFAix},{u,X}]},Imports,_,_) ->
    {call_ext_last,N,lookup(MFAix+1,Imports),X};
resolve_inst({bif0,Args},Imports,_,_) ->
    [Bif,Reg] = resolve_args(Args),
    {extfunc,_Mod,BifName,_Arity} = lookup(Bif+1,Imports),
    {bif,BifName,nofail,[],Reg};
resolve_inst({bif1,Args},Imports,_,_) ->
    [F,Bif,A1,Reg] = resolve_args(Args),
    {extfunc,_Mod,BifName,_Arity} = lookup(Bif+1,Imports),
    {bif,BifName,F,[A1],Reg};
resolve_inst({bif2,Args},Imports,_,_) ->
    [F,Bif,A1,A2,Reg] = resolve_args(Args),
    {extfunc,_Mod,BifName,_Arity} = lookup(Bif+1,Imports),
    {bif,BifName,F,[A1,A2],Reg};
resolve_inst({allocate,[{u,X0},{u,X1}]},_,_,_) ->
    {allocate,X0,X1};
resolve_inst({allocate_heap,[{u,X0},{u,X1},{u,X2}]},_,_,_) ->
    {allocate_heap,X0,X1,X2};
resolve_inst({allocate_zero,[{u,X0},{u,X1}]},_,_,_) ->
    {allocate_zero,X0,X1};
resolve_inst({allocate_heap_zero,[{u,X0},{u,X1},{u,X2}]},_,_,_) ->
    {allocate_heap_zero,X0,X1,X2};
resolve_inst({test_heap,[{u,X0},{u,X1}]},_,_,_) ->
    {test_heap,X0,X1};
resolve_inst({init,[Dst]},_,_,_) ->
    {init,Dst};
resolve_inst({deallocate,[{u,L}]},_,_,_) ->
    {deallocate,L};
resolve_inst({return,[]},_,_,_) ->
    return;
resolve_inst({send,[]},_,_,_) ->
    send;
resolve_inst({remove_message,[]},_,_,_) ->
    remove_message;
resolve_inst({timeout,[]},_,_,_) ->
    timeout;
resolve_inst({loop_rec,[Lbl,Dst]},_,_,_) ->
    {loop_rec,Lbl,Dst};
resolve_inst({loop_rec_end,[Lbl]},_,_,_) ->
    {loop_rec_end,Lbl};
resolve_inst({wait,[Lbl]},_,_,_) ->
    {wait,Lbl};
resolve_inst({wait_timeout,[Lbl,Int]},_,_,_) ->
    {wait_timeout,Lbl,resolve_arg(Int)};
resolve_inst({is_lt=I,Args0},_,_,_) ->
    [L|Args] = resolve_args(Args0),
    {test,I,L,Args};
resolve_inst({is_ge=I,Args0},_,_,_) ->
    [L|Args] = resolve_args(Args0),
    {test,I,L,Args};
resolve_inst({is_eq=I,Args0},_,_,_) ->
    [L|Args] = resolve_args(Args0),
    {test,I,L,Args};
resolve_inst({is_ne=I,Args0},_,_,_) ->
    [L|Args] = resolve_args(Args0),
    {test,I,L,Args};
resolve_inst({is_eq_exact=I,Args0},_,_,_) ->
    [L|Args] = resolve_args(Args0),
    {test,I,L,Args};
resolve_inst({is_ne_exact=I,Args0},_,_,_) ->
    [L|Args] = resolve_args(Args0),
    {test,I,L,Args};
resolve_inst({is_integer=I,Args0},_,_,_) ->
    [L|Args] = resolve_args(Args0),
    {test,I,L,Args};
resolve_inst({is_float=I,Args0},_,_,_) ->
    [L|Args] = resolve_args(Args0),
    {test,I,L,Args};
resolve_inst({is_number=I,Args0},_,_,_) ->
    [L|Args] = resolve_args(Args0),
    {test,I,L,Args};
resolve_inst({is_atom=I,Args0},_,_,_) ->
    [L|Args] = resolve_args(Args0),
    {test,I,L,Args};
resolve_inst({is_pid=I,Args0},_,_,_) ->
    [L|Args] = resolve_args(Args0),
    {test,I,L,Args};
resolve_inst({is_reference=I,Args0},_,_,_) ->
    [L|Args] = resolve_args(Args0),
    {test,I,L,Args};
resolve_inst({is_port=I,Args0},_,_,_) ->
    [L|Args] = resolve_args(Args0),
    {test,I,L,Args};
resolve_inst({is_nil=I,Args0},_,_,_) ->
    [L|Args] = resolve_args(Args0),
    {test,I,L,Args};
resolve_inst({is_binary=I,Args0},_,_,_) ->
    [L|Args] = resolve_args(Args0),
    {test,I,L,Args};
resolve_inst({is_list=I,Args0},_,_,_) ->
    [L|Args] = resolve_args(Args0),
    {test,I,L,Args};
resolve_inst({is_nonempty_list=I,Args0},_,_,_) ->
    [L|Args] = resolve_args(Args0),
    {test,I,L,Args};
resolve_inst({is_tuple=I,Args0},_,_,_) ->
    [L|Args] = resolve_args(Args0),
    {test,I,L,Args};
resolve_inst({test_arity=I,Args0},_,_,_) ->
    [L|Args] = resolve_args(Args0),
    {test,I,L,Args};
resolve_inst({is_tagged_tuple=I,Args0},_,_,_) ->
    [F|Args] = resolve_args(Args0),
    {test,I,F,Args};
resolve_inst({select_val,Args},_,_,_) ->
    [Reg,FLbl,{{z,1},{u,_Len},List0}] = Args,
    List = resolve_args(List0),
    {select_val,Reg,FLbl,{list,List}};
resolve_inst({select_tuple_arity,Args},_,_,_) ->
    [Reg,FLbl,{{z,1},{u,_Len},List0}] = Args,
    List = resolve_args(List0),
    {select_tuple_arity,Reg,FLbl,{list,List}};
resolve_inst({jump,[Lbl]},_,_,_) ->
    {jump,Lbl};
resolve_inst({'catch',[Dst,Lbl]},_,_,_) ->
    {'catch',Dst,Lbl};
resolve_inst({catch_end,[Dst]},_,_,_) ->
    {catch_end,Dst};
resolve_inst({move,[Src,Dst]},_,_,_) ->
    {move,resolve_arg(Src),Dst};
resolve_inst({get_list,[Src,Dst1,Dst2]},_,_,_) ->
    {get_list,Src,Dst1,Dst2};
resolve_inst({get_tuple_element,[Src,{u,Off},Dst]},_,_,_) ->
    {get_tuple_element,resolve_arg(Src),Off,resolve_arg(Dst)};
resolve_inst({set_tuple_element,[Src,Dst,{u,Off}]},_,_,_) ->
    {set_tuple_element,resolve_arg(Src),resolve_arg(Dst),Off};
resolve_inst({put_list,[Src1,Src2,Dst]},_,_,_) ->
    {put_list,resolve_arg(Src1),resolve_arg(Src2),Dst};
resolve_inst({put_tuple,[{u,Arity},Dst]},_,_,_) ->
    {put_tuple,Arity,Dst};
resolve_inst({put,[Src]},_,_,_) ->
    {put,resolve_arg(Src)};
resolve_inst({badmatch,[X]},_,_,_) ->
    {badmatch,resolve_arg(X)};
resolve_inst({if_end,[]},_,_,_) ->
    if_end;
resolve_inst({case_end,[X]},_,_,_) ->
    {case_end,resolve_arg(X)};
resolve_inst({call_fun,[{u,N}]},_,_,_) ->
    {call_fun,N};
resolve_inst({is_function=I,Args0},_,_,_) ->
    [L|Args] = resolve_args(Args0),
    {test,I,L,Args};
resolve_inst({call_ext_only,[{u,N},{u,MFAix}]},Imports,_,_) ->
    {call_ext_only,N,lookup(MFAix+1,Imports)};
%%
%% Instructions for handling binaries added in R7A & R7B
%%
resolve_inst({bs_put_integer,[Lbl,Arg2,{u,N},{u,U},Arg5]},_,_,_) ->
    [A2,A5] = resolve_args([Arg2,Arg5]),
    {bs_put_integer,Lbl,A2,N,decode_field_flags(U),A5};
resolve_inst({bs_put_binary,[Lbl,Arg2,{u,N},{u,U},Arg5]},_,_,_) ->
    [A2,A5] = resolve_args([Arg2,Arg5]),
    {bs_put_binary,Lbl,A2,N,decode_field_flags(U),A5};
resolve_inst({bs_put_float,[Lbl,Arg2,{u,N},{u,U},Arg5]},_,_,_) ->
    [A2,A5] = resolve_args([Arg2,Arg5]),
    {bs_put_float,Lbl,A2,N,decode_field_flags(U),A5};
resolve_inst({bs_put_string,[{u,Len},{u,Off}]},_,Strings,_) ->
    String = if Len > 0 -> binary_to_list(Strings, Off+1, Off+Len);
		true -> ""
	     end,
    {bs_put_string,Len,{string,String}};

%%
%% Instructions for handling floating point numbers added in June 2001 (R8).
%%
resolve_inst({fclearerror,[]},_,_,_) ->
    fclearerror;
resolve_inst({fcheckerror,[Arg]},_,_,_) ->
    {fcheckerror,resolve_arg(Arg)};
resolve_inst({fmove,Args},_,_,_) ->
    [FR,Reg] = resolve_args(Args),
    {fmove,FR,Reg};
resolve_inst({fconv,Args},_,_,_) ->
    [Reg,FR] = resolve_args(Args),
    {fconv,Reg,FR};
resolve_inst({fadd=I,Args},_,_,_) ->
    [F,A1,A2,Reg] = resolve_args(Args),
    {arithfbif,I,F,[A1,A2],Reg};
resolve_inst({fsub=I,Args},_,_,_) ->
    [F,A1,A2,Reg] = resolve_args(Args),
    {arithfbif,I,F,[A1,A2],Reg};
resolve_inst({fmul=I,Args},_,_,_) ->
    [F,A1,A2,Reg] = resolve_args(Args),
    {arithfbif,I,F,[A1,A2],Reg};
resolve_inst({fdiv=I,Args},_,_,_) ->
    [F,A1,A2,Reg] = resolve_args(Args),
    {arithfbif,I,F,[A1,A2],Reg};
resolve_inst({fnegate,Args},_,_,_) ->
    [F,Arg,Reg] = resolve_args(Args),
    {arithfbif,fnegate,F,[Arg],Reg};

%%
%% Instructions for try expressions added in January 2003 (R10).
%%
resolve_inst({'try',[Reg,Lbl]},_,_,_) -> % analogous to 'catch'
    {'try',Reg,Lbl};
resolve_inst({try_end,[Reg]},_,_,_) ->   % analogous to 'catch_end'
    {try_end,Reg};
resolve_inst({try_case,[Reg]},_,_,_) ->  % analogous to 'catch_end'
    {try_case,Reg};
resolve_inst({try_case_end,[Arg]},_,_,_) ->
    {try_case_end,resolve_arg(Arg)};
resolve_inst({raise,[_Reg1,_Reg2]=Regs},_,_,_) ->
    {raise,{f,0},Regs,{x,0}};		 % do NOT wrap this as a 'bif'
					 % as there is no raise/2 bif!

%%
%% New bit syntax instructions added in February 2004 (R10B).
%%
resolve_inst({bs_init2,[Lbl,Arg2,{u,W},{u,R},{u,F},Arg6]},_,_,_) ->
    [A2,A6] = resolve_args([Arg2,Arg6]),
    {bs_init2,Lbl,A2,W,R,decode_field_flags(F),A6};
resolve_inst({bs_add=I,[Lbl,Arg2,Arg3,Arg4,Arg5]},_,_,_) ->
    [A2,A3,A4,A5] = resolve_args([Arg2,Arg3,Arg4,Arg5]),
    {I,Lbl,[A2,A3,A4],A5};

%%
%% New apply instructions added in April 2004 (R10B).
%%
resolve_inst({apply,[{u,Arity}]},_,_,_) ->
    {apply,Arity};
resolve_inst({apply_last,[{u,Arity},{u,D}]},_,_,_) ->
    {apply_last,Arity,D};

%%
%% New test instruction added in April 2004 (R10B).
%%
resolve_inst({is_boolean=I,Args0},_,_,_) ->
    [L|Args] = resolve_args(Args0),
    {test,I,L,Args};

%%
%% New instruction added in June 2005.
%%
resolve_inst({is_function2=I,Args0},_,_,_) ->
    [L|Args] = resolve_args(Args0),
    {test,I,L,Args};

%%
%% New bit syntax matching added in Dec 2005 (R11B).
%%
resolve_inst({bs_start_match2=I,[F,Reg,{u,Live},{u,Max},Ms]},_,_,_) ->
    {test,I,F,[Reg,Live,Max,Ms]};
resolve_inst({bs_get_integer2=I,[Lbl,Ms,{u,Live},Arg2,{u,N},{u,U},Arg5]},_,_,_) ->
    [A2,A5] = resolve_args([Arg2,Arg5]),
    {test,I,Lbl,[Ms, Live,A2,N,decode_field_flags(U),A5]};
resolve_inst({bs_get_binary2=I,[Lbl,Ms,{u,Live},Arg2,{u,N},{u,U},Arg5]},_,_,_) ->
    [A2,A5] = resolve_args([Arg2,Arg5]),
    {test,I,Lbl,[Ms, Live,A2,N,decode_field_flags(U),A5]};
resolve_inst({bs_get_float2=I,[Lbl,Ms,{u,Live},Arg2,{u,N},{u,U},Arg5]},_,_,_) ->
    [A2,A5] = resolve_args([Arg2,Arg5]),
    {test,I,Lbl,[Ms, Live,A2,N,decode_field_flags(U),A5]};
resolve_inst({bs_skip_bits2=I,[Lbl,Ms,Arg2,{u,N},{u,U}]},_,_,_) ->
    A2 = resolve_arg(Arg2),
    {test,I,Lbl,[Ms,A2,N,decode_field_flags(U)]};
resolve_inst({bs_test_tail2=I,[F,Ms,{u,N}]},_,_,_) ->
    {test,I,F,[Ms,N]};
resolve_inst({bs_save2=I,[Ms,{u,N}]},_,_,_) ->
    {I,Ms,N};
resolve_inst({bs_restore2=I,[Ms,{u,N}]},_,_,_) ->
    {I,Ms,N};
resolve_inst({bs_save2=I,[Ms,{atom,_}=Atom]},_,_,_) ->
    %% New operand type in R12B.
    {I,Ms,Atom};
resolve_inst({bs_restore2=I,[Ms,{atom,_}=Atom]},_,_,_) ->
    %% New operand type in R12B.
    {I,Ms,Atom};

%%
%% New instructions for guard BIFs that may GC. Added in Jan 2006 (R11B).
%%
resolve_inst({gc_bif1,Args},Imports,_,_) ->
    [F,Live,Bif,A1,Reg] = resolve_args(Args),
    {extfunc,_Mod,BifName,_Arity} = lookup(Bif+1,Imports),
    {gc_bif,BifName,F,Live,[A1],Reg};
resolve_inst({gc_bif2,Args},Imports,_,_) ->
    [F,Live,Bif,A1,A2,Reg] = resolve_args(Args),
    {extfunc,_Mod,BifName,_Arity} = lookup(Bif+1,Imports),
    {gc_bif,BifName,F,Live,[A1,A2],Reg};

%%
%% New instruction in R14, gc_bif with 3 arguments
%%
resolve_inst({gc_bif3,Args},Imports,_,_) ->
    [F,Live,Bif,A1,A2,A3,Reg] = resolve_args(Args),
    {extfunc,_Mod,BifName,_Arity} = lookup(Bif+1,Imports),
    {gc_bif,BifName,F,Live,[A1,A2,A3],Reg};

%%
%% R11B-5.
%% 
resolve_inst({is_bitstr=I,Args0},_,_,_) ->
    [L|Args] = resolve_args(Args0),
    {test,I,L,Args};

%%
%% R12B.
%%
resolve_inst({bs_context_to_binary=I,[Reg0]},_,_,_) ->
    Reg = resolve_arg(Reg0),
    {I,Reg};
resolve_inst({bs_test_unit=I,[F,Ms,{u,N}]},_,_,_) ->
    {test,I,F,[Ms,N]};
resolve_inst({bs_match_string=I,[F,Ms,{u,Bits},{u,Off}]},_,Strings,_) ->
    Len = (Bits+7) div 8,
    String = if
		 Len > 0 -> 
		     <<_:Off/binary,Bin:Len/binary,_/binary>> = Strings,
		     Bin;
		 true -> <<>>
	     end,
    {test,I,F,[Ms,Bits,String]};
resolve_inst({bs_init_writable=I,[]},_,_,_) ->
    I;
resolve_inst({bs_append=I,[Lbl,Arg2,{u,W},{u,R},{u,U},Arg6,{u,F},Arg8]},_,_,_) ->
    [A2,A6,A8] = resolve_args([Arg2,Arg6,Arg8]),
    {I,Lbl,A2,W,R,U,A6,decode_field_flags(F),A8};
resolve_inst({bs_private_append=I,[Lbl,Arg2,{u,U},Arg4,{u,F},Arg6]},_,_,_) ->
    [A2,A4,A6] = resolve_args([Arg2,Arg4,Arg6]),
    {I,Lbl,A2,U,A4,decode_field_flags(F),A6};
resolve_inst({trim=I,[{u,N},{u,Remaining}]},_,_,_) ->
    {I,N,Remaining};
resolve_inst({bs_init_bits,[Lbl,Arg2,{u,W},{u,R},{u,F},Arg6]},_,_,_) ->
    [A2,A6] = resolve_args([Arg2,Arg6]),
    {bs_init_bits,Lbl,A2,W,R,decode_field_flags(F),A6};

%%
%% R12B-5.
%%
resolve_inst({bs_get_utf8=I,[Lbl,Arg2,Arg3,{u,U},Arg4]},_,_,_) ->
    [A2,A3,A4] = resolve_args([Arg2,Arg3,Arg4]),
    {test,I,Lbl,[A2,A3,decode_field_flags(U),A4]};
resolve_inst({bs_skip_utf8=I,[Lbl,Arg2,Arg3,{u,U}]},_,_,_) ->
    [A2,A3] = resolve_args([Arg2,Arg3]),
    {test,I,Lbl,[A2,A3,decode_field_flags(U)]};
resolve_inst({bs_get_utf16=I,[Lbl,Arg2,Arg3,{u,U},Arg4]},_,_,_) ->
    [A2,A3,A4] = resolve_args([Arg2,Arg3,Arg4]),
    {test,I,Lbl,[A2,A3,decode_field_flags(U),A4]};
resolve_inst({bs_skip_utf16=I,[Lbl,Arg2,Arg3,{u,U}]},_,_,_) ->
    [A2,A3] = resolve_args([Arg2,Arg3]),
    {test,I,Lbl,[A2,A3,decode_field_flags(U)]};
resolve_inst({bs_get_utf32=I,[Lbl,Arg2,Arg3,{u,U},Arg4]},_,_,_) ->
    [A2,A3,A4] = resolve_args([Arg2,Arg3,Arg4]),
    {test,I,Lbl,[A2,A3,decode_field_flags(U),A4]};
resolve_inst({bs_skip_utf32=I,[Lbl,Arg2,Arg3,{u,U}]},_,_,_) ->
    [A2,A3] = resolve_args([Arg2,Arg3]),
    {test,I,Lbl,[A2,A3,decode_field_flags(U)]};
resolve_inst({bs_utf8_size=I,[Lbl,Arg2,Arg3]},_,_,_) ->
    [A2,A3] = resolve_args([Arg2,Arg3]),
    {I,Lbl,A2,A3};
resolve_inst({bs_put_utf8=I,[Lbl,{u,U},Arg3]},_,_,_) ->
    A3 = resolve_arg(Arg3),
    {I,Lbl,decode_field_flags(U),A3};
resolve_inst({bs_utf16_size=I,[Lbl,Arg2,Arg3]},_,_,_) ->
    [A2,A3] = resolve_args([Arg2,Arg3]),
    {I,Lbl,A2,A3};
resolve_inst({bs_put_utf16=I,[Lbl,{u,U},Arg3]},_,_,_) ->
    A3 = resolve_arg(Arg3),
    {I,Lbl,decode_field_flags(U),A3};
resolve_inst({bs_put_utf32=I,[Lbl,{u,U},Arg3]},_,_,_) ->
    A3 = resolve_arg(Arg3),
    {I,Lbl,decode_field_flags(U),A3};

%%
%% R13B03.
%%
resolve_inst({on_load,[]},_,_,_) ->
    on_load;

%%
%% R14A.
%%
resolve_inst({recv_mark,[Lbl]},_,_,_) ->
    {recv_mark,Lbl};
resolve_inst({recv_set,[Lbl]},_,_,_) ->
    {recv_set,Lbl};

%%
%% R15A.
%%
resolve_inst({line,[Index]},_,_,_) ->
    {line,resolve_arg(Index)};

%%
%% 17.0
%%
resolve_inst({put_map_assoc,Args},_,_,_) ->
    [FLbl,Src,Dst,{u,N},{{z,1},{u,_Len},List0}] = Args,
    List = resolve_args(List0),
    {put_map_assoc,FLbl,Src,Dst,N,{list,List}};
resolve_inst({put_map_exact,Args},_,_,_) ->
    [FLbl,Src,Dst,{u,N},{{z,1},{u,_Len},List0}] = Args,
    List = resolve_args(List0),
    {put_map_exact,FLbl,Src,Dst,N,{list,List}};
resolve_inst({is_map=I,Args0},_,_,_) ->
    [FLbl|Args] = resolve_args(Args0),
    {test,I,FLbl,Args};
resolve_inst({has_map_fields,Args0},_,_,_) ->
    [FLbl,Src,{{z,1},{u,_Len},List0}] = Args0,
    List = resolve_args(List0),
    {test,has_map_fields,FLbl,Src,{list,List}};
resolve_inst({get_map_elements,Args0},_,_,_) ->
    [FLbl,Src,{{z,1},{u,_Len},List0}] = Args0,
    List = resolve_args(List0),
    {get_map_elements,FLbl,Src,{list,List}};

%%
%% OTP 21.
%%

resolve_inst({build_stacktrace,[]},_,_,_) ->
    build_stacktrace;
resolve_inst({raw_raise,[]},_,_,_) ->
    raw_raise;
resolve_inst({get_hd,[Src,Dst]},_,_,_) ->
    {get_hd,Src,Dst};
resolve_inst({get_tl,[Src,Dst]},_,_,_) ->
    {get_tl,Src,Dst};

%%
%% OTP 22.
%%

resolve_inst({put_tuple2,[Dst,{{z,1},{u,_},List0}]},_,_,_) ->
    List = resolve_args(List0),
    {put_tuple2,Dst,{list,List}};
resolve_inst({bs_start_match3,[Fail,Bin,Live,Dst]},_,_,_) ->
    {bs_start_match3,Fail,Bin,Live,Dst};
resolve_inst({bs_get_tail,[Src,Dst,Live]},_,_,_) ->
    {bs_get_tail,Src,Dst,Live};
resolve_inst({bs_get_position,[Src,Dst,Live]},_,_,_) ->
    {bs_get_position,Src,Dst,Live};
resolve_inst({bs_set_position,[Src,Dst]},_,_,_) ->
    {bs_set_position,Src,Dst};

%%
%% OTP 23.
%%

resolve_inst({bs_start_match4,[Fail,Live,Src,Dst]},_,_,_) ->
    {bs_start_match4,Fail,Live,Src,Dst};
resolve_inst({swap,[_,_]=List},_,_,_) ->
    [R1,R2] = resolve_args(List),
    {swap,R1,R2};

%%
%% OTP 24.
%%

resolve_inst({init_yregs,[{{z,1},{u,_},List0}]},_,_,_) ->
    List = resolve_args(List0),
    {init_yregs,{list,List}};
resolve_inst({recv_marker_bind,[Mark,Ref]},_,_,_) ->
    {recv_marker_bind,Mark,Ref};
resolve_inst({recv_marker_clear,[Reg]},_,_,_) ->
    {recv_marker_clear,Reg};
resolve_inst({recv_marker_reserve,[Reg]},_,_,_) ->
    {recv_marker_reserve,Reg};
resolve_inst({recv_marker_use,[Reg]},_,_,_) ->
    {recv_marker_use,Reg};

%%
%% OTP 25.
%%

resolve_inst({bs_create_bin,
              [{Fail,{u,Heap},{u,Live},{u,Unit},Dst,{z,1},{u,_},List0}]},
             _, Strings, _) ->
    List = resolve_bs_create_bin_list(List0, Strings),
    {bs_create_bin,Fail,Heap,Live,Unit,Dst,{list,List}};
resolve_inst({call_fun2,[Tag,{u,Arity},Func]},_,_,_) ->
    {call_fun2,Tag,Arity,Func};
resolve_inst({nif_start,[]},_,_,_) ->
    nif_start;
resolve_inst({badrecord,[Arg]},_,_,_) ->
    {badrecord,resolve_arg(Arg)};

%%
%% OTP 26.
%%

resolve_inst({update_record,[Hint,Size,Src,Dst,List]},_,_,_) ->
    {update_record,Hint,Size,Src,Dst,List};
resolve_inst({bs_match,[{Fail,Ctx,{z,1},{u,_},Args}]},_,_,_) ->
    List = resolve_args(Args),
    Commands = resolve_bs_match_commands(List),
    {bs_match,Fail,Ctx,{commands,Commands}};

%%
%% Catches instructions that are not yet handled.
%%
resolve_inst(X,_,_,_) -> ?exit({resolve_inst,X}).

%%-----------------------------------------------------------------------
%% Resolves arguments in a generic way.
%%-----------------------------------------------------------------------

resolve_args(Args) -> [resolve_arg(A) || A <- Args].

resolve_arg(#tr{r=Reg} = Arg) -> _ = resolve_arg(Reg), Arg;
resolve_arg({x,N} = Arg) when is_integer(N), N >= 0 -> Arg;
resolve_arg({y,N} = Arg) when is_integer(N), N >= 0 -> Arg;
resolve_arg({fr,N} = Arg) when is_integer(N), N >= 0 -> Arg;
resolve_arg({f,N} = Arg) when is_integer(N), N >= 0 -> Arg;
resolve_arg({u,_} = Arg) -> resolve_arg_unsigned(Arg);
resolve_arg({i,_} = Arg) -> resolve_arg_integer(Arg);
resolve_arg({atom,Atom} = Arg) when is_atom(Atom) -> Arg;
resolve_arg({float,F} = Arg) when is_float(F) -> Arg;
resolve_arg({literal,_} = Arg) -> Arg;
resolve_arg(nil) -> nil.

resolve_arg_unsigned({u,N}) when is_integer(N), N >= 0 -> N.

resolve_arg_integer({i,N}) when is_integer(N) -> {integer,N}.

%%-----------------------------------------------------------------------
%% Resolves the OpList for the bs_create_bin/6 instruction
%%-----------------------------------------------------------------------

resolve_bs_create_bin_list(
  [{atom,string}=Type,Seg0,Unit0,Flags,Offset0,Size0|Rest], Strings) ->
    [Seg,Unit,Offset,{integer,Len}=Size] =
        resolve_args([Seg0,Unit0,Offset0,Size0]),
    <<_:Offset/binary,Bin:Len/binary,_/binary>> = Strings,
    [Type,Seg,Unit,Flags,{string,Bin},Size |
     resolve_bs_create_bin_list(Rest, Strings)];
resolve_bs_create_bin_list([Type,Seg0,Unit0,Flags,Val0,Size0|Rest], Strings) ->
    [Seg,Unit,Val,Size] = resolve_args([Seg0,Unit0,Val0,Size0]),
    [Type,Seg,Unit,Flags,Val,Size |
     resolve_bs_create_bin_list(Rest, Strings)];
resolve_bs_create_bin_list([], _Str) ->
    [].

%%-----------------------------------------------------------------------
<<<<<<< HEAD
%% Resolves the Commands list for the bs_match/3 instruction
%%-----------------------------------------------------------------------

resolve_bs_match_commands([{atom,ensure_at_least},Size,Unit|Rest]) ->
    [{ensure_at_least,Size,Unit} | resolve_bs_match_commands(Rest)];
resolve_bs_match_commands([{atom,ensure_exactly},Stride|Rest]) ->
    [{ensure_exactly,Stride} | resolve_bs_match_commands(Rest)];
resolve_bs_match_commands([{atom,integer},Live,Flags0,Size,Unit,Dst|Rest]) ->
    Flags = resolve_bs_match_flags(Flags0),
    [{integer,Live,Flags,Size,Unit,Dst} |
     resolve_bs_match_commands(Rest)];
resolve_bs_match_commands([{atom,binary},Live,Flags0,Size,Unit,Dst|Rest]) ->
    Flags = resolve_bs_match_flags(Flags0),
    [{binary,Live,Flags,Size,Unit,Dst} |
     resolve_bs_match_commands(Rest)];
resolve_bs_match_commands([{atom,'=:='},nil,Bits,Value|Rest]) ->
    [{'=:=',nil,Bits,Value} | resolve_bs_match_commands(Rest)];
resolve_bs_match_commands([{atom,skip},Stride|Rest]) ->
    [{skip,Stride} | resolve_bs_match_commands(Rest)];
resolve_bs_match_commands([{atom,get_tail},Live,Src,Dst]) ->
    [{get_tail,Live,Src,Dst}];
resolve_bs_match_commands([]) ->
    [].

resolve_bs_match_flags(nil) -> {literal,[]};
resolve_bs_match_flags({literal,[_|_]}=Flags) -> Flags.

%%-----------------------------------------------------------------------
%% The purpose of the following is just to add a hook for future changes.
%% Currently, field flags are numbers 1-2-4-8 and only two of these
%% numbers (BSF_LITTLE 2 -- BSF_SIGNED 4) have a semantic significance;
%% others are just hints for speeding up the execution; see "erl_bits.h".
=======
%% Decodes field flags within bitstrings such as `Var/signed' or
%% `Var/little'. This is the opposite of `beam_asm:flag_to_bit/1'.
%% Also see "erl_bits.h".
>>>>>>> ba564849
%%-----------------------------------------------------------------------

decode_field_flags(0) ->
    {field_flags,[]};
decode_field_flags(FieldFlags) when is_integer(FieldFlags) ->
    FF = lists:filter(
           fun
               (little) -> (FieldFlags band 16#02) == 16#02;
               (signed) -> (FieldFlags band 16#04) == 16#04;
               (native) -> (FieldFlags band 16#10) == 16#10
           end, [little, signed, native]),
    {field_flags,FF}.

%%-----------------------------------------------------------------------
%% Private Utilities
%%-----------------------------------------------------------------------

mk_imports(ImportList) ->
    gb_trees:from_orddict([{I,{extfunc,M,F,A}} || {I,M,F,A} <- ImportList]).

mk_atoms(AtomList) ->
    gb_trees:from_orddict(AtomList).

mk_labels(LabelList) ->
    gb_trees:from_orddict(LabelList).

lookup(I, Imports) ->
    gb_trees:get(I, Imports).<|MERGE_RESOLUTION|>--- conflicted
+++ resolved
@@ -1330,7 +1330,6 @@
     [].
 
 %%-----------------------------------------------------------------------
-<<<<<<< HEAD
 %% Resolves the Commands list for the bs_match/3 instruction
 %%-----------------------------------------------------------------------
 
@@ -1363,11 +1362,9 @@
 %% Currently, field flags are numbers 1-2-4-8 and only two of these
 %% numbers (BSF_LITTLE 2 -- BSF_SIGNED 4) have a semantic significance;
 %% others are just hints for speeding up the execution; see "erl_bits.h".
-=======
 %% Decodes field flags within bitstrings such as `Var/signed' or
 %% `Var/little'. This is the opposite of `beam_asm:flag_to_bit/1'.
 %% Also see "erl_bits.h".
->>>>>>> ba564849
 %%-----------------------------------------------------------------------
 
 decode_field_flags(0) ->
