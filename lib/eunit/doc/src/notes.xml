<?xml version="1.0" encoding="utf-8" ?>
<!DOCTYPE chapter SYSTEM "chapter.dtd">

<chapter>
  <header>
    <copyright>
      <year>2008</year>
      <year>2021</year>
      <holder>Ericsson AB, All Rights Reserved</holder>
    </copyright>
    <legalnotice>
  Licensed under the Apache License, Version 2.0 (the "License");
  you may not use this file except in compliance with the License.
  You may obtain a copy of the License at
 
      http://www.apache.org/licenses/LICENSE-2.0

  Unless required by applicable law or agreed to in writing, software
  distributed under the License is distributed on an "AS IS" BASIS,
  WITHOUT WARRANTIES OR CONDITIONS OF ANY KIND, either express or implied.
  See the License for the specific language governing permissions and
  limitations under the License.

  The Initial Developer of the Original Code is Ericsson AB.
    </legalnotice>

    <title>EUnit Release Notes</title>
    <prepared>otp_appnotes</prepared>
    <docno>nil</docno>
    <date>nil</date>
    <rev>nil</rev>
    <file>notes.xml</file>
  </header>
  <p>This document describes the changes made to the EUnit application.</p>

<<<<<<< HEAD
=======
<section><title>Eunit 2.8.1</title>

    <section><title>Fixed Bugs and Malfunctions</title>
      <list>
        <item>
          <p>
	    With this change, eunit exact_execution option works with
	    application primitive.</p>
          <p>
	    Own Id: OTP-18264 Aux Id: PR-6322, GH-6320 </p>
        </item>
      </list>
    </section>

</section>

>>>>>>> be6f05d3
<section><title>Eunit 2.8</title>

    <section><title>Improvements and New Features</title>
      <list>
        <item>
          <p>
	    With this change, Eunit can optionally not try to execute
	    related module with "_tests" suffix. This might be used
	    for avoiding duplicated executions when source and test
	    modules are located in the same folder.</p>
          <p>
	    Own Id: OTP-18181 Aux Id: ERL-97, GH-3064, PR-5461 </p>
        </item>
      </list>
    </section>

</section>

<section><title>Eunit 2.7.1</title>

    <section><title>Improvements and New Features</title>
      <list>
        <item>
          <p>
	    Minor internal improvements.</p>
          <p>
	    Own Id: OTP-17884 Aux Id: GH-5617 </p>
        </item>
      </list>
    </section>

</section>

<section><title>Eunit 2.7</title>

    <section><title>Improvements and New Features</title>
      <list>
        <item>
          <p>
	    In an eunit test, when a test case times out, include a
	    stacktrace.</p>
          <p>
	    Own Id: OTP-17613 Aux Id: PR-5185 </p>
        </item>
      </list>
    </section>

</section>

<section><title>Eunit 2.6.1</title>

    <section><title>Fixed Bugs and Malfunctions</title>
      <list>
        <item>
          <p>
	    The <seeerl
	    marker="eunit_surefire"><c>eunit_surefire</c></seeerl>
	    report handler has been updated to automatically create
	    the directories needed to store the surefire xml file.</p>
          <p>
	    Own Id: OTP-17300 Aux Id: PR-4695 </p>
        </item>
      </list>
    </section>

</section>

<section><title>Eunit 2.6</title>

    <section><title>Improvements and New Features</title>
      <list>
        <item>
          <p>
	    Fixed compiler warning.</p>
          <p>
	    Own Id: OTP-16674</p>
        </item>
      </list>
    </section>

</section>

<section><title>Eunit 2.5</title>

    <section><title>Improvements and New Features</title>
      <list>
        <item>
	    <p> Let <c>eunit_surefire</c> skip invalid XML 1.0
	    characters. </p>
          <p>
	    Own Id: OTP-15950 Aux Id: PR-2316, ERL-991 </p>
        </item>
        <item>
          <p>
	    Add new macro ?capturedOutput for enabling to write test
	    cases that verify data printed to standard out</p>
          <p>
	    Own Id: OTP-16275 Aux Id: PR-2424 </p>
        </item>
        <item>
          <p>
	    Add option to limit print depth of exceptions generated
	    by eunit test suites.</p>
          <p>
	    Own Id: OTP-16549 Aux Id: PR-2532 </p>
        </item>
      </list>
    </section>

</section>

<section><title>Eunit 2.4.1</title>

    <section><title>Improvements and New Features</title>
      <list>
        <item>
          <p>
	    Backport of PR-2316: Strip control codes from
	    eunit_surefire output to avoid generation of invalid xml</p>
          <p>
	    Own Id: OTP-16380 Aux Id: ERL-991, PR-2316, PR-2487 </p>
        </item>
      </list>
    </section>

</section>

<section><title>Eunit 2.4</title>

    <section><title>Improvements and New Features</title>
      <list>
        <item>
          <p>
	    Remove compiler warnings from eunit.</p>
          <p>
	    Own Id: OTP-16313</p>
        </item>
      </list>
    </section>

</section>

<section><title>Eunit 2.3.8</title>

    <section><title>Fixed Bugs and Malfunctions</title>
      <list>
        <item>
	    <p> Handle <c>get_until</c> request with explicit
	    encoding in the implementation of the I/O protocol. </p>
          <p>
	    Own Id: OTP-16000</p>
        </item>
      </list>
    </section>

</section>

<section><title>Eunit 2.3.7</title>

    <section><title>Fixed Bugs and Malfunctions</title>
      <list>
        <item>
          <p>
	    Improved documentation.</p>
          <p>
	    Own Id: OTP-15190</p>
        </item>
      </list>
    </section>

</section>

<section><title>Eunit 2.3.6</title>

    <section><title>Improvements and New Features</title>
      <list>
        <item>
	    <p> Calls to <c>erlang:get_stacktrace()</c> are removed.
	    </p>
          <p>
	    Own Id: OTP-14861</p>
        </item>
      </list>
    </section>

</section>

<section><title>Eunit 2.3.5</title>

    <section><title>Fixed Bugs and Malfunctions</title>
      <list>
        <item>
	    <p> Removed all old unused files in the documentation.
	    </p>
          <p>
	    Own Id: OTP-14475 Aux Id: ERL-409, PR-1493 </p>
        </item>
      </list>
    </section>

</section>

<section><title>Eunit 2.3.4</title>

    <section><title>Improvements and New Features</title>
      <list>
        <item>
          <p>
	    Tools are updated to show Unicode atoms correctly.</p>
          <p>
	    Own Id: OTP-14464</p>
        </item>
      </list>
    </section>

</section>

<section><title>Eunit 2.3.3</title>

    <section><title>Fixed Bugs and Malfunctions</title>
      <list>
        <item>
	    <p>The surefire reports from <c>eunit</c> will no longer
	    have names with embedded double quotes.</p>
          <p>
	    Own Id: OTP-14287</p>
        </item>
      </list>
    </section>

</section>

<section><title>Eunit 2.3.2</title>

    <section><title>Fixed Bugs and Malfunctions</title>
      <list>
        <item>
          <p>
	    The address to the FSF in the license header has been
	    updated.</p>
          <p>
	    Own Id: OTP-14084</p>
        </item>
      </list>
    </section>

</section>

<section><title>Eunit 2.3.1</title>

    <section><title>Fixed Bugs and Malfunctions</title>
      <list>
        <item>
          <p>
	    When asserts were moved out to a separate header file,
	    the automatic enabling of asserts when testing is enabled
	    stopped working.</p>
          <p>
	    Own Id: OTP-13892</p>
        </item>
      </list>
    </section>

</section>

<section><title>Eunit 2.3</title>

    <section><title>Improvements and New Features</title>
      <list>
        <item>
	    <p>There is a new <c>debugVal/2</c> that gives control
	    over the truncation depth.</p>
          <p>
	    Own Id: OTP-13612</p>
        </item>
      </list>
    </section>

</section>

<section><title>Eunit 2.2.13</title>

    <section><title>Improvements and New Features</title>
      <list>
        <item>
	    <p> Suppress Dialyzer warnings. </p>
          <p>
	    Own Id: OTP-12862</p>
        </item>
      </list>
    </section>

</section>

<section><title>Eunit 2.2.12</title>

    <section><title>Fixed Bugs and Malfunctions</title>
      <list>
        <item>
          <p>
	    Small documentation fixes</p>
          <p>
	    Own Id: OTP-13017</p>
        </item>
      </list>
    </section>

</section>

<section><title>Eunit 2.2.11</title>

    <section><title>Fixed Bugs and Malfunctions</title>
      <list>
        <item>
          <p>
	    Improve success message when 2 tests have passed</p>
          <p>
	    Own Id: OTP-12952</p>
        </item>
      </list>
    </section>

</section>

<section><title>Eunit 2.2.10</title>

    <section><title>Fixed Bugs and Malfunctions</title>
      <list>
        <item>
	    <p>The <c>eunit</c> application is now unicode safe.</p>
          <p>
	    Own Id: OTP-11660</p>
        </item>
      </list>
    </section>

</section>

<section><title>Eunit 2.2.9</title>

    <section><title>Fixed Bugs and Malfunctions</title>
      <list>
        <item>
          <p>
	    Make sure to install .hrl files when needed</p>
          <p>
	    Own Id: OTP-12197</p>
        </item>
        <item>
          <p>
	    Make sure the clean rule for ssh, ssl, eunit and otp_mibs
	    actually removes generated files.</p>
          <p>
	    Own Id: OTP-12200</p>
        </item>
      </list>
    </section>

</section>

<section><title>Eunit 2.2.8</title>

    <section><title>Fixed Bugs and Malfunctions</title>
      <list>
        <item>
          <p>
	    Minor refactoring.</p>
          <p>
	    Own Id: OTP-12051</p>
        </item>
      </list>
    </section>

</section>

<section><title>Eunit 2.2.7</title>

    <section><title>Fixed Bugs and Malfunctions</title>
      <list>
        <item>
          <p>
	    Application upgrade (appup) files are corrected for the
	    following applications: </p>
          <p>
	    <c>asn1, common_test, compiler, crypto, debugger,
	    dialyzer, edoc, eldap, erl_docgen, et, eunit, gs, hipe,
	    inets, observer, odbc, os_mon, otp_mibs, parsetools,
	    percept, public_key, reltool, runtime_tools, ssh,
	    syntax_tools, test_server, tools, typer, webtool, wx,
	    xmerl</c></p>
          <p>
	    A new test utility for testing appup files is added to
	    test_server. This is now used by most applications in
	    OTP.</p>
          <p>
	    (Thanks to Tobias Schlager)</p>
          <p>
	    Own Id: OTP-11744</p>
        </item>
      </list>
    </section>

</section>

<section><title>Eunit 2.2.6</title>

    <section><title>Fixed Bugs and Malfunctions</title>
      <list>
        <item>
          <p>
	    Fix I/O-protocol error handling in eunit. Thanks to Yuki
	    Ito.</p>
          <p>
	    Own Id: OTP-11373</p>
        </item>
        <item>
          <p>
	    Do not attempt to detect lists of printable characters in
	    format. Thanks to Roberto Aloi.</p>
          <p>
	    Own Id: OTP-11467</p>
        </item>
        <item>
          <p>
	    Fix silent make rule (Thanks to Anthony Ramine )</p>
          <p>
	    Own Id: OTP-11516</p>
        </item>
      </list>
    </section>

</section>

<section><title>Eunit 2.2.5</title>

    <section><title>Improvements and New Features</title>
      <list>
        <item>
          <p>
	    Wrap eunit macros into begin ... end blocks. Thanks to
	    Anthony Ramine.</p>
          <p>
	    Own Id: OTP-11217</p>
        </item>
      </list>
    </section>

</section>

<section><title>Eunit 2.2.4</title>

    <section><title>Improvements and New Features</title>
      <list>
        <item>
	    <p>Where necessary a comment stating encoding has been
	    added to Erlang files. The comment is meant to be removed
	    in Erlang/OTP R17B when UTF-8 becomes the default
	    encoding. </p>
          <p>
	    Own Id: OTP-10630</p>
        </item>
      </list>
    </section>

</section>

<section><title>Eunit 2.2.3</title>

    <section><title>Fixed Bugs and Malfunctions</title>
      <list>
        <item>
          <p>
	    New option 'no_tty' to silent the default tty report.</p>
          <p>
	    Recognize the new stacktrace format introduced in R15,
	    adding location information. (Thanks to Klas Johansson.)</p>
          <p>
	    Improve layout of error messages, printing the stack
	    trace before the error term.</p>
          <p>
	    Heuristically detect and report bad return values from
	    generators and instantiators. E.g., "ok" will not be
	    interpreted as a module name, and a warning will be
	    printed.</p>
          <p>
	    New test representation {test,M,F} for completeness along
	    with {generator,M,F}. Tuples {M,F} are deprecated.</p>
          <p>
	    Use UTF-8 as encoding in Surefire output files. (Thanks
	    to Lukas Larsson.)</p>
          <p>
	    Own Id: OTP-10173</p>
        </item>
      </list>
    </section>

</section>

<section><title>Eunit 2.2.2</title>

    <section><title>Improvements and New Features</title>
      <list>
        <item>
	    <p>Erlang/OTP can now be built using parallel make if you
	    limit the number of jobs, for instance using '<c>make
	    -j6</c>' or '<c>make -j10</c>'. '<c>make -j</c>' does not
	    work at the moment because of some missing
	    dependencies.</p>
          <p>
	    Own Id: OTP-9451</p>
        </item>
      </list>
    </section>

</section>

<section><title>Eunit 2.2.1</title>

    <section><title>Fixed Bugs and Malfunctions</title>
      <list>
        <item>
          <p>
	    Generate separate surefire XMLs for each test suite</p>
          <p>
	    Previously the test cases of all test suites (=modules)
	    were put in one and the same surefire report XML thereby
	    breaking the principle of least astonishment and making
	    post analysis harder. Assume the following layout:</p>
          <p>
	    src/x.erl src/y.erl test/x_tests.erl test/y_tests.erl</p>
          <p>
	    The results for both x_tests and y_tests were written to
	    only one report grouped under either module x or y
	    (seemingly randomly).</p>
          <p>
	    Now two reports, one for module x and one for y are
	    generated. (Thanks to Klas Johansson)</p>
          <p>
	    Own Id: OTP-9465</p>
        </item>
        <item>
          <p>
	    Updated to EUnit version 2.2.0</p>
          <p>
	    New macros assertNotMatch(Guard, Expr),
	    assertNotEqual(Unexpected, Expr), and
	    assertNotException(Class, Term, Expr). </p>
          <p>
	    The debugMsg macro now also prints the pid of the current
	    process.</p>
          <p>
	    When testing all modules in a directory, tests in
	    Module_tests.erl are no longer executed twice.</p>
          <p>
	    The use of regexp internally has been replaced with re.
	    (Thanks to Richard Carlsson)</p>
          <p>
	    Own Id: OTP-9505</p>
        </item>
        <item>
          <p>
	    Removed some never-matching clauses reported by dialyzer
	    Updated author e-mails and homepages Removed cvs keywords
	    from files Removed files that should not be checked in
	    (Thanks to Richard Carlsson)</p>
          <p>
	    Own Id: OTP-9591</p>
        </item>
      </list>
    </section>

</section>

<section><title>Eunit 2.1.7</title>

    <section><title>Fixed Bugs and Malfunctions</title>
      <list>
        <item>
          <p>
	    Increase depth of error messages in Eunit Surefire
	    reports</p>
          <p>
	    Currently, error messages in Eunit Surefire reports are
	    shortened just like when written to a terminal. However,
	    the space limitations that constrain terminal output do
	    not apply here, so it's more useful to include more of
	    the error message. The new depth of 100 should be enough
	    for most cases, while protecting against runaway errors.
	    (Thanks to Magnus Henoch)</p>
          <p>
	    Own Id: OTP-9220</p>
        </item>
        <item>
          <p>
	    Don't let eunit_surefire report back to eunit when
	    stopping</p>
          <p>
	    When eunit is terminating, a stop message is sent to all
	    listeners and eunit then waits for *one* result message
	    but previously both eunit_tty and eunit_surefire sent a
	    response on error. Don't send a result message from
	    eunit_surefire; let eunit_tty take care of all result
	    reporting, both positive and negative to avoid race
	    conditions and inconsistencies. (Thanks to Klas
	    Johansson)</p>
          <p>
	    Own Id: OTP-9269</p>
        </item>
      </list>
    </section>

</section>

<section><title>Eunit 2.1.6</title>

    <section><title>Fixed Bugs and Malfunctions</title>
      <list>
        <item>
	    <p> Fix format_man_pages so it handles all man sections
	    and remove warnings/errors in various man pages. </p>
          <p>
	    Own Id: OTP-8600</p>
        </item>
      </list>
    </section>

</section>

<section><title>Eunit 2.1.5</title>

    <section><title>Improvements and New Features</title>
      <list>
        <item>
	    <p>The documentation is now possible to build in an open
	    source environment after a number of bugs are fixed and
	    some features are added in the documentation build
	    process. </p>
	    <p>- The arity calculation is updated.</p>
	    <p>- The module prefix used in the function names for
	    bif's are removed in the generated links so the links
	    will look like
	    "http://www.erlang.org/doc/man/erlang.html#append_element-2"
	    instead of
	    "http://www.erlang.org/doc/man/erlang.html#erlang:append_element-2".</p>
	    <p>- Enhanced the menu positioning in the html
	    documentation when a new page is loaded.</p>
	    <p>- A number of corrections in the generation of man
	    pages (thanks to Sergei Golovan)</p>
	    <p>- The legal notice is taken from the xml book file so
	    OTP's build process can be used for non OTP
	    applications.</p>
          <p>
	    Own Id: OTP-8343</p>
        </item>
      </list>
    </section>

</section>

<section><title>Eunit 2.1.4</title>

    <section><title>Improvements and New Features</title>
      <list>
        <item>
          <p>
	    The documentation is now built with open source tools
	    (xsltproc and fop) that exists on most platforms. One
	    visible change is that the frames are removed.</p>
          <p>
	    Own Id: OTP-8201</p>
        </item>
      </list>
    </section>

</section>

<section><title>Eunit 2.1.3</title>

    <section><title>Improvements and New Features</title>
      <list>
        <item>
          <p>
	    Miscellaneous updates.</p>
          <p>
	    Own Id: OTP-8190</p>
        </item>
      </list>
    </section>

</section>

<section><title>Eunit 2.1.2</title>

    <section><title>Improvements and New Features</title>
      <list>
        <item>
          <p>
	    Miscellaneous updates.</p>
          <p>
	    Own Id: OTP-8038</p>
        </item>
      </list>
    </section>

</section>

<section><title>Eunit 2.1.1</title>

    <section><title>Fixed Bugs and Malfunctions</title>
      <list>
        <item>
          <p>
	    eunit was broken in R13B.</p>
          <p>
	    Own Id: OTP-8018</p>
        </item>
      </list>
    </section>

</section>

<section><title>Eunit 2.1</title>

    <section><title>Improvements and New Features</title>
      <list>
        <item>
	    <p>Mostly internal changes, in particular to the event
	    protocol; fixes problems with timeouts that could cause
	    eunit to hang, and makes it much easier to write new
	    reporting back-ends.</p>
	    <p>New "surefire" report backend for Maven and
	    Bamboo.</p>
	    <p>The test representation is no longer traversed twice
	    (the first pass was for enumeration only). This
	    eliminates some strange restrictions on how generators
	    can be written, but it also means that reports cannot be
	    quite as complete as before in the event of skipped
	    tests.</p>
          <p>
	    Own Id: OTP-7964</p>
        </item>
      </list>
    </section>

</section>
  <section>
    <title>EUnit 2.0.1</title>

    <section>
      <title>Improvements and New Features</title>
      <list type="bulleted">
        <item>
          <p>
            Corrected the documentation build.
          </p>
        </item>
      </list>
    </section>
  </section>


  <section>
    <title>EUnit 2.0</title>

    <section>
      <title>Improvements and New Features</title>
      <list type="bulleted">
        <item>
          <p>
            This is the first version of EUnit (for unit testing of Erlang modules) by Richard Carlsson 
            released in OTP.
          </p>
        </item>
      </list>
    </section>
  </section>
</chapter>
<|MERGE_RESOLUTION|>--- conflicted
+++ resolved
@@ -33,8 +33,6 @@
   </header>
   <p>This document describes the changes made to the EUnit application.</p>
 
-<<<<<<< HEAD
-=======
 <section><title>Eunit 2.8.1</title>
 
     <section><title>Fixed Bugs and Malfunctions</title>
@@ -51,7 +49,6 @@
 
 </section>
 
->>>>>>> be6f05d3
 <section><title>Eunit 2.8</title>
 
     <section><title>Improvements and New Features</title>
