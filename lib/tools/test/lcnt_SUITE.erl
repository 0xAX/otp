--- conflicted
+++ resolved
@@ -30,11 +30,8 @@
          t_conflicts/1,
          t_locations/1,
          t_swap_keys/1,
-<<<<<<< HEAD
          t_implicit_start/1,
-=======
          t_crash_before_collect/1,
->>>>>>> dfa4d62c
          smoke_lcnt/1]).
 
 init_per_testcase(_Case, Config) ->
@@ -49,12 +46,8 @@
      {timetrap,{minutes,4}}].
 
 all() ->
-<<<<<<< HEAD
     [t_load, t_conflicts, t_locations, t_swap_keys, t_implicit_start,
-=======
-    [t_load, t_conflicts, t_locations, t_swap_keys, t_crash_before_collect,
->>>>>>> dfa4d62c
-     smoke_lcnt].
+     t_crash_before_collect, smoke_lcnt].
 
 %%----------------------------------------------------------------------
 %% Tests
@@ -158,16 +151,14 @@
     ok = lcnt:stop(),
     t_swap_keys_file(Files).
 
-<<<<<<< HEAD
 %% Prior to OTP-14913 this would crash with 'noproc' as the lcnt server hadn't
 %% been started yet.
 t_implicit_start(Config) when is_list(Config) ->
     ok = lcnt:conflicts().
-=======
+
 t_crash_before_collect(Config) when is_list(Config) ->
     {ok, _} = lcnt:start(),
     ok = lcnt:information().
->>>>>>> dfa4d62c
 
 %% Simple smoke test of actual lock-counting, if running on
 %% a run-time with lock-counting enabled.
