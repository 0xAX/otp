--- conflicted
+++ resolved
@@ -31,11 +31,7 @@
   </header>
   <p>This document describes the changes made to the Erl_interface application.</p>
 
-<<<<<<< HEAD
 <section><title>Erl_Interface 5.0.1</title>
-=======
-<section><title>Erl_Interface 4.0.3.1</title>
->>>>>>> 940dca3c
 
     <section><title>Fixed Bugs and Malfunctions</title>
       <list>
@@ -48,7 +44,6 @@
       </list>
     </section>
 
-<<<<<<< HEAD
 </section>
 
 <section><title>Erl_Interface 5.0</title>
@@ -134,8 +129,36 @@
       </list>
     </section>
 
-=======
->>>>>>> 940dca3c
+
+    <section><title>Known Bugs and Problems</title>
+      <list>
+        <item>
+          <p>
+	    The <c>ei</c> API for decoding/encoding terms is not
+	    fully 64-bit compatible since terms that have a
+	    representation on the external term format larger than 2
+	    GB cannot be handled.</p>
+          <p>
+	    Own Id: OTP-16607 Aux Id: OTP-16608 </p>
+        </item>
+      </list>
+    </section>
+
+</section>
+
+<section><title>Erl_Interface 4.0.3.1</title>
+
+    <section><title>Fixed Bugs and Malfunctions</title>
+      <list>
+        <item>
+          <p>
+	    Commit of generated <c>configure</c> script.</p>
+          <p>
+	    Own Id: OTP-17420 Aux Id: OTP-17398, GH-4821 </p>
+        </item>
+      </list>
+    </section>
+
 
     <section><title>Known Bugs and Problems</title>
       <list>
