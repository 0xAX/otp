--- conflicted
+++ resolved
@@ -17,9 +17,5 @@
 # %CopyrightEnd%
 
 APPLICATION  = diameter
-<<<<<<< HEAD
-DIAMETER_VSN = 1.10
-=======
-DIAMETER_VSN = 1.9.2.1
->>>>>>> 155c22ff
+DIAMETER_VSN = 1.11
 APP_VSN      = $(APPLICATION)-$(DIAMETER_VSN)$(PRE_VSN)