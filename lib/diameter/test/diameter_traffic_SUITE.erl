%%
%% %CopyrightBegin%
%%
%% Copyright Ericsson AB 2010-2017. All Rights Reserved.
%%
%% Licensed under the Apache License, Version 2.0 (the "License");
%% you may not use this file except in compliance with the License.
%% You may obtain a copy of the License at
%%
%%     http://www.apache.org/licenses/LICENSE-2.0
%%
%% Unless required by applicable law or agreed to in writing, software
%% distributed under the License is distributed on an "AS IS" BASIS,
%% WITHOUT WARRANTIES OR CONDITIONS OF ANY KIND, either express or implied.
%% See the License for the specific language governing permissions and
%% limitations under the License.
%%
%% %CopyrightEnd%
%%

%%
%% Tests of traffic between two Diameter nodes, one client, one server.
%%

-module(diameter_traffic_SUITE).

-export([suite/0,
         all/0,
         groups/0,
         init_per_suite/0,
         init_per_suite/1,
         end_per_suite/1,
         init_per_group/1,
         init_per_group/2,
         end_per_group/2,
         init_per_testcase/2,
         end_per_testcase/2]).

%% testcases
-export([rfc4005/1,
         start/1,
         start_services/1,
         add_transports/1,
         result_codes/1,
         send_ok/1,
         send_nok/1,
         send_eval/1,
         send_bad_answer/1,
         send_protocol_error/1,
         send_experimental_result/1,
         send_arbitrary/1,
         send_unknown/1,
         send_unknown_short/1,
         send_unknown_mandatory/1,
         send_unknown_short_mandatory/1,
         send_noreply/1,
         send_grouped_error/1,
         send_unsupported/1,
         send_unsupported_app/1,
         send_error_bit/1,
         send_unsupported_version/1,
         send_long_avp_length/1,
         send_short_avp_length/1,
         send_zero_avp_length/1,
         send_invalid_avp_length/1,
         send_invalid_reject/1,
         send_unexpected_mandatory_decode/1,
         send_unexpected_mandatory/1,
         send_too_many/1,
         send_long/1,
         send_maxlen/1,
         send_nopeer/1,
         send_noapp/1,
         send_discard/1,
         send_any_1/1,
         send_any_2/1,
         send_all_1/1,
         send_all_2/1,
         send_timeout/1,
         send_error/1,
         send_detach/1,
         send_encode_error/1,
         send_destination_1/1,
         send_destination_2/1,
         send_destination_3/1,
         send_destination_4/1,
         send_destination_5/1,
         send_destination_6/1,
         send_bad_option_1/1,
         send_bad_option_2/1,
         send_bad_filter_1/1,
         send_bad_filter_2/1,
         send_bad_filter_3/1,
         send_bad_filter_4/1,
         send_multiple_filters_1/1,
         send_multiple_filters_2/1,
         send_multiple_filters_3/1,
         send_anything/1,
         remove_transports/1,
         empty/1,
         stop_services/1,
         stop/1]).

%% diameter callbacks
-export([peer_up/4,
         peer_down/4,
         pick_peer/7, pick_peer/8,
         prepare_request/6, prepare_request/7,
         prepare_retransmit/6,
         handle_answer/7, handle_answer/8,
         handle_error/7,
         handle_request/4]).

%% diameter_{tcp,sctp} callbacks
-export([message/3]).

-include("diameter.hrl").
-include("diameter_gen_base_rfc3588.hrl").
-include("diameter_gen_base_accounting.hrl").
%% The listening transports use RFC 3588 dictionaries, the client
%% transports use either 3588 or 6733. (So can't use the record
%% definitions in the latter case.)

%% ===========================================================================

%% Fraction of shuffle/parallel groups to randomly skip.
-define(SKIP, 0.25).

%% Positive number of testcases from which to select (randomly) from
%% tc(), the list of testcases to run, or [] to run all. The random
%% selection is to limit the time it takes for the suite to run.
-define(LIMIT, #{tcp => 42, sctp => 5}).

-define(util, diameter_util).

-define(A, list_to_atom).
-define(L, atom_to_list).

%% Don't use is_record/2 since dictionary hrl's aren't included.
%% (Since they define conflicting records with the same names.)
-define(is_record(Rec, Name), (Name == element(1, Rec))).

-define(ADDR, {127,0,0,1}).

-define(REALM, "erlang.org").
-define(HOST(Host, Realm), Host ++ [$.|Realm]).

-define(EXTRA, an_extra_argument).

%% Sequence mask for End-to-End and Hop-by-Hop identifiers.
-define(CLIENT_MASK, {1,26}).  %% 1 in top 6 bits

%% How to construct outgoing messages.
-define(ENCODINGS, [list, record, map]).

%% How to decode incoming messages.
-define(DECODINGS, [record, false, map, list, record_from_map]).

%% Which dictionary to use in the clients.
-define(RFCS, [rfc3588, rfc6733, rfc4005]).

%% Whether to decode stringish Diameter types to strings, or leave
%% them as binary.
-define(STRING_DECODES, [false, true]).

%% Which transport protocol to use.
-define(TRANSPORTS, [tcp, sctp]).

%% Send from a dedicated process?
-define(SENDERS, [true, false]).

%% Message callbacks from diameter_{tcp,sctp}?
-define(CALLBACKS, [true, false]).

-record(group,
        {transport,
         strings,
         encoding,
         client_service,
         client_dict,
         client_sender,
         server_service,
         server_decoding,
         server_sender,
         server_throttle}).

%% Not really what we should be setting unless the message is sent in
%% the common application but diameter doesn't care.
-define(APP_ID, ?DIAMETER_APP_ID_COMMON).

%% An Application-ID the server doesn't support.
-define(BAD_APP, 42).

%% A common match when receiving answers in a client.
-define(answer_message(SessionId, ResultCode),
        ['answer-message' | #{'Session-Id' := SessionId,
                              'Origin-Host' := _,
                              'Origin-Realm' := _,
                              'Result-Code' := ResultCode}]).
-define(answer_message(ResultCode),
        ['answer-message' | #{'Origin-Host' := _,
                              'Origin-Realm' := _,
                              'Result-Code' := ResultCode}]).

%% Config for diameter:start_service/2.
-define(SERVICE(Name, Grp),
        [{'Origin-Host', Name ++ "." ++ ?REALM},
         {'Origin-Realm', ?REALM},
         {'Host-IP-Address', [?ADDR]},
         {'Vendor-Id', 12345},
         {'Product-Name', "OTP/diameter"},
         {'Auth-Application-Id', [0]},  %% common messages
         {'Acct-Application-Id', [3]},  %% base accounting
         {restrict_connections, false},
         {string_decode, Grp#group.strings},
         {incoming_maxlen, 1 bsl 21}
         | [{application, [{dictionary, D},
                           {module, [?MODULE, Grp]},
                           {answer_errors, callback}]}
            || D <- [diameter_gen_base_rfc3588,
                     diameter_gen_base_accounting,
                     diameter_gen_base_rfc6733,
                     diameter_gen_acct_rfc6733,
                     nas4005],
               D /= nas4005 orelse have_nas()]]).

-define(SUCCESS,
        ?'DIAMETER_BASE_RESULT-CODE_SUCCESS').
-define(COMMAND_UNSUPPORTED,
        ?'DIAMETER_BASE_RESULT-CODE_COMMAND_UNSUPPORTED').
-define(TOO_BUSY,
        ?'DIAMETER_BASE_RESULT-CODE_TOO_BUSY').
-define(APPLICATION_UNSUPPORTED,
        ?'DIAMETER_BASE_RESULT-CODE_APPLICATION_UNSUPPORTED').
-define(INVALID_HDR_BITS,
        ?'DIAMETER_BASE_RESULT-CODE_INVALID_HDR_BITS').
-define(INVALID_AVP_BITS,
        ?'DIAMETER_BASE_RESULT-CODE_INVALID_AVP_BITS').
-define(AVP_UNSUPPORTED,
        ?'DIAMETER_BASE_RESULT-CODE_AVP_UNSUPPORTED').
-define(UNSUPPORTED_VERSION,
        ?'DIAMETER_BASE_RESULT-CODE_UNSUPPORTED_VERSION').
-define(TOO_MANY,
        ?'DIAMETER_BASE_RESULT-CODE_AVP_OCCURS_TOO_MANY_TIMES').
-define(REALM_NOT_SERVED,
        ?'DIAMETER_BASE_RESULT-CODE_REALM_NOT_SERVED').
-define(UNABLE_TO_DELIVER,
        ?'DIAMETER_BASE_RESULT-CODE_UNABLE_TO_DELIVER').
-define(INVALID_AVP_LENGTH,
        ?'DIAMETER_BASE_RESULT-CODE_INVALID_AVP_LENGTH').

-define(EVENT_RECORD,
        ?'DIAMETER_BASE_ACCOUNTING-RECORD-TYPE_EVENT_RECORD').
-define(AUTHORIZE_ONLY,
        ?'DIAMETER_BASE_RE-AUTH-REQUEST-TYPE_AUTHORIZE_ONLY').
-define(AUTHORIZE_AUTHENTICATE,
        ?'DIAMETER_BASE_RE-AUTH-REQUEST-TYPE_AUTHORIZE_AUTHENTICATE').

-define(LOGOUT,
        ?'DIAMETER_BASE_TERMINATION-CAUSE_LOGOUT').
-define(BAD_ANSWER,
        ?'DIAMETER_BASE_TERMINATION-CAUSE_BAD_ANSWER').
-define(USER_MOVED,
        ?'DIAMETER_BASE_TERMINATION-CAUSE_USER_MOVED').

%% ===========================================================================

suite() ->
    [{timetrap, {seconds, 10}}].

all() ->
    [rfc4005, start, result_codes, {group, traffic}, empty, stop].

%% Redefine this to run one or more groups for debugging purposes.
-define(GROUPS, []).
%-define(GROUPS, [[tcp,rfc6733,record,map,false,false,false,false]]).

%% Issues with gen_sctp sporadically cause huge numbers of failed
%% testcases when running testcases in parallel.
groups() ->
    Names = names(),
    [{P, [P], Ts} || Ts <- [tc()], P <- [shuffle, parallel]]
        ++
        [{?util:name(N), [], [{group, if T == sctp; S -> shuffle;
                                         true         -> parallel end}]}
         || [T,_,_,_,S|_] = N <- Names]
        ++
        [{T, [], [{group, ?util:name(N)} || N <- names(Names, ?GROUPS),
                                            T == hd(N)]}
         || T <- ?TRANSPORTS]
        ++
        [{traffic, [], [{group, T} || T <- ?TRANSPORTS]}].

names() ->
    [[T,R,E,D,S,ST,SS,CS] || T  <- ?TRANSPORTS,
                             R  <- ?RFCS,
                             E  <- ?ENCODINGS,
                             D  <- ?DECODINGS,
                             S  <- ?STRING_DECODES,
                             ST <- ?CALLBACKS,
                             SS <- ?SENDERS,
                             CS <- ?SENDERS].

names(Names, []) ->
    [N || N <- Names,
          [CS,SS|_] <- [lists:reverse(N)],
          SS orelse CS];  %% avoid deadlock

names(_, Names) ->
    Names.

%% --------------------

init_per_suite() ->
    [{timetrap, {seconds, 60}}].

init_per_suite(Config) ->
    [{rfc4005, compile_and_load()}, {sctp, ?util:have_sctp()} | Config].

end_per_suite(_Config) ->
    code:delete(nas4005),
    code:purge(nas4005),
    ok.

%% --------------------

init_per_group(_) ->
    [{timetrap, {seconds, 30}}].

init_per_group(Name, Config)
  when Name == shuffle;
       Name == parallel ->
    case rand:uniform() < ?SKIP of
        true ->
            {skip, random};
        false ->
            start_services(Config),
            add_transports(Config),
            replace({sleep, Name == parallel}, Config)
    end;

init_per_group(sctp = Name, Config) ->
    {_, Sctp} = lists:keyfind(Name, 1, Config),
    if Sctp ->
            Config;
       true ->
            {skip, Name}
    end;

init_per_group(Name, Config) ->
    Nas = proplists:get_value(rfc4005, Config, false),
    case ?util:name(Name) of
        [_,R,_,_,_,_,_,_] when R == rfc4005, true /= Nas ->
            {skip, rfc4005};
        [T,R,E,D,S,ST,SS,CS] ->
            G = #group{transport = T,
                       strings = S,
                       encoding = E,
                       client_service = [$C|?util:unique_string()],
                       client_dict = appdict(R),
                       client_sender = CS,
                       server_service = [$S|?util:unique_string()],
                       server_decoding = D,
                       server_sender = SS,
                       server_throttle = ST},
<<<<<<< HEAD
            [{group, G}, {runlist, select(T)} | Config];
=======
            replace([{group, G}, {runlist, select()}], Config);
>>>>>>> d8d3c2a3
        _ ->
            Config
    end.

end_per_group(Name, Config)
  when Name == shuffle;
       Name == parallel ->
    remove_transports(Config),
    stop_services(Config);

end_per_group(_, _) ->
    ok.

select(T) ->
    try maps:get(T, ?LIMIT) of
        N ->
            lists:sublist(?util:scramble(tc()), max(5, rand:uniform(N)))
    catch
        error:_ -> ?LIMIT
    end.

%% --------------------

%% Skip testcases that can reasonably fail under SCTP.
init_per_testcase(Name, Config) ->
    TCs = proplists:get_value(runlist, Config, []),
    Run = [] == TCs orelse lists:member(Name, TCs),
    case [G || #group{transport = sctp} = G
                   <- [proplists:get_value(group, Config)]]
    of
        [_] when Name == send_maxlen;
                 Name == send_long ->
            {skip, sctp};
        _ when not Run ->
            {skip, random};
        _ ->
            proplists:get_value(sleep, Config, false)
                andalso timer:sleep(rand:uniform(200)),
            [{testcase, Name} | Config]
    end.

end_per_testcase(_, _) ->
    ok.

%% replace/2

replace(Pairs, Config)
  when is_list(Pairs) ->
    lists:foldl(fun replace/2, Config, Pairs);

replace({Key, _} = T, Config) ->
    [T | lists:keydelete(Key, 1, Config)].

%% --------------------

%% Testcases to run when services are started and connections
%% established.
tc() ->
    [send_ok,
     send_nok,
     send_eval,
     send_bad_answer,
     send_protocol_error,
     send_experimental_result,
     send_arbitrary,
     send_unknown,
     send_unknown_short,
     send_unknown_mandatory,
     send_unknown_short_mandatory,
     send_noreply,
     send_grouped_error,
     send_unsupported,
     send_unsupported_app,
     send_error_bit,
     send_unsupported_version,
     send_long_avp_length,
     send_short_avp_length,
     send_zero_avp_length,
     send_invalid_avp_length,
     send_invalid_reject,
     send_unexpected_mandatory_decode,
     send_unexpected_mandatory,
     send_too_many,
     send_long,
     send_maxlen,
     send_nopeer,
     send_noapp,
     send_discard,
     send_any_1,
     send_any_2,
     send_all_1,
     send_all_2,
     send_timeout,
     send_error,
     send_detach,
     send_encode_error,
     send_destination_1,
     send_destination_2,
     send_destination_3,
     send_destination_4,
     send_destination_5,
     send_destination_6,
     send_bad_option_1,
     send_bad_option_2,
     send_bad_filter_1,
     send_bad_filter_2,
     send_bad_filter_3,
     send_bad_filter_4,
     send_multiple_filters_1,
     send_multiple_filters_2,
     send_multiple_filters_3,
     send_anything].

%% ===========================================================================
%% start/stop testcases

start(_Config) ->
    ok = diameter:start().

start_services(Config) ->
    #group{client_service = CN,
           server_service = SN,
           server_decoding = SD}
        = Grp
        = group(Config),
    ok = diameter:start_service(SN, [{traffic_counters, bool()},
                                     {decode_format, SD}
                                     | ?SERVICE(SN, Grp)]),
    ok = diameter:start_service(CN, [{traffic_counters, bool()},
                                     {sequence, ?CLIENT_MASK},
                                     {strict_arities, decode}
                                     | ?SERVICE(CN, Grp)]).

bool() ->
    0.5 =< rand:uniform().

add_transports(Config) ->
    #group{transport = T,
           encoding = E,
           client_service = CN,
           client_sender = CS,
           server_service = SN,
           server_sender = SS,
           server_throttle = ST}
        = group(Config),
    LRef = ?util:listen(SN,
                        [T,
                         {sender, SS},
                         {message_cb, ST andalso {?MODULE, message, [0]}}
                         | [{packet, hd(?util:scramble([false, raw]))}
                            || T == sctp andalso CS]],
                        [{capabilities_cb, fun capx/2},
                         {pool_size, 8}
                         | server_apps()]
                        ++ [{spawn_opt, {erlang, spawn, []}} || CS]),
    Cs = [?util:connect(CN,
                        [T, {sender, CS}],
                        LRef,
                        [{id, Id}
                         | client_apps(R, [{'Origin-State-Id', origin(Id)}])])
          || D <- ?DECODINGS,  %% for multiple candidate peers
             R <- ?RFCS,
             R /= rfc4005 orelse have_nas(),
             Id <- [{D,E}]],
    ?util:write_priv(Config, "transport", [LRef | Cs]).

server_apps() ->
    B = have_nas(),
    [{applications, [diameter_gen_base_rfc3588,
                     diameter_gen_base_accounting]
                    ++ [nas4005 || B]},
     {capabilities, [{'Auth-Application-Id', [0] ++ [1 || B]}, %% common, NAS
                     {'Acct-Application-Id', [3]}]}].          %% accounting

client_apps(D, Caps) ->
    if D == rfc4005 ->
            [{applications, [nas4005]},
             {capabilities, [{'Auth-Application-Id', [1]},     %% NAS
                             {'Acct-Application-Id', []}
                             | Caps]}];
       true ->
            D0 = dict0(D),
            [{applications, [acct(D0), D0]},
             {capabilities, Caps}]
    end.

have_nas() ->
    false /= code:is_loaded(nas4005).

remove_transports(Config) ->
    #group{client_service = CN,
           server_service = SN}
        = group(Config),
    [LRef | Cs] = ?util:read_priv(Config, "transport"),
    try
        [] = [T || C <- Cs, T <- [?util:disconnect(CN, C, SN, LRef)], T /= ok]
    after
        ok = diameter:remove_transport(SN, LRef)
    end.

stop_services(Config) ->
    #group{client_service = CN,
           server_service = SN}
        = group(Config),
    ok = diameter:stop_service(CN),
    ok = diameter:stop_service(SN).

%% Ensure even transports have been removed from request table.
empty(_Config) ->
    [] = ets:tab2list(diameter_request).

stop(_Config) ->
    ok = diameter:stop().

capx(_, #diameter_caps{origin_host = {OH,DH}}) ->
    io:format("connection: ~p -> ~p~n", [DH,OH]),
    ok.

%% ===========================================================================

%% Fail only this testcase if the RFC 4005 dictionary hasn't been
%% successfully compiled and loaded.
rfc4005(Config) ->
    true = proplists:get_value(rfc4005, Config).

%% Ensure that result codes have the expected values.
result_codes(_Config) ->
    {2001,
     3001, 3002, 3003, 3004, 3007, 3008, 3009,
     5001, 5009, 5011, 5014}
        = {?SUCCESS,
           ?COMMAND_UNSUPPORTED,
           ?UNABLE_TO_DELIVER,
           ?REALM_NOT_SERVED,
           ?TOO_BUSY,
           ?APPLICATION_UNSUPPORTED,
           ?INVALID_HDR_BITS,
           ?INVALID_AVP_BITS,
           ?AVP_UNSUPPORTED,
           ?TOO_MANY,
           ?UNSUPPORTED_VERSION,
           ?INVALID_AVP_LENGTH}.

%% Send an ACR and expect success.
send_ok(Config) ->
    Req = ['ACR', {'Accounting-Record-Type', ?EVENT_RECORD},
                  {'Accounting-Record-Number', 1}],

    ['ACA' | #{'Result-Code' := ?SUCCESS,
               'Session-Id' := _}]
        = call(Config, Req).

%% Send an accounting ACR that the server answers badly to.
send_nok(Config) ->
    Req = ['ACR', {'Accounting-Record-Type', ?EVENT_RECORD},
                  {'Accounting-Record-Number', 0}],

    ?answer_message(?INVALID_AVP_BITS)
        = call(Config, Req).

%% Send an ACR and expect success.
send_eval(Config) ->
    Req = ['ACR', {'Accounting-Record-Type', ?EVENT_RECORD},
                  {'Accounting-Record-Number', 3}],

    ['ACA' | #{'Result-Code' := ?SUCCESS,
               'Session-Id' := _}]
        = call(Config, Req).

%% Send an accounting ACR that the server tries to answer with an
%% inappropriate header. That the error is detected is coded in
%% handle_answer.
send_bad_answer(Config) ->
    Req = ['ACR', {'Accounting-Record-Type', ?EVENT_RECORD},
                  {'Accounting-Record-Number', 2}],
    ?answer_message(?SUCCESS)
        = call(Config, Req).

%% Send an ACR that the server callback answers explicitly with a
%% protocol error.
send_protocol_error(Config) ->
    Req = ['ACR', {'Accounting-Record-Type', ?EVENT_RECORD},
                  {'Accounting-Record-Number', 4}],

    ?answer_message(?TOO_BUSY)
        = call(Config, Req).

%% Send a 3xxx Experimental-Result in an answer not setting the E-bit
%% and missing a Result-Code.
send_experimental_result(Config) ->
    Req = ['ACR', {'Accounting-Record-Type', ?EVENT_RECORD},
                  {'Accounting-Record-Number', 5}],
    ['ACA' | #{'Session-Id' := _}]
        = call(Config, Req).

%% Send an ASR with an arbitrary non-mandatory AVP and expect success
%% and the same AVP in the reply.
send_arbitrary(Config) ->
    Req = ['ASR', {'AVP', [#diameter_avp{name = 'Product-Name',
                                         value = "XXX"}]}],
    ['ASA' | #{'Session-Id' := _,
               'Result-Code' := ?SUCCESS,
               'AVP' := [#diameter_avp{name = 'Product-Name',
                                       value = V}]}]
        = call(Config, Req),
    "XXX" = string(V, Config).

%% Send an unknown AVP (to some client) and check that it comes back.
send_unknown(Config) ->
    Req = ['ASR', {'AVP', [#diameter_avp{code = 999,
                                         is_mandatory = false,
                                         data = <<17>>}]}],
    ['ASA' | #{'Session-Id' := _,
               'Result-Code' := ?SUCCESS,
               'AVP' := [#diameter_avp{code = 999,
                                       is_mandatory = false,
                                       data = <<17>>}]}]
        = call(Config, Req).

%% Ditto, and point the AVP length past the end of the message. Expect
%% 5014.
send_unknown_short(Config) ->
    send_unknown_short(Config, false, ?INVALID_AVP_LENGTH).

send_unknown_short(Config, M, RC) ->
    Req = ['ASR', {'AVP', [#diameter_avp{code = 999,
                                         is_mandatory = M,
                                         data = <<17>>}]}],
    ['ASA' | #{'Session-Id' := _,
               'Result-Code' := RC,
               'Failed-AVP' := Avps}]
        = call(Config, Req),
    [[#diameter_avp{code = 999,
                    is_mandatory = M,
                    data = <<17, _/binary>>}]] %% extra bits from padding
        = failed_avps(Avps, Config).

%% Ditto but set the M flag.
send_unknown_mandatory(Config) ->
    Req = ['ASR', {'AVP', [#diameter_avp{code = 999,
                                         is_mandatory = true,
                                         data = <<17>>}]}],
    ['ASA' | #{'Session-Id' := _,
               'Result-Code' := ?AVP_UNSUPPORTED,
               'Failed-AVP' := Avps}]
        = call(Config, Req),
    [[#diameter_avp{code = 999,
                    is_mandatory = true,
                    data = <<17>>}]]
        = failed_avps(Avps, Config).

%% Ditto, and point the AVP length past the end of the message. Expect
%% 5014 instead of 5001.
send_unknown_short_mandatory(Config) ->
    send_unknown_short(Config, true, ?INVALID_AVP_LENGTH).

%% Send an ASR containing an unexpected mandatory Session-Timeout.
%% Expect 5001, and check that the value in Failed-AVP was decoded.
send_unexpected_mandatory_decode(Config) ->
    Req = ['ASR', {'AVP', [#diameter_avp{code = 27,  %% Session-Timeout
                                         is_mandatory = true,
                                         data = <<12:32>>}]}],
    ['ASA' | #{'Session-Id' := _,
               'Result-Code' := ?AVP_UNSUPPORTED,
               'Failed-AVP' := Avps}]
        = call(Config, Req),
    [[#diameter_avp{code = 27,
                    is_mandatory = true,
                    value = 12,
                    data = <<12:32>>}]]
        = failed_avps(Avps, Config).

%% Try to two Auth-Application-Id in ASR expect 5009.
send_too_many(Config) ->
    Req = ['ASR', {'Auth-Application-Id', [?APP_ID, 44]}],

    ['ASA' | #{'Session-Id' := _,
               'Result-Code' := ?TOO_MANY,
               'Failed-AVP' := Avps}]
        = call(Config, Req),
    [[#diameter_avp{name = 'Auth-Application-Id',
                    value = 44}]]
        = failed_avps(Avps, Config).

%% Send an containing a faulty Grouped AVP (empty Proxy-Host in
%% Proxy-Info) and expect that only the faulty AVP is sent in
%% Failed-AVP. The encoded values of Proxy-Host and Proxy-State are
%% swapped in prepare_request since an empty Proxy-Host is an encode
%% error.
send_grouped_error(Config) ->
    Req = ['ASR', {'Proxy-Info', [[{'Proxy-Host', "abcd"},
                                   {'Proxy-State', ""}]]}],
    ['ASA' | #{'Session-Id' := _,
               'Result-Code' := ?INVALID_AVP_LENGTH,
               'Failed-AVP' := Avps}]
        = call(Config, Req),
    [[#diameter_avp{name = 'Proxy-Info', value = V}]]
        = failed_avps(Avps, Config),
    {Empty, undefined, []} = proxy_info(V, Config),
    <<0>> = iolist_to_binary(Empty).

%% Send an STR that the server ignores.
send_noreply(Config) ->
    Req = ['STR', {'Termination-Cause', ?BAD_ANSWER}],
    {timeout, _} = call(Config, Req).

%% Send an unsupported command and expect 3001.
send_unsupported(Config) ->
    Req = ['STR', {'Termination-Cause', ?BAD_ANSWER}],
    ?answer_message(?COMMAND_UNSUPPORTED)
        = call(Config, Req).

%% Send an unsupported application and expect 3007.
send_unsupported_app(Config) ->
    Req = ['STR', {'Termination-Cause', ?BAD_ANSWER}],
    ?answer_message(?APPLICATION_UNSUPPORTED)
        = call(Config, Req).

%% Send a request with the E bit set and expect 3008.
send_error_bit(Config) ->
    Req = ['STR', {'Termination-Cause', ?BAD_ANSWER}],
    ?answer_message(?INVALID_HDR_BITS)
        = call(Config, Req).

%% Send a bad version and check that we get 5011.
send_unsupported_version(Config) ->
    Req = ['STR', {'Termination-Cause', ?LOGOUT}],
    ['STA' | #{'Session-Id' := _,
               'Result-Code' := ?UNSUPPORTED_VERSION}]
        = call(Config, Req).

%% Send a request containing an AVP length > data size.
send_long_avp_length(Config) ->
    send_invalid_avp_length(Config).

%% Send a request containing an AVP length < data size.
send_short_avp_length(Config) ->
    send_invalid_avp_length(Config).

%% Send a request containing an AVP whose advertised length is < 8.
send_zero_avp_length(Config) ->
    send_invalid_avp_length(Config).

%% Send a request containing an AVP length that doesn't match the
%% AVP's type.
send_invalid_avp_length(Config) ->
    Req = ['STR', {'Termination-Cause', ?LOGOUT}],

    ['STA' | #{'Session-Id' := _,
               'Result-Code' := ?INVALID_AVP_LENGTH,
               'Origin-Host' := _,
               'Origin-Realm' := _,
               'Failed-AVP' := Avps}]
        = call(Config, Req),
    [[_]] = failed_avps(Avps, Config).

%% Send a request containing 5xxx errors that the server rejects with
%% 3xxx.
send_invalid_reject(Config) ->
    Req = ['STR', {'Termination-Cause', ?USER_MOVED}],

    ?answer_message(?TOO_BUSY)
        = call(Config, Req).

%% Send an STR containing a known AVP, but one that's not expected and
%% that sets the M-bit.
send_unexpected_mandatory(Config) ->
    Req = ['STR', {'Termination-Cause', ?LOGOUT}],

    ['STA' | #{'Session-Id' := _,
               'Result-Code' := ?AVP_UNSUPPORTED}]
        = call(Config, Req).

%% Send something long that will be fragmented by TCP.
send_long(Config) ->
    Req = ['STR', {'Termination-Cause', ?LOGOUT},
                  {'User-Name', [binary:copy(<<$X>>, 1 bsl 20)]}],
    ['STA' | #{'Session-Id' := _,
               'Result-Code' := ?SUCCESS}]
        = call(Config, Req).

%% Send something longer than the configure incoming_maxlen.
send_maxlen(Config) ->
    Req = ['STR', {'Termination-Cause', ?LOGOUT},
                  {'User-Name', [binary:copy(<<$X>>, 1 bsl 21)]}],
    {timeout, _} = call(Config, Req).

%% Send something for which pick_peer finds no suitable peer.
send_nopeer(Config) ->
    Req = ['STR', {'Termination-Cause', ?LOGOUT}],
    {error, no_connection} = call(Config, Req, [{extra, [?EXTRA]}]).

%% Send something on an unconfigured application.
send_noapp(Config) ->
    #group{client_service = CN}
        = group(Config),
    Req = ['STR', {'Termination-Cause', ?LOGOUT}],
    {error, no_connection} = diameter:call(CN, unknown_alias, Req).

%% Send something that's discarded by prepare_request.
send_discard(Config) ->
    Req = ['STR', {'Termination-Cause', ?LOGOUT}],
    {error, unprepared} = call(Config, Req).

%% Send with a disjunctive filter.
send_any_1(Config) ->
    Req = ['STR', {'Termination-Cause', ?LOGOUT}],
    {error, no_connection} = call(Config, Req, [{filter, {any, []}}]).
send_any_2(Config) ->
    #group{server_service = SN}
        = group(Config),
    Req = ['STR', {'Termination-Cause', ?LOGOUT},
                  {'Destination-Host', [?HOST(SN, "unknown.org")]}],
    ?answer_message(?UNABLE_TO_DELIVER)
        = call(Config, Req, [{filter, {first, [{all, [host, realm]},
                                               realm]}}]).

%% Send with a conjunctive filter.
send_all_1(Config) ->
    Req = ['STR', {'Termination-Cause', ?LOGOUT}],
    Realm = lists:foldr(fun(C,A) -> [C,A] end, [], ?REALM),
    ['STA' | #{'Session-Id' := _,
               'Result-Code' := ?SUCCESS}]
        = call(Config, Req, [{filter, {all, [{host, any},
                                             {realm, Realm}]}}]).
send_all_2(Config) ->
    #group{server_service = SN}
        = group(Config),
    Req = ['STR', {'Termination-Cause', ?LOGOUT},
                  {'Destination-Host', [?HOST(SN, "unknown.org")]}],
    {error, no_connection}
        = call(Config, Req, [{filter, {all, [host, realm]}}]).

%% Timeout before the server manages an answer.
send_timeout(Config) ->
    Req = ['RAR', {'Re-Auth-Request-Type', ?AUTHORIZE_ONLY}],
    {timeout, _} = call(Config, Req, [{timeout, 1000}]).

%% Explicitly answer with an answer-message and ensure that we
%% received the Session-Id.
send_error(Config) ->
    Req = ['RAR', {'Re-Auth-Request-Type', ?AUTHORIZE_AUTHENTICATE}],
    ?answer_message([_], ?TOO_BUSY)
        = call(Config, Req).

%% Send a request with the detached option and receive it as a message
%% from handle_answer instead.
send_detach(Config) ->
    Req = ['STR', {'Termination-Cause', ?LOGOUT}],
    Ref = make_ref(),
    ok = call(Config, Req, [{extra, [{self(), Ref}]}, detach]),
    ['STA' | #{'Session-Id' := _,
               'Result-Code' := ?SUCCESS}]
        = receive {Ref, T} -> T end.

%% Send a request which can't be encoded and expect {error, encode}.
send_encode_error(Config) ->
    {error, encode} = call(Config, ['STR', {'Termination-Cause', huh}]).

%% Send with filtering and expect success.
send_destination_1(Config) ->
    #group{server_service = SN}
        = group(Config),
    Req = ['STR', {'Termination-Cause', ?LOGOUT},
                  {'Destination-Host', [?HOST(SN, ?REALM)]}],
    ['STA' | #{'Session-Id' := _,
               'Result-Code' := ?SUCCESS}]
        = call(Config, Req, [{filter, {all, [host, realm]}}]).
send_destination_2(Config) ->
    Req = ['STR', {'Termination-Cause', ?LOGOUT}],
    ['STA' | #{'Session-Id' := _,
               'Result-Code' := ?SUCCESS}]
        = call(Config, Req, [{filter, {all, [host, realm]}}]).

%% Send with filtering on and expect failure when specifying an
%% unknown host or realm.
send_destination_3(Config) ->
    Req = ['STR', {'Termination-Cause', ?LOGOUT},
                  {'Destination-Realm', <<"unknown.org">>}],
    {error, no_connection}
        = call(Config, Req, [{filter, {all, [host, realm]}}]).
send_destination_4(Config) ->
    #group{server_service = SN}
        = group(Config),
    Req = ['STR', {'Termination-Cause', ?LOGOUT},
                  {'Destination-Host', [?HOST(SN, ["unknown.org"])]}],
    {error, no_connection}
        = call(Config, Req, [{filter, {all, [host, realm]}}]).

%% Send without filtering and expect an error answer when specifying
%% an unknown host or realm.
send_destination_5(Config) ->
    Req = ['STR', {'Termination-Cause', ?LOGOUT},
                  {'Destination-Realm', [<<"unknown.org">>]}],
    ?answer_message(?REALM_NOT_SERVED)
        = call(Config, Req).
send_destination_6(Config) ->
    #group{server_service = SN}
        = group(Config),
    Req = ['STR', {'Termination-Cause', ?LOGOUT},
                  {'Destination-Host', [?HOST(SN, "unknown.org")]}],
    ?answer_message(?UNABLE_TO_DELIVER)
        = call(Config, Req).

%% Specify an invalid option and expect failure.
send_bad_option_1(Config) ->
    send_bad_option(Config, x).
send_bad_option_2(Config) ->
    send_bad_option(Config, {extra, false}).

send_bad_option(Config, Opt) ->
    Req = ['STR', {'Termination-Cause', ?LOGOUT}],
    try call(Config, Req, [Opt]) of
        T -> erlang:error({?MODULE, ?LINE, T})
    catch
        error: _ -> ok
    end.

%% Specify an invalid filter and expect no matching peers.
send_bad_filter_1(Config) ->
    send_bad_filter(Config, {all, none}).
send_bad_filter_2(Config) ->
    send_bad_filter(Config, {host, x}).
send_bad_filter_3(Config) ->
    send_bad_filter(Config, {eval, fun() -> true end}).
send_bad_filter_4(Config) ->
    send_bad_filter(Config, {eval, {?MODULE, not_exported, []}}).

send_bad_filter(Config, F) ->
    Req = ['STR', {'Termination-Cause', ?LOGOUT}],
    {error, no_connection} = call(Config, Req, [{filter, F}]).

%% Specify multiple filter options and expect them be conjunctive.
send_multiple_filters_1(Config) ->
    Fun = fun(#diameter_caps{}) -> true end,
    ['STA' | #{'Session-Id' := _,
               'Result-Code' := ?SUCCESS}]
        = send_multiple_filters(Config, [host, {eval, Fun}]).
send_multiple_filters_2(Config) ->
    E = {erlang, is_tuple, []},
    {error, no_connection}
        = send_multiple_filters(Config, [realm, {neg, {eval, E}}]).
send_multiple_filters_3(Config) ->
    E1 = [fun(#diameter_caps{}, ok) -> true end, ok],
    E2 = {erlang, is_tuple, []},
    E3 = {erlang, is_record, [diameter_caps]},
    E4 = [{erlang, is_record, []}, diameter_caps],
    ['STA' | #{'Session-Id' := _,
               'Result-Code' := ?SUCCESS}]
        = send_multiple_filters(Config, [{eval, E} || E <- [E1,E2,E3,E4]]).

send_multiple_filters(Config, Fs) ->
    Req = ['STR', {'Termination-Cause', ?LOGOUT}],
    call(Config, Req, [{filter, F} || F <- Fs]).

%% Ensure that we can pass a request in any form to diameter:call/4,
%% only the return value from the prepare_request callback being
%% significant.
send_anything(Config) ->
    ['STA' | #{'Session-Id' := _,
               'Result-Code' := ?SUCCESS}]
        = call(Config, anything).

%% ===========================================================================

failed_avps(Avps, Config) ->
    #group{client_dict = D} = proplists:get_value(group, Config),
    [failed_avp(D, T) || T <- Avps].

failed_avp(nas4005, {'nas_Failed-AVP', As}) ->
    As;
failed_avp(_, #'diameter_base_Failed-AVP'{'AVP' = As}) ->
    As.

proxy_info(Rec, Config) ->
    #group{client_dict = D} = proplists:get_value(group, Config),
    if D == nas4005 ->
            {'nas_Proxy-Info', H, S, As}
                = Rec,
            {H,S,As};
       true ->
            #'diameter_base_Proxy-Info'{'Proxy-Host' = H,
                                        'Proxy-State' = S,
                                        'AVP' = As}
                = Rec,
            {H,S,As}
    end.

group(Config) ->
    #group{} = proplists:get_value(group, Config).

string(V, Config) ->
    #group{strings = B} = group(Config),
    decode(V,B).

decode(S, true)
  when is_list(S) ->
    S;
decode(B, false)
  when is_binary(B) ->
    binary_to_list(B).

call(Config, Req) ->
    call(Config, Req, []).

call(Config, Req, Opts) ->
    Name = proplists:get_value(testcase, Config),
    #group{encoding = Enc,
           client_service = CN,
           client_dict = Dict0}
        = group(Config),
    diameter:call(CN,
                  dict(Req, Dict0),
                  msg(Req, Enc, Dict0),
                  [{extra, [Name, diameter_lib:now()]} | Opts]).

origin({D,E}) ->
    4*decode(D) + encode(E);

origin(N) ->
    {decode(N bsr 2), encode(N rem 4)}.

%% Map atoms. The atoms are part of (constructed) group names, so it's
%% good that they're readable.

decode(record) -> 0;
decode(list)   -> 1;
decode(map)    -> 2;
decode(false)  -> 3;
decode(record_from_map) -> 4;
decode(0) -> record;
decode(1) -> list;
decode(2) -> map;
decode(3) -> false;
decode(4) -> record_from_map.

encode(record) -> 0;
encode(list)   -> 1;
encode(map)    -> 2;
encode(0) -> record;
encode(1) -> list;
encode(2) -> map.

msg([H|_] = Msg, record = E, diameter_gen_base_rfc3588)
  when H == 'ACR';
       H == 'ACA' ->
    msg(Msg, E, diameter_gen_base_accounting);

msg([H|_] = Msg, record = E, diameter_gen_base_rfc6733)
  when H == 'ACR';
       H == 'ACA' ->
    msg(Msg, E, diameter_gen_acct_rfc6733);

msg([H|T], record, Dict) ->
    Dict:'#new-'(Dict:msg2rec(H), T);

msg([H|As], map, _)
  when is_list(As) ->
    [H | maps:from_list(As)];

msg(Msg, _, _) ->
    Msg.

to_map(#diameter_packet{msg = [_MsgName | Avps] = Msg},
       #group{server_decoding = map})
  when is_map(Avps) ->
    Msg;

to_map(#diameter_packet{msg = [MsgName | Avps]},
       #group{server_decoding = list}) ->
    [MsgName | maps:from_list(Avps)];

to_map(#diameter_packet{header = H, msg = Rec},
       #group{server_decoding = D})
  when D == record;
       D == record_from_map ->
    rec_to_map(Rec, dict(H));

%% No record decode: do it ourselves.
to_map(#diameter_packet{header = H,
                        msg = false,
                        bin = Bin},
      #group{server_decoding = false,
             strings = B}) ->
    Opts = #{decode_format => map,
             string_decode => B,
             strict_mbit => true,
             rfc => 6733},
    #diameter_packet{msg = [_MsgName | _Map] = Msg}
        = diameter_codec:decode(dict(H), Opts, Bin),
    Msg.

dict(#diameter_header{application_id = Id,
                      cmd_code = Code}) ->
    if Id == 1 ->
            nas4005;
       Code == 271 ->
            diameter_gen_base_accounting;
       true ->
            diameter_gen_base_rfc3588
    end.

rec_to_map(Rec, Dict) ->
    [R | Vs] = Dict:'#get-'(Rec),
    [Dict:rec2msg(R) | maps:from_list([T || {_,V} = T <- Vs,
                                            V /= undefined,
                                            V /= []])].

appdict(rfc4005) ->
    nas4005;
appdict(D) ->
    dict0(D).

dict0(D) ->
    ?A("diameter_gen_base_" ++ ?L(D)).

dict(Msg, Dict) ->
    d(name(Msg), Dict).

d(N, nas4005 = D) ->
    if N == {list, 'answer-message'};
       N == {map, 'answer-message'};
       N == {record, 'diameter_base_answer-message'} ->
            diameter_gen_base_rfc3588;
       true ->
            D
    end;
d(N, Dict0)
  when N == {list, 'ACR'};
       N == {list, 'ACA'};
       N == {map, 'ACR'};
       N == {map, 'ACA'};
       N == {record, diameter_base_accounting_ACR};
       N == {record, diameter_base_accounting_ACA} ->
    acct(Dict0);
d(_, Dict0) ->
    Dict0.

acct(diameter_gen_base_rfc3588) ->
    diameter_gen_base_accounting;
acct(diameter_gen_base_rfc6733) ->
    diameter_gen_acct_rfc6733.

%% Set only values that aren't already.

set(_, [N | As], Vs) ->
    [N | if is_map(As) ->
                 maps:merge(maps:from_list(Vs), As);
            is_list(As) ->
                 Vs ++ As
         end];

set(#group{client_dict = Dict0} = _Group, Rec, Vs) ->
    Dict = dict(Rec, Dict0),
    lists:foldl(fun({F,_} = FV, A) ->
                        reset(Dict, Dict:'#get-'(F, A), FV, A)
                end,
                Rec,
                Vs).

reset(Dict, E, FV, Rec)
  when E == undefined;
       E == [] ->
    Dict:'#set-'(FV, Rec);

reset(_, _, _, Rec) ->
    Rec.

%% ===========================================================================
%% diameter callbacks

%% peer_up/4

peer_up(_SvcName, _Peer, State, _Group) ->
    State.

%% peer_down/3

peer_down(_SvcName, _Peer, State, _Group) ->
    State.

%% pick_peer/7-8

pick_peer(Peers, _, [$C|_], _State, Group, Name, _)
  when Name /= send_detach ->
    find(Group, Peers).

pick_peer(_Peers, _, [$C|_], _State, _Group, send_nopeer, _, ?EXTRA) ->
    false;

pick_peer(Peers, _, [$C|_], _State, Group, send_detach, _, {_,_}) ->
    find(Group, Peers).

find(#group{encoding = E,
            client_service = CN,
            server_decoding = D},
     [_|_] = Peers) ->
    Id = {D,E},
    [P] = [P || P <- Peers, id(Id, P, CN)],
    {ok, P}.

id(Id, {Pid, _Caps}, SvcName) ->
    [{ref, _}, {type, _}, {options, Opts} | _]
        = diameter:service_info(SvcName, Pid),
    lists:member({id, Id}, Opts).

%% prepare_request/6-7

prepare_request(_Pkt, [$C|_], {_Ref, _Caps}, _, send_discard, _) ->
    {discard, unprepared};

prepare_request(Pkt, [$C|_], {_Ref, Caps}, Group, Name, _) ->
    {send, prepare(Pkt, Caps, Name, Group)}.

prepare_request(Pkt, [$C|_], {_Ref, Caps}, Group, send_detach, _, _) ->
    {eval_packet, {send, prepare(Pkt, Caps, Group)}, [fun log/2, detach]}.

log(#diameter_packet{bin = Bin} = P, T)
  when is_binary(Bin) ->
    io:format("~p: ~p~n", [T,P]).

%% prepare/4

prepare(Pkt, Caps, N, #group{client_dict = Dict0} = Group)
  when N == send_unknown_short_mandatory;
       N == send_unknown_short ->
    Req = prepare(Pkt, Caps, Group),

    #diameter_packet{header = #diameter_header{length = L},
                     bin = Bin}
        = E
        = diameter_codec:encode(Dict0, Pkt#diameter_packet{msg = Req}),

    %% Find the unknown AVP data at the end of the message and alter
    %% its length header.

    {Padding, [17|_]} = lists:splitwith(fun(C) -> C == 0 end,
                                       lists:reverse(binary_to_list(Bin))),

    Offset = L - length(Padding) - 4,
    <<H:Offset/binary, Len:24, T/binary>> = Bin,
    E#diameter_packet{bin = <<H/binary, (Len+9):24, T/binary>>};

prepare(Pkt, Caps, N, #group{client_dict = Dict0} = Group)
  when N == send_long_avp_length;
       N == send_short_avp_length;
       N == send_zero_avp_length ->
    Req = prepare(Pkt, Caps, Group),
    %% Second last AVP in our STR is Auth-Application-Id of type
    %% Unsigned32: set AVP Length to a value other than 12 and place
    %% it last in the message (so as not to mess with Termination-Cause).
    #diameter_packet{header = #diameter_header{length = L},
                     bin = B}
        = E
        = diameter_codec:encode(Dict0, Pkt#diameter_packet{msg = Req}),
    Offset = L - 24,  %% to Auth-Application-Id
    <<H:Offset/binary,
      Hdr:5/binary, 12:24, Data:4/binary,
      T:12/binary>>
        = B,
    AL = case N of
             send_long_avp_length  -> 13;
             send_short_avp_length -> 11;
             send_zero_avp_length  -> 0
         end,
    E#diameter_packet{bin = <<H/binary,
                              T/binary,
                              Hdr/binary, AL:24, Data/binary>>};

prepare(Pkt, Caps, N, #group{client_dict = Dict0} = Group)
  when N == send_invalid_avp_length;
       N == send_invalid_reject ->
    Req = prepare(Pkt, Caps, Group),
    %% Second last AVP in our STR is Auth-Application-Id of type
    %% Unsigned32: send data of length 8.
    #diameter_packet{header = #diameter_header{length = L},
                     bin = B0}
        = E
        = diameter_codec:encode(Dict0, Pkt#diameter_packet{msg = Req}),
    Offset = L - 7 - 12,  %% to AVP Length
    <<H0:Offset/binary, 12:24, T:16/binary>> = B0,
    <<V, L:24, H/binary>> = H0,  %% assert
    E#diameter_packet{bin = <<V, (L+4):24, H/binary, 16:24, 0:32, T/binary>>};

prepare(Pkt, Caps, send_unexpected_mandatory, #group{client_dict = Dict0}
                                              = Group) ->
    Req = prepare(Pkt, Caps, Group),
    #diameter_packet{bin = <<V, Len:24, T/binary>>}
        = E
        = diameter_codec:encode(Dict0, Pkt#diameter_packet{msg = Req}),
    {Code, Flags, undefined} = Dict0:avp_header('Proxy-State'),
    Avp = <<Code:32, Flags, 8:24>>,
    E#diameter_packet{bin = <<V, (Len+8):24, T/binary, Avp/binary>>};

prepare(Pkt, Caps, send_grouped_error, #group{client_dict = Dict0}
                                              = Group) ->
    Req = prepare(Pkt, Caps, Group),
    #diameter_packet{bin = Bin}
        = E
        = diameter_codec:encode(Dict0, Pkt#diameter_packet{msg = Req}),
    {Code, Flags, undefined} = Dict0:avp_header('Proxy-Info'),
    %% Find Proxy-Info by looking for its header.
    Pattern = <<Code:32, Flags, 28:24>>,
    {Offset, 8} = binary:match(Bin, Pattern),

    %% Extract and swap Proxy-Host/State payloads.

    <<H:Offset/binary,
      PI:8/binary,
      PH:5/binary,
      12:24,
      Payload:4/binary,
      PS:5/binary,
      8:24,
      T/binary>>
        = Bin,

    E#diameter_packet{bin = <<H/binary,
                              PI/binary,
                              PH/binary,
                              8:24,
                              PS:5/binary,
                              12:24,
                              Payload/binary,
                              T/binary>>};

prepare(Pkt, Caps, send_unsupported, #group{client_dict = Dict0} = Group) ->
    Req = prepare(Pkt, Caps, Group),
    #diameter_packet{bin = <<H:5/binary, _CmdCode:3/binary, T/binary>>}
        = E
        = diameter_codec:encode(Dict0, Pkt#diameter_packet{msg = Req}),
    E#diameter_packet{bin = <<H/binary, 42:24, T/binary>>};

prepare(Pkt, Caps, send_unsupported_app, #group{client_dict = Dict0}
                                         = Group) ->
    Req = prepare(Pkt, Caps, Group),
    #diameter_packet{bin = <<H:8/binary, _ApplId:4/binary, T/binary>>}
        = E
        = diameter_codec:encode(Dict0, Pkt#diameter_packet{msg = Req}),
    E#diameter_packet{bin = <<H/binary, ?BAD_APP:32, T/binary>>};

prepare(Pkt, Caps, send_error_bit, Group) ->
    #diameter_packet{header = Hdr} = Pkt,
    Pkt#diameter_packet{header = Hdr#diameter_header{is_error = true},
                        msg = prepare(Pkt, Caps, Group)};

prepare(Pkt, Caps, send_unsupported_version, Group) ->
    #diameter_packet{header = Hdr} = Pkt,
    Pkt#diameter_packet{header = Hdr#diameter_header{version = 42},
                        msg = prepare(Pkt, Caps, Group)};

prepare(Pkt, Caps, send_anything, Group) ->
    Req = ['STR', {'Termination-Cause', ?LOGOUT}],
    prepare(Pkt#diameter_packet{msg = Req}, Caps, Group);

prepare(Pkt, Caps, _Name, Group) ->
    prepare(Pkt, Caps, Group).

%% prepare/3

prepare(#diameter_packet{msg = Req} = Pkt, Caps, Group) ->
    set(name(Req), Pkt, Caps, Group).

%% set/4

set(N, #diameter_packet{msg = Req}, Caps, Group)
  when N == {record, diameter_base_accounting_ACR};
       N == {record, nas_ACR};
       N == {map, 'ACR'};
       N == {list, 'ACR'} ->
    #diameter_caps{origin_host  = {OH, _},
                   origin_realm = {OR, DR}}
        = Caps,

    set(Group, Req, [{'Session-Id', [diameter:session_id(OH)]},
                     {'Origin-Host',  [OH]},
                     {'Origin-Realm', [OR]},
                     {'Destination-Realm', [DR]}]);

set(N, #diameter_packet{msg = Req}, Caps, Group)
  when N == {record, diameter_base_ASR};
       N == {record, nas_ASR};
       N == {map, 'ASR'};
       N == {list, 'ASR'} ->
    #diameter_caps{origin_host  = {OH, DH},
                   origin_realm = {OR, DR}}
        = Caps,
    set(Group, Req, [{'Session-Id', [diameter:session_id(OH)]},
                     {'Origin-Host',  [OH]},
                     {'Origin-Realm', [OR]},
                     {'Destination-Host',  [DH]},
                     {'Destination-Realm', [DR]},
                     {'Auth-Application-Id', ?APP_ID}]);

set(N, #diameter_packet{msg = Req}, Caps, Group)
  when N == {record, diameter_base_STR};
       N == {record, nas_STR};
       N == {map, 'STR'};
       N == {list, 'STR'} ->
    #diameter_caps{origin_host  = {OH, _},
                   origin_realm = {OR, DR}}
        = Caps,
    set(Group, Req, [{'Session-Id', [diameter:session_id(OH)]},
                     {'Origin-Host',  [OH]},
                     {'Origin-Realm', [OR]},
                     {'Destination-Realm', [DR]},
                     {'Auth-Application-Id', ?APP_ID}]);

set(N, #diameter_packet{msg = Req}, Caps, Group)
  when N == {record, diameter_base_RAR};
       N == {record, nas_RAR};
       N == {map, 'RAR'};
       N == {list, 'RAR'} ->
    #diameter_caps{origin_host  = {OH, DH},
                   origin_realm = {OR, DR}}
        = Caps,
    set(Group, Req, [{'Session-Id', [diameter:session_id(OH)]},
                     {'Origin-Host',  [OH]},
                     {'Origin-Realm', [OR]},
                     {'Destination-Host',  [DH]},
                     {'Destination-Realm', [DR]},
                     {'Auth-Application-Id', ?APP_ID}]).

%% name/1

name([H|#{}]) ->
    {map, H};

name([H|_]) ->
    {list, H};

name(Rec) ->
    try
        {record, element(1, Rec)}
    catch
        error: badarg ->
            false
    end.

%% prepare_retransmit/6

prepare_retransmit(_Pkt, false, _Peer, _Group, _Name, _) ->
    discard.

%% handle_answer/7-8

handle_answer(Pkt, Req, [$C|_], Peer, Group, Name, _) ->
    answer(Pkt, Req, Peer, Name, Group).

handle_answer(Pkt, Req, [$C|_], Peer, Group, send_detach = Name, _, X) ->
    {Pid, Ref} = X,
    Pid ! {Ref, answer(Pkt, Req, Peer, Name, Group)}.

answer(Pkt, Req, _Peer, Name, #group{client_dict = Dict0}) ->
    #diameter_packet{header = H, msg = Ans, errors = Es} = Pkt,
    ApplId = app(Req, Name, Dict0),
    #diameter_header{application_id = ApplId} = H,  %% assert
    Dict = dict(Ans, Dict0),
    rec_to_map(answer(Ans, Es, Name), Dict).

%% Missing Result-Code and inappropriate Experimental-Result-Code.
answer(Rec, Es, send_experimental_result) ->
    [{5004, #diameter_avp{name = 'Experimental-Result'}},
     {5005, #diameter_avp{name = 'Result-Code'}}]
        =  Es,
    Rec;

%% An inappropriate E-bit results in a decode error ...
answer(Rec, Es, send_bad_answer) ->
    [{5004, #diameter_avp{name = 'Result-Code'}} | _] = Es,
    Rec;

%% ... while other errors are reflected in Failed-AVP.
answer(Rec, [], _) ->
    Rec.

app(_, send_unsupported_app, _) ->
    ?BAD_APP;
app(Req, _, Dict0) ->
    Dict = dict(Req, Dict0),
    Dict:id().

%% handle_error/7

handle_error(timeout = Reason, _Req, [$C|_], _Peer, _, _, Time) ->
    Now = diameter_lib:now(),
    {Reason, {diameter_lib:timestamp(Time),
              diameter_lib:timestamp(Now),
              diameter_lib:micro_diff(Now, Time)}};

handle_error(Reason, _Req, [$C|_], _Peer, _, _, _Time) ->
    {error, Reason}.

%% handle_request/4

%% Note that diameter will set Result-Code and Failed-AVPs if
%% #diameter_packet.errors is non-null.

handle_request(#diameter_packet{header = H, avps = As}
               = Pkt,
               _,
               {_Ref, Caps},
               #group{encoding = E,
                      server_decoding = D}
               = Grp) ->
    #diameter_header{end_to_end_id = EI,
                     hop_by_hop_id = HI}
        = H,
    {V,B} = ?CLIENT_MASK,
    V = EI bsr B,  %% assert
    V = HI bsr B,  %%
    #diameter_caps{origin_state_id = {_,[Id]}} = Caps,
    {D,E} = T = origin(Id),  %% assert
    wrap(T, H, request(to_map(Pkt, Grp), [H|As], Caps)).

wrap(Id, H, {Tag, Action, Post}) ->
    {Tag, wrap(Id, H, Action), Post};

wrap(_, _, {reply, [#diameter_header{} | _]} = T) ->
    T;

wrap({_,E}, H, {reply, Ans}) ->
    Msg = base_to_nas(msg(Ans, E, diameter_gen_base_rfc3588), H),
    {reply, wrap(Msg)};

wrap(_, _, T) ->
    T.

%% Randomly wrap the answer in a diameter_packet.

wrap(#diameter_packet{} = Pkt) ->
    Pkt;

wrap(Msg) ->
    case rand:uniform(2) of
        1 -> #diameter_packet{msg = Msg};
        2 -> Msg
    end.

%% base_to_nas/2

base_to_nas(#diameter_packet{msg = Msg} = Pkt, H) ->
    Pkt#diameter_packet{msg = base_to_nas(Msg, H)};

base_to_nas(Rec, #diameter_header{application_id = 1})
  when is_tuple(Rec), not ?is_record(Rec, 'diameter_base_answer-message') ->
    D = case element(1, Rec) of
            diameter_base_accounting_ACA ->
                diameter_gen_base_accounting;
            _ ->
                diameter_gen_base_rfc3588
        end,
    [R | Values] = D:'#get-'(Rec),
    "diameter_base_" ++ N = ?L(R),
    Name = ?A("nas_" ++ if N == "accounting_ACA" ->
                                "ACA";
                           true ->
                                N
                        end),
    nas4005:'#new-'([Name | Values]);

base_to_nas(Msg, _) ->
    Msg.

%% request/3

%% send_experimental_result
request(['ACR' | #{'Accounting-Record-Number' := 5}],
        [Hdr | Avps],
        #diameter_caps{origin_host = {OH, _},
                       origin_realm = {OR, _}}) ->
    [H,R|T] = [A || N <- ['Origin-Host',
                          'Origin-Realm',
                          'Session-Id',
                          'Accounting-Record-Type',
                          'Accounting-Record-Number'],
                    #diameter_avp{} = A
                        <- [lists:keyfind(N, #diameter_avp.name, Avps)]],
    Ans = [Hdr#diameter_header{is_request = false},
           H#diameter_avp{data = OH},
           R#diameter_avp{data = OR},
           #diameter_avp{name = 'Experimental-Result',
                         code = 297,
                         need_encryption = false,
                         data = [#diameter_avp{data = {?DIAMETER_DICT_COMMON,
                                                       'Vendor-Id',
                                                       123}},
                                 #diameter_avp{data
                                               = {?DIAMETER_DICT_COMMON,
                                                  'Experimental-Result-Code',
                                                  3987}}]}
           | T],
    {reply, Ans};

request(Msg, _Avps, Caps) ->
    request(Msg, Caps).

%% request/2

%% send_nok
request(['ACR' | #{'Accounting-Record-Number' := 0}],
        _) ->
    {eval_packet, {protocol_error, ?INVALID_AVP_BITS}, [fun log/2, invalid]};

%% send_bad_answer
request(['ACR' | #{'Session-Id' := SId,
                   'Accounting-Record-Type' := RT,
                   'Accounting-Record-Number' := 2 = RN}],
        #diameter_caps{origin_host = {OH, _},
                       origin_realm = {OR, _}}) ->
    Ans = ['ACA', {'Result-Code', ?SUCCESS},
                  {'Session-Id', SId},
                  {'Origin-Host', OH},
                  {'Origin-Realm', OR},
                  {'Accounting-Record-Type', RT},
                  {'Accounting-Record-Number', RN}],

    {reply, #diameter_packet{header = #diameter_header{is_error = true},%% NOT
                             msg = Ans}};

%% send_eval
request(['ACR' | #{'Session-Id' := SId,
                   'Accounting-Record-Type' := RT,
                   'Accounting-Record-Number' := 3 = RN}],
        #diameter_caps{origin_host = {OH, _},
                       origin_realm = {OR, _}}) ->
    Ans = ['ACA', {'Result-Code', ?SUCCESS},
                  {'Session-Id', SId},
                  {'Origin-Host', OH},
                  {'Origin-Realm', OR},
                  {'Accounting-Record-Type', RT},
                  {'Accounting-Record-Number', RN}],
    {eval, {reply, Ans}, {erlang, now, []}};

%% send_ok
request(['ACR' | #{'Session-Id' := SId,
                   'Accounting-Record-Type' := RT,
                   'Accounting-Record-Number' := 1 = RN}],
        #diameter_caps{origin_host = {OH, _},
                       origin_realm = {OR, _}}) ->
    {reply, ['ACA', {'Result-Code', ?SUCCESS},
                    {'Session-Id', SId},
                    {'Origin-Host', OH},
                    {'Origin-Realm', OR},
                    {'Accounting-Record-Type', RT},
                    {'Accounting-Record-Number', RN}]};

%% send_protocol_error
request(['ACR' | #{'Accounting-Record-Number' := 4}],
        #diameter_caps{origin_host = {OH, _},
                       origin_realm = {OR, _}}) ->
    Ans = ['answer-message', {'Result-Code', ?TOO_BUSY},
                             {'Origin-Host', OH},
                             {'Origin-Realm', OR}],
    {reply, Ans};

request(['ASR' | #{'Session-Id' := SId} = Avps],
        #diameter_caps{origin_host = {OH, _},
                       origin_realm = {OR, _}}) ->
    {reply, ['ASA', {'Result-Code', ?SUCCESS},
                    {'Session-Id', SId},
                    {'Origin-Host', OH},
                    {'Origin-Realm', OR},
                    {'AVP', maps:get('AVP', Avps, [])}]};

%% send_invalid_reject
request(['STR' | #{'Termination-Cause' := ?USER_MOVED}],
        _Caps) ->
    {protocol_error, ?TOO_BUSY};

%% send_noreply
request(['STR' | #{'Termination-Cause' := T}],
        _Caps)
  when T /= ?LOGOUT ->
    discard;

%% send_destination_5
request(['STR' | #{'Destination-Realm' := R}],
        #diameter_caps{origin_realm = {OR, _}})
  when R /= undefined, R /= OR ->
    {protocol_error, ?REALM_NOT_SERVED};

%% send_destination_6
request(['STR' | #{'Destination-Host' := [H]}],
        #diameter_caps{origin_host = {OH, _}})
  when H /= OH ->
    {protocol_error, ?UNABLE_TO_DELIVER};

request(['STR' | #{'Session-Id' := SId}],
        #diameter_caps{origin_host  = {OH, _},
                       origin_realm = {OR, _}}) ->
    {reply, ['STA', {'Result-Code', ?SUCCESS},
                    {'Session-Id', SId},
                    {'Origin-Host', OH},
                    {'Origin-Realm', OR}]};

%% send_error/send_timeout
request(['RAR' | #{}], _Caps) ->
    receive after 2000 -> {protocol_error, ?TOO_BUSY} end.

%% message/3
%%
%% Limit the number of messages received. More can be received if read
%% in the same packet.

message(recv = D, {[_], Bin}, N) ->
    message(D, Bin, N);
message(Dir, #diameter_packet{bin = Bin}, N) ->
    message(Dir, Bin, N);

%% incoming request
message(recv, <<_:32, 1:1, _/bits>> = Bin, N) ->
    [Bin, N < 16, fun ?MODULE:message/3, N+1];

%% incoming answer
message(recv, Bin, _) ->
    [Bin];

%% outgoing
message(send, Bin, _) ->
    [Bin];

%% sent request
message(ack, <<_:32, 1:1, _/bits>>, _) ->
    [];

%% sent answer or discarded request
message(ack, _, N) ->
    [N =< 16, fun ?MODULE:message/3, N-1].

%% ------------------------------------------------------------------------

compile_and_load() ->
    try
        Path = hd([P || H <- [[here(), ".."], [code:lib_dir(diameter)]],
                        P <- [filename:join(H ++ ["examples",
                                                  "dict",
                                                  "rfc4005_nas.dia"])],
                        {ok, _} <- [file:read_file_info(P)]]),
        {ok, [Forms]}
            = diameter_make:codec(Path, [return,
                                      forms,
                                   {name, "nas4005"},
                                {prefix, "nas"},
                             {inherits, "common/diameter_gen_base_rfc3588"}]),
        {ok, nas4005, Bin, []} = compile:forms(Forms, [debug_info, return]),
        {module, nas4005} = code:load_binary(nas4005, "nas4005", Bin),
        true
    catch
        E:R ->
            {E, R, erlang:get_stacktrace()}
    end.

here() ->
    filename:dirname(code:which(?MODULE)).<|MERGE_RESOLUTION|>--- conflicted
+++ resolved
@@ -363,11 +363,7 @@
                        server_decoding = D,
                        server_sender = SS,
                        server_throttle = ST},
-<<<<<<< HEAD
-            [{group, G}, {runlist, select(T)} | Config];
-=======
-            replace([{group, G}, {runlist, select()}], Config);
->>>>>>> d8d3c2a3
+            replace([{group, G}, {runlist, select(T)}], Config);
         _ ->
             Config
     end.
