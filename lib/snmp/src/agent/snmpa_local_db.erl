--- conflicted
+++ resolved
@@ -1,11 +1,7 @@
 %%
 %% %CopyrightBegin%
 %% 
-<<<<<<< HEAD
-%% Copyright Ericsson AB 1996-2011. All Rights Reserved.
-=======
 %% Copyright Ericsson AB 1996-2012. All Rights Reserved.
->>>>>>> e1904d50
 %% 
 %% The contents of this file are subject to the Erlang Public License,
 %% Version 1.1, (the "License"); you may not use this file except in
