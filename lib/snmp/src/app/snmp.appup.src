%%
%% %CopyrightBegin%
%% 
%% Copyright Ericsson AB 1999-2012. All Rights Reserved.
%% 
%% The contents of this file are subject to the Erlang Public License,
%% Version 1.1, (the "License"); you may not use this file except in
%% compliance with the License. You should have received a copy of the
%% Erlang Public License along with this software. If not, it can be
%% retrieved online at http://www.erlang.org/.
%% 
%% Software distributed under the License is distributed on an "AS IS"
%% basis, WITHOUT WARRANTY OF ANY KIND, either express or implied. See
%% the License for the specific language governing rights and limitations
%% under the License.
%% 
%% %CopyrightEnd%
%%

{"%VSN%",

%% ----- U p g r a d e -------------------------------------------------------

 [
  {"4.22", 
   [
<<<<<<< HEAD
    {load_module, snmpm,                   soft_purge, soft_purge, []}, 
    {load_module, snmp_pdus,               soft_purge, soft_purge, []}, 
    {load_module, snmp_view_based_acm_mib, soft_purge, soft_purge, []}, 
    {load_module, snmp_user_based_sm_mib, soft_purge, soft_purge, []}
=======
    {load_module, snmp_pdus, soft_purge, soft_purge, []}
>>>>>>> 3cdb7781
   ]
  }, 
  {"4.21.7", 
   [
    {load_module, snmp_pdus, soft_purge, soft_purge, []}, 

    {load_module, snmp_config, soft_purge, soft_purge, []}, 
    {load_module, snmp_conf, soft_purge, soft_purge, []}, 
    {load_module, snmp_community_mib, soft_purge, soft_purge, [snmp_conf]}, 
    {load_module, snmp_framework_mib, soft_purge, soft_purge, [snmp_conf]}, 
    {load_module, snmp_notification_mib, soft_purge, soft_purge, [snmp_conf]}, 
    {load_module, snmp_standard_mib, soft_purge, soft_purge, [snmp_conf]}, 
    {load_module, snmp_target_mib, soft_purge, soft_purge, [snmp_conf]}, 
    {load_module, snmp_user_based_sm_mib, soft_purge, soft_purge, [snmp_conf]}, 
    {load_module, snmp_view_based_acm_mib, soft_purge, soft_purge, [snmp_conf]},

    {load_module, snmp, soft_purge, soft_purge, [snmp_log]}, 
    {load_module, snmpa, soft_purge, soft_purge, [snmp]}, 
    {load_module, snmpm, soft_purge, soft_purge, [snmp]}, 
    {load_module, snmp_log, soft_purge, soft_purge, []}, 
    {load_module, snmp_verbosity, soft_purge, soft_purge, []}, 
    {load_module, snmpm_mpd, soft_purge, soft_purge, []}, 

    {update, snmpa_local_db, soft, soft_purge, soft_purge, []}, 
    {update, snmpa_mib,      soft, soft_purge, soft_purge, []}, 
    {update, snmpa_agent,    soft, soft_purge, soft_purge, []}, 

    {add_module,  snmpm_net_if_mt}
   ]
  }, 
  {"4.21.6",
   [
    {load_module, snmp_pdus, soft_purge, soft_purge, []}, 

    {load_module, snmp_config, soft_purge, soft_purge, []}, 
    {load_module, snmp_conf, soft_purge, soft_purge, []}, 
    {load_module, snmp_community_mib, soft_purge, soft_purge, [snmp_conf]}, 
    {load_module, snmp_framework_mib, soft_purge, soft_purge, [snmp_conf]}, 
    {load_module, snmp_notification_mib, soft_purge, soft_purge, [snmp_conf]}, 
    {load_module, snmp_standard_mib, soft_purge, soft_purge, [snmp_conf]}, 
    {load_module, snmp_target_mib, soft_purge, soft_purge, [snmp_conf]}, 
    {load_module, snmp_user_based_sm_mib, soft_purge, soft_purge, [snmp_conf]}, 
    {load_module, snmp_view_based_acm_mib, soft_purge, soft_purge, [snmp_conf]},

    {load_module, snmp, soft_purge, soft_purge, [snmp_log]}, 
    {load_module, snmpa, soft_purge, soft_purge, [snmp]}, 
    {load_module, snmpm, soft_purge, soft_purge, [snmp]}, 
    {load_module, snmp_log, soft_purge, soft_purge, []}, 
    {load_module, snmp_verbosity, soft_purge, soft_purge, []}, 
    {load_module, snmpm_mpd, soft_purge, soft_purge, []}, 

    {update, snmpa_local_db, soft, soft_purge, soft_purge, []}, 
    {update, snmpa_mib,      soft, soft_purge, soft_purge, []}, 
    {update, snmpa_agent,    soft, soft_purge, soft_purge, []}, 

    {add_module,  snmpm_net_if_mt}
   ]
  },
  {"4.21.5",
   [
    {load_module, snmp_pdus, soft_purge, soft_purge, []}, 

    {load_module, snmp_config, soft_purge, soft_purge, []}, 
    {load_module, snmp_conf, soft_purge, soft_purge, []}, 
    {load_module, snmp_community_mib, soft_purge, soft_purge, [snmp_conf]}, 
    {load_module, snmp_framework_mib, soft_purge, soft_purge, [snmp_conf]}, 
    {load_module, snmp_notification_mib, soft_purge, soft_purge, [snmp_conf]}, 
    {load_module, snmp_standard_mib, soft_purge, soft_purge, [snmp_conf]}, 
    {load_module, snmp_user_based_sm_mib, soft_purge, soft_purge, [snmp_conf]}, 
    {load_module, snmp_view_based_acm_mib, soft_purge, soft_purge, [snmp_conf]},

    {load_module, snmp, soft_purge, soft_purge, [snmp_log]}, 
    {load_module, snmpm, soft_purge, soft_purge, [snmp]}, 
    {load_module, snmp_log, soft_purge, soft_purge, []}, 
    {load_module, snmp_verbosity, soft_purge, soft_purge, []}, 
    {load_module, snmpm_mpd, soft_purge, soft_purge, []}, 

    {load_module, snmpa, soft_purge, soft_purge, [snmp]}, 
    {load_module, snmp_target_mib,   soft_purge, soft_purge, 
     [snmp_conf, snmpa_mib_lib]}, 
    {load_module, snmpa_mib_lib,     soft_purge, soft_purge, []}, 
    {load_module, snmpa_trap,        soft_purge, soft_purge, []}, 
    {load_module, snmpa_vacm,        soft_purge, soft_purge, []}, 
    {update,      snmpa_local_db,   soft, soft_purge, soft_purge, []}, 
    {update,      snmpa_mib,        soft, soft_purge, soft_purge, []}, 
    {update,      snmpa_supervisor, soft, soft_purge, soft_purge, []}, 
    {update,      snmpa_agent,      soft, soft_purge, soft_purge, []}, 

    {add_module,  snmpm_net_if_mt}
   ]
  },
  {"4.21.4", 
   [
    {load_module, snmp_pdus, soft_purge, soft_purge, []}, 

    {load_module, snmp_config, soft_purge, soft_purge, []}, 
    {load_module, snmp_conf, soft_purge, soft_purge, []}, 
    {load_module, snmp_community_mib, soft_purge, soft_purge, [snmp_conf]}, 
    {load_module, snmp_framework_mib, soft_purge, soft_purge, [snmp_conf]}, 
    {load_module, snmp_notification_mib, soft_purge, soft_purge, [snmp_conf]}, 
    {load_module, snmp_standard_mib, soft_purge, soft_purge, [snmp_conf]}, 
    {load_module, snmp_user_based_sm_mib, soft_purge, soft_purge, [snmp_conf]}, 

    {load_module, snmp, soft_purge, soft_purge, [snmp_log]}, 
    {load_module, snmpm, soft_purge, soft_purge, [snmp]}, 
    {load_module, snmp_log, soft_purge, soft_purge, []}, 
    {load_module, snmp_verbosity, soft_purge, soft_purge, []}, 
    {load_module, snmpm_mpd, soft_purge, soft_purge, []}, 

    {load_module, snmpa, soft_purge, soft_purge, [snmp]}, 
    {load_module, snmp_target_mib, soft_purge, soft_purge, 
     [snmp_conf, snmpa_mib_lib]}, 
    {load_module, snmpa_mib_lib, soft_purge, soft_purge, []}, 
    {load_module, snmpa_trap, soft_purge, soft_purge, []}, 
    {update,      snmpa_supervisor, soft, soft_purge, soft_purge, []}, 

    {load_module, snmp_generic_mnesia, soft_purge, soft_purge, []}, 
    {load_module, snmp_view_based_acm_mib, soft_purge, soft_purge, 
     [snmp_conf]}, 
    {load_module, snmpa_vacm, soft_purge, soft_purge, []}, 
    {update,      snmpa_local_db, soft, soft_purge, soft_purge, []}, 
    {update,      snmpa_mib,      soft, soft_purge, soft_purge, []}, 
    {update,      snmpa_agent,    soft, soft_purge, soft_purge, []}, 

    {add_module,  snmpm_net_if_mt}
   ]
  }, 
  {"4.21.3", 
   [
    {load_module, snmp_pdus, soft_purge, soft_purge, []}, 

    {load_module, snmp_config, soft_purge, soft_purge, []}, 
    {load_module, snmp_conf, soft_purge, soft_purge, []}, 
    {load_module, snmp_community_mib, soft_purge, soft_purge, [snmp_conf]}, 
    {load_module, snmp_framework_mib, soft_purge, soft_purge, [snmp_conf]}, 
    {load_module, snmp_notification_mib, soft_purge, soft_purge, [snmp_conf]}, 
    {load_module, snmp_standard_mib, soft_purge, soft_purge, [snmp_conf]}, 
    {load_module, snmp_user_based_sm_mib, soft_purge, soft_purge, [snmp_conf]}, 

    {load_module, snmp, soft_purge, soft_purge, [snmp_log]}, 
    {load_module, snmpm, soft_purge, soft_purge, [snmp]}, 
    {load_module, snmp_log, soft_purge, soft_purge, []}, 
    {load_module, snmp_verbosity, soft_purge, soft_purge, []}, 
    {load_module, snmpm_mpd, soft_purge, soft_purge, []}, 

    {load_module, snmpa, soft_purge, soft_purge, [snmp]}, 
    {load_module, snmp_target_mib, soft_purge, soft_purge, 
     [snmp_conf, snmpa_mib_lib]}, 
    {load_module, snmpa_mib_lib, soft_purge, soft_purge, []}, 
    {load_module, snmpa_trap, soft_purge, soft_purge, []}, 
    {update,      snmpa_supervisor, soft, soft_purge, soft_purge, []}, 

    {load_module, snmp_generic_mnesia, soft_purge, soft_purge, []}, 
    {load_module, snmp_view_based_acm_mib, soft_purge, soft_purge, 
     [snmp_conf]}, 
    {load_module, snmpa_vacm, soft_purge, soft_purge, []}, 
    {update,      snmpa_local_db, soft, soft_purge, soft_purge, []}, 
    {update,      snmpa_mib,      soft, soft_purge, soft_purge, []}, 
    {update,      snmpa_agent,    soft, soft_purge, soft_purge, []}, 

    {add_module,  snmpm_net_if_mt}
   ]
  }, 
  {"4.21.2", 
   [
    {load_module, snmp_pdus, soft_purge, soft_purge, []}, 

    {load_module, snmp_config, soft_purge, soft_purge, []}, 
    {load_module, snmp_conf, soft_purge, soft_purge, []}, 
    {load_module, snmp_community_mib, soft_purge, soft_purge, [snmp_conf]}, 
    {load_module, snmp_framework_mib, soft_purge, soft_purge, [snmp_conf]}, 
    {load_module, snmp_notification_mib, soft_purge, soft_purge, [snmp_conf]}, 
    {load_module, snmp_standard_mib, soft_purge, soft_purge, [snmp_conf]}, 
    {load_module, snmp_user_based_sm_mib, soft_purge, soft_purge, [snmp_conf]}, 

    {load_module, snmp, soft_purge, soft_purge, [snmp_log]}, 
    {load_module, snmpm, soft_purge, soft_purge, [snmp]}, 
    {load_module, snmp_log, soft_purge, soft_purge, []}, 
    {load_module, snmp_verbosity, soft_purge, soft_purge, []}, 
    {load_module, snmpm_mpd, soft_purge, soft_purge, []}, 

    {load_module, snmpa, soft_purge, soft_purge, [snmp]}, 
    {load_module, snmp_target_mib, soft_purge, soft_purge, 
     [snmp_conf, snmpa_mib_lib]}, 
    {load_module, snmpa_mib_lib, soft_purge, soft_purge, []}, 
    {update,      snmpa_supervisor, soft, soft_purge, soft_purge, []}, 

    {load_module, snmp_view_based_acm_mib, soft_purge, soft_purge, 
     [snmp_conf]}, 
    {load_module, snmpa_vacm, soft_purge, soft_purge, []}, 
    {load_module, snmpa_mpd, soft_purge, soft_purge, []}, 
    {load_module, snmpa_set_lib, soft_purge, soft_purge, []}, 
    {load_module, snmpa_trap, soft_purge, soft_purge, []}, 
    {load_module, snmp_generic_mnesia, soft_purge, soft_purge, []}, 
    {update,      snmpa_local_db, soft, soft_purge, soft_purge, []},
    {update,      snmpa_mib,      soft, soft_purge, soft_purge, []}, 
    {update,      snmpa_agent,    soft, soft_purge, soft_purge, []}, 

    {add_module,  snmpm_net_if_mt}
   ]
  }, 
  {"4.21.1", 
   [
    {load_module, snmp_pdus, soft_purge, soft_purge, []}, 

    {load_module, snmp_config, soft_purge, soft_purge, []}, 
    {load_module, snmp_conf, soft_purge, soft_purge, []}, 
    {load_module, snmp_community_mib, soft_purge, soft_purge, [snmp_conf]}, 
    {load_module, snmp_framework_mib, soft_purge, soft_purge, [snmp_conf]}, 
    {load_module, snmp_notification_mib, soft_purge, soft_purge, [snmp_conf]}, 
    {load_module, snmp_standard_mib, soft_purge, soft_purge, [snmp_conf]}, 
    {load_module, snmp_user_based_sm_mib, soft_purge, soft_purge, [snmp_conf]}, 

    {load_module, snmp, soft_purge, soft_purge, [snmp_log]}, 
    {load_module, snmpm, soft_purge, soft_purge, [snmp]}, 
    {load_module, snmp_log, soft_purge, soft_purge, []}, 
    {load_module, snmp_verbosity, soft_purge, soft_purge, []}, 
    {load_module, snmpm_mpd, soft_purge, soft_purge, []}, 

    {load_module, snmpa, soft_purge, soft_purge, [snmp]}, 
    {load_module, snmp_target_mib, soft_purge, soft_purge, 
     [snmp_conf, snmpa_mib_lib]}, 
    {load_module, snmpa_mib_lib, soft_purge, soft_purge, []}, 
    {update,      snmpa_supervisor, soft, soft_purge, soft_purge, []}, 

    {load_module, snmp_view_based_acm_mib, soft_purge, soft_purge, 
     [snmp_conf]}, 
    {load_module, snmpa_vacm, soft_purge, soft_purge, []}, 
    {load_module, snmpa_mpd, soft_purge, soft_purge, []}, 
    {load_module, snmpa_set_lib, soft_purge, soft_purge, []}, 
    {load_module, snmpa_trap, soft_purge, soft_purge, []}, 
    {load_module, snmp_generic_mnesia, soft_purge, soft_purge, []}, 
    {update,      snmpa_local_db,  soft, soft_purge, soft_purge, []},
    {update,      snmpa_mib,       soft, soft_purge, soft_purge, []}, 
    {update,      snmpa_agent,     soft, soft_purge, soft_purge, []}, 
    {update,      snmp_note_store, soft, soft_purge, soft_purge, []}, 

    {add_module,  snmpm_net_if_mt}
   ]
  }, 
  {"4.21", 
   [
    {load_module, snmp_pdus, soft_purge, soft_purge, []}, 

    {load_module, snmp_config, soft_purge, soft_purge, []}, 
    {load_module, snmp_conf, soft_purge, soft_purge, []}, 
    {load_module, snmp_community_mib, soft_purge, soft_purge, [snmp_conf]}, 
    {load_module, snmp_framework_mib, soft_purge, soft_purge, [snmp_conf]}, 
    {load_module, snmp_notification_mib, soft_purge, soft_purge, [snmp_conf]}, 
    {load_module, snmp_standard_mib, soft_purge, soft_purge, [snmp_conf]}, 
    {load_module, snmp_user_based_sm_mib, soft_purge, soft_purge, [snmp_conf]}, 

    {load_module, snmp, soft_purge, soft_purge, [snmp_log]}, 
    {load_module, snmpm, soft_purge, soft_purge, [snmp]}, 
    {load_module, snmp_log, soft_purge, soft_purge, []}, 
    {load_module, snmp_verbosity, soft_purge, soft_purge, []}, 
    {load_module, snmpm_mpd, soft_purge, soft_purge, []}, 

    {load_module, snmpa, soft_purge, soft_purge, [snmp]}, 
    {load_module, snmpa_mib_lib, soft_purge, soft_purge, []}, 
    {update,      snmpa_supervisor, soft, soft_purge, soft_purge, []}, 

    {load_module, snmp_view_based_acm_mib, soft_purge, soft_purge, 
     [snmp_conf]}, 
    {load_module, snmpa_vacm, soft_purge, soft_purge, []}, 
    {load_module, snmpa_mpd, soft_purge, soft_purge, []}, 
    {load_module, snmpa_set_lib, soft_purge, soft_purge, []}, 
    {load_module, snmpa_trap, soft_purge, soft_purge, []}, 
    {load_module, snmp_target_mib, soft_purge, soft_purge, 
     [snmp_conf, snmpa_mib_lib]},
    {load_module, snmp_generic_mnesia, soft_purge, soft_purge, []}, 
    {update,      snmpa_local_db,  soft, soft_purge, soft_purge, []},
    {update,      snmpa_mib,       soft, soft_purge, soft_purge, []}, 
    {update,      snmpa_agent,     soft, soft_purge, soft_purge, []}, 
    {update,      snmp_note_store, soft, soft_purge, soft_purge, []}, 

    {add_module,  snmpm_net_if_mt}
   ]
  }
 ], 

%% ------D o w n g r a d e ---------------------------------------------------

 [
  {"4.22", 
   [
<<<<<<< HEAD
    {load_module, snmpm,                   soft_purge, soft_purge, []}, 
    {load_module, snmp_pdus,               soft_purge, soft_purge, []}, 
    {load_module, snmp_view_based_acm_mib, soft_purge, soft_purge, []}, 
    {load_module, snmp_user_based_sm_mib, soft_purge, soft_purge, []}
=======
    {load_module, snmp_pdus, soft_purge, soft_purge, []}
>>>>>>> 3cdb7781
   ]
  }, 
  {"4.21.7", 
   [
    {load_module, snmp_pdus, soft_purge, soft_purge, []}, 

    {load_module, snmp_pdus, soft_purge, soft_purge, []}, 
    {load_module, snmp_config, soft_purge, soft_purge, []}, 
    {load_module, snmp_conf, soft_purge, soft_purge, []}, 
    {load_module, snmp_community_mib, soft_purge, soft_purge, [snmp_conf]}, 
    {load_module, snmp_framework_mib, soft_purge, soft_purge, [snmp_conf]}, 
    {load_module, snmp_notification_mib, soft_purge, soft_purge, [snmp_conf]}, 
    {load_module, snmp_standard_mib, soft_purge, soft_purge, [snmp_conf]}, 
    {load_module, snmp_target_mib, soft_purge, soft_purge, [snmp_conf]}, 
    {load_module, snmp_user_based_sm_mib, soft_purge, soft_purge, [snmp_conf]}, 
    {load_module, snmp_view_based_acm_mib, soft_purge, soft_purge, [snmp_conf]},

    {load_module, snmp, soft_purge, soft_purge, [snmp_log]}, 
    {load_module, snmpa, soft_purge, soft_purge, [snmp]}, 
    {load_module, snmpm, soft_purge, soft_purge, [snmp]}, 
    {load_module, snmp_log, soft_purge, soft_purge, []}, 
    {load_module, snmp_verbosity, soft_purge, soft_purge, []}, 
    {load_module, snmpm_mpd, soft_purge, soft_purge, []}, 

    {update, snmpa_local_db, soft, soft_purge, soft_purge, []}, 
    {update, snmpa_mib,      soft, soft_purge, soft_purge, []}, 
    {update, snmpa_agent,    soft, soft_purge, soft_purge, []}, 

    {remove, {snmpm_net_if_mt, soft_purge, soft_purge}}
   ]
  }, 
  {"4.21.6",
   [
    {load_module, snmp_pdus, soft_purge, soft_purge, []}, 

    {load_module, snmp_config, soft_purge, soft_purge, []}, 
    {load_module, snmp_conf, soft_purge, soft_purge, []}, 
    {load_module, snmp_community_mib, soft_purge, soft_purge, [snmp_conf]}, 
    {load_module, snmp_framework_mib, soft_purge, soft_purge, [snmp_conf]}, 
    {load_module, snmp_notification_mib, soft_purge, soft_purge, [snmp_conf]}, 
    {load_module, snmp_standard_mib, soft_purge, soft_purge, [snmp_conf]}, 
    {load_module, snmp_target_mib, soft_purge, soft_purge, [snmp_conf]}, 
    {load_module, snmp_user_based_sm_mib, soft_purge, soft_purge, [snmp_conf]}, 
    {load_module, snmp_view_based_acm_mib, soft_purge, soft_purge, [snmp_conf]},

    {load_module, snmp, soft_purge, soft_purge, [snmp_log]}, 
    {load_module, snmpa, soft_purge, soft_purge, [snmp]}, 
    {load_module, snmpm, soft_purge, soft_purge, [snmp]}, 
    {load_module, snmp_log, soft_purge, soft_purge, []}, 
    {load_module, snmp_verbosity, soft_purge, soft_purge, []}, 
    {load_module, snmpm_mpd, soft_purge, soft_purge, []}, 

    {update, snmpa_local_db, soft, soft_purge, soft_purge, []}, 
    {update, snmpa_mib,      soft, soft_purge, soft_purge, []}, 
    {update, snmpa_agent,    soft, soft_purge, soft_purge, []}, 

    {remove, {snmpm_net_if_mt, soft_purge, soft_purge}}
   ]
  },
  {"4.21.5",
   [
    {load_module, snmp_pdus, soft_purge, soft_purge, []}, 

    {load_module, snmp_config, soft_purge, soft_purge, []}, 
    {load_module, snmp_conf, soft_purge, soft_purge, []}, 
    {load_module, snmp_community_mib, soft_purge, soft_purge, [snmp_conf]}, 
    {load_module, snmp_framework_mib, soft_purge, soft_purge, [snmp_conf]}, 
    {load_module, snmp_notification_mib, soft_purge, soft_purge, [snmp_conf]}, 
    {load_module, snmp_standard_mib, soft_purge, soft_purge, [snmp_conf]}, 
    {load_module, snmp_user_based_sm_mib, soft_purge, soft_purge, [snmp_conf]}, 
    {load_module, snmp_view_based_acm_mib, soft_purge, soft_purge, [snmp_conf]},

    {load_module, snmp, soft_purge, soft_purge, [snmp_log]}, 
    {load_module, snmpm, soft_purge, soft_purge, [snmp]}, 
    {load_module, snmp_log, soft_purge, soft_purge, []}, 
    {load_module, snmp_verbosity, soft_purge, soft_purge, []}, 
    {load_module, snmpm_mpd, soft_purge, soft_purge, []}, 

    {load_module, snmpa, soft_purge, soft_purge, [snmp]}, 
    {load_module, snmp_target_mib,   soft_purge, soft_purge, 
     [snmp_conf, snmpa_mib_lib]}, 
    {load_module, snmpa_mib_lib,     soft_purge, soft_purge, []}, 
    {load_module, snmpa_trap,        soft_purge, soft_purge, []}, 
    {load_module, snmpa_vacm,        soft_purge, soft_purge, []}, 
    {update,      snmpa_supervisor, soft, soft_purge, soft_purge, []}, 
    {update,      snmpa_local_db,   soft, soft_purge, soft_purge, []}, 
    {update,      snmpa_mib,        soft, soft_purge, soft_purge, []}, 
    {update,      snmpa_agent,      soft, soft_purge, soft_purge, []}, 

    {remove, {snmpm_net_if_mt, soft_purge, soft_purge}}
   ]
  },
  {"4.21.4", 
   [
    {load_module, snmp_pdus, soft_purge, soft_purge, []}, 

    {load_module, snmp_config, soft_purge, soft_purge, []}, 
    {load_module, snmp_conf, soft_purge, soft_purge, []}, 
    {load_module, snmp_community_mib, soft_purge, soft_purge, [snmp_conf]}, 
    {load_module, snmp_framework_mib, soft_purge, soft_purge, [snmp_conf]}, 
    {load_module, snmp_notification_mib, soft_purge, soft_purge, [snmp_conf]}, 
    {load_module, snmp_standard_mib, soft_purge, soft_purge, [snmp_conf]}, 
    {load_module, snmp_user_based_sm_mib, soft_purge, soft_purge, [snmp_conf]}, 

    {load_module, snmp, soft_purge, soft_purge, [snmp_log]}, 
    {load_module, snmpm, soft_purge, soft_purge, [snmp]}, 
    {load_module, snmp_log, soft_purge, soft_purge, []}, 
    {load_module, snmp_verbosity, soft_purge, soft_purge, []}, 
    {load_module, snmpm_mpd, soft_purge, soft_purge, []}, 

    {load_module, snmpa, soft_purge, soft_purge, [snmp]}, 
    {load_module, snmp_target_mib, soft_purge, soft_purge, 
     [snmp_conf, snmpa_mib_lib]}, 
    {load_module, snmpa_mib_lib, soft_purge, soft_purge, []}, 
    {load_module, snmpa_trap, soft_purge, soft_purge, []}, 
    {update,      snmpa_supervisor, soft, soft_purge, soft_purge, []}, 

    {load_module, snmp_generic_mnesia, soft_purge, soft_purge, []}, 
    {load_module, snmp_view_based_acm_mib, soft_purge, soft_purge, 
     [snmp_conf]}, 
    {load_module, snmpa_vacm, soft_purge, soft_purge, []}, 
    {update, snmpa_local_db, soft, soft_purge, soft_purge, []}, 
    {update, snmpa_mib,      soft, soft_purge, soft_purge, []}, 
    {update, snmpa_agent,    soft, soft_purge, soft_purge, []}, 

    {remove, {snmpm_net_if_mt, soft_purge, soft_purge}}
   ]
  }, 
  {"4.21.3", 
   [
    {load_module, snmp_pdus, soft_purge, soft_purge, []}, 

    {load_module, snmp_config, soft_purge, soft_purge, []}, 
    {load_module, snmp_conf, soft_purge, soft_purge, []}, 
    {load_module, snmp_community_mib, soft_purge, soft_purge, [snmp_conf]}, 
    {load_module, snmp_framework_mib, soft_purge, soft_purge, [snmp_conf]}, 
    {load_module, snmp_notification_mib, soft_purge, soft_purge, [snmp_conf]}, 
    {load_module, snmp_standard_mib, soft_purge, soft_purge, [snmp_conf]}, 
    {load_module, snmp_user_based_sm_mib, soft_purge, soft_purge, [snmp_conf]}, 

    {load_module, snmp, soft_purge, soft_purge, [snmp_log]}, 
    {load_module, snmpm, soft_purge, soft_purge, [snmp]}, 
    {load_module, snmp_log, soft_purge, soft_purge, []}, 
    {load_module, snmp_verbosity, soft_purge, soft_purge, []}, 
    {load_module, snmpm_mpd, soft_purge, soft_purge, []}, 

    {load_module, snmpa, soft_purge, soft_purge, [snmp]}, 
    {load_module, snmp_target_mib, soft_purge, soft_purge, 
     [snmp_conf, snmpa_mib_lib]}, 
    {load_module, snmpa_mib_lib, soft_purge, soft_purge, []}, 
    {load_module, snmpa_trap, soft_purge, soft_purge, []}, 
    {update,      snmpa_supervisor, soft, soft_purge, soft_purge, []}, 

    {load_module, snmp_generic_mnesia, soft_purge, soft_purge, []}, 
    {load_module, snmp_view_based_acm_mib, soft_purge, soft_purge, 
     [snmp_conf]}, 
    {load_module, snmpa_vacm, soft_purge, soft_purge, []}, 
    {update, snmpa_local_db, soft, soft_purge, soft_purge, []}, 
    {update, snmpa_mib,      soft, soft_purge, soft_purge, []}, 
    {update, snmpa_agent,    soft, soft_purge, soft_purge, []}, 

    {remove, {snmpm_net_if_mt, soft_purge, soft_purge}}
   ]
  }, 
  {"4.21.2", 
   [
    {load_module, snmp_pdus, soft_purge, soft_purge, []}, 

    {load_module, snmp_config, soft_purge, soft_purge, []}, 
    {load_module, snmp_conf, soft_purge, soft_purge, []}, 
    {load_module, snmp_community_mib, soft_purge, soft_purge, [snmp_conf]}, 
    {load_module, snmp_framework_mib, soft_purge, soft_purge, [snmp_conf]}, 
    {load_module, snmp_notification_mib, soft_purge, soft_purge, [snmp_conf]}, 
    {load_module, snmp_standard_mib, soft_purge, soft_purge, [snmp_conf]}, 
    {load_module, snmp_user_based_sm_mib, soft_purge, soft_purge, [snmp_conf]}, 

    {load_module, snmp, soft_purge, soft_purge, [snmp_log]}, 
    {load_module, snmpm, soft_purge, soft_purge, [snmp]}, 
    {load_module, snmp_log, soft_purge, soft_purge, []}, 
    {load_module, snmp_verbosity, soft_purge, soft_purge, []}, 
    {load_module, snmpm_mpd, soft_purge, soft_purge, []}, 

    {load_module, snmpa, soft_purge, soft_purge, [snmp]}, 
    {load_module, snmp_target_mib, soft_purge, soft_purge, 
     [snmp_conf, snmpa_mib_lib]}, 
    {load_module, snmpa_mib_lib, soft_purge, soft_purge, []}, 
    {update,      snmpa_supervisor, soft, soft_purge, soft_purge, []}, 

    {load_module, snmp_view_based_acm_mib, soft_purge, soft_purge, 
     [snmp_conf]}, 
    {load_module, snmpa_vacm, soft_purge, soft_purge, []}, 
    {load_module, snmpa_mpd, soft_purge, soft_purge, []}, 
    {load_module, snmpa_set_lib, soft_purge, soft_purge, []}, 
    {load_module, snmpa_trap, soft_purge, soft_purge, []}, 
    {load_module, snmp_generic_mnesia, soft_purge, soft_purge, []}, 
    {update, snmpa_local_db, soft, soft_purge, soft_purge, []},
    {update, snmpa_mib,      soft, soft_purge, soft_purge, []}, 
    {update, snmpa_agent,    soft, soft_purge, soft_purge, []}, 

    {remove, {snmpm_net_if_mt, soft_purge, soft_purge}}
   ]
  }, 
  {"4.21.1", 
   [
    {load_module, snmp_pdus, soft_purge, soft_purge, []}, 

    {load_module, snmp_config, soft_purge, soft_purge, []}, 
    {load_module, snmp_conf, soft_purge, soft_purge, []}, 
    {load_module, snmp_community_mib, soft_purge, soft_purge, [snmp_conf]}, 
    {load_module, snmp_framework_mib, soft_purge, soft_purge, [snmp_conf]}, 
    {load_module, snmp_notification_mib, soft_purge, soft_purge, [snmp_conf]}, 
    {load_module, snmp_standard_mib, soft_purge, soft_purge, [snmp_conf]}, 
    {load_module, snmp_user_based_sm_mib, soft_purge, soft_purge, [snmp_conf]}, 

    {load_module, snmp, soft_purge, soft_purge, [snmp_log]}, 
    {load_module, snmpm, soft_purge, soft_purge, [snmp]}, 
    {load_module, snmp_log, soft_purge, soft_purge, []}, 
    {load_module, snmp_verbosity, soft_purge, soft_purge, []}, 
    {load_module, snmpm_mpd, soft_purge, soft_purge, []}, 

    {load_module, snmpa, soft_purge, soft_purge, [snmp]}, 
    {load_module, snmp_target_mib, soft_purge, soft_purge, 
     [snmp_conf, snmpa_mib_lib]}, 
    {load_module, snmpa_mib_lib, soft_purge, soft_purge, []}, 
    {update,      snmpa_supervisor, soft, soft_purge, soft_purge, []}, 

    {load_module, snmp_view_based_acm_mib, soft_purge, soft_purge, 
     [snmp_conf]}, 
    {load_module, snmpa_vacm, soft_purge, soft_purge, []}, 
    {load_module, snmpa_mpd, soft_purge, soft_purge, []}, 
    {load_module, snmpa_set_lib, soft_purge, soft_purge, []}, 
    {load_module, snmpa_trap, soft_purge, soft_purge, []}, 
    {load_module, snmp_generic_mnesia, soft_purge, soft_purge, []}, 
    {update, snmpa_local_db,  soft, soft_purge, soft_purge, []},
    {update, snmpa_mib,       soft, soft_purge, soft_purge, []}, 
    {update, snmpa_agent,     soft, soft_purge, soft_purge, []}, 
    {update, snmp_note_store, soft, soft_purge, soft_purge, []}, 

    {remove, {snmpm_net_if_mt, soft_purge, soft_purge}}
   ]
  }, 
  {"4.21", 
   [
    {load_module, snmp_pdus, soft_purge, soft_purge, []}, 

    {load_module, snmp_config, soft_purge, soft_purge, []}, 
    {load_module, snmp_conf, soft_purge, soft_purge, []}, 
    {load_module, snmp_community_mib, soft_purge, soft_purge, [snmp_conf]}, 
    {load_module, snmp_framework_mib, soft_purge, soft_purge, [snmp_conf]}, 
    {load_module, snmp_notification_mib, soft_purge, soft_purge, [snmp_conf]}, 
    {load_module, snmp_standard_mib, soft_purge, soft_purge, [snmp_conf]}, 
    {load_module, snmp_user_based_sm_mib, soft_purge, soft_purge, [snmp_conf]}, 

    {load_module, snmp, soft_purge, soft_purge, [snmp_log]}, 
    {load_module, snmpm, soft_purge, soft_purge, [snmp]}, 
    {load_module, snmp_log, soft_purge, soft_purge, []}, 
    {load_module, snmp_verbosity, soft_purge, soft_purge, []}, 
    {load_module, snmpm_mpd, soft_purge, soft_purge, []}, 

    {load_module, snmpa, soft_purge, soft_purge, [snmp]}, 
    {load_module, snmpa_mib_lib, soft_purge, soft_purge, []}, 
    {update,      snmpa_supervisor, soft, soft_purge, soft_purge, []}, 

    {load_module, snmp_view_based_acm_mib, soft_purge, soft_purge, 
     [snmp_conf]}, 
    {load_module, snmpa_vacm, soft_purge, soft_purge, []}, 
    {load_module, snmpa_mpd, soft_purge, soft_purge, []}, 
    {load_module, snmpa_set_lib, soft_purge, soft_purge, []}, 
    {load_module, snmpa_trap, soft_purge, soft_purge, []}, 
    {load_module, snmp_target_mib, soft_purge, soft_purge, 
     [snmp_conf, snmpa_mib_lib]},
    {load_module, snmp_generic_mnesia, soft_purge, soft_purge, []}, 
    {update, snmpa_local_db,  soft, soft_purge, soft_purge, []},
    {update, snmpa_mib,       soft, soft_purge, soft_purge, []}, 
    {update, snmpa_agent,     soft, soft_purge, soft_purge, []}, 
    {update, snmp_note_store, soft, soft_purge, soft_purge, []}, 

    {remove, {snmpm_net_if_mt, soft_purge, soft_purge}}
   ]
  }
 ]
}.
<|MERGE_RESOLUTION|>--- conflicted
+++ resolved
@@ -24,14 +24,10 @@
  [
   {"4.22", 
    [
-<<<<<<< HEAD
     {load_module, snmpm,                   soft_purge, soft_purge, []}, 
     {load_module, snmp_pdus,               soft_purge, soft_purge, []}, 
     {load_module, snmp_view_based_acm_mib, soft_purge, soft_purge, []}, 
-    {load_module, snmp_user_based_sm_mib, soft_purge, soft_purge, []}
-=======
-    {load_module, snmp_pdus, soft_purge, soft_purge, []}
->>>>>>> 3cdb7781
+    {load_module, snmp_user_based_sm_mib,  soft_purge, soft_purge, []}
    ]
   }, 
   {"4.21.7", 
@@ -318,14 +314,10 @@
  [
   {"4.22", 
    [
-<<<<<<< HEAD
     {load_module, snmpm,                   soft_purge, soft_purge, []}, 
     {load_module, snmp_pdus,               soft_purge, soft_purge, []}, 
     {load_module, snmp_view_based_acm_mib, soft_purge, soft_purge, []}, 
-    {load_module, snmp_user_based_sm_mib, soft_purge, soft_purge, []}
-=======
-    {load_module, snmp_pdus, soft_purge, soft_purge, []}
->>>>>>> 3cdb7781
+    {load_module, snmp_user_based_sm_mib,  soft_purge, soft_purge, []}
    ]
   }, 
   {"4.21.7", 
