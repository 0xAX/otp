--- conflicted
+++ resolved
@@ -298,14 +298,6 @@
 %% Unsigned32
 dec_value([66 | Bytes]) ->
     {Value, Rest} = dec_integer_notag(Bytes),
-<<<<<<< HEAD
-    if 
-	(Value >= 0) andalso (Value =< 16#ffffffff) ->
-    	    {{'Unsigned32', Value}, Rest};
-    	true ->
-    	    exit({error, {bad_unsigned32, Value}})
-    end;
-=======
     Value2 = 
 	if 
 	    (Value >= 0) andalso (Value =< 16#ffffffff) ->
@@ -316,19 +308,10 @@
 		exit({error, {bad_unsigned32, Value}})
 	end,
     {{'Unsigned32', Value2}, Rest};
->>>>>>> 3cdb7781
 
 %% TimeTicks
 dec_value([67 | Bytes]) ->
     {Value, Rest} = dec_integer_notag(Bytes),
-<<<<<<< HEAD
-    if
-	(Value >= 0) andalso (Value =< 16#ffffffff) ->
-	    {{'TimeTicks', Value}, Rest};
-	true ->
-	    exit({error, {bad_timeticks, Value}})
-    end;
-=======
     Value2 = 
 	if
 	    (Value >= 0) andalso (Value =< 16#ffffffff) ->
@@ -339,7 +322,6 @@
 	    exit({error, {bad_timeticks, Value}})
 	end,
     {{'TimeTicks', Value2}, Rest};
->>>>>>> 3cdb7781
 
 %% Opaque
 dec_value([68 | Bytes]) ->
