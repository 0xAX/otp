--- conflicted
+++ resolved
@@ -20,13 +20,11 @@
 
 -module(snmpc_lib).
 
-<<<<<<< HEAD
+%% Avoid warning for local functions error/2,3 clashing
+%% with autoimported BIFs.
+-compile({no_auto_import, [error/2, error/3]}).
+
 %% API.
-=======
-%% API
-%% Avoid warning for local function error/2,3 clashing with autoimported BIF.
--compile({no_auto_import, [error/2, error/3]}).
->>>>>>> 99ec0a91
 -export([test_father/4, make_ASN1type/1, import/1, makeInternalNode2/2,
 	 is_consistent/1, resolve_defval/1, make_variable_info/1,
 	 check_trap_name/3, make_table_info/5, get_final_mib/2, set_dir/2,
@@ -39,10 +37,6 @@
 	 print_error/2, print_error/3,
 	 make_cdata/1,
 	 key1search/2, key1search/3]).
-
-%% Avoid warning for local functions error/2 and error/3 clashing
-%% with autoimported BIF.
--compile({no_auto_import,[error/2,error/3]}).
 
 %% internal exports
 -export([check_of/1, check_trap/2, check_trap/3, get_elem/2]).
