--- conflicted
+++ resolved
@@ -17,10 +17,6 @@
 #
 # %CopyrightEnd%
 
-<<<<<<< HEAD
-SNMP_VSN = 4.21.2
-=======
 SNMP_VSN = 4.21.3
->>>>>>> ac251265
 PRE_VSN  =
 APP_VSN  = "snmp-$(SNMP_VSN)$(PRE_VSN)"