--- conflicted
+++ resolved
@@ -4,11 +4,7 @@
 <chapter>
   <header>
     <copyright>
-<<<<<<< HEAD
-      <year>2001</year><year>2010</year>
-=======
       <year>2001</year><year>2011</year>
->>>>>>> 44140365
       <holder>Ericsson AB. All Rights Reserved.</holder>
     </copyright>
     <legalnotice>
@@ -36,28 +32,24 @@
   </header>
 
   <section>
-<<<<<<< HEAD
+    <title>cosEventDomain 1.1.10</title>
+
+    <section>
+      <title>Improvements and New Features</title>
+      <list type="bulleted">
+        <item>
+          <p>
+            Eliminated Dialyzer warnings when using exit or throw.</p>
+          <p>
+            Own Id: OTP-9050 Aux Id:</p>
+        </item>
+      </list>
+    </section>
+  </section>
+
+  <section>
     <title>cosEventDomain 1.1.9</title>
-=======
-    <title>cosEventDomain 1.1.10</title>
-
-    <section>
-      <title>Improvements and New Features</title>
-      <list type="bulleted">
-        <item>
-          <p>
-            Eliminated Dialyzer warnings when using exit or throw.</p>
-          <p>
-            Own Id: OTP-9050 Aux Id:</p>
-        </item>
-      </list>
-    </section>
-  </section>
-
-  <section>
-    <title>cosEventDomain 1.1.9</title>
-
->>>>>>> 44140365
+
     <section>
       <title>Improvements and New Features</title>
       <list type="bulleted">
@@ -69,10 +61,6 @@
         </item>
       </list>
     </section>
-<<<<<<< HEAD
-
-=======
->>>>>>> 44140365
   </section>
 
   <section>
