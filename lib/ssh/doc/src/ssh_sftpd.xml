--- conflicted
+++ resolved
@@ -80,16 +80,12 @@
 	    the user will end up in <c>/tmp/etc</c>.
 	    </p>
 	  </item>
-<<<<<<< HEAD
-	</taglist>
-=======
 	  <tag><c><![CDATA[{sftpd_vsn, integer()}]]></c></tag>
 	  <item>
 	    <p>Sets the sftp version to use, defaults to 5. Version 6 is under
 	    development and limited.</p>
 	  </item>
         </taglist>
->>>>>>> 19c560d9
       </desc>
     </func>
   </funcs>  
