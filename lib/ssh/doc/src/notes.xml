<?xml version="1.0" encoding="utf-8" ?>
<!DOCTYPE chapter SYSTEM "chapter.dtd">

<chapter>
  <header>
    <copyright>
      <year>2004</year><year>2020</year>
      <holder>Ericsson AB. All Rights Reserved.</holder>
    </copyright>
    <legalnotice>
      Licensed under the Apache License, Version 2.0 (the "License");
      you may not use this file except in compliance with the License.
      You may obtain a copy of the License at
 
          http://www.apache.org/licenses/LICENSE-2.0

      Unless required by applicable law or agreed to in writing, software
      distributed under the License is distributed on an "AS IS" BASIS,
      WITHOUT WARRANTIES OR CONDITIONS OF ANY KIND, either express or implied.
      See the License for the specific language governing permissions and
      limitations under the License.

    </legalnotice>

    <title>SSH Release Notes</title>
    <prepared></prepared>
    <docno></docno>
    <date></date>
    <rev>%VSN%</rev>
    <file>notes.xml</file>
  </header>

<<<<<<< HEAD
<section><title>Ssh 4.10.1</title>

    <section><title>Fixed Bugs and Malfunctions</title>
      <list>
        <item>
          <p>
	    Fixed a bug when a message to ssh-agent was divided into
	    separate packets.</p>
          <p>
	    Own Id: OTP-16761 Aux Id: PR-2679 </p>
        </item>
        <item>
          <p>
	    Fix a bug that could crash the cli server if a too large
	    cli-window was requested from the client.</p>
          <p>
	    Own Id: OTP-16791 Aux Id: ERIERL-520 </p>
        </item>
      </list>
    </section>


    <section><title>Improvements and New Features</title>
      <list>
        <item>
          <p>
	    Increased test coverage.</p>
          <p>
	    Own Id: OTP-14106</p>
        </item>
        <item>
          <p>
	    A chapter about <seeguide
	    marker="ssh:hardening">hardening the OTP SSH</seeguide>
	    is added to the User's Guide.</p>
          <p>
	    Own Id: OTP-16411</p>
        </item>
        <item>
          <p>
	    The internal Diffie-Hellman high level API for key
	    generation was slow in old and by OpenSSL now unsupported
	    cryptolib versions (1.0.1 and earlier).</p>
          <p>
	    If such a cryptolib is used anyhow, the low-level API is
	    used internally in the crypto application.</p>
          <p>
	    Own Id: OTP-16774</p>
        </item>
        <item>
          <p>
	    A new timeout is defined for daemons: <seetype
	    marker="ssh:ssh#hello_timeout_daemon_option">hello_timeout</seetype>.</p>
          <p>
	    The timeout is supposed to be used as a simple <seeguide
	    marker="ssh:hardening#resilience-to-dos-attacks">DoS
	    attack protection</seeguide>. It closes an incoming
	    TCP-connection if no valid first SSH message is received
	    from the client within the timeout limit after the TCP
	    initial connection setup.</p>
          <p>
	    The initial value is 30s by compatibility reasons, but
	    could be lowered if needed, for example in the code or in
	    a <seeguide marker="ssh:configurations">config
	    file</seeguide>.</p>
          <p>
	    Own Id: OTP-16803</p>
        </item>
      </list>
    </section>

</section>

<section><title>Ssh 4.10</title>

    <section><title>Fixed Bugs and Malfunctions</title>
      <list>
        <item>
          <p>
	    Fix error in ssh_sftpd typespec.</p>
          <p>
	    Own Id: OTP-16363</p>
        </item>
      </list>
    </section>


    <section><title>Improvements and New Features</title>
      <list>
        <item>
          <p>
	    The plug-in file ssh_file.erl, that is responsible for
	    default file handling, is re-factored, optimized and
	    re-written.</p>
          <p>
	    Own Id: OTP-11688 Aux Id: OTP-12699 </p>
        </item>
        <item>
          <p>
	    OpenSSH 6.5 introduced a new file representation of keys
	    called <url
	    href="https://cvsweb.openbsd.org/src/usr.bin/ssh/PROTOCOL.key?annotate=1.1">openssh-key-v1</url>.</p>
          <p>
	    OTP/SSH had an experimental implementation of this
	    format. That implementation is now improved and supported
	    with the exception of handling encrypted keys.</p>
          <p>
	    Own Id: OTP-15434</p>
        </item>
        <item>
          <p>
	    TCP/IP port forwarding, a.k.a tunneling a.k.a
	    tcp-forward/direct-tcp is implemented. In the OpenSSH
	    client, this corresponds to the options -L and -R.</p>
          <p>
	    The client or server listens to a specified socket, and
	    when something connects to it with TCP/IP, that
	    connection is forwarded in an encrypted tunnel to the
	    peer. The peer then connects to a predefined IP/port pair
	    and then acts as a proxy.</p>
          <p>
	    See the manual, <seemfa
	    marker="ssh:ssh#tcpip_tunnel_to_server/6"><c>ssh:tcpip_tunnel_to_server/6</c></seemfa>
	    and <seemfa
	    marker="ssh:ssh#tcpip_tunnel_from_server/6"><c>ssh:tcpip_tunnel_from_server/6</c></seemfa>.</p>
          <p>
	    The functionality is disabled per default but can be
	    enabled when starting a daemon.</p>
          <p>
	    Own Id: OTP-15998 Aux Id: PR-2376, PR-2368 </p>
        </item>
        <item>
          <p>
	    The client-side of the supervisor tree (under sshc_sup)
	    was previously not complete; the channel handling
	    processes were handled with links but had no supervisors.</p>
          <p>
	    This is now corrected with a client-side supervisor tree
	    under <c>sshc_sup</c>, similar to the server-side
	    supervisor tree under <c>sshd_sup</c>.</p>
          <p>
	    Own Id: OTP-16026 Aux Id: PR-2368, (OTP-15998) </p>
        </item>
        <item>
          <p>
	    The extension <url
	    href="https://cvsweb.openbsd.org/src/usr.bin/ssh/PROTOCOL?annotate=HEAD">posix-rename@openssh.com</url>
	    is added to the <seemfa
	    marker="ssh:ssh_sftp#rename/3">ssh/sftp rename</seemfa>
	    operation.</p>
          <p>
	    Own Id: OTP-16289 Aux Id: PR-2448 </p>
        </item>
        <item>
          <p>
	    Calls of deprecated functions in the <seeguide
	    marker="crypto:new_api#the-old-api">Old Crypto
	    API</seeguide> are replaced by calls of their <seeguide
	    marker="crypto:new_api#the-new-api">substitutions</seeguide>.</p>
          <p>
	    Own Id: OTP-16346</p>
        </item>
        <item>
          <p>
	    The default known_hosts file handling is improved to
	    include ports.</p>
          <p>
	    The handling of the contents in that file is updated to
	    support the <url
	    href="https://man.openbsd.org/sshd#SSH_KNOWN_HOSTS_FILE_FORMAT">full
	    syntax</url>, with exception of 1) the wildcard '?', 2)
	    wildcards in canonical names and 3) the option
	    '@cert-authority'</p>
          <p>
	    Own Id: OTP-16506</p>
        </item>
        <item>
          <p>
	    The MAC (Message Authorization Code) algorithms</p>
	    <list> <item>hmac-sha1-etm@openssh.com</item>
	    <item>hmac-sha2-256-etm@openssh.com</item>
	    <item>hmac-sha2-512-etm@openssh.com</item> </list> <p>are
	    implemented.</p>
          <p>
	    Own Id: OTP-16508</p>
        </item>
        <item>
          <p>
	    The key-exchange algorithms
	    <c>'diffie-hellman-group14-sha1'</c> and
	    <c>'diffie-hellman-group-exchange-sha1'</c> are disabled
	    per default. The reason is that SHA1 now is considered
	    insecure.</p>
          <p>
	    They can be enabled if needed, see <seeapp
	    marker="ssh:SSH_app#algorithms">SSH (App)</seeapp>.</p>
          <p>
	    *** POTENTIAL INCOMPATIBILITY ***</p>
          <p>
	    Own Id: OTP-16509</p>
        </item>
        <item>
          <p>
	    The public key algorithm <c>'ssh-dss'</c> is disabled per
	    default. The reason is that it is now considered as
	    insecure.</p>
          <p>
	    It can be enabled if needed, see <seeapp
	    marker="ssh:SSH_app#algorithms">SSH (App)</seeapp>.</p>
          <p>
	    *** POTENTIAL INCOMPATIBILITY ***</p>
          <p>
	    Own Id: OTP-16510</p>
        </item>
        <item>
          <p>
	    The public key <c>'ssh-rsa'</c> is now considered as
	    insecure because of its usage of SHA1.</p>
          <p>
	    It is therefore deprecated and will no longer be enabled
	    per default in OTP-24.0.</p>
          <p>
	    *** POTENTIAL INCOMPATIBILITY ***</p>
          <p>
	    Own Id: OTP-16511</p>
        </item>
        <item>
          <p>
	    An option <seetype
	    marker="ssh:ssh_file#optimize_key_lookup">optimize
	    (optimize_key_lookup)</seetype> is introduced for the
	    file interface ssh_file.erl</p>
          <p>
	    The option enables the user to select between the default
	    handling which is fast but memory consuming vs memory
	    efficient but not as fast. The effect might be observable
	    only for large files.</p>
          <p>
	    See the manual for <seemfa
	    marker="ssh:ssh_file#is_host_key/5">ssh_file:is_host_key/5</seemfa>
	    and <seemfa
	    marker="ssh:ssh_file#is_auth_key/3">ssh_file:is_auth_key/3</seemfa>.</p>
          <p>
	    Own Id: OTP-16512</p>
        </item>
        <item>
          <p>
	    The ssh agent is now implemented in the ssh_agent key
	    callback module. </p>
          <p>
	    Enable with the the option <c> {key_cb, {ssh_agent,
	    []}}</c> in for example ssh:connect/3.</p>
          <p>
	    See the <seeerl marker="ssh:ssh_agent">ssh_agent
	    manual</seeerl> for details.</p>
          <p>
	    Own Id: OTP-16513</p>
        </item>
        <item>
          <p>
	    Algorithm configuration could now be done in a .config
	    file.</p>
          <p>
	    This is useful for example to enable an algorithm that is
	    disabled by default. It could now be enabled in an
	    .config-file without changing the code,</p>
          <p>
	    See the SSH User's Guide chapter <seeguide
	    marker="ssh:configurations">"Configuration in
	    SSH"</seeguide>.</p>
          <p>
	    Own Id: OTP-16540</p>
        </item>
        <item>
          <p>
	    Documented which gen_tcp socket options can't be used in
	    calls to ssh:connect and ssh:daemon.</p>
          <p>
	    Own Id: OTP-16589</p>
        </item>
        <item>
          <p>
	    Added <seetype
	    marker="ssh:ssh#kb_int_fun_4">kb_int_fun_4()</seetype> to
	    the <seetype
	    marker="ssh:ssh#authentication_daemon_options">authentication_daemon_options()</seetype>
	    to enable generating dynamic keyboard-interactive prompts
	    from the user's state returned from the authentication
	    fun <seetype
	    marker="ssh:ssh#pwdfun_4">pwdfun_4()</seetype>.</p>
          <p>
	    Own Id: OTP-16622 Aux Id: PR-2604 </p>
        </item>
      </list>
    </section>

</section>

<section><title>Ssh 4.9.1.2</title>
=======
<section><title>Ssh 4.7.6.5</title>
>>>>>>> 526ba593

    <section><title>Fixed Bugs and Malfunctions</title>
      <list>
        <item>
          <p>
	    Fix decoder bug.</p>
          <p>
	    Own Id: OTP-16904</p>
        </item>
      </list>
    </section>

</section>

<<<<<<< HEAD
<section><title>Ssh 4.9.1.1</title>

    <section><title>Fixed Bugs and Malfunctions</title>
      <list>
        <item>
          <p>
	    Fix a bug that could crash the cli server if a too large
	    cli-window was requested from the client.</p>
          <p>
	    Own Id: OTP-16791 Aux Id: ERIERL-520 </p>
        </item>
      </list>
    </section>


    <section><title>Improvements and New Features</title>
      <list>
        <item>
          <p>
	    A new timeout is defined for daemons:
	    <c>hello_timeout</c>.</p>
          <p>
	    It closes an incoming TCP-connection if no valid 1st
	    message is received from the client within the timeout
	    limit.</p>
          <p>
	    Own Id: OTP-16803</p>
        </item>
      </list>
    </section>

</section>

<section><title>Ssh 4.9.1</title>

    <section><title>Fixed Bugs and Malfunctions</title>
      <list>
        <item>
          <p>
	    Potential hazard between re-keying decision and socket
	    close.</p>
          <p>
	    Own Id: OTP-16462 Aux Id: ERIERL-464 </p>
        </item>
      </list>
    </section>

</section>

<section><title>Ssh 4.9</title>

    <section><title>Fixed Bugs and Malfunctions</title>
      <list>
        <item>
          <p>
	    Unicode problems for ssh_sftp:write fixed.</p>
          <p>
	    Own Id: OTP-16377</p>
        </item>
      </list>
    </section>


    <section><title>Improvements and New Features</title>
      <list>
        <item>
          <p>
	    Changes to the internal api of the experimental ssh_dbg
	    tool.</p>
          <p>
	    Own Id: OTP-16353</p>
        </item>
        <item>
          <p>
	    The new functions <seemfa
	    marker="ssh:ssh#set_sock_opts/2">ssh:set_sock_opts/2</seemfa>
	    and <seemfa
	    marker="ssh:ssh#get_sock_opts/2">ssh:get_sock_opts/2</seemfa>
	    sets and reads option values for the underlying TCP
	    stream.</p>
          <p>
	    Own Id: OTP-16485</p>
        </item>
      </list>
    </section>

</section>

<section><title>Ssh 4.8.2</title>

    <section><title>Fixed Bugs and Malfunctions</title>
      <list>
        <item>
          <p>
	    Fixed that <c>ssh_connection:send</c> could allocate a
	    large amount of memory if given an iolist() as input
	    data.</p>
          <p>
	    Own Id: OTP-16373</p>
        </item>
        <item>
          <p>
	    Safe atom conversions.</p>
          <p>
	    Own Id: OTP-16375</p>
        </item>
        <item>
          <p>
	    Constant time comparisons added.</p>
          <p>
	    Own Id: OTP-16376</p>
        </item>
      </list>
    </section>

</section>

<section><title>Ssh 4.8.1</title>

    <section><title>Fixed Bugs and Malfunctions</title>
      <list>
        <item>
          <p>
	    The ssh cli (e.g shell) server behaved strangely when
	    characters were inserted in a string such that the last
	    characters tried to wrap the line.</p>
          <p>
	    Own Id: OTP-14849 Aux Id: ERL-545 </p>
        </item>
        <item>
          <p>
	    If an OTP SSH server was serving an "exec" request and
	    the executed code used Erlang <c>standard_io</c> for
	    input/output, the I/O was erroneously handled by the
	    *server's* group leader, so the I/O turned up in the the
	    server's Erlang shell (if any). The user at the client
	    side did therefor not see that I/O.</p>
          <p>
	    This is corrected now, so the client - for example the
	    ssh OS shell command - handles the I/O. The user could
	    send input to the server side exec handling code by
	    writing on the terminal, and server side output from for
	    example io:format is presented on the terminal - not only
	    the functional result.</p>
          <p>
	    NOTE 1: Servers executing exec requests with the old,
	    undocumented ways of specifying the custom exec handler
	    is not changed. Changed are only the two cases where the
	    server's 'exec' option either:<br/> 1) is not specified
	    (i.e. using the default shell) or, <br/> 2) it has the
	    <c>{direct, fun(...) -&gt; ... end}</c> value format.</p>
          <p>
	    NOTE 2: Previously an end-of-line marker was appended on
	    the result and error reports at the client side. They are
	    removed now and the error reports are slightly enhanced.</p>
          <p>
	    TECHNICAL DETAILS: The server's device
	    <c>standard_input</c> receives data events from the exec
	    request's channel, and the device <c>standard_output</c>
	    is sending its data by data events to the client on that
	    channel. The result is that <c>standard_io</c> is now
	    performed by the client's group leader.</p>
          <p>
	    Own Id: OTP-15417 Aux Id: OTP-16108 </p>
        </item>
        <item>
          <p>
	    The functions ssh:shell/1,2,3 left the connection open
	    when they returned. That leakage is fixed now.</p>
          <p>
	    Own Id: OTP-16047</p>
        </item>
        <item>
          <p>
	    Corrected that an Erlang SSH server could return the
	    status code 4294967295 instead of 255 on some errors of
	    an exec request.</p>
          <p>
	    Own Id: OTP-16123</p>
        </item>
      </list>
    </section>


    <section><title>Improvements and New Features</title>
      <list>
        <item>
          <p>
	    Internal simplification of ssh_sftp/ssh_xfer</p>
          <p>
	    Own Id: OTP-15972</p>
        </item>
        <item>
          <p>
	    The documentation of <seeguide
	    marker="ssh:using_ssh#one-time-execution">One-Time
	    Execution</seeguide> in the User's Guide is updated with
	    more examples.</p>
          <p>
	    Own Id: OTP-16108 Aux Id: OTP-15417 </p>
        </item>
        <item>
          <p>
	    The new value <c>'disabled'</c> is introduced in the SSH
	    daemon options 'exec' and 'shell'. Previously they lacked
	    a clear way of disabling them.</p>
          <p>
	    Own Id: OTP-16113</p>
        </item>
        <item>
          <p>
	    The old algorithms 'aes192_cbc', 'aes256_cbc' and
	    'hmac-sha1-96' are added for compatibility with older
	    peers.</p>
          <p>
	    The mac 'hmac-sha1-96' is nowadays not recommended and
	    must therefore be explicitly enabled. Use for example the
	    Option value <c>{modify_algorithms, [{append,
	    [{mac,['hmac-sha1-96']}]}]}</c></p>
          <p>
	    Own Id: OTP-16170</p>
        </item>
      </list>
    </section>

</section>

<section><title>Ssh 4.8</title>

    <section><title>Fixed Bugs and Malfunctions</title>
      <list>
        <item>
          <p>
	    Fixed wrong type definition for the daemon option
	    <c>subsystems</c>.</p>
          <p>
	    Own Id: OTP-15820</p>
        </item>
        <item>
          <p>
	    Fixed a possible SSH logging crash if there was a problem
	    in an early stage of session setup.</p>
          <p>
	    Own Id: OTP-15962 Aux Id: ERL-990 </p>
        </item>
      </list>
    </section>


    <section><title>Improvements and New Features</title>
      <list>
        <item>
          <p>
	    The documentation for the modules ssh_connection,
	    ssh_sftp and ssh_sftpd are now generated from the
	    -spec:s.</p>
          <p>
	    Own Id: OTP-15395</p>
        </item>
        <item>
          <p>
	    Internal cleanup including removal of the internal file
	    <c>ssh_userauth.hrl</c>.</p>
          <p>
	    Own Id: OTP-15876 Aux Id: PR-2255, PR-2256 </p>
        </item>
        <item>
          <p>
	    Removed unused definitions in <c>ssh.hrl</c>.</p>
          <p>
	    Own Id: OTP-15929 Aux Id: PR-2297 </p>
        </item>
        <item>
          <p>
	    Removed unused fields in the internal
	    <c>#connection{}</c> record.</p>
          <p>
	    Own Id: OTP-15984</p>
        </item>
        <item>
          <p>
	    To get information of a <c>connection_ref()</c> from for
	    example <c>ssh:connect/3</c>, there was previously one
	    function available namely <c>ssh:connection_info/2</c>.
	    This ticket adds <c>ssh:connection_info/1</c> which
	    returns all information.</p>
          <p>
	    For daemons (servers) started with for example
	    <c>ssh:daemon/2</c> the function <c>ssh:daemon_info/1</c>
	    returning all information was available. This ticket adds
	    <c>ssh:daemon_info/2</c> which returns only the
	    information specified in the second argument.</p>
          <p>
	    The info of connections and of daemons now also includes
	    the item '<c>options</c>'. Only those options that does
	    not have their default values are returned.</p>
          <p>
	    For a connection also the items '<c>algorithms</c>' and
	    '<c>channels</c>' are added.</p>
          <p>
	    Own Id: OTP-16040</p>
        </item>
      </list>
    </section>

</section>

<section><title>Ssh 4.7.7</title>

    <section><title>Improvements and New Features</title>
      <list>
        <item>
          <p>
	    SSH uses the new crypto API.</p>
          <p>
	    Own Id: OTP-15673</p>
        </item>
      </list>
    </section>

</section>

=======
>>>>>>> 526ba593
<section><title>Ssh 4.7.6.4</title>

    <section><title>Fixed Bugs and Malfunctions</title>
      <list>
        <item>
          <p>
	    Potential hazard between re-keying decision and socket
	    close.</p>
          <p>
	    Own Id: OTP-16462 Aux Id: ERIERL-464 </p>
        </item>
      </list>
    </section>

</section>

<section><title>Ssh 4.7.6.3</title>

    <section><title>Fixed Bugs and Malfunctions</title>
      <list>
        <item>
          <p>
	    Fixed that <c>ssh_connection:send</c> could allocate a
	    large amount of memory if given an iolist() as input
	    data.</p>
          <p>
	    Own Id: OTP-16373</p>
        </item>
        <item>
          <p>
	    Safe atom conversions.</p>
          <p>
	    Own Id: OTP-16375</p>
        </item>
        <item>
          <p>
	    Constant time comparisons added.</p>
          <p>
	    Own Id: OTP-16376</p>
        </item>
      </list>
    </section>

</section>

<section><title>Ssh 4.7.6.2</title>

    <section><title>Fixed Bugs and Malfunctions</title>
      <list>
        <item>
          <p>
	    The ssh cli (e.g shell) server behaved strangely when
	    characters were inserted in a string so that the last
	    characters tried to wrap the line.</p>
          <p>
	    Own Id: OTP-14849 Aux Id: ERL-545 </p>
        </item>
      </list>
    </section>

</section>

<section><title>Ssh 4.7.6.1</title>

    <section><title>Fixed Bugs and Malfunctions</title>
      <list>
        <item>
          <p>
	    Fixed a possible SSH logging crash if there was a problem
	    in an early stage of session setup.</p>
          <p>
	    Own Id: OTP-15962 Aux Id: ERL-990 </p>
        </item>
      </list>
    </section>

</section>

<section><title>Ssh 4.7.6</title>

    <section><title>Improvements and New Features</title>
      <list>
        <item>
          <p>
	    When an SSH server receives the very first message on a
	    new TCP connection, and that message is not the expected
	    one, the 64 first bytes of the received message are now
	    dumped in the INFO REPORT that reports the Protocol
	    Error.</p>
          <p>
	    This facilitates the debugging of who sends the bad
	    message or of detecting a possible port scanning.</p>
          <p>
	    Own Id: OTP-15772</p>
        </item>
      </list>
    </section>

</section>

<section><title>Ssh 4.7.5</title>

    <section><title>Fixed Bugs and Malfunctions</title>
      <list>
        <item>
          <p>
	    The callback <c>ssh_channel:init/1</c> was missing in
	    OTP-21</p>
          <p>
	    Own Id: OTP-15762</p>
        </item>
        <item>
          <p>
	    If a client was connected to an server on an already open
	    socket, the callback <c>fun(PeerName,FingerPrint)</c> in
	    the <c>accept_callback</c> option passed the local name
	    in the argument PeerName instead of the remote name.</p>
          <p>
	    Own Id: OTP-15763</p>
        </item>
      </list>
    </section>

</section>

<section><title>Ssh 4.7.4</title>

    <section><title>Fixed Bugs and Malfunctions</title>
      <list>
        <item>
          <p>
	    SSH sftp daemon now accepts an SSH_FXP_STAT message
	    encoded according to the wrong sftp version. Some clients
	    sends such messages.</p>
          <p>
	    Own Id: OTP-15498 Aux Id: ERL-822, PR-2077 </p>
        </item>
      </list>
    </section>

</section>

<section><title>Ssh 4.7.3</title>

    <section><title>Fixed Bugs and Malfunctions</title>
      <list>
        <item>
          <p>
	    Fixed port leakage if a ssh:daemon call failed.</p>
          <p>
	    Own Id: OTP-15397 Aux Id: ERL-801 </p>
        </item>
      </list>
    </section>

</section>

<section><title>Ssh 4.7.2</title>

    <section><title>Fixed Bugs and Malfunctions</title>
      <list>
        <item>
          <p>
	    Incompatibility with newer OpenSSH fixed. Previously
	    versions 7.8 and later could cause Erlang SSH to exit.</p>
          <p>
	    Own Id: OTP-15413</p>
        </item>
        <item>
          <p>
	    The '<c>exec</c>' option for ssh daemons had wrong format
	    in the documentation.</p>
          <p>
	    Own Id: OTP-15416</p>
        </item>
      </list>
    </section>


    <section><title>Improvements and New Features</title>
      <list>
        <item>
          <p>
	    Added public key methods ssh-ed25519 and ssh-ed448.</p>
          <p>
	    Requires OpenSSL 1.1.1 or higher as cryptolib under the
	    OTP application <c>crypto</c>.</p>
          <p>
	    Own Id: OTP-15094 Aux Id: OTP-15419 </p>
        </item>
        <item>
          <p>
	    The SSH property tests are now adapted to the PropEr
	    testing tool.</p>
          <p>
	    Own Id: OTP-15312</p>
        </item>
        <item>
          <p>
	    The term "user" was not documented in the SSH app. A new
	    chapter with terminology is added to the User's Manual
	    where the term "user" is defined.</p>
          <p>
	    A reference manual page about the module <c>ssh_file</c>
	    is also added. This is the default callback module for
	    user's keys, host keys etc.</p>
          <p>
	    Own Id: OTP-15314</p>
        </item>
        <item>
          <p>
	    Host and user key checking is made more robust.</p>
          <p>
	    Own Id: OTP-15424</p>
        </item>
      </list>
    </section>

</section>

<section><title>Ssh 4.7.1</title>

    <section><title>Improvements and New Features</title>
      <list>
        <item>
          <p>
	    Extended the undocumented <c>ssh_dbg</c> debug module
	    with an api for a circular trace buffer. This makes it
	    easy to record the last low-level events before an error
	    is detected. It is intended for solving difficult errors.</p>
          <p>
	    Own Id: OTP-15020</p>
        </item>
        <item>
          <p>
	    The key exchange methods
	    <c>'curve25519-sha256@libssh.org'</c>,
	    <c>'curve25519-sha256'</c> and <c>'curve448-sha512'</c>
	    are implemented. The last two are defined in
	    https://tools.ietf.org/html/draft-ietf-curdle-ssh-curves</p>
          <p>
	    They all depends on that OpenSSL 1.1.1 or higher is used
	    as cryptolib.</p>
          <p>
	    Own Id: OTP-15133 Aux Id: OTP-15240 </p>
        </item>
        <item>
          <p>
	    The cipher '<c>chacha20-poly1305@openssh.com</c>' is now
	    supported if OpenSSL 1.1.1 or higher is used as
	    cryptolib.</p>
          <p>
	    Own Id: OTP-15209 Aux Id: OTP-15164 </p>
        </item>
      </list>
    </section>

</section>

<section><title>Ssh 4.7</title>
    <section><title>Fixed Bugs and Malfunctions</title>
      <list>
        <item>
          <p>
	    If the daemon port listener is restarted, it could
	    potentially fail with <c>eaddrinuse</c> if the timing is
	    unlucky. It will now retry and exponentially back off the
	    listener restart a few times before failing.</p>
          <p>
	    Own Id: OTP-14955</p>
        </item>
        <item>
          <p>
	    A channel callback module always got the module name as
	    reason in a call to terminate. Now it will get the proper
	    Reason, usually 'normal'.</p>
          <p>
	    Own Id: OTP-15084</p>
        </item>
      </list>
    </section>


    <section><title>Improvements and New Features</title>
      <list>
        <item>
          <p>
	    The option <c>exec</c> has new option values defined to
	    make it much more easy to implement an own <c>exec</c>
	    server.</p>
          <p>
	    An option called <c>exec</c> for daemons implementing the
	    handling of 'exec' requests has existed a long time but
	    has been undocumented. The old undocumented value - as
	    well as its behavior - is kept for compatibility EXCEPT
	    that error messages are changed and are sent as
	    "stderror" text.</p>
          <p>
	    *** POTENTIAL INCOMPATIBILITY ***</p>
          <p>
	    Own Id: OTP-14851</p>
        </item>
        <item>
          <p>
	    Updated ssh_connection:shell/2 documentation.</p>
          <p>
	    Own Id: OTP-14880</p>
        </item>
        <item>
          <p>
	    The experimental <c>ssh_dbg</c> module is completely
	    re-written. Its purpose is to make tracing and debugging
	    easier on deployed systems.</p>
          <p>
	    Own Id: OTP-14896</p>
        </item>
        <item>
          <p>
	    The SSH supervisor structure has been slightly changed.
	    This makes stopping the ssh application considerably
	    faster if there are open connections. This is important
	    in for example restarts.</p>
          <p>
	    Own Id: OTP-14988</p>
        </item>
        <item>
          <p>
	    The type specifications in SSH are completly reworked and
	    the following types are renamed:</p>
          <p>
	    <c>ssh:ssh_connection_ref()</c> is changed to
	    <c>ssh:connection_ref()</c>, </p>
          <p>
	    <c>ssh:ssh_daemon_ref()</c> is changed to
	    <c>ssh:daemon_ref()</c>,</p>
          <p>
	    <c>ssh:ssh_channel_id()</c> is changed to
	    <c>ssh:channel_id()</c>.</p>
          <p>
	    *** POTENTIAL INCOMPATIBILITY ***</p>
          <p>
	    Own Id: OTP-15002 Aux Id: OTP-15030 </p>
        </item>
        <item>
          <p>
	    The internal timer handling in SSH is now based on the
	    gen_statem timers.</p>
          <p>
	    Own Id: OTP-15019</p>
        </item>
        <item>
          <p>
	    Removed the undocumented and unused modules
	    <c>ssh_client_key.erl</c> and <c>ssh_server_key.erl</c>.</p>
          <p>
	    Own Id: OTP-15028</p>
        </item>
        <item>
          <p>
	    The Reference Manual pages are partly updated.</p>
          <p>
	    The ssh page is now generated from specs and types, is
	    restructured and is partly rephrased.</p>
          <p>
	    The ssh_channel, ssh_connection, ssh_client_key_api,
	    ssh_server_key_api and ssh_sftp pages are updated with
	    links, correct type names and some minor changes.</p>
          <p>
	    Own Id: OTP-15030 Aux Id: OTP-15002 </p>
        </item>
        <item>
          <p>
	    The behaviors <c>ssh_channel</c> and
	    <c>ssh_daemon_channel</c> are renamed to
	    <c>ssh_client_channel</c> and <c>ssh_server_channel</c>
	    respectively.</p>
          <p>
	    The old modules are kept for compatibility but should
	    preferably be replaced when updating callback modules
	    referring them.</p>
          <p>
	    Own Id: OTP-15041</p>
        </item>
        <item>
          <p>
	    New test suite for channels.</p>
          <p>
	    Own Id: OTP-15051</p>
        </item>
        <item>
          <p>
	    The <c>rekey_limit</c> option could now set the max time
	    as well as the previously max data amount.</p>
          <p>
	    Own Id: OTP-15069 Aux Id: ERL-617 </p>
        </item>
        <item>
          <p>
	    Changed process exit supervision from links to monitors.</p>
          <p>
	    Own Id: OTP-15082</p>
        </item>
        <item>
          <p>
	    Better handling of misbehaving channel callback modules.</p>
          <p>
	    Own Id: OTP-15083</p>
        </item>
        <item>
          <p>
	    A new moduli file is generated. This file is used for the
	    recommended <c>diffie-hellman-group-exchange-sha256</c>
	    key exchange algorithm in SSH.</p>
          <p>
	    Own Id: OTP-15113</p>
        </item>
      </list>
    </section>
</section>

<section><title>Ssh 4.6.9.7</title>

    <section><title>Fixed Bugs and Malfunctions</title>
      <list>
        <item>
          <p>
	    Fixed possible hanging in <c>ssh_sftp:stop_channel/1</c>.</p>
          <p>
	    Own Id: OTP-16507 Aux Id: ERIERL-470 </p>
        </item>
      </list>
    </section>

</section>

<section><title>Ssh 4.6.9.6</title>

    <section><title>Fixed Bugs and Malfunctions</title>
      <list>
        <item>
          <p>
	    Fixed that <c>ssh_connection:send</c> could allocate a
	    large amount of memory if given an iolist() as input
	    data.</p>
          <p>
	    Own Id: OTP-16373</p>
        </item>
        <item>
          <p>
	    Safe atom conversions.</p>
          <p>
	    Own Id: OTP-16375</p>
        </item>
        <item>
          <p>
	    Constant time comparisons added.</p>
          <p>
	    Own Id: OTP-16376</p>
        </item>
      </list>
    </section>

</section>

<section><title>Ssh 4.6.9.5</title>

    <section><title>Fixed Bugs and Malfunctions</title>
      <list>
        <item>
          <p>
	    The ssh cli (e.g shell) server behaved strangely when
	    characters were inserted in a string so that the last
	    characters tried to wrap the line.</p>
          <p>
	    Own Id: OTP-14849 Aux Id: ERL-545 </p>
        </item>
      </list>
    </section>

</section>

<section><title>Ssh 4.6.9.4</title>

    <section><title>Fixed Bugs and Malfunctions</title>
      <list>
        <item>
          <p>
	    If a client was connected to an server on an already open
	    socket, the callback <c>fun(PeerName,FingerPrint)</c> in
	    the <c>accept_callback</c> option passed the local name
	    in the argument PeerName instead of the remote name.</p>
          <p>
	    Own Id: OTP-15763</p>
        </item>
      </list>
    </section>

</section>

<section><title>Ssh 4.6.9.3</title>

    <section><title>Fixed Bugs and Malfunctions</title>
      <list>
        <item>
          <p>
	    Fixed port leakage if a ssh:daemon call failed.</p>
          <p>
	    Own Id: OTP-15397 Aux Id: ERL-801 </p>
        </item>
      </list>
    </section>

</section>

<section><title>Ssh 4.6.9.2</title>

    <section><title>Fixed Bugs and Malfunctions</title>
      <list>
        <item>
          <p>
	    Incompatibility with newer OpenSSH fixed. Previously
	    versions 7.8 and later could cause Erlang SSH to exit.</p>
          <p>
	    Own Id: OTP-15413</p>
        </item>
      </list>
    </section>

</section>

<section><title>Ssh 4.6.9.1</title>
    <section><title>Fixed Bugs and Malfunctions</title>
      <list>
        <item>
          <p>
	    SFTP clients reported the error reason <c>""</c> if a
	    non-OTP sftp server was killed during a long file
	    transmission.</p>
          <p>
	    Now the signal name (for example <c>"KILL"</c>) will be
	    the error reason if the server's reason is empty.</p>
          <p>
	    The documentation also lacked type information about this
	    class of errors.</p>
          <p>
	    Own Id: OTP-15148 Aux Id: ERIERL-194 </p>
        </item>
        <item>
          <p>
	    Fix ssh_sftp decode error for sftp protocol version 4</p>
          <p>
	    Own Id: OTP-15149 Aux Id: ERIERL-199 </p>
        </item>
      </list>
    </section>

</section>

<section><title>Ssh 4.6.9</title>

    <section><title>Fixed Bugs and Malfunctions</title>
      <list>
        <item>
          <p>
	    Host key hash erroneously calculated for clients
	    following draft-00 of RFC 4419, for example PuTTY</p>
          <p>
	    Own Id: OTP-15064</p>
        </item>
        <item>
          <p>
	    Renegotiation could fail in some states</p>
          <p>
	    Own Id: OTP-15066</p>
        </item>
      </list>
    </section>

</section>

<section><title>Ssh 4.6.8</title>
    <section><title>Fixed Bugs and Malfunctions</title>
      <list>
        <item>
          <p>
	    An ssh_sftp server (running version 6) could fail if it
	    is told to remove a file which in fact is a directory.</p>
          <p>
	    Own Id: OTP-15004</p>
        </item>
        <item>
          <p>
	    Fix rare spurios shutdowns of ssh servers when receiveing
	    <c>{'EXIT',_,normal}</c> messages.</p>
          <p>
	    Own Id: OTP-15018</p>
        </item>
      </list>
    </section>

</section>

<section><title>Ssh 4.6.7</title>

    <section><title>Fixed Bugs and Malfunctions</title>
      <list>
        <item>
          <p>
	    Fix bad spec in ssh.hrl: <c>double_algs()</c>.</p>
          <p>
	    Own Id: OTP-14990</p>
        </item>
      </list>
    </section>

</section>

<section><title>Ssh 4.6.6</title>

    <section><title>Fixed Bugs and Malfunctions</title>
      <list>
        <item>
          <p>
	    Remove a blocking risk when a channel is closed and an
	    operation is tried on that channel after at least a
	    second's time gap.</p>
          <p>
	    Own Id: OTP-14939</p>
        </item>
      </list>
    </section>
    <section><title>Improvements and New Features</title>
      <list>
        <item>
          <p>
	    Added ssh_compat_SUITE.</p>
          <p>
	    This suite contains a number of interoperability tests
	    mainly with OpenSSH. The tests start docker containers
	    with different OpenSSH and OpenSSL/LibreSSLcryptolib
	    versions and performs a number of tests of supported
	    algorithms.</p>
          <p>
	    All login methods and all user's public key types are
	    tested both for the client and the server.</p>
          <p>
	    All algorithms for kex, cipher, host key, mac and
	    compressions are tested with a number of exec and sftp
	    tests, both for the client and the server.</p>
          <p>
	    Own Id: OTP-14194 Aux Id: OTP-12487 </p>
        </item>
        <item>
          <p>
	    Default exec is disabled when a user-defined shell is
	    enabled.</p>
          <p>
	    Own Id: OTP-14881</p>
        </item>
      </list>
    </section>

</section>

<section><title>Ssh 4.6.5</title>

    <section><title>Fixed Bugs and Malfunctions</title>
      <list>
        <item>
          <p>
	    Adjusted supervisor timeouts</p>
          <p>
	    Own Id: OTP-14907</p>
        </item>
        <item>
          <p>
	    Remove ERROR messages for slow process exits</p>
          <p>
	    Own Id: OTP-14930</p>
        </item>
      </list>
    </section>

    <section><title>Improvements and New Features</title>
      <list>
        <item>
          <p>
	    Add option <c>save_accepted_host</c> to
	    <c>ssh:connection</c>. This option, if set to false,
	    inhibits saving host keys to e.g the file
	    <c>known_hosts</c>.</p>
          <p>
	    Own Id: OTP-14935</p>
        </item>
      </list>
    </section>

</section>

<section><title>Ssh 4.6.4</title>

    <section><title>Fixed Bugs and Malfunctions</title>
      <list>
        <item>
          <p>
	    Fix problem with OpenSSH 7.2 (and later) clients that has
	    used sha1 instead of sha2 for rsa-sha-256/512 user's
	    public keys.</p>
          <p>
	    Own Id: OTP-14827 Aux Id: ERL-531 </p>
        </item>
      </list>
    </section>

</section>

<section><title>Ssh 4.6.3</title>

    <section><title>Fixed Bugs and Malfunctions</title>
      <list>
        <item>
          <p>
	    Passphrase option for ecdsa public keys was missing.</p>
          <p>
	    Own Id: OTP-14602</p>
        </item>
      </list>
    </section>

    <section><title>Improvements and New Features</title>
      <list>
        <item>
          <p>
	    The host and user public key handling is hardened so that
	    a faulty plugin can't deliver a key of wrong type.</p>
          <p>
	    Better checks in the server of the available hostkey's
	    types at start and at each accept.</p>
          <p>
	    Better checks in the client of the available user public
	    key types at connect.</p>
          <p>
	    Own Id: OTP-14676 Aux Id: ERIERL-52, OTP-14570 </p>
        </item>
        <item>
          <p>
	    SSH can now fetch the host key from the private keys
	    stored in an Engine. See the crypto application for
	    details about Engines.</p>
          <p>
	    Own Id: OTP-14757</p>
        </item>
      </list>
    </section>

</section>

<section><title>Ssh 4.6.2</title>
    <section><title>Fixed Bugs and Malfunctions</title>
      <list>
        <item>
          <p>
	    Trailing white space was removed at end of the
	    hello-string. This caused interoperability problems with
	    some other ssh-implementations (e.g OpenSSH 7.3p1 on
	    Solaris 11)</p>
          <p>
	    Own Id: OTP-14763 Aux Id: ERIERL-74 </p>
        </item>
        <item>
          <p>
	    Fixes that tcp connections that was immediately closed
	    (SYN, SYNACK, ACK, RST) by a client could be left in a
	    zombie state.</p>
          <p>
	    Own Id: OTP-14778 Aux Id: ERIERL-104 </p>
        </item>
      </list>
    </section>

</section>

<section><title>Ssh 4.6.1</title>
    <section><title>Fixed Bugs and Malfunctions</title>
      <list>
        <item>
          <p>
	    Fixed broken printout</p>
          <p>
	    Own Id: OTP-14645</p>
        </item>
      </list>
    </section>


    <section><title>Improvements and New Features</title>
      <list>
        <item>
          <p>
	    Disable aes_gcm ciphers if peer is OpenSSH 6.2 which is
	    known to have trouble with them in some cases.</p>
          <p>
	    Own Id: OTP-14638</p>
        </item>
      </list>
    </section>

</section>

<section><title>Ssh 4.6</title>

    <section><title>Fixed Bugs and Malfunctions</title>
      <list>
        <item>
          <p>
	    Enables the <c>ssh_io module</c> to also accept binary
	    values when reading standard_io instead of getting stuck
	    in the receive clause.</p>
          <p>
	    Own Id: OTP-14506 Aux Id: PR1503 </p>
        </item>
        <item>
          <p>
	    Previously, the file owner access permission in response
	    to ssh_sftp:read_file_info/2 function was always
	    <c>read_write</c>. With this fix, the actual value of
	    file owner access permission is added to the returning
	    record. That value is calculated from file mode value.</p>
          <p>
	    Own Id: OTP-14550 Aux Id: PR1533 </p>
        </item>
      </list>
    </section>


    <section><title>Improvements and New Features</title>
      <list>
        <item>
          <p>
	    A new option <c>modify_algorithms</c> is implemented. It
	    enables specifying changes on the default algorithms
	    list. See the reference manual and the SSH User's Guide
	    chapter "Configuring algorithms in SSH".</p>
          <p>
	    Own Id: OTP-14568</p>
        </item>
      </list>
    </section>

</section>

<section><title>Ssh 4.5.1</title>

    <section><title>Fixed Bugs and Malfunctions</title>
      <list>
        <item>
          <p>
	    All unknown options are sent to the transport handler
	    regardless of type.</p>
          <p>
	    Own Id: OTP-14541 Aux Id: EIRERL-63 </p>
        </item>
      </list>
    </section>

</section>

<section><title>Ssh 4.5</title>

    <section><title>Improvements and New Features</title>
      <list>
        <item>
          <p>
	    The internal handling of SSH options is re-written.</p>
          <p>
	    Previously there were no checks if a client option was
	    given to a daemon or vice versa. This is corrected now.
	    If your code has e.g. a client-only option in a call to
	    start a daemon, the call will fail.</p>
          <p>
	    *** POTENTIAL INCOMPATIBILITY ***</p>
          <p>
	    Own Id: OTP-12872</p>
        </item>
        <item>
          <p>
	    Modernization of key exchange algorithms. See
	    draft-ietf-curdle-ssh-kex-sha2 for a discussion.</p>
          <p>
	    Removed an outdated weak algorithm and added stronger
	    replacements to keep interoperability with other modern
	    ssh clients and servers. The default ordering of the
	    algorithms is also adjusted.</p>
          <p>
	    Retired: The nowadays unsecure key-exchange
	    <c>diffie-hellman-group1-sha1</c> is not enabled by
	    default, but can be enabled with the option
	    <c>preferred-algorithms</c>.</p>
          <p>
	    Added: The new stronger key-exchange
	    <c>diffie-hellman-group16-sha512</c>,
	    <c>diffie-hellman-group18-sha512</c> and
	    <c>diffie-hellman-group14-sha256</c> are added and
	    enabled by default.</p>
          <p>
	    The questionable [RFC 6194] sha1-based algorithms
	    <c>diffie-hellman-group-exchange-sha1</c> and
	    <c>diffie-hellman-group14-sha1</c> are however still kept
	    enabled by default for compatibility with ancient clients
	    and servers that lack modern key-exchange alternatives.
	    When the draft-ietf-curdle-ssh-kex-sha2 becomes an rfc,
	    those sha1-based algorithms and
	    <c>diffie-hellman-group1-sha1</c> will be deprecated by
	    IETF. They might then be removed from the default list in
	    Erlang/OTP.</p>
          <p>
	    *** POTENTIAL INCOMPATIBILITY ***</p>
          <p>
	    Own Id: OTP-14110</p>
        </item>
        <item>
          <p>
	    Modernized internal representation of sftp by use of
	    maps.</p>
          <p>
	    Own Id: OTP-14117</p>
        </item>
        <item>
          <p>
	    The Extension Negotiation Mechanism and the extension
	    <c>server-sig-algs</c> in
	    draft-ietf-curdle-ssh-ext-info-05 are implemented.</p>
          <p>
	    The related draft-ietf-curdle-rsa-sha2-05 is implemented
	    and introduces the signature algorithms
	    <c>rsa-sha2-256</c> and <c>rsa-sha2-512</c>.</p>
          <p>
	    Own Id: OTP-14193</p>
        </item>
        <item>
          <p>
	    The 'timeout' and 'connect_timeout' handling in
	    ssh_sftp:start_channel documentation is clarified.</p>
          <p>
	    Own Id: OTP-14216</p>
        </item>
        <item>
          <p>
	    The functions <c>ssh:connect</c>, <c>ssh:shell</c> and
	    <c>ssh:start_channel</c> now accept an IP-tuple as Host
	    destination argument.</p>
          <p>
	    Own Id: OTP-14243</p>
        </item>
        <item>
          <p>
	    The function <c>ssh:daemon_info/1</c> now returns Host
	    and Profile as well as the Port info in the property
	    list.</p>
          <p>
	    Own Id: OTP-14259</p>
        </item>
        <item>
          <p>
	    Removed the option <c>public_key_alg</c> which was
	    deprecated in 18.2. Use <c>pref_public_key_algs</c>
	    instead.</p>
          <p>
	    *** POTENTIAL INCOMPATIBILITY ***</p>
          <p>
	    Own Id: OTP-14263</p>
        </item>
        <item>
          <p>
	    The SSH application is refactored regarding daemon
	    starting. The resolution of contradicting <c>Host</c>
	    argument and <c>ip</c> option were not described. There
	    were also strange corner cases when the <c>'any'</c>
	    value was used in <c>Host</c> argument or <c>ip</c>
	    option. This is (hopefully) resolved now, but it may
	    cause incompatibilities for code using both <c>Host</c>
	    and the <c>ip</c> option. The value 'loopback' has been
	    added for a correct way of naming those addresses.</p>
          <p>
	    *** POTENTIAL INCOMPATIBILITY ***</p>
          <p>
	    Own Id: OTP-14264</p>
        </item>
        <item>
          <p>
	    The supervisor code is refactored. The naming of
	    listening IP-Port-Profile triples are slightly changed to
	    improve consistency in strange corner cases as resolved
	    by OTP-14264</p>
          <p>
	    Own Id: OTP-14267 Aux Id: OTP-14266 </p>
        </item>
        <item>
          <p>
	    The <c>idle_time</c> option can now be used in daemons.</p>
          <p>
	    Own Id: OTP-14312</p>
        </item>
        <item>
          <p>
	    Added test cases for IETF-CURDLE Extension Negotiation
	    (ext-info)</p>
          <p>
	    Own Id: OTP-14361</p>
        </item>
        <item>
          <p>
	    Testcases for IETF-CURDLE extension
	    <c>server-sig-algs</c> including <c>rsa-sha2-*</c></p>
          <p>
	    Own Id: OTP-14362 Aux Id: OTP-14361 </p>
        </item>
        <item>
          <p>
	    The option <c>auth_methods</c> can now also be used in
	    clients to select which authentication options that are
	    used and in which order.</p>
          <p>
	    Own Id: OTP-14399</p>
        </item>
        <item>
          <p>
	    Checks that a ECDSA public key (<c>ecdsa-sha2-nistp*</c>)
	    stored in a file has the correct size.</p>
          <p>
	    Own Id: OTP-14410</p>
        </item>
      </list>
    </section>

</section>

<section><title>Ssh 4.4.2.4</title>

    <section><title>Fixed Bugs and Malfunctions</title>
      <list>
        <item>
          <p>
	    Fix rare spurios shutdowns of ssh servers when receiveing
	    <c>{'EXIT',_,normal}</c> messages.</p>
          <p>
	    Own Id: OTP-15018</p>
        </item>
        <item>
          <p>
	    Host key hash erroneously calculated for clients
	    following draft-00 of RFC 4419, for example PuTTY</p>
          <p>
	    Own Id: OTP-15064</p>
        </item>
        <item>
          <p>
	    Renegotiation could fail in some states</p>
          <p>
	    Own Id: OTP-15066</p>
        </item>
      </list>
    </section>

</section>

<section><title>Ssh 4.4.2.3</title>
    <section><title>Fixed Bugs and Malfunctions</title>
      <list>
        <item>
          <p>
	    An ssh_sftp server (running version 6) could fail if it
	    is told to remove a file which in fact is a directory.</p>
          <p>
	    Own Id: OTP-15004</p>
        </item>
      </list>
    </section>
</section>

<section><title>Ssh 4.4.2.2</title>
    <section><title>Improvements and New Features</title>
    <list>
        <item>
          <p>
	    Default exec is disabled when a user-defined shell is
	    enabled.</p>
          <p>
	    Own Id: OTP-14881</p>
        </item>
      </list>
    </section>
</section>


<section><title>Ssh 4.4.2.1</title>

    <section><title>Fixed Bugs and Malfunctions</title>
      <list>
        <item>
          <p>
	    Trailing white space was removed at end of the
	    hello-string. This caused interoperability problems with
	    some other ssh-implementations (e.g OpenSSH 7.3p1 on
	    Solaris 11)</p>
          <p>
	    Own Id: OTP-14763 Aux Id: ERIERL-74 </p>
        </item>
      </list>
    </section>

</section>

<section><title>Ssh 4.4.2</title>

    <section><title>Fixed Bugs and Malfunctions</title>
      <list>
        <item>
          <p>
	    ssh:daemon_info/1 crashed if the listening IP was not
	    'any'</p>
          <p>
	    Own Id: OTP-14298 Aux Id: seq13294 </p>
        </item>
      </list>
    </section>

</section>

<section><title>Ssh 4.4.1</title>

    <section><title>Fixed Bugs and Malfunctions</title>
      <list>
        <item>
          <p>
	    Fix bug when opening connections. If the tcp setup
	    failed, that would in some cases not result in an error
	    return value.</p>
          <p>
	    Own Id: OTP-14108</p>
        </item>
        <item>
          <p>
	    Reduce information leakage in case of decryption errors.</p>
          <p>
	    Own Id: OTP-14109</p>
        </item>
        <item>
          <p>
	    The key exchange algorithm
	    diffie-hellman-group-exchange-sha* has a server-option
	    <c>{dh_gex_limits,{Min,Max}}</c>. There was a hostkey
	    signature validation error on the client side if the
	    option was used and the <c>Min</c> or the <c>Max</c>
	    differed from the corresponding values obtained from the
	    client.</p>
          <p>
	    This bug is now corrected.</p>
          <p>
	    Own Id: OTP-14166</p>
        </item>
        <item>
          <p>
	    The sftpd server now correctly uses <c>root_dir</c> and
	    <c>cwd</c> when resolving file paths if both are
	    provided. The <c>cwd</c> handling is also corrected.</p>
          <p>
	    Thanks to kape1395!</p>
          <p>
	    Own Id: OTP-14225 Aux Id: PR-1331, PR-1335 </p>
        </item>
        <item>
          <p>
	    Ssh_cli used a function that does not handle non-utf8
	    unicode correctly.</p>
          <p>
	    Own Id: OTP-14230 Aux Id: ERL-364 </p>
        </item>
      </list>
    </section>


    <section><title>Improvements and New Features</title>
      <list>
        <item>
          <p>
	    The implementation of the key exchange algorithms
	    diffie-hellman-group-exchange-sha* are optimized, up to a
	    factor of 11 for the slowest ( = biggest and safest)
	    group size.</p>
          <p>
	    Own Id: OTP-14169 Aux Id: seq-13261 </p>
        </item>
        <item>
          <p>
	    The ssh host key fingerprint generation now also takes a
	    list of algorithms and returns a list of corresponding
	    fingerprints. See
	    <c>public_key:ssh_hostkey_fingerprint/2</c> and the
	    option <c>silently_accept_hosts</c> in
	    <c>ssh:connect</c>.</p>
          <p>
	    Own Id: OTP-14223</p>
        </item>
      </list>
    </section>

</section>

<section><title>Ssh 4.4</title>

    <section><title>Fixed Bugs and Malfunctions</title>
      <list>
        <item>
          <p>
	    A file read with an sftp client could loose data if the
	    packet_size is set to larger than 64k. This is corrected
	    now in such a way that the packet_size is silently
	    lowered if there is a risk for data loss.</p>
          <p>
	    Own Id: OTP-13857 Aux Id: ERL-238, OTP-13858 </p>
        </item>
        <item>
          <p>
	    When user defined SSH shell REPL process exits with
	    reason normal, the SSH channel callback module should
	    report successful exit status to the SSH client. This
	    provides simple way for SSH clients to check for
	    successful completion of executed commands. (Thanks to
	    isvilen)</p>
          <p>
	    Own Id: OTP-13905 Aux Id: PR-1173 </p>
        </item>
      </list>
    </section>


    <section><title>Improvements and New Features</title>
      <list>
        <item>
          <p>
	    Extended the option <c>silently_accept_hosts</c> for
	    <c>ssh:connect</c> to make it possible for the client to
	    check the SSH host key fingerprint string. Se the
	    reference manual for SSH.</p>
          <p>
	    Own Id: OTP-13887 Aux Id: OTP-13888 </p>
        </item>
      </list>
    </section>

</section>

<section><title>Ssh 4.3.6</title>

    <section><title>Fixed Bugs and Malfunctions</title>
      <list>
        <item>
          <p>
	    Re-negotiation problems with OpenSSH client solved.</p>
          <p>
	    Own Id: OTP-13972</p>
        </item>
      </list>
    </section>

</section>

<section><title>Ssh 4.3.5</title>

    <section><title>Fixed Bugs and Malfunctions</title>
      <list>
        <item>
          <p>
	    If a client illegaly sends an info-line and then
	    immediatly closes the TCP-connection, a badmatch
	    exception was raised.</p>
          <p>
	    Own Id: OTP-13966</p>
        </item>
      </list>
    </section>

</section>

<section><title>Ssh 4.3.4</title>

    <section><title>Fixed Bugs and Malfunctions</title>
      <list>
        <item>
          <p>
	    Intermittent ssh ERROR REPORT mentioning
	    nonblocking_sender</p>
          <p>
	    Own Id: OTP-13953 Aux Id: seq13199 </p>
        </item>
      </list>
    </section>

</section>

<section><title>Ssh 4.3.3</title>

    <section><title>Fixed Bugs and Malfunctions</title>
      <list>
        <item>
          <p>
	    Handle all possible exit values that should be
	    interpreted as {error, closed}. Failing to do so could
	    lead to unexpected crashes for users of the ssh
	    application.</p>
          <p>
	    Own Id: OTP-13932 Aux Id: seq13189 </p>
        </item>
      </list>
    </section>

</section>

<section><title>Ssh 4.3.2</title>

    <section><title>Fixed Bugs and Malfunctions</title>
      <list>
        <item>
          <p>
	    Upgrade of an established client connection could crash
	    because the ssh client supervisors children had wrong
	    type. This is fixed now.</p>
          <p>
	    Own Id: OTP-13782 Aux Id: seq13158 </p>
        </item>
        <item>
          <p>
	    Partly checks the public key early in public key
	    authorization</p>
          <p>
	    Own Id: OTP-13847 Aux Id:
	    defensics-ssh3.1.0-190243,205277,219318 </p>
        </item>
        <item>
          <p>
	    Corrected handling of SHA for ECDSA (Elliptic curve
	    public keys)</p>
          <p>
	    Own Id: OTP-13850 Aux Id: defensics-ssh3.1.0-214168 </p>
        </item>
        <item>
          <p>
	    Problems found by test suites as well as by
	    Codenomicon/Defensics fixed: - reduce max random padding
	    to 15 bytes (Codenomicon/Defensics) - inclomplete pdu
	    handling (Codenomicon/Defensics) - badmatch in test suite
	    - non-blocking send fixes deadlock in
	    ssh_connection_SUITE:interrupted_send</p>
          <p>
	    Own Id: OTP-13854</p>
        </item>
        <item>
          <p>
	    Caller is now notified when a tcp close is received.</p>
          <p>
	    Own Id: OTP-13859 Aux Id: seq13177 </p>
        </item>
      </list>
    </section>


    <section><title>Improvements and New Features</title>
      <list>
        <item>
          <p>
	    Use application:ensure_all_started/2 instead of
	    hard-coding deps</p>
          <p>
	    Own Id: OTP-13843 Aux Id: PR-1147 </p>
        </item>
      </list>
    </section>

</section>

<section><title>Ssh 4.3.1</title>

    <section><title>Fixed Bugs and Malfunctions</title>
      <list>
        <item>
          <p>
	    SSH client does not any longer retry a bad password given
	    as option to ssh:connect et al.</p>
          <p>
	    Own Id: OTP-13674 Aux Id: TR-HU92273 </p>
        </item>
        <item>
          <p>
	    Removed possible hanging risk for a certain timing
	    sequence when communicating client and server executes on
	    the same node.</p>
          <p>
	    Own Id: OTP-13715</p>
        </item>
      </list>
    </section>

</section>

<section><title>Ssh 4.3</title>

    <section><title>Improvements and New Features</title>
      <list>
        <item>
          <p>
	    A socket created and connected by gen_tcp could now be
	    used as input to ssh:connect, ssh:shell,
	    ssh_sftp:start_channel and ssh:daemon.</p>
          <p>
	    Own Id: OTP-12860</p>
        </item>
        <item>
          <p>
	    Some time optimization mainly in message encoding.</p>
          <p>
	    Own Id: OTP-13131</p>
        </item>
        <item>
          <p>
	    Optimized the sftp client time by setting new packet and
	    window sizes.</p>
          <p>
	    Own Id: OTP-13175</p>
        </item>
        <item>
          <p>
	    The <c>ssh_connection_handler</c> module in SSH is
	    changed and now uses the new behaviour <c>gen_statem</c>. </p>
          <p>
	    The module can be used as an example of a
	    <c>gen_statem</c> callback module but with a warning:
	    This commit of ssh is just a straightforward port from
	    gen_fsm to gen_statem with some code cleaning. Since the
	    state machine and the state callbacks are almost
	    unchanged the ssh module does not demonstrate the full
	    potential of the new behaviour.</p>
          <p>
	    The "new" state machine uses compound states. The ssh
	    server and client state machines are quite similar but
	    differences exist. With <c>gen_fsm</c> there were flags
	    in the user data which in fact implemented "substates".
	    Now with <c>gen_statem</c> those are made explicit in the
	    state names, eg. the state <c>userauth</c> and the binary
	    <c>role</c>-flag becomes the two state names
	    <c>{userauth, server}</c> and <c>{userauth, client}</c>.</p>
          <p>
	    Own Id: OTP-13267</p>
        </item>
        <item>
          <p>
	    The <c>{error, Reason}</c> tuples returned from
	    <c>ssh_sftp</c> api functions are described.</p>
          <p>
	    Own Id: OTP-13347 Aux Id: ERL-86 </p>
        </item>
        <item>
          <p>
	    Added -spec in ssh</p>
          <p>
	    Own Id: OTP-13479</p>
        </item>
        <item>
          <p>
	    It is now possible to call <c>ssh:daemon/{1,2,3}</c> with
	    <c>Port=0</c>. This makes the daemon select a free
	    listening tcp port before opening it. To find this port
	    number after the call, use the new function
	    <c>ssh:daemon_info/1</c>. See the reference manual for
	    details.</p>
          <p>
	    Own Id: OTP-13527</p>
        </item>
      </list>
    </section>

</section>

<section><title>Ssh 4.2.2.6</title>
    <section><title>Fixed Bugs and Malfunctions</title>
      <list>
        <item>
          <p>
	    Fix rare spurios shutdowns of ssh servers when receiveing
	    <c>{'EXIT',_,normal}</c> messages.</p>
          <p>
	    Own Id: OTP-15018</p>
        </item>
      </list>
    </section>
</section>


<section><title>Ssh 4.2.2.5</title>
    <section><title>Improvements and New Features</title>
    <list>
        <item>
          <p>
	    Default exec is disabled when a user-defined shell is
	    enabled.</p>
          <p>
	    Own Id: OTP-14881</p>
        </item>
      </list>
    </section>
</section>


<section><title>Ssh 4.2.2.4</title>

    <section><title>Fixed Bugs and Malfunctions</title>
      <list>
        <item>
          <p>
	    Trailing white space was removed at end of the
	    hello-string. This caused interoperability problems with
	    some other ssh-implementations (e.g OpenSSH 7.3p1 on
	    Solaris 11)</p>
          <p>
	    Own Id: OTP-14763 Aux Id: ERIERL-74 </p>
        </item>
      </list>
    </section>

</section>

<section><title>Ssh 4.2.2.3</title>

    <section><title>Fixed Bugs and Malfunctions</title>
      <list>
        <item>
          <p>
	    The key exchange algorithm
	    diffie-hellman-group-exchange-sha* has a server-option
	    <c>{dh_gex_limits,{Min,Max}}</c>. There was a hostkey
	    signature validation error on the client side if the
	    option was used and the <c>Min</c> or the <c>Max</c>
	    differed from the corresponding values obtained from the
	    client.</p>
          <p>
	    This bug is now corrected.</p>
          <p>
	    Own Id: OTP-14166</p>
        </item>
      </list>
    </section>


    <section><title>Improvements and New Features</title>
      <list>
        <item>
          <p>
	    Key exchange algorithms
	    diffie-hellman-group-exchange-sha* optimized, up to a
	    factor of 11 for the slowest ( = biggest and safest) one.</p>
          <p>
	    Own Id: OTP-14169 Aux Id: seq-13261 </p>
        </item>
      </list>
    </section>

</section>

<section><title>Ssh 4.2.2.2</title>

    <section><title>Fixed Bugs and Malfunctions</title>
      <list>
        <item>
          <p>
	    Upgrade of an established client connection could crash
	    because the ssh client supervisors children had wrong
	    type. This is fixed now.</p>
          <p>
	    Own Id: OTP-13782 Aux Id: seq13158 </p>
        </item>
      </list>
    </section>

</section>

<section><title>Ssh 4.2.2.1</title>

    <section><title>Fixed Bugs and Malfunctions</title>
      <list>
        <item>
          <p>
	    SSH client does not any longer retry a bad password given
	    as option to ssh:connect et al.</p>
          <p>
	    Own Id: OTP-13674 Aux Id: TR-HU92273 </p>
        </item>
      </list>
    </section>

</section>

<section><title>Ssh 4.2.2</title>

    <section><title>Fixed Bugs and Malfunctions</title>
      <list>
        <item>
          <p>
	    Documentation correction of <c>ssh_sftp:position/4</c></p>
          <p>
	    Thanks to Rabbe Fogelholm.</p>
          <p>
	    Own Id: OTP-13305 Aux Id: ERL-87 </p>
        </item>
      </list>
    </section>

</section>

<section><title>Ssh 4.2.1</title>

    <section><title>Fixed Bugs and Malfunctions</title>
      <list>
        <item>
          <p>
	    The authentication method 'keyboard-interactive' failed
	    in the Erlang client when the server after successful
	    authentication continued by asking for zero more
	    passwords.</p>
          <p>
	    Own Id: OTP-13225</p>
        </item>
      </list>
    </section>

</section>

<section><title>Ssh 4.2</title>

    <section><title>Fixed Bugs and Malfunctions</title>
      <list>
        <item>
          <p>
	    Better error handling in ssh_file. There was some rare
	    errors when a NFS-mounted file was opened by ssh_file and
	    then remotely deleted during reading. That caused an
	    endless loop. </p>
          <p>
	    That bug is now fixed.</p>
          <p>
	    Own Id: OTP-12699 Aux Id: OTP-11688 </p>
        </item>
        <item>
          <p>
	    Fixed a bug in the compression algorithm
	    zlib@openssh.com.</p>
          <p>
	    Own Id: OTP-12759</p>
        </item>
        <item>
          <p>
	    It is now possible to start more than one daemon with a
	    file descriptor given in option fd. Each daemon must of
	    course have a unique file descriptor.</p>
          <p>
	    Own Id: OTP-12966 Aux Id: seq12945 </p>
        </item>
        <item>
          <p>
	    Fixed a bug that caused the option <c>dh_gex_limit</c> to
	    be ignored.</p>
          <p>
	    Own Id: OTP-13029</p>
        </item>
        <item>
          <p>
	    A problem is fixed with the <c>ssh:connect</c> option
	    <c>pref_public_key_algs</c> specifying user keys.</p>
          <p>
	    Own Id: OTP-13158</p>
        </item>
      </list>
    </section>


    <section><title>Improvements and New Features</title>
      <list>
        <item>
          <p>
	    Document updates in the ssh reference manual: app doc
	    file and ssh_connection.</p>
          <p>
	    Own Id: OTP-12003</p>
        </item>
        <item>
          <p>
	    The authorization phase is made stateful to prevent ssh
	    acting on messages sent in wrong order.</p>
          <p>
	    Own Id: OTP-12787</p>
        </item>
        <item>
          <p>
	    Testcases for bad message lengths and for bad subfield
	    lengths added.</p>
          <p>
	    Own Id: OTP-12792 Aux Id: Codenomicon #5214, 6166 </p>
        </item>
        <item>
          <p>
	    The 'ecdsa-sha2-nistp256', 'ecdsa-sha2-nistp384' and
	    'ecdsa-sha2-nistp521' signature algorithms for ssh are
	    implemented. See RFC 5656.</p>
          <p>
	    Own Id: OTP-12936</p>
        </item>
        <item>
          <p>
	    The crypto algorithms 'aes192-ctr' and 'aes256-ctr' are
	    implemented. See RFC 4344.</p>
          <p>
	    Own Id: OTP-12939</p>
        </item>
        <item>
          <p>
	    The ciphers and macs AEAD_AES_128_GCM and
	    AEAD_AES_256_GCM are implemented but not enabled per
	    default. See the SSH App Reference Manual and RFC5647 for
	    details.</p>
          <p>
	    The ciphers aes128-gcm@openssh.com and
	    aes256-gcm@openssh.com are also implemented and available
	    in the default configuration.</p>
          <p>
	    Own Id: OTP-13018</p>
        </item>
        <item>
          <p>
	    The ssh:daemon option dh_gex_groups is extended to read a
	    user provided ssh moduli file with generator-modulus
	    pairs. The file is in openssh format.</p>
          <p>
	    Own Id: OTP-13052 Aux Id: OTP-13054 </p>
        </item>
        <item>
          <p>
	    There is now a file (public_key/priv/moduli) which lists
	    size-generator-modulus triples. The purpose is to give
	    servers the possibility to select the crypto primes
	    randomly among a list of pregenerated triples. This
	    reduces the risk for some attacks on diffie-hellman
	    negotiation.</p>
          <p>
	    See the reference manual for public_key:dh_gex_group/4
	    where the handling of this is described.</p>
          <p>
	    The ssh server (ssh:daemon) uses this.</p>
          <p>
	    Own Id: OTP-13054 Aux Id: OTP-13052 </p>
        </item>
        <item>
          <p>
	    The ssh:daemon option pwdfun now also takes a fun/4. This
	    enables the user to 1) check userid-password in another
	    way than the builtin algorithm, 2) implement rate
	    limiting per user or source IP or IP+Port, and 3)
	    implement blocking of missbehaving peers.</p>
          <p>
	    The old fun/2 still works as previously.</p>
          <p>
	    Own Id: OTP-13055 Aux Id: OTP-13053 </p>
        </item>
        <item>
          <p>
	    There is now a new option to make the server limit the
	    size range of moduli available for the diffie-hellman
	    group exchange negotiation. See option <c>
	    {dh_gex_limits,{Min,Max}}</c> in ssh:daemon/3.</p>
          <p>
	    Own Id: OTP-13066</p>
        </item>
        <item>
          <p>
	    Ecdh key exchange now validates compressed and
	    uncompressed keys as defined in rfc5656</p>
          <p>
	    Own Id: OTP-13067</p>
        </item>
        <item>
          <p>
	    Search order for the .ssh directory are changed so
	    <c>$HOME</c> is tried before
	    <c>init:get_argument(home)</c>.</p>
          <p>
	    Own Id: OTP-13109</p>
        </item>
        <item>
          <p>
	    The sftp receive window handling is optimized so it will
	    not update the remote end too often. This makes "sftp
	    mget" considerable faster.</p>
          <p>
	    Own Id: OTP-13130</p>
        </item>
        <item>
          <p>
	    The option <c>key_cb</c> is extended to take an optional
	    list that is passed to the callback module as an option.
	    With this it is possible to have different keys depending
	    on which host that is connected. Another possibility is
	    to write a callback module that fetches keys etc from a
	    database.</p>
          <p>
	    Thanks to Vipin Nair.</p>
          <p>
	    Own Id: OTP-13156</p>
        </item>
      </list>
    </section>

</section>

<section><title>Ssh 4.1.3</title>

    <section><title>Known Bugs and Problems</title>
      <list>
        <item>
          <p>
	    SSH_MSG_KEX_DH_GEX_REQUEST_OLD implemented to make PuTTY
	    work with erl server.</p>
          <p>
	    Own Id: OTP-13140</p>
        </item>
      </list>
    </section>

</section>

<section><title>Ssh 4.1.2</title>

    <section><title>Fixed Bugs and Malfunctions</title>
      <list>
        <item>
          <p>
	    Add a 1024 group to the list of key group-exchange groups</p>
          <p>
	    Own Id: OTP-13046</p>
        </item>
      </list>
    </section>

</section>

<section><title>Ssh 4.1.1</title>

    <section><title>Improvements and New Features</title>
      <list>
        <item>
          <p>
	    A new option <c>max_channels</c> limits the number of
	    channels with active server-side subsystems that are
	    accepted.</p>
          <p>
	    Own Id: OTP-13036</p>
        </item>
      </list>
    </section>

</section>

<section><title>Ssh 4.1</title>

    <section><title>Fixed Bugs and Malfunctions</title>
      <list>
        <item>
          <p>
	    Send an understandable disconnect message when the key
	    exchange phase can't find a common algorithm. There are
	    also some test cases added.</p>
          <p>
	    Own Id: OTP-11531</p>
        </item>
        <item>
          <p>
	    The third parameter in <c>ssh_sftp:write_file</c> is now
	    accepting iolists again. Unicode handling adjusted.</p>
          <p>
	    Own Id: OTP-12853 Aux Id: seq12891 </p>
        </item>
      </list>
    </section>


    <section><title>Improvements and New Features</title>
      <list>
        <item>
          <p>
	    First part of ssh test suite re-organization and
	    extension.</p>
          <p>
	    Own Id: OTP-12230</p>
        </item>
        <item>
          <p>
	    The key exchange algorithms 'ecdh-sha2-nistp256',
	    'ecdh-sha2-nistp384' and 'ecdh-sha2-nistp521' are
	    implemented. See RFC 5656.</p>
          <p>
	    This raises the security level considerably.</p>
          <p>
	    Own Id: OTP-12622 Aux Id: OTP-12671, OTP-12672 </p>
        </item>
        <item>
          <p>
	    The key exchange algorithm 'diffie-hellman-group14-sha1'
	    is implemented. See RFC 4253.</p>
          <p>
	    This raises the security level.</p>
          <p>
	    Own Id: OTP-12671 Aux Id: OTP-12672, OTP-12622 </p>
        </item>
        <item>
          <p>
	    The key exchange algorithms
	    'diffie-hellman-group-exchange-sha1' and
	    'diffie-hellman-group-exchange-sha256' are implemented.
	    See RFC 4419.</p>
          <p>
	    This raises the security level.</p>
          <p>
	    Own Id: OTP-12672 Aux Id: OTP-12671, OTP-12622 </p>
        </item>
        <item>
          <p>
	    Adding random length extra padding as recommended in RFC
	    4253 section 6.</p>
          <p>
	    Own Id: OTP-12831</p>
        </item>
        <item>
          <p>
	    New test library for low-level protocol testing. There is
	    also a test suite using it for some preliminary tests.
	    The intention is to build on that for more testing of
	    individual ssh messages. See
	    <c>lib/ssh/test/ssh_trpt_test_lib.erl</c> and
	    <c>ssh_protocol_SUITE.erl</c> in the same directory.</p>
          <p>
	    Own Id: OTP-12858</p>
        </item>
        <item>
          <p>
	    Increased default values for
	    diffie-hellman-group-exchange-sha* to Min = 1024, N =
	    6144, Max = 8192.</p>
          <p>
	    Added 6144 and 8192 bit default gex groups.</p>
          <p>
	    Own Id: OTP-12937</p>
        </item>
        <item>
          <p>
	    The mac algorithm 'hmac-sha2-512' is implemented. See RFC
	    6668.</p>
          <p>
	    Own Id: OTP-12938</p>
        </item>
      </list>
    </section>

</section>

<section><title>Ssh 4.0</title>

    <section><title>Fixed Bugs and Malfunctions</title>
      <list>
        <item>
          <p>
	    Ssh crashed if a message was sent on a channel with
	    packet_size = 0.</p>
          <p>
	    A new option for ssh:daemon is also introduced:
	    <c>minimal_remote_max_packet_size</c>. This option sets
	    the least max packet size declaration that the daemon
	    will accept from a client. The default value is 0 to
	    maintain compatibility with OpenSSH and the rfc:s.</p>
          <p>
	    Own Id: OTP-12645 Aux Id: seq12816 </p>
        </item>
        <item>
          <p>
	    Included test of the 'e' and 'f' parameters in
	    diffie-hellman key exchange as specified in rfc 4253
	    section 8.</p>
          <p>
	    Own Id: OTP-12649</p>
        </item>
        <item>
          <p>
	    Fixes the bug that once the <c>rekey_limit</c> bytes (by
	    default, 1GB) had been transmitted the connection was
	    rekeyed every minute, not after the next transferred
	    'rekey_limit' chunk.</p>
          <p>
	    Thanks to Simon Cornish for the report and the fix!</p>
          <p>
	    Own Id: OTP-12692</p>
        </item>
        <item>
          <p>
	    Fixes a bug that causes an SFTP connection to always fail
	    when {timeout, Timeout} option is used with
	    ssh_sftp:start_channel.</p>
          <p>
	    Thanks to Simon Cornish</p>
          <p>
	    Own Id: OTP-12708</p>
        </item>
        <item>
          <p>
	    Fix various ssh key exchange problems.</p>
          <p>
	    Thanks to Simon Cornish</p>
          <p>
	    Own Id: OTP-12760 Aux Id: <url
	    href="https://github.com/erlang/otp/pull/715">pull req
	    715</url> </p>
        </item>
        <item>
          <p>
	    The options <c>system_dir</c> and <c>user_dir</c> assumes
	    that the value is a path to a directory which is
	    readable. This is now checked early, so <c>ssh:daemon</c>
	    and <c>ssh:connect</c> will fail with an error message
	    immediately.</p>
          <p>
	    Own Id: OTP-12788</p>
        </item>
        <item>
          <p>
	    A daemon now checks that a client doesn't try to
	    authorize with methods not in the option auth_methods.</p>
          <p>
	    Own Id: OTP-12790</p>
        </item>
        <item>
          <p>
	    Disconnectfun now should trigger on all disconnects.</p>
          <p>
	    Own Id: OTP-12811</p>
        </item>
      </list>
    </section>


    <section><title>Improvements and New Features</title>
      <list>
        <item>
          <p>
	    Better usage of binary matching in ssh_auth.erl and
	    ssh_message.erl</p>
          <p>
	    Own Id: OTP-11697</p>
        </item>
        <item>
          <p>
	    A new option 'preferred_algorithms' is available for
	    <c>ssh:daemon</c> and <c>ssh:connect</c>.</p>
          <p>
	    This option defines the algorithms presented to the peer
	    in the algorithm negotiation phase of the ssh protocol. </p>
          <p>
	    The default list can be obtained from the new function
	    <c>ssh:default_algorithms/0</c>.</p>
          <p>
	    *** INCOMPATIBILITY with removed undocumented options
	    'role' and 'compression' ***</p>
          <p>
	    Own Id: OTP-12029</p>
        </item>
        <item>
          <p>
	    The internal group to user_drv protocol has been changed
	    to be synchronous in order to guarantee that output sent
	    to a process implementing the user_drv protocol is
	    printed before replying. This protocol is used by the
	    standard_output device and the ssh application when
	    acting as a client. </p>
          <p>
	    This change changes the previous unlimited buffer when
	    printing to standard_io and other devices that end up in
	    user_drv to 1KB.</p>
          <p>
	    *** POTENTIAL INCOMPATIBILITY ***</p>
          <p>
	    Own Id: OTP-12240</p>
        </item>
        <item>
          <p>
	    If ssh_connection:subsystem/4 fails we do not want to
	    crash but rather terminate gracefully.</p>
          <p>
	    Own Id: OTP-12648 Aux Id: seq12834 </p>
        </item>
        <item>
          <p>
	    New option <c>id_string</c> for <c>ssh:daemon</c> and
	    <c>ssh:connect</c> for limiting banner grabbing attempts.</p>
          <p>
	    The possible values are: <c>{id_string,string()}</c> and
	    <c>{id_string,random}</c>. The latter will make ssh
	    generate a random nonsence id-string for each new
	    connection.</p>
          <p>
	    Own Id: OTP-12659</p>
        </item>
        <item>
          <p>
	    To enable the ssh daemon to run in a virtualized
	    environment, where there can be more that one server that
	    has the same ip-address and port, we add a new option
	    profile.</p>
          <p>
	    Own Id: OTP-12675</p>
        </item>
        <item>
          <p>
	    Upgrade test suite added.</p>
          <p>
	    Own Id: OTP-12676</p>
        </item>
        <item>
          <p>
	    A new option for handling the SSH_MSG_DEBUG message's
	    printouts. A fun could be given in the options that will
	    be called whenever the SSH_MSG_DEBUG message arrives.
	    This enables the user to format the printout or just
	    discard it.</p>
          <p>
	    Own Id: OTP-12738 Aux Id: seq12860 </p>
        </item>
        <item>
          <p>
	    Testcase improvements and corrections:</p>
          <p>
	    * Add testcases for the <c>disconnectfun</c> option on
	    both server and client sides</p>
          <p>
	    * Timeout testcases adjusted for slow machines where they
	    sometimes failed</p>
          <p>
	    Own Id: OTP-12786</p>
        </item>
        <item>
          <p>
	    The option <c>disconnectfun</c> can now be used both on
	    the client and server side.</p>
          <p>
	    Own Id: OTP-12789</p>
        </item>
        <item>
          <p>
	    A new option unknown_msgfun/2 for ssh:connect and
	    ssh:daemon for handling unknown messages. With the option
	    it is possible to intercept before an INFO log message is
	    generated.</p>
          <p>
	    One usage is to filter out messages that are not wanted
	    in the error logger as info reports. An example of such a
	    message is the 'etimedout' tcp error message that will be
	    received if a connection has keep_alive and the peer is
	    restarted.</p>
          <p>
	    Own Id: OTP-12813 Aux Id: seq12881 </p>
        </item>
      </list>
    </section>

</section>

<section><title>Ssh 3.2.4</title>

    <section><title>Fixed Bugs and Malfunctions</title>
      <list>
        <item>
          <p>
	    Gracefully terminate if sockets is unexpectedly closed.</p>
          <p>
	    Own Id: OTP-12782</p>
        </item>
        <item>
          <p>
	    Made Codenomicon Defensics test suite pass:</p> <list>
	    <item>limit number of algorithms in kexinit
	    message</item> <item>check 'e' and 'f' parameters in
	    kexdh</item> <item>implement 'keyboard-interactive' user
	    authentication on server side</item> <item> return plain
	    text message to bad version exchange message</item>
	    </list>
          <p>
	    Own Id: OTP-12784</p>
        </item>
      </list>
    </section>

</section>

<section><title>Ssh 3.2.3</title>

    <section><title>Fixed Bugs and Malfunctions</title>
      <list>
        <item>
          <p>
	    A new option for handling the SSH_MSG_DEBUG message's
	    printouts. A fun could be given in the options that will
	    be called whenever the SSH_MSG_DEBUG message arrives.
	    This enables the user to format the printout or just
	    discard it.</p>
          <p>
	    Own Id: OTP-12738 Aux Id: seq12860 </p>
        </item>
      </list>
    </section>

</section>

<section><title>Ssh 3.2.2</title>

    <section><title>Improvements and New Features</title>
      <list>
        <item>
          <p>
	    New option <c>id_string</c> for <c>ssh:daemon</c> and
	    <c>ssh:connect</c> for limiting banner grabbing attempts.</p>
          <p>
	    The possible values are: <c>{id_string,string()}</c> and
	    <c>{id_string,random}</c>. The latter will make ssh
	    generate a random nonsence id-string for each new
	    connection.</p>
          <p>
	    Own Id: OTP-12659</p>
        </item>
      </list>
    </section>

</section>

<section><title>Ssh 3.2.1</title>

    <section><title>Fixed Bugs and Malfunctions</title>
      <list>
        <item>
          <p>
	    Ssh crashed if a message was sent on a channel with
	    packet_size = 0.</p>
          <p>
	    A new option for ssh:daemon is also introduced:
	    <c>minimal_remote_max_packet_size</c>. This option sets
	    the least max packet size declaration that the daemon
	    will accept from a client. The default value is 0 to
	    maintain compatibility with OpenSSH and the rfc:s.</p>
          <p>
	    Own Id: OTP-12645 Aux Id: seq12816 </p>
        </item>
      </list>
    </section>

</section>

<section><title>Ssh 3.2</title>

    <section><title>Fixed Bugs and Malfunctions</title>
      <list>
        <item>
          <p>
	    If a channel is closed by the peer while using a function
	    with call semantics in ssh_connection.erl return {error,
	    closed}. Document that the functions can return {error,
	    timeout | closed} and not only ssh_request_status()</p>
          <p>
	    Own Id: OTP-12004</p>
        </item>
        <item>
          <p>
	    Bug that causes ssh:connect to return
	    <c>{error,int()}</c> instead of <c>{error,timeout}</c>
	    when ssh handshake takes too long time.</p>
          <p>
	    Own Id: OTP-12369</p>
        </item>
        <item>
          <p>
	    Documentation corrections. (Thanks to Rabbe Fogelholm)</p>
          <p>
	    Own Id: OTP-12399</p>
        </item>
      </list>
    </section>


    <section><title>Improvements and New Features</title>
      <list>
        <item>
          <p>
	    Example of ssh_connection:exec added.</p>
          <p>
	    Own Id: OTP-12558</p>
        </item>
      </list>
    </section>

</section>

<section><title>Ssh 3.1</title>

    <section><title>Fixed Bugs and Malfunctions</title>
      <list>
        <item>
          <p>
	    Make sure the clean rule for ssh, ssl, eunit and otp_mibs
	    actually removes generated files.</p>
          <p>
	    Own Id: OTP-12200</p>
        </item>
        <item>
          <p>
	    Improved Property Tests (Thanks to Thomas, John and
	    Tobias at QuviQ)</p>
          <p>
	    Own Id: OTP-12256</p>
        </item>
        <item>
          <p>
	    Correct typo of renegotiate that could cause rekeying to
	    fail</p>
          <p>
	    Own Id: OTP-12277 Aux Id: seq12736 </p>
        </item>
        <item>
          <p>
	    The {timeout, Timeout} option passed to
	    ssh_sftp:start_channel was not applied to the early
	    phases of the SSH protocol. This patch passes the Timeout
	    through to ssh:connect. In case the timeout occurs during
	    these phases, {error, timeout} is returned. (Thanks to
	    Simon Cornish)</p>
          <p>
	    Own Id: OTP-12306</p>
        </item>
      </list>
    </section>


    <section><title>Improvements and New Features</title>
      <list>
        <item>
          <p>
	    Added API functions ptty_alloc/3 and ptty_alloc/4, to
	    allocate a pseudo tty.</p>
          <p>
	    Own Id: OTP-11542 Aux Id: seq12493, OTP-11631 </p>
        </item>
        <item>
          <p>
	    Supports tar file creation on other media than file
	    systems mounted on the local machine.</p>
          <p>
	    The <c>erl_tar</c> api is extended with
	    <c>erl_tar:init/3</c> that enables usage of user provided
	    media storage routines. A ssh-specific set of such
	    routines is hidden in the new function
	    <c>ssh_sftp:open_tar/3</c> to simplify creating a tar
	    archive on a remote ssh server.</p>
          <p>
	    A chunked file reading option is added to
	    <c>erl_tar:add/3,4</c> to save memory on e.g small
	    embedded systems. The size of the slices read from a file
	    in that case can be specified.</p>
          <p>
	    Own Id: OTP-12180 Aux Id: seq12715 </p>
        </item>
        <item>
          <p>
	    Always send SSH_DISCONNECT protocol messages when peer
	    sends corrupt messages.</p>
          <p>
	    Own Id: OTP-12185</p>
        </item>
        <item>
          <p>
	    Hooks for funs that can change binaries sent to remote
	    sites from erl_tar for renote tar file creation are
	    added. See <c>ssh_sftp:open_tar/3,4</c> for details. The
	    hooks could also be used to read remote tar files that
	    need transformation before file extraction.</p>
          <p>
	    Those hooks are intended for encryption and decryption of
	    tar files. Effort is put into memory, disk and network
	    resource economy.</p>
          <p>
	    Own Id: OTP-12312 Aux Id: OTP-12180 </p>
        </item>
      </list>
    </section>

</section>

<section><title>Ssh 3.0.8</title>

    <section><title>Fixed Bugs and Malfunctions</title>
      <list>
        <item>
          <p>
	    Fixes of login blocking after port scanning.</p>
          <p>
	    Own Id: OTP-12247 Aux Id: seq12726 </p>
        </item>
      </list>
    </section>

</section>

<section><title>Ssh 3.0.7</title>

    <section><title>Fixed Bugs and Malfunctions</title>
      <list>
        <item>
          <p>
	    Add option sftp_vsn to SFTP</p>
          <p>
	    Own Id: OTP-12227</p>
        </item>
      </list>
    </section>


    <section><title>Improvements and New Features</title>
      <list>
        <item>
          <p>
	    Fix option user_interaction to work as expected. When
	    password authentication is implemented with ssh
	    keyboard-interactive method and the password is already
	    supplied, so that we do not need to query user, then
	    connections should succeed even though user_interaction
	    option is set to false.</p>
          <p>
	    Own Id: OTP-11329 Aux Id: seq12420, seq12335 </p>
        </item>
      </list>
    </section>

</section>

<section><title>Ssh 3.0.6</title>

    <section><title>Fixed Bugs and Malfunctions</title>
      <list>
        <item>
          <p>
	    Gracefully handle bad data from the client when expecting
	    ssh version exchange.</p>
          <p>
	    Own Id: OTP-12157 Aux Id: seq12706 </p>
        </item>
        <item>
          <p>
	    When restarting an ssh daemon, that was stopped with
	    ssh:stop_listner/ [1,2] new options given shall replace
	    old ones.</p>
          <p>
	    Own Id: OTP-12168 Aux Id: seq12711 </p>
        </item>
      </list>
    </section>


    <section><title>Improvements and New Features</title>
      <list>
        <item>
          <p>
	    ssh now has a format_status function to avoid printing
	    sensitive information in error loggs.</p>
          <p>
	    Own Id: OTP-12030</p>
        </item>
      </list>
    </section>


    <section><title>Known Bugs and Problems</title>
      <list>
        <item>
          <p>
	    The option <c>parallel_login</c> didn't work with the
	    value <c>true</c>. All logins were serial.</p>
          <p>
	    Own Id: OTP-12194</p>
        </item>
      </list>
    </section>

</section>

<section><title>Ssh 3.0.5</title>

    <section><title>Fixed Bugs and Malfunctions</title>
      <list>
        <item>
          <p>
	    When starting an ssh-daemon giving the option
	    {parallel_login, true}, the timeout for authentication
	    negotiation ({negotiation_timeout, integer()}) was never
	    removed.</p>
          <p>
	    This caused the session to always be terminated after the
	    timeout if parallel_login was set.</p>
          <p>
	    Own Id: OTP-12057 Aux Id: seq12663 </p>
        </item>
      </list>
    </section>


    <section><title>Improvements and New Features</title>
      <list>
        <item>
          <p>
	    Warning: this is experimental and may disappear or change
	    without previous warning.</p>
          <p>
	    Experimental support for running Quickcheck and PropEr
	    tests from common_test suites is added to common_test.
	    See the reference manual for the new module
	    <c>ct_property_testing</c>.</p>
          <p>
	    Experimental property tests are added under
	    <c>lib/{inet,ssh}/test/property_test</c>. They can be run
	    directly or from the commont_test suites
	    <c>inet/ftp_property_test_SUITE.erl</c> and
	    <c>ssh/test/ssh_property_test_SUITE.erl</c>.</p>
          <p>
	    See the code in the <c>test</c> directories and the man
	    page for details.</p>
          <p>
	    (Thanks to Tuncer Ayaz for a patch adding Triq)</p>
          <p>
	    Own Id: OTP-12119</p>
        </item>
      </list>
    </section>

</section>

<section><title>Ssh 3.0.4</title>

    <section><title>Fixed Bugs and Malfunctions</title>
      <list>
        <item>
          <p>
	    When starting an ssh-daemon giving the option
	    {parallel_login, true}, the timeout for authentication
	    negotiation ({negotiation_timeout, integer()}) was never
	    removed.</p>
          <p>
	    This caused the session to always be terminated after the
	    timeout if parallel_login was set.</p>
          <p>
	    Own Id: OTP-12057 Aux Id: seq12663 </p>
        </item>
      </list>
    </section>

</section>

<section><title>Ssh 3.0.3</title>

    <section><title>Fixed Bugs and Malfunctions</title>
      <list>
        <item>
          <p>
	    Removed mail address from error reports and corrected
	    spelling error (Stacktace -&gt; stacktrace)</p>
          <p>
	    Own Id: OTP-11883 Aux Id: seq12586 </p>
        </item>
        <item>
          <p>
	    Decode/encode fixes in SSH_MSG_IGNORE and
	    SSH_MSG_UNIMPLEMENTED.</p>
          <p>
	    Own Id: OTP-11983</p>
        </item>
      </list>
    </section>


    <section><title>Improvements and New Features</title>
      <list>
        <item>
          <p>
	    Accepts that some older OpenSSH clients sends incorrect
	    disconnect messages.</p>
          <p>
	    Own Id: OTP-11972</p>
        </item>
        <item>
          <p>
	    Handle inet and inet6 option correctly</p>
          <p>
	    Own Id: OTP-11976</p>
        </item>
      </list>
    </section>

</section>

<section><title>Ssh 3.0.2</title>

    <section><title>Fixed Bugs and Malfunctions</title>
      <list>
        <item>
          <p>
	    Fixed timeout bug in ssh:connect.</p>
          <p>
	    Own Id: OTP-11908</p>
        </item>
      </list>
    </section>


    <section><title>Improvements and New Features</title>
      <list>
        <item>
          <p>
	    Option <c>max_sessions</c> added to
	    <c>ssh:daemon/{2,3}</c>. This option, if set, limits the
	    number of simultaneous connections accepted by the
	    daemon.</p>
          <p>
	    Own Id: OTP-11885</p>
        </item>
      </list>
    </section>

</section>

<section><title>Ssh 3.0.1</title>

    <section><title>Fixed Bugs and Malfunctions</title>
      <list>
        <item>
          <p>
	    Fixes the problem that ssh_cli in some cases could delay
	    the prompt if a tty was not requested by the client.</p>
          <p>
	    Own Id: OTP-10732</p>
        </item>
        <item>
          <p>
	    The variable NewCol is now correctly calculated allowing
	    for tab-completion of function calls even when preceded
	    with blank space (Thanks to Alexander Demidenko)</p>
          <p>
	    Own Id: OTP-11566</p>
        </item>
        <item>
          <p>
	    Fix incorrect dialyzer spec and types, also enhance
	    documentation. </p>
          <p>
	    Thanks to Ayaz Tuncer.</p>
          <p>
	    Own Id: OTP-11627</p>
        </item>
        <item>
          <p>
	    Fixed a bug when ssh:exec executes a linux command on a
	    linux ssh daemon. If the result is sent back from
	    standard error, the length information was not stripped
	    off correctly.</p>
          <p>
	    Own Id: OTP-11667</p>
        </item>
        <item>
          <p>
	    Fixed a bug with the ssh file 'known_hosts' which made
	    the file grow with many equal entries.</p>
          <p>
	    Own Id: OTP-11671</p>
        </item>
        <item>
          <p>
	    Some local implementations of removing the last element
	    from a list are replaced by <c>lists:droplast/1</c>. Note
	    that this requires at least <c>stdlib-2.0</c>, which is
	    the stdlib version delivered in OTP 17.0. (Thanks to Hans
	    Svensson)</p>
          <p>
	    Own Id: OTP-11678</p>
        </item>
        <item>
          <p>
	    Bug fix for <c>ssh:daemon/2,3</c> so that the failfun is
	    called when it should.</p>
          <p>
	    Own Id: OTP-11680</p>
        </item>
        <item>
          <p>
	    Fixed bug which crashed ssh when SSH_MSG_KEX_DH_GEX_GROUP
	    is received. This could cause a vm-crash for eheap_alloc
	    during garbage collect.</p>
          <p>
	    Own Id: OTP-11696 Aux Id: 12547, 12532 </p>
        </item>
        <item>
          <p>
	    Fixes a bug that breaks keyboard-interactive
	    authentication. Thanks to Simon Cornish for reporting and
	    suggesting a fix.</p>
          <p>
	    Own Id: OTP-11698</p>
        </item>
        <item>
          <p>
	    dialyzer specs are now correct for <c>ssh:start/0</c>,
	    <c>ssh:start/1</c>, <c>ssh:stop/0</c> and
	    <c>ssh_connection_handler:open_channel/5</c>. (Thanks to
	    Johannes Weißl )</p>
          <p>
	    Own Id: OTP-11705</p>
        </item>
        <item>
          <p>
	    Application upgrade (appup) files are corrected for the
	    following applications: </p>
          <p>
	    <c>asn1, common_test, compiler, crypto, debugger,
	    dialyzer, edoc, eldap, erl_docgen, et, eunit, gs, hipe,
	    inets, observer, odbc, os_mon, otp_mibs, parsetools,
	    percept, public_key, reltool, runtime_tools, ssh,
	    syntax_tools, test_server, tools, typer, webtool, wx,
	    xmerl</c></p>
          <p>
	    A new test utility for testing appup files is added to
	    test_server. This is now used by most applications in
	    OTP.</p>
          <p>
	    (Thanks to Tobias Schlager)</p>
          <p>
	    Own Id: OTP-11744</p>
        </item>
        <item>
          <p>
	    Fixed dialyzer warning for <c>ssh_connection:send</c>.</p>
          <p>
	    Own Id: OTP-11821</p>
        </item>
        <item>
          <p>
	    <c>ssh:daemon/2,3</c> : Added options
	    <c>negotiation_timeout</c> and <c>parallel_login</c> to
	    tune the authentication behaviour.</p>
          <p>
	    Own Id: OTP-11823</p>
        </item>
      </list>
    </section>


    <section><title>Improvements and New Features</title>
      <list>
        <item>
          <p>
	    Ssh now fully supports unicode filenames, filecontents,
	    shell and cli. Please note that the underlying os and
	    emulator must also give support for unicode. You may want
	    to start the emulator with "<c>erl +fnu</c>" on Linux.</p>
          <p>
	    Own Id: OTP-10953</p>
        </item>
      </list>
    </section>

</section>

<section><title>Ssh 3.0</title>

    <section><title>Fixed Bugs and Malfunctions</title>
      <list>
        <item>
          <p>
	    The ssh cli is now faster at close and before new prompt.</p>
          <p>
	    Own Id: OTP-11339 Aux Id: seq12423 </p>
        </item>
        <item>
          <p>
	    Ssh process structure was redesigned to better map to
	    what is truly parallel this has solved a lot of strange
	    timing issues that sometimes would occur, for instance a
	    process leak could happen when a lot of connections where
	    taken up and down in parallel in a short period of time.
	    Also backwards compatible clauses to "original" but never
	    supported features has been removed.</p>
          <p>
	    Impact: Increases flow efficiency</p>
          <p>
	    *** POTENTIAL INCOMPATIBILITY ***</p>
          <p>
	    Own Id: OTP-11363</p>
        </item>
        <item>
          <p>
	    Fix various typos in erts, kernel and ssh. Thanks to
	    Martin Hässler.</p>
          <p>
	    Own Id: OTP-11414</p>
        </item>
        <item>
          <p>
	    Correct private_key type documentation in
	    ssh_server_key_api. Thanks to Tristan Sloughter.</p>
          <p>
	    Own Id: OTP-11449</p>
        </item>
        <item>
          <p>
	    The functions in ssh_no_io.erl did not mimic the
	    functions in ssh_io.erl correctly, the arity was
	    incorrect for some functions which caused ssh to fail in
	    the wrong way.</p>
          <p>
	    Own Id: OTP-11490</p>
        </item>
      </list>
    </section>


    <section><title>Improvements and New Features</title>
      <list>
        <item>
          <p>
	    Add option to disallow CLI</p>
          <p>
	    Own Id: OTP-10976</p>
        </item>
        <item>
          <p>
	    Add sockname and user to ssh:connection_info/2</p>
          <p>
	    Own Id: OTP-11296</p>
        </item>
      </list>
    </section>

</section>

<section><title>Ssh 2.1.8</title>

    <section><title>Improvements and New Features</title>
      <list>
        <item>
          <p>
	    Do not chmod ~/.ssh unnecessarily.</p>
          <p>
	    Own Id: OTP-11189</p>
        </item>
        <item>
          <p>
	    Make ssh_cli.erl handle CTRL+C. Thanks to Stefan
	    Zegenhagen.</p>
          <p>
	    Own Id: OTP-11199</p>
        </item>
        <item>
          <p>
	    Clarified timeout options in documentation.</p>
          <p>
	    Own Id: OTP-11249</p>
        </item>
        <item>
          <p>
	    Add openssh_zlib compression type to ssh_transport.
	    Thanks to Louis-Philippe Gauthier.</p>
          <p>
	    Own Id: OTP-11256</p>
        </item>
      </list>
    </section>

</section>

<section><title>Ssh 2.1.7</title>

    <section><title>Fixed Bugs and Malfunctions</title>
      <list>
        <item>
          <p>
	    ssh:daemon will get feeded with an argument even if it is
	    not a valid expression.</p>
          <p>
	    Own Id: OTP-10975</p>
        </item>
      </list>
    </section>


    <section><title>Improvements and New Features</title>
      <list>
        <item>
          <p>
	    Properly ignore everything in lib/ssh/doc/html/. Thanks
	    to Anthony Ramine.</p>
          <p>
	    Own Id: OTP-10983</p>
        </item>
        <item>
          <p>
	    Integrate elliptic curve contribution from Andreas
	    Schultz </p>
          <p>
	    In order to be able to support elliptic curve cipher
	    suites in SSL/TLS, additions to handle elliptic curve
	    infrastructure has been added to public_key and crypto.</p>
          <p>
	    This also has resulted in a rewrite of the crypto API to
	    gain consistency and remove unnecessary overhead. All OTP
	    applications using crypto has been updated to use the new
	    API.</p>
          <p>
	    Impact: Elliptic curve cryptography (ECC) offers
	    equivalent security with smaller key sizes than other
	    public key algorithms. Smaller key sizes result in
	    savings for power, memory, bandwidth, and computational
	    cost that make ECC especially attractive for constrained
	    environments.</p>
          <p>
	    Own Id: OTP-11009</p>
        </item>
      </list>
    </section>

</section>

<section><title>Ssh 2.1.6</title>

    <section><title>Fixed Bugs and Malfunctions</title>
      <list>
        <item>
          <p>
	    Fixed timing rekeying bug.</p>
          <p>
	    Own Id: OTP-10940</p>
        </item>
      </list>
    </section>

</section>

<section><title>Ssh 2.1.5</title>

    <section><title>Fixed Bugs and Malfunctions</title>
      <list>
        <item>
          <p>
	    Bug in rekeying for daemon fixed.</p>
          <p>
	    Own Id: OTP-10911</p>
        </item>
      </list>
    </section>


    <section><title>Improvements and New Features</title>
      <list>
        <item>
          <p>
	    Enhanced error message and added test for ssh clients
	    trying to start non existing subsystems.</p>
          <p>
	    Own Id: OTP-10714</p>
        </item>
      </list>
    </section>

</section>

<section><title>Ssh 2.1.4</title>

    <section><title>Improvements and New Features</title>
      <list>
        <item>
          <p>
	    Better quality on the error messages for when key
	    exchange failed.</p>
          <p>
	    Own Id: OTP-10553 Aux Id: seq12152 </p>
        </item>
        <item>
          <p>
	    Fix link to documentation for ssh:connect/3,4. Thanks to
	    Martin Hässler.</p>
          <p>
	    Own Id: OTP-10862</p>
        </item>
      </list>
    </section>

</section>

<section><title>Ssh 2.1.3</title>

    <section><title>Fixed Bugs and Malfunctions</title>
      <list>
        <item>
          <p>
	    It is now possible to send an empty binary using
	    ssh_connection:send/3, this corner case previously caused
	    ssh_connection:send to hang.</p>
          <p>
	    Own Id: OTP-9478 Aux Id: kunagi-226 [137] </p>
        </item>
        <item>
          <p>
	    Fix typo in keyboard-interactive string. Thanks to Daniel
	    Goertzen</p>
          <p>
	    Own Id: OTP-10456</p>
        </item>
        <item>
          <p>
	    ssh_connectino:send/3 will not return until all data has
	    been sent. Previously it could return too early,
	    resulting in things such premature close of the
	    connection. Also improved error handling of closed SSH
	    channels.</p>
          <p>
	    Own Id: OTP-10467</p>
        </item>
        <item>
	    <p>Fixed ssh_cli.erl crashes because #state.buf is yet
	    'undefined'.</p> <p>Fixed Client terminateing connections
	    due to channel_request message response is sent to the
	    wrong id.</p> <p>Affected SSH clients: - all clients
	    based on SSH-2.0-TrileadSSH2Java_213 (problem #1) - SSH
	    Term Pro (problem #2)</p> <p>Thanks to Stefan Zegenhagen
	    </p>
          <p>
	    Own Id: OTP-10475</p>
        </item>
        <item>
          <p>
	    Fixed various syntax errors in SSH appup file</p>
          <p>
	    Own Id: OTP-10657</p>
        </item>
      </list>
    </section>
    <section><title>Improvements and New Features</title>
      <list>
        <item>
          <p>
	    SSH_FX_FILE_IS_A_DIRECTORY message for sftp implemented</p>
          <p>
	    Own Id: OTP-6406 Aux Id: kunagi-218 [129] </p>
        </item>
        <item>
          <p>
	    SSH Rekeying fixed</p>
          <p>
	    Own Id: OTP-7785 Aux Id: kunagi-220 [131] </p>
        </item>
        <item>
          <p>
	    Added User Guide for the SSH application</p>
          <p>
	    Own Id: OTP-7786 Aux Id: kunagi-221 [132] </p>
        </item>
        <item>
          <p>
	    Documentation regarding failfun, connectfun and
	    disconnectfun provided</p>
          <p>
	    Own Id: OTP-7792 Aux Id: kunagi-222 [133] </p>
        </item>
        <item>
          <p>
	    SSH connection timer implementation</p>
          <p>
	    New option, {idle_time, integer()}, sets a timeout on
	    connection when no channels are active, defaults to
	    infinity</p>
          <p>
	    Own Id: OTP-10514 Aux Id: seq12020 </p>
        </item>
        <item>
	    <p> Some examples overflowing the width of PDF pages have
	    been corrected. </p>
          <p>
	    Own Id: OTP-10665</p>
        </item>
        <item>
          <p>
	    Fixed internal error on when client and server cannot
	    agree o which authmethod to use.</p>
          <p>
	    Own Id: OTP-10731 Aux Id: seq12237 </p>
        </item>
      </list>
    </section>

</section>
<section><title>Ssh 2.1.2.1</title>
<section><title>Improvements and New Features</title>
      <list>
        <item>
          <p>
	    Removed error report in ssh_connection_handler triggered
	    by badmatch failure.</p>
          <p>
	    Own Id: OTP-11188</p>
        </item>
      </list>
    </section>

</section>
<section><title>Ssh 2.1.2</title>

    <section><title>Fixed Bugs and Malfunctions</title>
      <list>
        <item>
          <p>
	    SSH quiet mode</p>
          <p>
	    A new option to ssh:connect/3,4, quiet_mode. If true, the
	    client will not print out anything on authorization.</p>
          <p>
	    Own Id: OTP-10429 Aux Id: kunagi-273 [184] </p>
        </item>
        <item>
          <p>
	    Restrict which key algorithms to use</p>
          <p>
	    A new option to ssh:connect/3,4 is introduced,
	    public_key_algs, where you can restrict which key
	    algorithms to use and in which order to try them.</p>
          <p>
	    Own Id: OTP-10498 Aux Id: kunagi-289 [200] </p>
        </item>
        <item>
          <p>
	    Confidentiality of client password</p>
          <p>
	    Unsets clients password after authentication.</p>
          <p>
	    Own Id: OTP-10511 Aux Id: kunagi-292 [203] </p>
        </item>
        <item>
          <p>
	    Fixed user interaction for SSH</p>
          <p>
	    It's now available to accept hosts and input password</p>
          <p>
	    Own Id: OTP-10513 Aux Id: kunagi-293 [204] </p>
        </item>
      </list>
    </section>

</section>

<section><title>Ssh 2.1.1</title>

    <section><title>Fixed Bugs and Malfunctions</title>
      <list>
        <item>
          <p>
	    Ssh now only sends one channel close message under all
	    circumstances, before it would sometimes incorrectly send
	    two.</p>
          <p>
	    Own Id: OTP-10060</p>
        </item>
        <item>
          <p>
	    The options check mistreated the ip_v6_disable-option,
	    and did not handle some, at the moment, undocumented
	    options correctly.</p>
          <p>
	    Own Id: OTP-10061</p>
        </item>
        <item>
          <p>
	    The channel id in a channel failure message, sent to the
	    peer, is now in all cases the remote channel id</p>
          <p>
	    Own Id: OTP-10062</p>
        </item>
        <item>
          <p>
	    Improved handling of multiple closes to avoid occasional
	    crashes when a channel is closed more than once.</p>
          <p>
	    Own Id: OTP-10112</p>
        </item>
        <item>
          <p>
	    Fix lib/src/test/ssh_basic_SUITE.erl to fix IPv6 option
	    typos</p>
          <p>
	    Fixed incorrect option "ipv6_disable" to "ipv6_disabled"
	    as documented in the ssh manual.</p>
          <p>
	    Own Id: OTP-10219</p>
        </item>
        <item>
          <p>
	    SSH: Make "auth_methods" server option re-usable</p>
          <p>
	    The 'auth_methods' option is used by the server side of
	    the SSH code to tell a connecting SSH client about the
	    authentication methods that are supported by the server.
	    The code still extracts and handles the 'auth_methods'
	    option from Opts in appropriate places, but the Opts
	    checking code in ssh.erl didn't allow that option to be
	    specified.</p>
          <p>
	    Own Id: OTP-10224</p>
        </item>
        <item>
          <p>
	    Use the correct channel id when adjusting the channel
	    window</p>
          <p>
	    Own Id: OTP-10232</p>
        </item>
      </list>
    </section>

</section>

<section><title>Ssh 2.1</title>

    <section><title>Fixed Bugs and Malfunctions</title>
      <list>
        <item>
          <p>
	    All keys in authorized_keys are considerd, wrongly only
	    the first one was before.</p>
          <p>
	    Own Id: OTP-7235</p>
        </item>
        <item>
          <p>
	    ssh daemon now properly handles ras host keys, in
	    previous versions only dsa host keys sufficed to set up a
	    connection.</p>
          <p>
	    Own Id: OTP-7677</p>
        </item>
        <item>
          <p>
	    ssh:shell/3 and ssh:connect/3 does not hang anymore if
	    connection negotiation fails</p>
          <p>
	    Own Id: OTP-8111</p>
        </item>
        <item>
          <p>
	    Improve check so that we will not try to read ssh packet
	    length indicator if not sure we have enough data.</p>
          <p>
	    Own Id: OTP-8380</p>
        </item>
        <item>
          <p>
	    Do not try to use user interaction when it is disabled.</p>
          <p>
	    Own Id: OTP-9466 Aux Id: seq11886 </p>
        </item>
        <item>
          <p>
	    Improved error handling of internal errors i the ssh
	    connection handling process</p>
          <p>
	    Own Id: OTP-9905</p>
        </item>
        <item>
          <p>
	    sftp daemon generates file handles correct</p>
          <p>
	    Own Id: OTP-9948</p>
        </item>
      </list>
    </section>


    <section><title>Improvements and New Features</title>
      <list>
        <item>
          <p>
	    Document supported algorithms</p>
          <p>
	    Own Id: OTP-8109</p>
        </item>
        <item>
          <p>
	    Graceful handling of premature close from an sftp client.</p>
          <p>
	    Own Id: OTP-9391 Aux Id: seq11838 </p>
        </item>
        <item>
          <p>
	    Changed ssh implementation to use the public_key
	    application for all public key handling. This is also a
	    first step for enabling a callback API for supplying
	    public keys and handling keys protected with password
	    phrases. </p>
          <p>
	    Additionally the test suites where improved so that they
	    do not copy the users keys to test server directories as
	    this is a security liability. Also ipv6 and file access
	    issues found in the process has been fixed.</p>
          <p>
	    This change also solves OTP-7677 and OTP-7235</p>
          <p>
	    This changes also involves some updates to public_keys
	    ssh-functions.</p>
          <p>
	    Own Id: OTP-9911</p>
        </item>
        <item>
          <p>
	    Added options for the ssh client to support user keys
	    files that are password protected.</p>
          <p>
	    Own Id: OTP-10036 Aux Id: OTP-6400, Seq10595 </p>
        </item>
      </list>
    </section>

</section>

<section><title>Ssh 2.0.9</title>

    <section><title>Improvements and New Features</title>
      <list>
        <item>
	    <p>Erlang/OTP can now be built using parallel make if you
	    limit the number of jobs, for instance using '<c>make
	    -j6</c>' or '<c>make -j10</c>'. '<c>make -j</c>' does not
	    work at the moment because of some missing
	    dependencies.</p>
          <p>
	    Own Id: OTP-9451</p>
        </item>
        <item>
          <p>
	    Ssh behaviours now use the new directive "-callback".
	    Parameters will be further specified in a later version
	    of ssh.</p>
          <p>
	    Own Id: OTP-9796</p>
        </item>
      </list>
    </section>

</section>

<section><title>Ssh 2.0.8</title>
    <section><title>Fixed Bugs and Malfunctions</title>
      <list>
        <item>
          <p>
            Calling ssh_sftp:stop_channel/1 resulted in that the trap_exit flag was
            set to true for the invoking process.</p>
          <p>
            Own Id: OTP-9386 Aux Id: seq11865</p>
        </item>
      </list>
    </section>
</section>

<section><title>Ssh 2.0.7</title>
    <section><title>Fixed Bugs and Malfunctions</title>
      <list>
        <item>
          <p>
            An unexpected message would crash the ssh_connection_handler and close
            the connection. Now an error message is generated instead.</p>
          <p>
            Own Id: OTP-9273</p>
        </item>
      </list>
    </section>
</section>

<section><title>Ssh 2.0.6</title>
    <section><title>Fixed Bugs and Malfunctions</title>
      <list>
        <item>
          <p>
            A memory leak has been fixed. I.e. per terminated connection the size of
            a pid and the length of a user name string was not cleared.</p>
          <p>
            Own Id: OTP-9232</p>
        </item>
      </list>
    </section>
</section>

<section><title>Ssh 2.0.5</title>
    <section><title>Improvements and New Features</title>
      <list>
        <item>
          <p>
            Strengthened random number generation. (Thanks to Geoff Cant)</p>
          <p>
            Own Id: OTP-9225</p>
        </item>
      </list>
    </section>
</section>

<section><title>Ssh 2.0.4</title>
    <section><title>Fixed Bugs and Malfunctions</title>
      <list>
        <item>
          <p>In some cases SSH returned {error, normal} when a channel was terminated
             unexpectedly. This has now been changed to {error, channel_closed}.</p>
          <p>
            *** POTENTIAL INCOMPATIBILITY ***</p>
          <p>
            Own Id: OTP-8987 Aux Id: seq11748</p>
        </item>
        <item>
          <p>
            SSH did not handle the error reason enetunreach
            when trying to open a IPv6 connection.</p>
          <p>
            Own Id: OTP-9031</p>
        </item>
      </list>
    </section>
    <section><title>Improvements and New Features</title>
      <list>
        <item>
          <p>
            It is now possible to use SSH to sign and verify binary data.</p>
          <p>
            Own Id: OTP-8986</p>
        </item>
        <item>
          <p>
            SSH now ensures that the .ssh directory exists before trying
            to access files located in that directory.</p>
          <p>
            Own Id: OTP-9010</p>
        </item>
      </list>
    </section>
</section>

<section><title>Ssh 2.0.3</title>
    <section><title>Fixed Bugs and Malfunctions</title>
      <list>
        <item>
          <p>
            The fix regarding OTP-8849 was not included in the
            previous version as stated.</p>
          <p>
            Own Id: OTP-8918</p>
        </item>
      </list>
    </section>
</section>

<section><title>Ssh 2.0.2</title>
    <section><title>Fixed Bugs and Malfunctions</title>
      <list>
        <item>
          <p>
            The ssh_system_sup did not catch noproc and shutdown
            messages.</p>
          <p>
            Own Id: OTP-8863</p>
        </item>
        <item>
          <p>
            In some cases a crash report was generated when a
            connection was closing down. This was caused by a race
            condition between two processes.</p>
          <p>
            Own Id: OTP-8881 Aux Id: seq11656, seq11648 </p>
        </item>
      </list>
    </section>
    <section><title>Improvements and New Features</title>
      <list>
        <item>
          <p>
            SSH no longer use deprecated public_key functions.</p>
          <p>
            Own Id: OTP-8849</p>
        </item>
      </list>
    </section>
 </section>
 <section><title>Ssh 2.0.1</title>
    <section><title>Fixed Bugs and Malfunctions</title>
      <list>
        <item>
          <p>
	    SSH in some cases terminated channels with reason normal
	    when it should have been shutdown.</p>
          <p>
	    Own Id: OTP-8714</p>
        </item>
        <item>
          <p>
	    SSH in some cases generated a crash report when a channel
	    was closed in a normal way.</p>
          <p>
	    Own Id: OTP-8735 Aux Id: seq11615 </p>
        </item>
        <item>
          <p>
	    The processes ssh_subsystem_sup and one ssh_channel_sup
	    was not terminated when a connection was closed.</p>
          <p>
	    Own Id: OTP-8807</p>
        </item>
      </list>
    </section>

</section>

<section><title>Ssh 2.0</title>

    <section><title>Fixed Bugs and Malfunctions</title>
      <list>
        <item>
          <p>The function ssh:connect/4 was not exported.</p>
          <p>Own Id: OTP-8550 Aux Id:</p>
        </item>
        <item>
          <p>Aligned error message with used version (SSH_FX_FAILURE vs
             SSH_FX_NOT_A_DIRECTORY, the latter introduced in version 6).</p>
          <p>
            *** POTENTIAL INCOMPATIBILITY ***</p>
          <p>Own Id: OTP-8644 Aux Id: seq11574</p>
        </item>
        <item>
          <p>Resolved race condition when another connection is started
             before a channel is opened in the first connection.</p>
          <p>Own Id: OTP-8645 Aux Id: seq11577</p>
        </item>
      </list>
    </section>

    <section><title>Improvements and New Features</title>
      <list>
        <item>
          <p>The configuration parameter ip_v6_disabled is now available,
             which makes it possible for the user to alter the IP version
             SSH shall use.</p>
          <p>
            *** POTENTIAL INCOMPATIBILITY ***</p>
          <p>Own Id: OTP-8535 Aux Id:</p>
        </item>
        <item>
          <p>The ssh_connection:send operation now accepts infinity as timeout.</p>
          <p>Own Id: OTP-8534 Aux Id:</p>
        </item>
        <item>
          <p>The connection handler now include stack traces when a channel 
             message is not handled correctly.</p>
          <p>Own Id: OTP-8524 Aux Id:</p>
        </item>
        <item>
          <p>Removed deprecated modules (ssh_ssh, ssh_sshd and ssh_cm) and
             functions (ssh_sftp:connect and ssh_sftp:stop).</p>
          <p>
            *** POTENTIAL INCOMPATIBILITY ***</p>
          <p>Own Id: OTP-8596 Aux Id:</p>
        </item>
      </list>
    </section>

 </section>

 <section><title>Ssh 1.1.8</title>

    <section><title>Fixed Bugs and Malfunctions</title>
      <list>
        <item>
          <p>
            In some cases SSH ceased to collect more data from the transport layer.</p>
          <p>
            Own Id: OTP-8401 Aux Id: seq11479</p>
        </item>
      </list>
    </section>

    <section><title>Improvements and New Features</title>
      <list>
        <item>
          <p>Old release notes removed.</p>
          <p>Own Id: OTP-8356 Aux Id:</p>
        </item>
      </list>
    </section>

 </section>

 <section><title>Ssh 1.1.7</title>

    <section><title>Fixed Bugs and Malfunctions</title>
      <list>
        <item>
          <p>
            Now clear all processes when a connnection is terminated.</p>
          <p>
            Own Id: OTP-8121 Aux Id:</p>
        </item>
        <item>
          <p>
            In some rare cases the connection handler could enter an infinite loop.</p>
          <p>
            Own Id: OTP-8277 Aux Id: seq11428</p>
        </item>
        <item>
          <p>
            If an SFTP server did not respond with EOF, the function 
            ssh_sftp:list_dir/2/3 would enter an infinite loop.</p>
          <p>
            Own Id: OTP-8278 Aux Id: seq11450</p>
        </item>
      </list>
    </section>

    <section><title>Improvements and New Features</title>
      <list>
        <item>
          <p>
            The documentation is now built with open source tools (xsltproc and fop) 
            that exists on most platforms. One visible change is that the frames are removed.</p>
          <p>
            Own Id: OTP-8201 Aux Id:</p>
        </item>
      </list>
    </section>

 </section>

 <section><title>Ssh 1.1.6</title>

    <section><title>Fixed Bugs and Malfunctions</title>
      <list>
        <item>
          <p>
            ssh_sftp:start_channel did not handle all possible return 
            values from ssh_channel:start correctly.
          </p>
          <p>
            Own Id: OTP-8176 Aux Id: </p>
        </item>
        <item>
          <p>
            SFTPD did not handle rename command (version 4) correctly.
          </p>
          <p>
            Own Id: OTP-8175 Aux Id: seq11373</p>
        </item>
        <item>
          <p>
            If a connection manager already had been terminated it could cause a channel
            to generate a crash report when it was about to stop.
          </p>
          <p>
            Own Id: OTP-8174 Aux Id: seq11377</p>
        </item>
        <item>
          <p>
            Requests could result in badarg or badmatch EXIT messages in the connection 
            manager if the channel no longer existed.</p>
          <p>
            Own Id: OTP-8173 Aux Id: seq11379</p>
        </item>
        <item>
          <p>
            ssh_transport:unpack/3 could cause a badarg error.</p>
          <p>
            Own Id: OTP-8162 Aux Id:</p>
        </item>
      </list>
    </section>

    <section><title>Improvements and New Features</title>
      <list>
        <item>
          <p>
            The encryption algorithm aes128-cbc is now supported.
            Requires that crypto-1.6.1 is available.</p>
          <p>
            Own Id: OTP-8110 Aux Id:</p>
        </item>
      </list>
    </section>

 </section>


 <section><title>Ssh 1.1.5</title>

    <section><title>Fixed Bugs and Malfunctions</title>
      <list>
        <item>
          <p>
            ssh_sftp:start_channel/3 did not handle timout correctly.</p>
          <p>
            Own Id: OTP-8159 Aux Id: seq11386</p>
        </item>
        <item>
          <p>
            If a progress message was not recieved after invoking ssh:connect/3
            the call could hang for ever. A timeout option has also been added.</p>
          <p>
            Own Id: OTP-8160 Aux Id: seq11386</p>
        </item>
        <item>
          <p>
            A comma has been missing in the ssh.appup file since SSH-1.0.2.</p>
          <p>
            Own Id: OTP-8161 Aux Id:</p>
        </item>
      </list>
    </section>

 </section>

 <section><title>Ssh 1.1.4</title>

    <section><title>Fixed Bugs and Malfunctions</title>
      <list>
        <item>
          <p>
            SSH sometimes caused a crash report at disconnect.</p>
          <p>
            Own Id: OTP-8071 Aux Id: seq11319</p>
        </item>
      </list>
    </section>

 </section>

 <section><title>Ssh 1.1.3</title>

    <section><title>Fixed Bugs and Malfunctions</title>
      <list>
        <item>
          <p>
            The operation ssh_sftp:stop_channel/1 returned an 
            exception if the connection already had been closed.</p>
          <p>
            Own Id: OTP-7996 Aux Id: seq11281</p>
        </item>
        <item>
          <p>
            SSH did not handle if supervisor:start_child/2 returned 
            {error, already_present}.</p>
          <p>
            Own Id: OTP-8034 Aux Id: seq11307</p>
        </item>
        <item>
          <p>
            SSH no longer cause supervisor reports when a connection is 
            terminated in a controlled manner.</p>
          <p>
            Own Id: OTP-8035 Aux Id: seq11308</p>
        </item>
      </list>
    </section>

 </section>

 <section><title>Ssh 1.1.2</title>

    <section><title>Fixed Bugs and Malfunctions</title>
      <list>
        <item>
          <p>
            Ssh confused local and remote channel id's, which in some
            cases resulted in that messages were discarded.</p>
          <p>
            Own Id: OTP-7914 Aux Id: seq11234</p>
        </item>
        <item>
          <p>
            Ssh could not handle echo values other than 0 and 1.</p>
          <p>
            Own Id: OTP-7917 Aux Id: seq11238</p>
        </item>
        <item>
          <p>
            A crash occurred if a non-valid channel reference was received.</p>
          <p>
            Own Id: OTP-7918 Aux Id: seq11238</p>
        </item>
        <item>
          <p>
            Sftpd connections was not closed after receiving eof from a client.</p>
          <p>
            Own Id: OTP-7921 Aux Id: seq11222</p>
        </item>
        <item>
          <p>
            It was not possible to start a SFTP subsystem on certain platforms, 
            i.e. those who do not support symbolic links.</p>
          <p>
            Own Id: OTP-7930 Aux Id: </p>
        </item>
        <item>
          <p>
            In some cases the message {ssh_cm, ssh_connection_ref(), {closed, ssh_channel_id()}}
            was not passed to the registered callback module.</p>
          <p>
            Own Id: OTP-7957 Aux Id: </p>
        </item>
      </list>
    </section>

    <section><title>Improvements and New Features</title>
      <list>
        <item>
          <p>
            By using the sftpd option {max_files, Integer}, the message
            size for READDIR commands can be reduced.</p>
          <p>
            Own Id: OTP-7919 Aux Id: seq11230</p>
        </item>
      </list>
    </section>

 </section>

 <section><title>Ssh 1.1.1</title>

    <section><title>Fixed Bugs and Malfunctions</title>
      <list>
        <item>
          <p>
            The erlang ssh server has presented itself incorrectly,
            using the special version ssh-1.99, although it never has
            supported versions below 2.0. Since ssh-1.1 client
            versions below 2.0 are correctly rejected instead of
            letting the server crash later on. Alas the problem with
            the presentation string was not discovered until after
            ssh.1.1 was released. Now the server will present itself
            as ssh-2.0.</p>
          <p>
            Own Id: OTP-7795</p>
        </item>
        <item>
          <p>
            An internal function call used an incorrect parameter, which
            caused problem when the old listen API was used. This was
            introduced in Ssh-1.1.</p>
          <p>
            Own Id: OTP-7920 Aux Id: seq11211</p>
        </item>
      </list>
    </section>

    <section><title>Improvements and New Features</title>
      <list>
        <item>
          <p>
            Ssh timeouts will now behave as expected i.e. defaults to
            infinity only the user of the ssh application can know of
            a reasonable timeout value for their application.</p>
          <p>
            *** POTENTIAL INCOMPATIBILITY ***</p>
          <p>
            Own Id: OTP-7807</p>
        </item>
        <item>
          <p>
            The implementation of timeouts added as a patch in
            ssh-1.0.1 was slightly changed and is now documented.</p>
          <p>
            Own Id: OTP-7808</p>
        </item>
        <item>
          <p>
            To honor the multiplexing of channels over one ssh
            connection concept ssh_sftp:connect/ [1,2,3] is
            deprecated and replaced by ssh_sftp:start_channel/[1,2,3]
            and ssh_sftp:stop/1 is deprecated and replaced by
            ssh_sftp:stop_channel/1 and to stop the ssh connection
            ssh:close/ 1 should be called.</p>
          <p>
            Own Id: OTP-7809</p>
        </item>
        <item>
          <p>
            Added the message {ssh_channel_up, ChannelId,
            ConnectionManager} that shall be handled by the channel
            callback handle_msg/2. This makes the function
            handle_msg/2 a mandatory function for ssh channels
            implementations which it was not in ssh-1.1.</p>
          <p>
            *** POTENTIAL INCOMPATIBILITY ***</p>
          <p>
            Own Id: OTP-7828</p>
        </item>
      </list>
    </section>

 </section>

  <section><title>Ssh 1.1</title>
  
  <section><title>Fixed Bugs and Malfunctions</title>
  <list>
    <item>
      <p>
	A flaw in the implementation of the supervision tree
	caused the ssh daemon to close the connections to all
	currently logged in users if one user logged out. Another
	problem related to the supervision tree caused the closing
	down of clients to leak processes i.e. all processes was
      not shutdown correctly.</p>
      <p>
      Own Id: OTP-7676</p>
    </item>
    <item>
      <p>
	Tabs could cause ssh_cli to print things in a surprising
      way.</p>
      <p>
      Own Id: OTP-7683 Aux Id: seq11102 </p>
    </item>
    <item>
      <p>
	[sftp, sftpd] - Added patch to make sftp timestamps more
	correct, in the long run it would be nice to have better
	support in file to be able to make it always behave
	correctly now it will be correct 99 % of time instead of
      almost never correct, at least on unix-based platforms.</p>
      <p>
      Own Id: OTP-7685 Aux Id: seq11082 </p>
    </item>
    <item>
      <p>
	[sftpd] - Added patch to further improve handling of
      symbolic links in the sftp-server.</p>
      <p>
      Own Id: OTP-7766 Aux Id: seq11101 </p>
    </item>
    <item>
      <p>
	Ssh incorrectly sent the local id instead of the remote
	id of a channel to the peer. For simpler cases these ids
	often happen to have the same value. One case when they
	do not is when the client sends an exec command two times
	in a raw on the same ssh connection (different channels
	of course as the channel will be closed when the exec
      command has been evaluated) .</p>
      <p>
      Own Id: OTP-7767</p>
    </item>
    <item>
      <p>
	Packet data could be lost under high load due to the fact
	that buffered data was sometimes wrongly discarded before
      it had been sent.</p>
      <p>
      Own Id: OTP-7768</p>
    </item>
    <item>
      <p>
	Improved ipv6-handling as some assumptions about inet
      functions where incorrect.</p>
      <p>
      Own Id: OTP-7770</p>
    </item>
  </list>
  </section>

  
  <section><title>Improvements and New Features</title>
  <list>
    <item>
      <p>
      Added new API function ssh:connection_info/2.</p>
      <p>
      Own Id: OTP-7456</p>
    </item>
    <item>
      <p>
	Now starts ssh channel processes later avoiding
      synchronization problems between processes.</p>
      <p>
      Own Id: OTP-7516</p>
    </item>
    <item>
      <p>
	Ssh now rejects old versions of the ssh protocol for
	security reasons. (Even if they where not correctly
	rejected before the connection would probably have failed
      anyway due to other reasons.)</p>
      <p>
      Own Id: OTP-7645 Aux Id: seq11094 </p>
    </item>
    <item>
      <p>
	New API module ssh_channel has been added. This is a
	behaviour to facilitate the implementation of ssh clients
	and plug in subsystems to the ssh daemon. Note that this
	slightly changes the options to the API function
	ssh:daemon/[1,2,3] deprecating all no longer documented
	options. Note that the new API enforces the "logical way"
	of using the old API i.e. making the subsystem process
	part of the ssh applications supervisor tree, so missuses
      of the old API are not compatible with the new API.</p>
      <p>
      *** POTENTIAL INCOMPATIBILITY ***</p>
      <p>
      Own Id: OTP-7769</p>
    </item>
  </list>
  </section>

  <section><title>Known Bugs and Problems</title>
  <list>
    <item>
      <p>
	Public keys protected by a password are currently not
      handled by the erlang ssh application.</p>
      <p>
      Own Id: OTP-6400 Aux Id: 10595 </p>
    </item>
  </list>
  </section>
  
  </section>
    
    <section><title>Ssh 1.0.2</title>
    
    <section><title>Fixed Bugs and Malfunctions</title>
    <list>
      <item>
	<p>
	  [sftpd] - Listing of symbolic link directories should now
	  work as expected.</p>
	  <p>
	  Own Id: OTP-7141 Aux Id: seq10856 </p>
        </item>
    </list>
    </section>
    
    </section>
    
   <section><title>Ssh 1.0.1</title>

    <section><title>Fixed Bugs and Malfunctions</title>
      <list>
        <item>
          <p>
            [sftp] - When listing a directory with more than 100
            files only the first 100 where listed. This has now been
            fixed.</p>
          <p>
            Own Id: OTP-7318 Aux Id: seq10953 </p>
        </item>
        <item>
          <p>
            When restarting an ssh-system the expected return value
            from ssh_system_sup:restart_acceptor/2 was incorrect,
            this is no longer the case.</p>
          <p>
            Own Id: OTP-7564 Aux Id: seq11055 </p>
        </item>
        <item>
          <p>
            A few minor bugs where fixed in ssh_userreg.erl and
            ssh_connection_manager and a a ssh_cli option was added
            to restore backwards compatibility with the old ssh_cm -
            API.</p>
          <p>
            Own Id: OTP-7565</p>
        </item>
        <item>
          <p>
            Fixed bug in ipv6 support and added option to disable
            ipv6 as a workaround for badly configured computers.</p>
          <p>
            Own Id: OTP-7566</p>
        </item>
      </list>
    </section>

    <section><title>Improvements and New Features</title>
      <list>
        <item>
          <p>
            [sftp] - Option added to set timeout value in sftp.</p>
          <p>
            Own Id: OTP-7305 Aux Id: seq10945 </p>
        </item>
      </list>
    </section>

   </section>

  <section><title>Ssh 1.0</title>

    <section><title>Fixed Bugs and Malfunctions</title>
      <list>
        <item>
          <p>
            Removed some special handling of prompts that made ssh
            behave differently than openssh.</p>
          <p>
            Own Id: OTP-7485 Aux Id: seq11025 </p>
        </item>
        <item>
          <p>
            Bug in encoding of pty opts has been fixed.</p>
          <p>
            Own Id: OTP-7504</p>
        </item>
      </list>
    </section>


    <section><title>Improvements and New Features</title>
      <list>
        <item>
          <p>
            The architecture of the ssh processes has been
            reconstructed to fit in a supervision tree as to become a
            real OTP application and benefit from this when starting
            and stopping.</p>
          <p>
            Own Id: OTP-7356 Aux Id: seq10899 </p>
        </item>
        <item>
          <p>
            Support for pty option echo off added. Requires kernel
            from R12B-4.</p>
          <p>
            *** POTENTIAL INCOMPATIBILITY ***</p>
          <p>
            Own Id: OTP-7502 Aux Id: seq10959 </p>
        </item>
        <item>
          <p>
            The ssh API has been enhanced a lot of old API functions
            has become deprecated.</p>
          <p>
            Own Id: OTP-7503</p>
        </item>
      </list>
    </section>

  </section>
</chapter><|MERGE_RESOLUTION|>--- conflicted
+++ resolved
@@ -30,7 +30,6 @@
     <file>notes.xml</file>
   </header>
 
-<<<<<<< HEAD
 <section><title>Ssh 4.10.1</title>
 
     <section><title>Fixed Bugs and Malfunctions</title>
@@ -330,9 +329,6 @@
 </section>
 
 <section><title>Ssh 4.9.1.2</title>
-=======
-<section><title>Ssh 4.7.6.5</title>
->>>>>>> 526ba593
 
     <section><title>Fixed Bugs and Malfunctions</title>
       <list>
@@ -347,7 +343,6 @@
 
 </section>
 
-<<<<<<< HEAD
 <section><title>Ssh 4.9.1.1</title>
 
     <section><title>Fixed Bugs and Malfunctions</title>
@@ -670,8 +665,21 @@
 
 </section>
 
-=======
->>>>>>> 526ba593
+<section><title>Ssh 4.7.6.5</title>
+
+    <section><title>Fixed Bugs and Malfunctions</title>
+      <list>
+        <item>
+          <p>
+	    Fix decoder bug.</p>
+          <p>
+	    Own Id: OTP-16904</p>
+        </item>
+      </list>
+    </section>
+
+</section>
+
 <section><title>Ssh 4.7.6.4</title>
 
     <section><title>Fixed Bugs and Malfunctions</title>
