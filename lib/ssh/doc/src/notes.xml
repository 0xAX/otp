<?xml version="1.0" encoding="utf-8" ?>
<!DOCTYPE chapter SYSTEM "chapter.dtd">

<chapter>
  <header>
    <copyright>
      <year>2004</year><year>2018</year>
      <holder>Ericsson AB. All Rights Reserved.</holder>
    </copyright>
    <legalnotice>
      Licensed under the Apache License, Version 2.0 (the "License");
      you may not use this file except in compliance with the License.
      You may obtain a copy of the License at
 
          http://www.apache.org/licenses/LICENSE-2.0

      Unless required by applicable law or agreed to in writing, software
      distributed under the License is distributed on an "AS IS" BASIS,
      WITHOUT WARRANTIES OR CONDITIONS OF ANY KIND, either express or implied.
      See the License for the specific language governing permissions and
      limitations under the License.

    </legalnotice>

    <title>SSH Release Notes</title>
    <prepared></prepared>
    <docno></docno>
    <date></date>
    <rev>%VSN%</rev>
    <file>notes.xml</file>
  </header>

<<<<<<< HEAD
<section><title>Ssh 4.8</title>
=======
<section><title>Ssh 4.7.6.2</title>
>>>>>>> d0389a71

    <section><title>Fixed Bugs and Malfunctions</title>
      <list>
        <item>
          <p>
<<<<<<< HEAD
	    Fixed wrong type definition for the daemon option
	    <c>subsystems</c>.</p>
          <p>
	    Own Id: OTP-15820</p>
        </item>
        <item>
          <p>
	    Fixed a possible SSH logging crash if there was a problem
	    in an early stage of session setup.</p>
          <p>
	    Own Id: OTP-15962 Aux Id: ERL-990 </p>
        </item>
      </list>
    </section>


    <section><title>Improvements and New Features</title>
      <list>
        <item>
          <p>
	    The documentation for the modules ssh_connection,
	    ssh_sftp and ssh_sftpd are now generated from the
	    -spec:s.</p>
          <p>
	    Own Id: OTP-15395</p>
        </item>
        <item>
          <p>
	    Internal cleanup including removal of the internal file
	    <c>ssh_userauth.hrl</c>.</p>
          <p>
	    Own Id: OTP-15876 Aux Id: PR-2255, PR-2256 </p>
        </item>
        <item>
          <p>
	    Removed unused definitions in <c>ssh.hrl</c>.</p>
          <p>
	    Own Id: OTP-15929 Aux Id: PR-2297 </p>
        </item>
        <item>
          <p>
	    Removed unused fields in the internal
	    <c>#connection{}</c> record.</p>
          <p>
	    Own Id: OTP-15984</p>
        </item>
        <item>
          <p>
	    To get information of a <c>connection_ref()</c> from for
	    example <c>ssh:connect/3</c>, there was previously one
	    function available namely <c>ssh:connection_info/2</c>.
	    This ticket adds <c>ssh:connection_info/1</c> which
	    returns all information.</p>
          <p>
	    For daemons (servers) started with for example
	    <c>ssh:daemon/2</c> the function <c>ssh:daemon_info/1</c>
	    returning all information was available. This ticket adds
	    <c>ssh:daemon_info/2</c> which returns only the
	    information specified in the second argument.</p>
          <p>
	    The info of connections and of daemons now also includes
	    the item '<c>options</c>'. Only those options that does
	    not have their default values are returned.</p>
          <p>
	    For a connection also the items '<c>algorithms</c>' and
	    '<c>channels</c>' are added.</p>
          <p>
	    Own Id: OTP-16040</p>
        </item>
      </list>
    </section>

</section>

<section><title>Ssh 4.7.7</title>

    <section><title>Improvements and New Features</title>
      <list>
        <item>
          <p>
	    SSH uses the new crypto API.</p>
          <p>
	    Own Id: OTP-15673</p>
=======
	    The ssh cli (e.g shell) server behaved strangely when
	    characters were inserted in a string so that the last
	    characters tried to wrap the line.</p>
          <p>
	    Own Id: OTP-14849 Aux Id: ERL-545 </p>
>>>>>>> d0389a71
        </item>
      </list>
    </section>

</section>

<section><title>Ssh 4.7.6.1</title>

    <section><title>Fixed Bugs and Malfunctions</title>
      <list>
        <item>
          <p>
	    Fixed a possible SSH logging crash if there was a problem
	    in an early stage of session setup.</p>
          <p>
	    Own Id: OTP-15962 Aux Id: ERL-990 </p>
        </item>
      </list>
    </section>

</section>

<section><title>Ssh 4.7.6</title>

    <section><title>Improvements and New Features</title>
      <list>
        <item>
          <p>
	    When an SSH server receives the very first message on a
	    new TCP connection, and that message is not the expected
	    one, the 64 first bytes of the received message are now
	    dumped in the INFO REPORT that reports the Protocol
	    Error.</p>
          <p>
	    This facilitates the debugging of who sends the bad
	    message or of detecting a possible port scanning.</p>
          <p>
	    Own Id: OTP-15772</p>
        </item>
      </list>
    </section>

</section>

<section><title>Ssh 4.7.5</title>

    <section><title>Fixed Bugs and Malfunctions</title>
      <list>
        <item>
          <p>
	    The callback <c>ssh_channel:init/1</c> was missing in
	    OTP-21</p>
          <p>
	    Own Id: OTP-15762</p>
        </item>
        <item>
          <p>
	    If a client was connected to an server on an already open
	    socket, the callback <c>fun(PeerName,FingerPrint)</c> in
	    the <c>accept_callback</c> option passed the local name
	    in the argument PeerName instead of the remote name.</p>
          <p>
	    Own Id: OTP-15763</p>
        </item>
      </list>
    </section>

</section>

<section><title>Ssh 4.7.4</title>

    <section><title>Fixed Bugs and Malfunctions</title>
      <list>
        <item>
          <p>
	    SSH sftp daemon now accepts an SSH_FXP_STAT message
	    encoded according to the wrong sftp version. Some clients
	    sends such messages.</p>
          <p>
	    Own Id: OTP-15498 Aux Id: ERL-822, PR-2077 </p>
        </item>
      </list>
    </section>

</section>

<section><title>Ssh 4.7.3</title>

    <section><title>Fixed Bugs and Malfunctions</title>
      <list>
        <item>
          <p>
	    Fixed port leakage if a ssh:daemon call failed.</p>
          <p>
	    Own Id: OTP-15397 Aux Id: ERL-801 </p>
        </item>
      </list>
    </section>

</section>

<section><title>Ssh 4.7.2</title>

    <section><title>Fixed Bugs and Malfunctions</title>
      <list>
        <item>
          <p>
	    Incompatibility with newer OpenSSH fixed. Previously
	    versions 7.8 and later could cause Erlang SSH to exit.</p>
          <p>
	    Own Id: OTP-15413</p>
        </item>
        <item>
          <p>
	    The '<c>exec</c>' option for ssh daemons had wrong format
	    in the documentation.</p>
          <p>
	    Own Id: OTP-15416</p>
        </item>
      </list>
    </section>


    <section><title>Improvements and New Features</title>
      <list>
        <item>
          <p>
	    Added public key methods ssh-ed25519 and ssh-ed448.</p>
          <p>
	    Requires OpenSSL 1.1.1 or higher as cryptolib under the
	    OTP application <c>crypto</c>.</p>
          <p>
	    Own Id: OTP-15094 Aux Id: OTP-15419 </p>
        </item>
        <item>
          <p>
	    The SSH property tests are now adapted to the PropEr
	    testing tool.</p>
          <p>
	    Own Id: OTP-15312</p>
        </item>
        <item>
          <p>
	    The term "user" was not documented in the SSH app. A new
	    chapter with terminology is added to the User's Manual
	    where the term "user" is defined.</p>
          <p>
	    A reference manual page about the module <c>ssh_file</c>
	    is also added. This is the default callback module for
	    user's keys, host keys etc.</p>
          <p>
	    Own Id: OTP-15314</p>
        </item>
        <item>
          <p>
	    Host and user key checking is made more robust.</p>
          <p>
	    Own Id: OTP-15424</p>
        </item>
      </list>
    </section>

</section>

<section><title>Ssh 4.7.1</title>

    <section><title>Improvements and New Features</title>
      <list>
        <item>
          <p>
	    Extended the undocumented <c>ssh_dbg</c> debug module
	    with an api for a circular trace buffer. This makes it
	    easy to record the last low-level events before an error
	    is detected. It is intended for solving difficult errors.</p>
          <p>
	    Own Id: OTP-15020</p>
        </item>
        <item>
          <p>
	    The key exchange methods
	    <c>'curve25519-sha256@libssh.org'</c>,
	    <c>'curve25519-sha256'</c> and <c>'curve448-sha512'</c>
	    are implemented. The last two are defined in
	    https://tools.ietf.org/html/draft-ietf-curdle-ssh-curves</p>
          <p>
	    They all depends on that OpenSSL 1.1.1 or higher is used
	    as cryptolib.</p>
          <p>
	    Own Id: OTP-15133 Aux Id: OTP-15240 </p>
        </item>
        <item>
          <p>
	    The cipher '<c>chacha20-poly1305@openssh.com</c>' is now
	    supported if OpenSSL 1.1.1 or higher is used as
	    cryptolib.</p>
          <p>
	    Own Id: OTP-15209 Aux Id: OTP-15164 </p>
        </item>
      </list>
    </section>

</section>

<section><title>Ssh 4.7</title>
    <section><title>Fixed Bugs and Malfunctions</title>
      <list>
        <item>
          <p>
	    If the daemon port listener is restarted, it could
	    potentially fail with <c>eaddrinuse</c> if the timing is
	    unlucky. It will now retry and exponentially back off the
	    listener restart a few times before failing.</p>
          <p>
	    Own Id: OTP-14955</p>
        </item>
        <item>
          <p>
	    A channel callback module always got the module name as
	    reason in a call to terminate. Now it will get the proper
	    Reason, usually 'normal'.</p>
          <p>
	    Own Id: OTP-15084</p>
        </item>
      </list>
    </section>


    <section><title>Improvements and New Features</title>
      <list>
        <item>
          <p>
	    The option <c>exec</c> has new option values defined to
	    make it much more easy to implement an own <c>exec</c>
	    server.</p>
          <p>
	    An option called <c>exec</c> for daemons implementing the
	    handling of 'exec' requests has existed a long time but
	    has been undocumented. The old undocumented value - as
	    well as its behavior - is kept for compatibility EXCEPT
	    that error messages are changed and are sent as
	    "stderror" text.</p>
          <p>
	    *** POTENTIAL INCOMPATIBILITY ***</p>
          <p>
	    Own Id: OTP-14851</p>
        </item>
        <item>
          <p>
	    Updated ssh_connection:shell/2 documentation.</p>
          <p>
	    Own Id: OTP-14880</p>
        </item>
        <item>
          <p>
	    The experimental <c>ssh_dbg</c> module is completely
	    re-written. Its purpose is to make tracing and debugging
	    easier on deployed systems.</p>
          <p>
	    Own Id: OTP-14896</p>
        </item>
        <item>
          <p>
	    The SSH supervisor structure has been slightly changed.
	    This makes stopping the ssh application considerably
	    faster if there are open connections. This is important
	    in for example restarts.</p>
          <p>
	    Own Id: OTP-14988</p>
        </item>
        <item>
          <p>
	    The type specifications in SSH are completly reworked and
	    the following types are renamed:</p>
          <p>
	    <c>ssh:ssh_connection_ref()</c> is changed to
	    <c>ssh:connection_ref()</c>, </p>
          <p>
	    <c>ssh:ssh_daemon_ref()</c> is changed to
	    <c>ssh:daemon_ref()</c>,</p>
          <p>
	    <c>ssh:ssh_channel_id()</c> is changed to
	    <c>ssh:channel_id()</c>.</p>
          <p>
	    *** POTENTIAL INCOMPATIBILITY ***</p>
          <p>
	    Own Id: OTP-15002 Aux Id: OTP-15030 </p>
        </item>
        <item>
          <p>
	    The internal timer handling in SSH is now based on the
	    gen_statem timers.</p>
          <p>
	    Own Id: OTP-15019</p>
        </item>
        <item>
          <p>
	    Removed the undocumented and unused modules
	    <c>ssh_client_key.erl</c> and <c>ssh_server_key.erl</c>.</p>
          <p>
	    Own Id: OTP-15028</p>
        </item>
        <item>
          <p>
	    The Reference Manual pages are partly updated.</p>
          <p>
	    The ssh page is now generated from specs and types, is
	    restructured and is partly rephrased.</p>
          <p>
	    The ssh_channel, ssh_connection, ssh_client_key_api,
	    ssh_server_key_api and ssh_sftp pages are updated with
	    links, correct type names and some minor changes.</p>
          <p>
	    Own Id: OTP-15030 Aux Id: OTP-15002 </p>
        </item>
        <item>
          <p>
	    The behaviors <c>ssh_channel</c> and
	    <c>ssh_daemon_channel</c> are renamed to
	    <c>ssh_client_channel</c> and <c>ssh_server_channel</c>
	    respectively.</p>
          <p>
	    The old modules are kept for compatibility but should
	    preferably be replaced when updating callback modules
	    referring them.</p>
          <p>
	    Own Id: OTP-15041</p>
        </item>
        <item>
          <p>
	    New test suite for channels.</p>
          <p>
	    Own Id: OTP-15051</p>
        </item>
        <item>
          <p>
	    The <c>rekey_limit</c> option could now set the max time
	    as well as the previously max data amount.</p>
          <p>
	    Own Id: OTP-15069 Aux Id: ERL-617 </p>
        </item>
        <item>
          <p>
	    Changed process exit supervision from links to monitors.</p>
          <p>
	    Own Id: OTP-15082</p>
        </item>
        <item>
          <p>
	    Better handling of misbehaving channel callback modules.</p>
          <p>
	    Own Id: OTP-15083</p>
        </item>
        <item>
          <p>
	    A new moduli file is generated. This file is used for the
	    recommended <c>diffie-hellman-group-exchange-sha256</c>
	    key exchange algorithm in SSH.</p>
          <p>
	    Own Id: OTP-15113</p>
        </item>
      </list>
    </section>
</section>

<section><title>Ssh 4.6.9.4</title>

    <section><title>Fixed Bugs and Malfunctions</title>
      <list>
        <item>
          <p>
	    If a client was connected to an server on an already open
	    socket, the callback <c>fun(PeerName,FingerPrint)</c> in
	    the <c>accept_callback</c> option passed the local name
	    in the argument PeerName instead of the remote name.</p>
          <p>
	    Own Id: OTP-15763</p>
        </item>
      </list>
    </section>

</section>

<section><title>Ssh 4.6.9.3</title>

    <section><title>Fixed Bugs and Malfunctions</title>
      <list>
        <item>
          <p>
	    Fixed port leakage if a ssh:daemon call failed.</p>
          <p>
	    Own Id: OTP-15397 Aux Id: ERL-801 </p>
        </item>
      </list>
    </section>

</section>

<section><title>Ssh 4.6.9.2</title>

    <section><title>Fixed Bugs and Malfunctions</title>
      <list>
        <item>
          <p>
	    Incompatibility with newer OpenSSH fixed. Previously
	    versions 7.8 and later could cause Erlang SSH to exit.</p>
          <p>
	    Own Id: OTP-15413</p>
        </item>
      </list>
    </section>

</section>

<section><title>Ssh 4.6.9.1</title>
    <section><title>Fixed Bugs and Malfunctions</title>
      <list>
        <item>
          <p>
	    SFTP clients reported the error reason <c>""</c> if a
	    non-OTP sftp server was killed during a long file
	    transmission.</p>
          <p>
	    Now the signal name (for example <c>"KILL"</c>) will be
	    the error reason if the server's reason is empty.</p>
          <p>
	    The documentation also lacked type information about this
	    class of errors.</p>
          <p>
	    Own Id: OTP-15148 Aux Id: ERIERL-194 </p>
        </item>
        <item>
          <p>
	    Fix ssh_sftp decode error for sftp protocol version 4</p>
          <p>
	    Own Id: OTP-15149 Aux Id: ERIERL-199 </p>
        </item>
      </list>
    </section>

</section>

<section><title>Ssh 4.6.9</title>

    <section><title>Fixed Bugs and Malfunctions</title>
      <list>
        <item>
          <p>
	    Host key hash erroneously calculated for clients
	    following draft-00 of RFC 4419, for example PuTTY</p>
          <p>
	    Own Id: OTP-15064</p>
        </item>
        <item>
          <p>
	    Renegotiation could fail in some states</p>
          <p>
	    Own Id: OTP-15066</p>
        </item>
      </list>
    </section>

</section>

<section><title>Ssh 4.6.8</title>
    <section><title>Fixed Bugs and Malfunctions</title>
      <list>
        <item>
          <p>
	    An ssh_sftp server (running version 6) could fail if it
	    is told to remove a file which in fact is a directory.</p>
          <p>
	    Own Id: OTP-15004</p>
        </item>
        <item>
          <p>
	    Fix rare spurios shutdowns of ssh servers when receiveing
	    <c>{'EXIT',_,normal}</c> messages.</p>
          <p>
	    Own Id: OTP-15018</p>
        </item>
      </list>
    </section>

</section>

<section><title>Ssh 4.6.7</title>

    <section><title>Fixed Bugs and Malfunctions</title>
      <list>
        <item>
          <p>
	    Fix bad spec in ssh.hrl: <c>double_algs()</c>.</p>
          <p>
	    Own Id: OTP-14990</p>
        </item>
      </list>
    </section>

</section>

<section><title>Ssh 4.6.6</title>

    <section><title>Fixed Bugs and Malfunctions</title>
      <list>
        <item>
          <p>
	    Remove a blocking risk when a channel is closed and an
	    operation is tried on that channel after at least a
	    second's time gap.</p>
          <p>
	    Own Id: OTP-14939</p>
        </item>
      </list>
    </section>
    <section><title>Improvements and New Features</title>
      <list>
        <item>
          <p>
	    Added ssh_compat_SUITE.</p>
          <p>
	    This suite contains a number of interoperability tests
	    mainly with OpenSSH. The tests start docker containers
	    with different OpenSSH and OpenSSL/LibreSSLcryptolib
	    versions and performs a number of tests of supported
	    algorithms.</p>
          <p>
	    All login methods and all user's public key types are
	    tested both for the client and the server.</p>
          <p>
	    All algorithms for kex, cipher, host key, mac and
	    compressions are tested with a number of exec and sftp
	    tests, both for the client and the server.</p>
          <p>
	    Own Id: OTP-14194 Aux Id: OTP-12487 </p>
        </item>
        <item>
          <p>
	    Default exec is disabled when a user-defined shell is
	    enabled.</p>
          <p>
	    Own Id: OTP-14881</p>
        </item>
      </list>
    </section>

</section>

<section><title>Ssh 4.6.5</title>

    <section><title>Fixed Bugs and Malfunctions</title>
      <list>
        <item>
          <p>
	    Adjusted supervisor timeouts</p>
          <p>
	    Own Id: OTP-14907</p>
        </item>
        <item>
          <p>
	    Remove ERROR messages for slow process exits</p>
          <p>
	    Own Id: OTP-14930</p>
        </item>
      </list>
    </section>

    <section><title>Improvements and New Features</title>
      <list>
        <item>
          <p>
	    Add option <c>save_accepted_host</c> to
	    <c>ssh:connection</c>. This option, if set to false,
	    inhibits saving host keys to e.g the file
	    <c>known_hosts</c>.</p>
          <p>
	    Own Id: OTP-14935</p>
        </item>
      </list>
    </section>

</section>

<section><title>Ssh 4.6.4</title>

    <section><title>Fixed Bugs and Malfunctions</title>
      <list>
        <item>
          <p>
	    Fix problem with OpenSSH 7.2 (and later) clients that has
	    used sha1 instead of sha2 for rsa-sha-256/512 user's
	    public keys.</p>
          <p>
	    Own Id: OTP-14827 Aux Id: ERL-531 </p>
        </item>
      </list>
    </section>

</section>

<section><title>Ssh 4.6.3</title>

    <section><title>Fixed Bugs and Malfunctions</title>
      <list>
        <item>
          <p>
	    Passphrase option for ecdsa public keys was missing.</p>
          <p>
	    Own Id: OTP-14602</p>
        </item>
      </list>
    </section>

    <section><title>Improvements and New Features</title>
      <list>
        <item>
          <p>
	    The host and user public key handling is hardened so that
	    a faulty plugin can't deliver a key of wrong type.</p>
          <p>
	    Better checks in the server of the available hostkey's
	    types at start and at each accept.</p>
          <p>
	    Better checks in the client of the available user public
	    key types at connect.</p>
          <p>
	    Own Id: OTP-14676 Aux Id: ERIERL-52, OTP-14570 </p>
        </item>
        <item>
          <p>
	    SSH can now fetch the host key from the private keys
	    stored in an Engine. See the crypto application for
	    details about Engines.</p>
          <p>
	    Own Id: OTP-14757</p>
        </item>
      </list>
    </section>

</section>

<section><title>Ssh 4.6.2</title>
    <section><title>Fixed Bugs and Malfunctions</title>
      <list>
        <item>
          <p>
	    Trailing white space was removed at end of the
	    hello-string. This caused interoperability problems with
	    some other ssh-implementations (e.g OpenSSH 7.3p1 on
	    Solaris 11)</p>
          <p>
	    Own Id: OTP-14763 Aux Id: ERIERL-74 </p>
        </item>
        <item>
          <p>
	    Fixes that tcp connections that was immediately closed
	    (SYN, SYNACK, ACK, RST) by a client could be left in a
	    zombie state.</p>
          <p>
	    Own Id: OTP-14778 Aux Id: ERIERL-104 </p>
        </item>
      </list>
    </section>

</section>

<section><title>Ssh 4.6.1</title>
    <section><title>Fixed Bugs and Malfunctions</title>
      <list>
        <item>
          <p>
	    Fixed broken printout</p>
          <p>
	    Own Id: OTP-14645</p>
        </item>
      </list>
    </section>


    <section><title>Improvements and New Features</title>
      <list>
        <item>
          <p>
	    Disable aes_gcm ciphers if peer is OpenSSH 6.2 which is
	    known to have trouble with them in some cases.</p>
          <p>
	    Own Id: OTP-14638</p>
        </item>
      </list>
    </section>

</section>

<section><title>Ssh 4.6</title>

    <section><title>Fixed Bugs and Malfunctions</title>
      <list>
        <item>
          <p>
	    Enables the <c>ssh_io module</c> to also accept binary
	    values when reading standard_io instead of getting stuck
	    in the receive clause.</p>
          <p>
	    Own Id: OTP-14506 Aux Id: PR1503 </p>
        </item>
        <item>
          <p>
	    Previously, the file owner access permission in response
	    to ssh_sftp:read_file_info/2 function was always
	    <c>read_write</c>. With this fix, the actual value of
	    file owner access permission is added to the returning
	    record. That value is calculated from file mode value.</p>
          <p>
	    Own Id: OTP-14550 Aux Id: PR1533 </p>
        </item>
      </list>
    </section>


    <section><title>Improvements and New Features</title>
      <list>
        <item>
          <p>
	    A new option <c>modify_algorithms</c> is implemented. It
	    enables specifying changes on the default algorithms
	    list. See the reference manual and the SSH User's Guide
	    chapter "Configuring algorithms in SSH".</p>
          <p>
	    Own Id: OTP-14568</p>
        </item>
      </list>
    </section>

</section>

<section><title>Ssh 4.5.1</title>

    <section><title>Fixed Bugs and Malfunctions</title>
      <list>
        <item>
          <p>
	    All unknown options are sent to the transport handler
	    regardless of type.</p>
          <p>
	    Own Id: OTP-14541 Aux Id: EIRERL-63 </p>
        </item>
      </list>
    </section>

</section>

<section><title>Ssh 4.5</title>

    <section><title>Improvements and New Features</title>
      <list>
        <item>
          <p>
	    The internal handling of SSH options is re-written.</p>
          <p>
	    Previously there were no checks if a client option was
	    given to a daemon or vice versa. This is corrected now.
	    If your code has e.g. a client-only option in a call to
	    start a daemon, the call will fail.</p>
          <p>
	    *** POTENTIAL INCOMPATIBILITY ***</p>
          <p>
	    Own Id: OTP-12872</p>
        </item>
        <item>
          <p>
	    Modernization of key exchange algorithms. See
	    draft-ietf-curdle-ssh-kex-sha2 for a discussion.</p>
          <p>
	    Removed an outdated weak algorithm and added stronger
	    replacements to keep interoperability with other modern
	    ssh clients and servers. The default ordering of the
	    algorithms is also adjusted.</p>
          <p>
	    Retired: The nowadays unsecure key-exchange
	    <c>diffie-hellman-group1-sha1</c> is not enabled by
	    default, but can be enabled with the option
	    <c>preferred-algorithms</c>.</p>
          <p>
	    Added: The new stronger key-exchange
	    <c>diffie-hellman-group16-sha512</c>,
	    <c>diffie-hellman-group18-sha512</c> and
	    <c>diffie-hellman-group14-sha256</c> are added and
	    enabled by default.</p>
          <p>
	    The questionable [RFC 6194] sha1-based algorithms
	    <c>diffie-hellman-group-exchange-sha1</c> and
	    <c>diffie-hellman-group14-sha1</c> are however still kept
	    enabled by default for compatibility with ancient clients
	    and servers that lack modern key-exchange alternatives.
	    When the draft-ietf-curdle-ssh-kex-sha2 becomes an rfc,
	    those sha1-based algorithms and
	    <c>diffie-hellman-group1-sha1</c> will be deprecated by
	    IETF. They might then be removed from the default list in
	    Erlang/OTP.</p>
          <p>
	    *** POTENTIAL INCOMPATIBILITY ***</p>
          <p>
	    Own Id: OTP-14110</p>
        </item>
        <item>
          <p>
	    Modernized internal representation of sftp by use of
	    maps.</p>
          <p>
	    Own Id: OTP-14117</p>
        </item>
        <item>
          <p>
	    The Extension Negotiation Mechanism and the extension
	    <c>server-sig-algs</c> in
	    draft-ietf-curdle-ssh-ext-info-05 are implemented.</p>
          <p>
	    The related draft-ietf-curdle-rsa-sha2-05 is implemented
	    and introduces the signature algorithms
	    <c>rsa-sha2-256</c> and <c>rsa-sha2-512</c>.</p>
          <p>
	    Own Id: OTP-14193</p>
        </item>
        <item>
          <p>
	    The 'timeout' and 'connect_timeout' handling in
	    ssh_sftp:start_channel documentation is clarified.</p>
          <p>
	    Own Id: OTP-14216</p>
        </item>
        <item>
          <p>
	    The functions <c>ssh:connect</c>, <c>ssh:shell</c> and
	    <c>ssh:start_channel</c> now accept an IP-tuple as Host
	    destination argument.</p>
          <p>
	    Own Id: OTP-14243</p>
        </item>
        <item>
          <p>
	    The function <c>ssh:daemon_info/1</c> now returns Host
	    and Profile as well as the Port info in the property
	    list.</p>
          <p>
	    Own Id: OTP-14259</p>
        </item>
        <item>
          <p>
	    Removed the option <c>public_key_alg</c> which was
	    deprecated in 18.2. Use <c>pref_public_key_algs</c>
	    instead.</p>
          <p>
	    *** POTENTIAL INCOMPATIBILITY ***</p>
          <p>
	    Own Id: OTP-14263</p>
        </item>
        <item>
          <p>
	    The SSH application is refactored regarding daemon
	    starting. The resolution of contradicting <c>Host</c>
	    argument and <c>ip</c> option were not described. There
	    were also strange corner cases when the <c>'any'</c>
	    value was used in <c>Host</c> argument or <c>ip</c>
	    option. This is (hopefully) resolved now, but it may
	    cause incompatibilities for code using both <c>Host</c>
	    and the <c>ip</c> option. The value 'loopback' has been
	    added for a correct way of naming those addresses.</p>
          <p>
	    *** POTENTIAL INCOMPATIBILITY ***</p>
          <p>
	    Own Id: OTP-14264</p>
        </item>
        <item>
          <p>
	    The supervisor code is refactored. The naming of
	    listening IP-Port-Profile triples are slightly changed to
	    improve consistency in strange corner cases as resolved
	    by OTP-14264</p>
          <p>
	    Own Id: OTP-14267 Aux Id: OTP-14266 </p>
        </item>
        <item>
          <p>
	    The <c>idle_time</c> option can now be used in daemons.</p>
          <p>
	    Own Id: OTP-14312</p>
        </item>
        <item>
          <p>
	    Added test cases for IETF-CURDLE Extension Negotiation
	    (ext-info)</p>
          <p>
	    Own Id: OTP-14361</p>
        </item>
        <item>
          <p>
	    Testcases for IETF-CURDLE extension
	    <c>server-sig-algs</c> including <c>rsa-sha2-*</c></p>
          <p>
	    Own Id: OTP-14362 Aux Id: OTP-14361 </p>
        </item>
        <item>
          <p>
	    The option <c>auth_methods</c> can now also be used in
	    clients to select which authentication options that are
	    used and in which order.</p>
          <p>
	    Own Id: OTP-14399</p>
        </item>
        <item>
          <p>
	    Checks that a ECDSA public key (<c>ecdsa-sha2-nistp*</c>)
	    stored in a file has the correct size.</p>
          <p>
	    Own Id: OTP-14410</p>
        </item>
      </list>
    </section>

</section>

<section><title>Ssh 4.4.2.4</title>

    <section><title>Fixed Bugs and Malfunctions</title>
      <list>
        <item>
          <p>
	    Fix rare spurios shutdowns of ssh servers when receiveing
	    <c>{'EXIT',_,normal}</c> messages.</p>
          <p>
	    Own Id: OTP-15018</p>
        </item>
        <item>
          <p>
	    Host key hash erroneously calculated for clients
	    following draft-00 of RFC 4419, for example PuTTY</p>
          <p>
	    Own Id: OTP-15064</p>
        </item>
        <item>
          <p>
	    Renegotiation could fail in some states</p>
          <p>
	    Own Id: OTP-15066</p>
        </item>
      </list>
    </section>

</section>

<section><title>Ssh 4.4.2.3</title>
    <section><title>Fixed Bugs and Malfunctions</title>
      <list>
        <item>
          <p>
	    An ssh_sftp server (running version 6) could fail if it
	    is told to remove a file which in fact is a directory.</p>
          <p>
	    Own Id: OTP-15004</p>
        </item>
      </list>
    </section>
</section>

<section><title>Ssh 4.4.2.2</title>
    <section><title>Improvements and New Features</title>
    <list>
        <item>
          <p>
	    Default exec is disabled when a user-defined shell is
	    enabled.</p>
          <p>
	    Own Id: OTP-14881</p>
        </item>
      </list>
    </section>
</section>


<section><title>Ssh 4.4.2.1</title>

    <section><title>Fixed Bugs and Malfunctions</title>
      <list>
        <item>
          <p>
	    Trailing white space was removed at end of the
	    hello-string. This caused interoperability problems with
	    some other ssh-implementations (e.g OpenSSH 7.3p1 on
	    Solaris 11)</p>
          <p>
	    Own Id: OTP-14763 Aux Id: ERIERL-74 </p>
        </item>
      </list>
    </section>

</section>

<section><title>Ssh 4.4.2</title>

    <section><title>Fixed Bugs and Malfunctions</title>
      <list>
        <item>
          <p>
	    ssh:daemon_info/1 crashed if the listening IP was not
	    'any'</p>
          <p>
	    Own Id: OTP-14298 Aux Id: seq13294 </p>
        </item>
      </list>
    </section>

</section>

<section><title>Ssh 4.4.1</title>

    <section><title>Fixed Bugs and Malfunctions</title>
      <list>
        <item>
          <p>
	    Fix bug when opening connections. If the tcp setup
	    failed, that would in some cases not result in an error
	    return value.</p>
          <p>
	    Own Id: OTP-14108</p>
        </item>
        <item>
          <p>
	    Reduce information leakage in case of decryption errors.</p>
          <p>
	    Own Id: OTP-14109</p>
        </item>
        <item>
          <p>
	    The key exchange algorithm
	    diffie-hellman-group-exchange-sha* has a server-option
	    <c>{dh_gex_limits,{Min,Max}}</c>. There was a hostkey
	    signature validation error on the client side if the
	    option was used and the <c>Min</c> or the <c>Max</c>
	    differed from the corresponding values obtained from the
	    client.</p>
          <p>
	    This bug is now corrected.</p>
          <p>
	    Own Id: OTP-14166</p>
        </item>
        <item>
          <p>
	    The sftpd server now correctly uses <c>root_dir</c> and
	    <c>cwd</c> when resolving file paths if both are
	    provided. The <c>cwd</c> handling is also corrected.</p>
          <p>
	    Thanks to kape1395!</p>
          <p>
	    Own Id: OTP-14225 Aux Id: PR-1331, PR-1335 </p>
        </item>
        <item>
          <p>
	    Ssh_cli used a function that does not handle non-utf8
	    unicode correctly.</p>
          <p>
	    Own Id: OTP-14230 Aux Id: ERL-364 </p>
        </item>
      </list>
    </section>


    <section><title>Improvements and New Features</title>
      <list>
        <item>
          <p>
	    The implementation of the key exchange algorithms
	    diffie-hellman-group-exchange-sha* are optimized, up to a
	    factor of 11 for the slowest ( = biggest and safest)
	    group size.</p>
          <p>
	    Own Id: OTP-14169 Aux Id: seq-13261 </p>
        </item>
        <item>
          <p>
	    The ssh host key fingerprint generation now also takes a
	    list of algorithms and returns a list of corresponding
	    fingerprints. See
	    <c>public_key:ssh_hostkey_fingerprint/2</c> and the
	    option <c>silently_accept_hosts</c> in
	    <c>ssh:connect</c>.</p>
          <p>
	    Own Id: OTP-14223</p>
        </item>
      </list>
    </section>

</section>

<section><title>Ssh 4.4</title>

    <section><title>Fixed Bugs and Malfunctions</title>
      <list>
        <item>
          <p>
	    A file read with an sftp client could loose data if the
	    packet_size is set to larger than 64k. This is corrected
	    now in such a way that the packet_size is silently
	    lowered if there is a risk for data loss.</p>
          <p>
	    Own Id: OTP-13857 Aux Id: ERL-238, OTP-13858 </p>
        </item>
        <item>
          <p>
	    When user defined SSH shell REPL process exits with
	    reason normal, the SSH channel callback module should
	    report successful exit status to the SSH client. This
	    provides simple way for SSH clients to check for
	    successful completion of executed commands. (Thanks to
	    isvilen)</p>
          <p>
	    Own Id: OTP-13905 Aux Id: PR-1173 </p>
        </item>
      </list>
    </section>


    <section><title>Improvements and New Features</title>
      <list>
        <item>
          <p>
	    Extended the option <c>silently_accept_hosts</c> for
	    <c>ssh:connect</c> to make it possible for the client to
	    check the SSH host key fingerprint string. Se the
	    reference manual for SSH.</p>
          <p>
	    Own Id: OTP-13887 Aux Id: OTP-13888 </p>
        </item>
      </list>
    </section>

</section>

<section><title>Ssh 4.3.6</title>

    <section><title>Fixed Bugs and Malfunctions</title>
      <list>
        <item>
          <p>
	    Re-negotiation problems with OpenSSH client solved.</p>
          <p>
	    Own Id: OTP-13972</p>
        </item>
      </list>
    </section>

</section>

<section><title>Ssh 4.3.5</title>

    <section><title>Fixed Bugs and Malfunctions</title>
      <list>
        <item>
          <p>
	    If a client illegaly sends an info-line and then
	    immediatly closes the TCP-connection, a badmatch
	    exception was raised.</p>
          <p>
	    Own Id: OTP-13966</p>
        </item>
      </list>
    </section>

</section>

<section><title>Ssh 4.3.4</title>

    <section><title>Fixed Bugs and Malfunctions</title>
      <list>
        <item>
          <p>
	    Intermittent ssh ERROR REPORT mentioning
	    nonblocking_sender</p>
          <p>
	    Own Id: OTP-13953 Aux Id: seq13199 </p>
        </item>
      </list>
    </section>

</section>

<section><title>Ssh 4.3.3</title>

    <section><title>Fixed Bugs and Malfunctions</title>
      <list>
        <item>
          <p>
	    Handle all possible exit values that should be
	    interpreted as {error, closed}. Failing to do so could
	    lead to unexpected crashes for users of the ssh
	    application.</p>
          <p>
	    Own Id: OTP-13932 Aux Id: seq13189 </p>
        </item>
      </list>
    </section>

</section>

<section><title>Ssh 4.3.2</title>

    <section><title>Fixed Bugs and Malfunctions</title>
      <list>
        <item>
          <p>
	    Upgrade of an established client connection could crash
	    because the ssh client supervisors children had wrong
	    type. This is fixed now.</p>
          <p>
	    Own Id: OTP-13782 Aux Id: seq13158 </p>
        </item>
        <item>
          <p>
	    Partly checks the public key early in public key
	    authorization</p>
          <p>
	    Own Id: OTP-13847 Aux Id:
	    defensics-ssh3.1.0-190243,205277,219318 </p>
        </item>
        <item>
          <p>
	    Corrected handling of SHA for ECDSA (Elliptic curve
	    public keys)</p>
          <p>
	    Own Id: OTP-13850 Aux Id: defensics-ssh3.1.0-214168 </p>
        </item>
        <item>
          <p>
	    Problems found by test suites as well as by
	    Codenomicon/Defensics fixed: - reduce max random padding
	    to 15 bytes (Codenomicon/Defensics) - inclomplete pdu
	    handling (Codenomicon/Defensics) - badmatch in test suite
	    - non-blocking send fixes deadlock in
	    ssh_connection_SUITE:interrupted_send</p>
          <p>
	    Own Id: OTP-13854</p>
        </item>
        <item>
          <p>
	    Caller is now notified when a tcp close is received.</p>
          <p>
	    Own Id: OTP-13859 Aux Id: seq13177 </p>
        </item>
      </list>
    </section>


    <section><title>Improvements and New Features</title>
      <list>
        <item>
          <p>
	    Use application:ensure_all_started/2 instead of
	    hard-coding deps</p>
          <p>
	    Own Id: OTP-13843 Aux Id: PR-1147 </p>
        </item>
      </list>
    </section>

</section>

<section><title>Ssh 4.3.1</title>

    <section><title>Fixed Bugs and Malfunctions</title>
      <list>
        <item>
          <p>
	    SSH client does not any longer retry a bad password given
	    as option to ssh:connect et al.</p>
          <p>
	    Own Id: OTP-13674 Aux Id: TR-HU92273 </p>
        </item>
        <item>
          <p>
	    Removed possible hanging risk for a certain timing
	    sequence when communicating client and server executes on
	    the same node.</p>
          <p>
	    Own Id: OTP-13715</p>
        </item>
      </list>
    </section>

</section>

<section><title>Ssh 4.3</title>

    <section><title>Improvements and New Features</title>
      <list>
        <item>
          <p>
	    A socket created and connected by gen_tcp could now be
	    used as input to ssh:connect, ssh:shell,
	    ssh_sftp:start_channel and ssh:daemon.</p>
          <p>
	    Own Id: OTP-12860</p>
        </item>
        <item>
          <p>
	    Some time optimization mainly in message encoding.</p>
          <p>
	    Own Id: OTP-13131</p>
        </item>
        <item>
          <p>
	    Optimized the sftp client time by setting new packet and
	    window sizes.</p>
          <p>
	    Own Id: OTP-13175</p>
        </item>
        <item>
          <p>
	    The <c>ssh_connection_handler</c> module in SSH is
	    changed and now uses the new behaviour <c>gen_statem</c>. </p>
          <p>
	    The module can be used as an example of a
	    <c>gen_statem</c> callback module but with a warning:
	    This commit of ssh is just a straightforward port from
	    gen_fsm to gen_statem with some code cleaning. Since the
	    state machine and the state callbacks are almost
	    unchanged the ssh module does not demonstrate the full
	    potential of the new behaviour.</p>
          <p>
	    The "new" state machine uses compound states. The ssh
	    server and client state machines are quite similar but
	    differences exist. With <c>gen_fsm</c> there were flags
	    in the user data which in fact implemented "substates".
	    Now with <c>gen_statem</c> those are made explicit in the
	    state names, eg. the state <c>userauth</c> and the binary
	    <c>role</c>-flag becomes the two state names
	    <c>{userauth, server}</c> and <c>{userauth, client}</c>.</p>
          <p>
	    Own Id: OTP-13267</p>
        </item>
        <item>
          <p>
	    The <c>{error, Reason}</c> tuples returned from
	    <c>ssh_sftp</c> api functions are described.</p>
          <p>
	    Own Id: OTP-13347 Aux Id: ERL-86 </p>
        </item>
        <item>
          <p>
	    Added -spec in ssh</p>
          <p>
	    Own Id: OTP-13479</p>
        </item>
        <item>
          <p>
	    It is now possible to call <c>ssh:daemon/{1,2,3}</c> with
	    <c>Port=0</c>. This makes the daemon select a free
	    listening tcp port before opening it. To find this port
	    number after the call, use the new function
	    <c>ssh:daemon_info/1</c>. See the reference manual for
	    details.</p>
          <p>
	    Own Id: OTP-13527</p>
        </item>
      </list>
    </section>

</section>

<section><title>Ssh 4.2.2.6</title>
    <section><title>Fixed Bugs and Malfunctions</title>
      <list>
        <item>
          <p>
	    Fix rare spurios shutdowns of ssh servers when receiveing
	    <c>{'EXIT',_,normal}</c> messages.</p>
          <p>
	    Own Id: OTP-15018</p>
        </item>
      </list>
    </section>
</section>


<section><title>Ssh 4.2.2.5</title>
    <section><title>Improvements and New Features</title>
    <list>
        <item>
          <p>
	    Default exec is disabled when a user-defined shell is
	    enabled.</p>
          <p>
	    Own Id: OTP-14881</p>
        </item>
      </list>
    </section>
</section>


<section><title>Ssh 4.2.2.4</title>

    <section><title>Fixed Bugs and Malfunctions</title>
      <list>
        <item>
          <p>
	    Trailing white space was removed at end of the
	    hello-string. This caused interoperability problems with
	    some other ssh-implementations (e.g OpenSSH 7.3p1 on
	    Solaris 11)</p>
          <p>
	    Own Id: OTP-14763 Aux Id: ERIERL-74 </p>
        </item>
      </list>
    </section>

</section>

<section><title>Ssh 4.2.2.3</title>

    <section><title>Fixed Bugs and Malfunctions</title>
      <list>
        <item>
          <p>
	    The key exchange algorithm
	    diffie-hellman-group-exchange-sha* has a server-option
	    <c>{dh_gex_limits,{Min,Max}}</c>. There was a hostkey
	    signature validation error on the client side if the
	    option was used and the <c>Min</c> or the <c>Max</c>
	    differed from the corresponding values obtained from the
	    client.</p>
          <p>
	    This bug is now corrected.</p>
          <p>
	    Own Id: OTP-14166</p>
        </item>
      </list>
    </section>


    <section><title>Improvements and New Features</title>
      <list>
        <item>
          <p>
	    Key exchange algorithms
	    diffie-hellman-group-exchange-sha* optimized, up to a
	    factor of 11 for the slowest ( = biggest and safest) one.</p>
          <p>
	    Own Id: OTP-14169 Aux Id: seq-13261 </p>
        </item>
      </list>
    </section>

</section>

<section><title>Ssh 4.2.2.2</title>

    <section><title>Fixed Bugs and Malfunctions</title>
      <list>
        <item>
          <p>
	    Upgrade of an established client connection could crash
	    because the ssh client supervisors children had wrong
	    type. This is fixed now.</p>
          <p>
	    Own Id: OTP-13782 Aux Id: seq13158 </p>
        </item>
      </list>
    </section>

</section>

<section><title>Ssh 4.2.2.1</title>

    <section><title>Fixed Bugs and Malfunctions</title>
      <list>
        <item>
          <p>
	    SSH client does not any longer retry a bad password given
	    as option to ssh:connect et al.</p>
          <p>
	    Own Id: OTP-13674 Aux Id: TR-HU92273 </p>
        </item>
      </list>
    </section>

</section>

<section><title>Ssh 4.2.2</title>

    <section><title>Fixed Bugs and Malfunctions</title>
      <list>
        <item>
          <p>
	    Documentation correction of <c>ssh_sftp:position/4</c></p>
          <p>
	    Thanks to Rabbe Fogelholm.</p>
          <p>
	    Own Id: OTP-13305 Aux Id: ERL-87 </p>
        </item>
      </list>
    </section>

</section>

<section><title>Ssh 4.2.1</title>

    <section><title>Fixed Bugs and Malfunctions</title>
      <list>
        <item>
          <p>
	    The authentication method 'keyboard-interactive' failed
	    in the Erlang client when the server after successful
	    authentication continued by asking for zero more
	    passwords.</p>
          <p>
	    Own Id: OTP-13225</p>
        </item>
      </list>
    </section>

</section>

<section><title>Ssh 4.2</title>

    <section><title>Fixed Bugs and Malfunctions</title>
      <list>
        <item>
          <p>
	    Better error handling in ssh_file. There was some rare
	    errors when a NFS-mounted file was opened by ssh_file and
	    then remotely deleted during reading. That caused an
	    endless loop. </p>
          <p>
	    That bug is now fixed.</p>
          <p>
	    Own Id: OTP-12699 Aux Id: OTP-11688 </p>
        </item>
        <item>
          <p>
	    Fixed a bug in the compression algorithm
	    zlib@openssh.com.</p>
          <p>
	    Own Id: OTP-12759</p>
        </item>
        <item>
          <p>
	    It is now possible to start more than one daemon with a
	    file descriptor given in option fd. Each daemon must of
	    course have a unique file descriptor.</p>
          <p>
	    Own Id: OTP-12966 Aux Id: seq12945 </p>
        </item>
        <item>
          <p>
	    Fixed a bug that caused the option <c>dh_gex_limit</c> to
	    be ignored.</p>
          <p>
	    Own Id: OTP-13029</p>
        </item>
        <item>
          <p>
	    A problem is fixed with the <c>ssh:connect</c> option
	    <c>pref_public_key_algs</c> specifying user keys.</p>
          <p>
	    Own Id: OTP-13158</p>
        </item>
      </list>
    </section>


    <section><title>Improvements and New Features</title>
      <list>
        <item>
          <p>
	    Document updates in the ssh reference manual: app doc
	    file and ssh_connection.</p>
          <p>
	    Own Id: OTP-12003</p>
        </item>
        <item>
          <p>
	    The authorization phase is made stateful to prevent ssh
	    acting on messages sent in wrong order.</p>
          <p>
	    Own Id: OTP-12787</p>
        </item>
        <item>
          <p>
	    Testcases for bad message lengths and for bad subfield
	    lengths added.</p>
          <p>
	    Own Id: OTP-12792 Aux Id: Codenomicon #5214, 6166 </p>
        </item>
        <item>
          <p>
	    The 'ecdsa-sha2-nistp256', 'ecdsa-sha2-nistp384' and
	    'ecdsa-sha2-nistp521' signature algorithms for ssh are
	    implemented. See RFC 5656.</p>
          <p>
	    Own Id: OTP-12936</p>
        </item>
        <item>
          <p>
	    The crypto algorithms 'aes192-ctr' and 'aes256-ctr' are
	    implemented. See RFC 4344.</p>
          <p>
	    Own Id: OTP-12939</p>
        </item>
        <item>
          <p>
	    The ciphers and macs AEAD_AES_128_GCM and
	    AEAD_AES_256_GCM are implemented but not enabled per
	    default. See the SSH App Reference Manual and RFC5647 for
	    details.</p>
          <p>
	    The ciphers aes128-gcm@openssh.com and
	    aes256-gcm@openssh.com are also implemented and available
	    in the default configuration.</p>
          <p>
	    Own Id: OTP-13018</p>
        </item>
        <item>
          <p>
	    The ssh:daemon option dh_gex_groups is extended to read a
	    user provided ssh moduli file with generator-modulus
	    pairs. The file is in openssh format.</p>
          <p>
	    Own Id: OTP-13052 Aux Id: OTP-13054 </p>
        </item>
        <item>
          <p>
	    There is now a file (public_key/priv/moduli) which lists
	    size-generator-modulus triples. The purpose is to give
	    servers the possibility to select the crypto primes
	    randomly among a list of pregenerated triples. This
	    reduces the risk for some attacks on diffie-hellman
	    negotiation.</p>
          <p>
	    See the reference manual for public_key:dh_gex_group/4
	    where the handling of this is described.</p>
          <p>
	    The ssh server (ssh:daemon) uses this.</p>
          <p>
	    Own Id: OTP-13054 Aux Id: OTP-13052 </p>
        </item>
        <item>
          <p>
	    The ssh:daemon option pwdfun now also takes a fun/4. This
	    enables the user to 1) check userid-password in another
	    way than the builtin algorithm, 2) implement rate
	    limiting per user or source IP or IP+Port, and 3)
	    implement blocking of missbehaving peers.</p>
          <p>
	    The old fun/2 still works as previously.</p>
          <p>
	    Own Id: OTP-13055 Aux Id: OTP-13053 </p>
        </item>
        <item>
          <p>
	    There is now a new option to make the server limit the
	    size range of moduli available for the diffie-hellman
	    group exchange negotiation. See option <c>
	    {dh_gex_limits,{Min,Max}}</c> in ssh:daemon/3.</p>
          <p>
	    Own Id: OTP-13066</p>
        </item>
        <item>
          <p>
	    Ecdh key exchange now validates compressed and
	    uncompressed keys as defined in rfc5656</p>
          <p>
	    Own Id: OTP-13067</p>
        </item>
        <item>
          <p>
	    Search order for the .ssh directory are changed so
	    <c>$HOME</c> is tried before
	    <c>init:get_argument(home)</c>.</p>
          <p>
	    Own Id: OTP-13109</p>
        </item>
        <item>
          <p>
	    The sftp receive window handling is optimized so it will
	    not update the remote end too often. This makes "sftp
	    mget" considerable faster.</p>
          <p>
	    Own Id: OTP-13130</p>
        </item>
        <item>
          <p>
	    The option <c>key_cb</c> is extended to take an optional
	    list that is passed to the callback module as an option.
	    With this it is possible to have different keys depending
	    on which host that is connected. Another possibility is
	    to write a callback module that fetches keys etc from a
	    database.</p>
          <p>
	    Thanks to Vipin Nair.</p>
          <p>
	    Own Id: OTP-13156</p>
        </item>
      </list>
    </section>

</section>

<section><title>Ssh 4.1.3</title>

    <section><title>Known Bugs and Problems</title>
      <list>
        <item>
          <p>
	    SSH_MSG_KEX_DH_GEX_REQUEST_OLD implemented to make PuTTY
	    work with erl server.</p>
          <p>
	    Own Id: OTP-13140</p>
        </item>
      </list>
    </section>

</section>

<section><title>Ssh 4.1.2</title>

    <section><title>Fixed Bugs and Malfunctions</title>
      <list>
        <item>
          <p>
	    Add a 1024 group to the list of key group-exchange groups</p>
          <p>
	    Own Id: OTP-13046</p>
        </item>
      </list>
    </section>

</section>

<section><title>Ssh 4.1.1</title>

    <section><title>Improvements and New Features</title>
      <list>
        <item>
          <p>
	    A new option <c>max_channels</c> limits the number of
	    channels with active server-side subsystems that are
	    accepted.</p>
          <p>
	    Own Id: OTP-13036</p>
        </item>
      </list>
    </section>

</section>

<section><title>Ssh 4.1</title>

    <section><title>Fixed Bugs and Malfunctions</title>
      <list>
        <item>
          <p>
	    Send an understandable disconnect message when the key
	    exchange phase can't find a common algorithm. There are
	    also some test cases added.</p>
          <p>
	    Own Id: OTP-11531</p>
        </item>
        <item>
          <p>
	    The third parameter in <c>ssh_sftp:write_file</c> is now
	    accepting iolists again. Unicode handling adjusted.</p>
          <p>
	    Own Id: OTP-12853 Aux Id: seq12891 </p>
        </item>
      </list>
    </section>


    <section><title>Improvements and New Features</title>
      <list>
        <item>
          <p>
	    First part of ssh test suite re-organization and
	    extension.</p>
          <p>
	    Own Id: OTP-12230</p>
        </item>
        <item>
          <p>
	    The key exchange algorithms 'ecdh-sha2-nistp256',
	    'ecdh-sha2-nistp384' and 'ecdh-sha2-nistp521' are
	    implemented. See RFC 5656.</p>
          <p>
	    This raises the security level considerably.</p>
          <p>
	    Own Id: OTP-12622 Aux Id: OTP-12671, OTP-12672 </p>
        </item>
        <item>
          <p>
	    The key exchange algorithm 'diffie-hellman-group14-sha1'
	    is implemented. See RFC 4253.</p>
          <p>
	    This raises the security level.</p>
          <p>
	    Own Id: OTP-12671 Aux Id: OTP-12672, OTP-12622 </p>
        </item>
        <item>
          <p>
	    The key exchange algorithms
	    'diffie-hellman-group-exchange-sha1' and
	    'diffie-hellman-group-exchange-sha256' are implemented.
	    See RFC 4419.</p>
          <p>
	    This raises the security level.</p>
          <p>
	    Own Id: OTP-12672 Aux Id: OTP-12671, OTP-12622 </p>
        </item>
        <item>
          <p>
	    Adding random length extra padding as recommended in RFC
	    4253 section 6.</p>
          <p>
	    Own Id: OTP-12831</p>
        </item>
        <item>
          <p>
	    New test library for low-level protocol testing. There is
	    also a test suite using it for some preliminary tests.
	    The intention is to build on that for more testing of
	    individual ssh messages. See
	    <c>lib/ssh/test/ssh_trpt_test_lib.erl</c> and
	    <c>ssh_protocol_SUITE.erl</c> in the same directory.</p>
          <p>
	    Own Id: OTP-12858</p>
        </item>
        <item>
          <p>
	    Increased default values for
	    diffie-hellman-group-exchange-sha* to Min = 1024, N =
	    6144, Max = 8192.</p>
          <p>
	    Added 6144 and 8192 bit default gex groups.</p>
          <p>
	    Own Id: OTP-12937</p>
        </item>
        <item>
          <p>
	    The mac algorithm 'hmac-sha2-512' is implemented. See RFC
	    6668.</p>
          <p>
	    Own Id: OTP-12938</p>
        </item>
      </list>
    </section>

</section>

<section><title>Ssh 4.0</title>

    <section><title>Fixed Bugs and Malfunctions</title>
      <list>
        <item>
          <p>
	    Ssh crashed if a message was sent on a channel with
	    packet_size = 0.</p>
          <p>
	    A new option for ssh:daemon is also introduced:
	    <c>minimal_remote_max_packet_size</c>. This option sets
	    the least max packet size declaration that the daemon
	    will accept from a client. The default value is 0 to
	    maintain compatibility with OpenSSH and the rfc:s.</p>
          <p>
	    Own Id: OTP-12645 Aux Id: seq12816 </p>
        </item>
        <item>
          <p>
	    Included test of the 'e' and 'f' parameters in
	    diffie-hellman key exchange as specified in rfc 4253
	    section 8.</p>
          <p>
	    Own Id: OTP-12649</p>
        </item>
        <item>
          <p>
	    Fixes the bug that once the <c>rekey_limit</c> bytes (by
	    default, 1GB) had been transmitted the connection was
	    rekeyed every minute, not after the next transferred
	    'rekey_limit' chunk.</p>
          <p>
	    Thanks to Simon Cornish for the report and the fix!</p>
          <p>
	    Own Id: OTP-12692</p>
        </item>
        <item>
          <p>
	    Fixes a bug that causes an SFTP connection to always fail
	    when {timeout, Timeout} option is used with
	    ssh_sftp:start_channel.</p>
          <p>
	    Thanks to Simon Cornish</p>
          <p>
	    Own Id: OTP-12708</p>
        </item>
        <item>
          <p>
	    Fix various ssh key exchange problems.</p>
          <p>
	    Thanks to Simon Cornish</p>
          <p>
	    Own Id: OTP-12760 Aux Id: <url
	    href="https://github.com/erlang/otp/pull/715">pull req
	    715</url> </p>
        </item>
        <item>
          <p>
	    The options <c>system_dir</c> and <c>user_dir</c> assumes
	    that the value is a path to a directory which is
	    readable. This is now checked early, so <c>ssh:daemon</c>
	    and <c>ssh:connect</c> will fail with an error message
	    immediately.</p>
          <p>
	    Own Id: OTP-12788</p>
        </item>
        <item>
          <p>
	    A daemon now checks that a client doesn't try to
	    authorize with methods not in the option auth_methods.</p>
          <p>
	    Own Id: OTP-12790</p>
        </item>
        <item>
          <p>
	    Disconnectfun now should trigger on all disconnects.</p>
          <p>
	    Own Id: OTP-12811</p>
        </item>
      </list>
    </section>


    <section><title>Improvements and New Features</title>
      <list>
        <item>
          <p>
	    Better usage of binary matching in ssh_auth.erl and
	    ssh_message.erl</p>
          <p>
	    Own Id: OTP-11697</p>
        </item>
        <item>
          <p>
	    A new option 'preferred_algorithms' is available for
	    <c>ssh:daemon</c> and <c>ssh:connect</c>.</p>
          <p>
	    This option defines the algorithms presented to the peer
	    in the algorithm negotiation phase of the ssh protocol. </p>
          <p>
	    The default list can be obtained from the new function
	    <c>ssh:default_algorithms/0</c>.</p>
          <p>
	    *** INCOMPATIBILITY with removed undocumented options
	    'role' and 'compression' ***</p>
          <p>
	    Own Id: OTP-12029</p>
        </item>
        <item>
          <p>
	    The internal group to user_drv protocol has been changed
	    to be synchronous in order to guarantee that output sent
	    to a process implementing the user_drv protocol is
	    printed before replying. This protocol is used by the
	    standard_output device and the ssh application when
	    acting as a client. </p>
          <p>
	    This change changes the previous unlimited buffer when
	    printing to standard_io and other devices that end up in
	    user_drv to 1KB.</p>
          <p>
	    *** POTENTIAL INCOMPATIBILITY ***</p>
          <p>
	    Own Id: OTP-12240</p>
        </item>
        <item>
          <p>
	    If ssh_connection:subsystem/4 fails we do not want to
	    crash but rather terminate gracefully.</p>
          <p>
	    Own Id: OTP-12648 Aux Id: seq12834 </p>
        </item>
        <item>
          <p>
	    New option <c>id_string</c> for <c>ssh:daemon</c> and
	    <c>ssh:connect</c> for limiting banner grabbing attempts.</p>
          <p>
	    The possible values are: <c>{id_string,string()}</c> and
	    <c>{id_string,random}</c>. The latter will make ssh
	    generate a random nonsence id-string for each new
	    connection.</p>
          <p>
	    Own Id: OTP-12659</p>
        </item>
        <item>
          <p>
	    To enable the ssh daemon to run in a virtualized
	    environment, where there can be more that one server that
	    has the same ip-address and port, we add a new option
	    profile.</p>
          <p>
	    Own Id: OTP-12675</p>
        </item>
        <item>
          <p>
	    Upgrade test suite added.</p>
          <p>
	    Own Id: OTP-12676</p>
        </item>
        <item>
          <p>
	    A new option for handling the SSH_MSG_DEBUG message's
	    printouts. A fun could be given in the options that will
	    be called whenever the SSH_MSG_DEBUG message arrives.
	    This enables the user to format the printout or just
	    discard it.</p>
          <p>
	    Own Id: OTP-12738 Aux Id: seq12860 </p>
        </item>
        <item>
          <p>
	    Testcase improvements and corrections:</p>
          <p>
	    * Add testcases for the <c>disconnectfun</c> option on
	    both server and client sides</p>
          <p>
	    * Timeout testcases adjusted for slow machines where they
	    sometimes failed</p>
          <p>
	    Own Id: OTP-12786</p>
        </item>
        <item>
          <p>
	    The option <c>disconnectfun</c> can now be used both on
	    the client and server side.</p>
          <p>
	    Own Id: OTP-12789</p>
        </item>
        <item>
          <p>
	    A new option unknown_msgfun/2 for ssh:connect and
	    ssh:daemon for handling unknown messages. With the option
	    it is possible to intercept before an INFO log message is
	    generated.</p>
          <p>
	    One usage is to filter out messages that are not wanted
	    in the error logger as info reports. An example of such a
	    message is the 'etimedout' tcp error message that will be
	    received if a connection has keep_alive and the peer is
	    restarted.</p>
          <p>
	    Own Id: OTP-12813 Aux Id: seq12881 </p>
        </item>
      </list>
    </section>

</section>

<section><title>Ssh 3.2.4</title>

    <section><title>Fixed Bugs and Malfunctions</title>
      <list>
        <item>
          <p>
	    Gracefully terminate if sockets is unexpectedly closed.</p>
          <p>
	    Own Id: OTP-12782</p>
        </item>
        <item>
          <p>
	    Made Codenomicon Defensics test suite pass:</p> <list>
	    <item>limit number of algorithms in kexinit
	    message</item> <item>check 'e' and 'f' parameters in
	    kexdh</item> <item>implement 'keyboard-interactive' user
	    authentication on server side</item> <item> return plain
	    text message to bad version exchange message</item>
	    </list>
          <p>
	    Own Id: OTP-12784</p>
        </item>
      </list>
    </section>

</section>

<section><title>Ssh 3.2.3</title>

    <section><title>Fixed Bugs and Malfunctions</title>
      <list>
        <item>
          <p>
	    A new option for handling the SSH_MSG_DEBUG message's
	    printouts. A fun could be given in the options that will
	    be called whenever the SSH_MSG_DEBUG message arrives.
	    This enables the user to format the printout or just
	    discard it.</p>
          <p>
	    Own Id: OTP-12738 Aux Id: seq12860 </p>
        </item>
      </list>
    </section>

</section>

<section><title>Ssh 3.2.2</title>

    <section><title>Improvements and New Features</title>
      <list>
        <item>
          <p>
	    New option <c>id_string</c> for <c>ssh:daemon</c> and
	    <c>ssh:connect</c> for limiting banner grabbing attempts.</p>
          <p>
	    The possible values are: <c>{id_string,string()}</c> and
	    <c>{id_string,random}</c>. The latter will make ssh
	    generate a random nonsence id-string for each new
	    connection.</p>
          <p>
	    Own Id: OTP-12659</p>
        </item>
      </list>
    </section>

</section>

<section><title>Ssh 3.2.1</title>

    <section><title>Fixed Bugs and Malfunctions</title>
      <list>
        <item>
          <p>
	    Ssh crashed if a message was sent on a channel with
	    packet_size = 0.</p>
          <p>
	    A new option for ssh:daemon is also introduced:
	    <c>minimal_remote_max_packet_size</c>. This option sets
	    the least max packet size declaration that the daemon
	    will accept from a client. The default value is 0 to
	    maintain compatibility with OpenSSH and the rfc:s.</p>
          <p>
	    Own Id: OTP-12645 Aux Id: seq12816 </p>
        </item>
      </list>
    </section>

</section>

<section><title>Ssh 3.2</title>

    <section><title>Fixed Bugs and Malfunctions</title>
      <list>
        <item>
          <p>
	    If a channel is closed by the peer while using a function
	    with call semantics in ssh_connection.erl return {error,
	    closed}. Document that the functions can return {error,
	    timeout | closed} and not only ssh_request_status()</p>
          <p>
	    Own Id: OTP-12004</p>
        </item>
        <item>
          <p>
	    Bug that causes ssh:connect to return
	    <c>{error,int()}</c> instead of <c>{error,timeout}</c>
	    when ssh handshake takes too long time.</p>
          <p>
	    Own Id: OTP-12369</p>
        </item>
        <item>
          <p>
	    Documentation corrections. (Thanks to Rabbe Fogelholm)</p>
          <p>
	    Own Id: OTP-12399</p>
        </item>
      </list>
    </section>


    <section><title>Improvements and New Features</title>
      <list>
        <item>
          <p>
	    Example of ssh_connection:exec added.</p>
          <p>
	    Own Id: OTP-12558</p>
        </item>
      </list>
    </section>

</section>

<section><title>Ssh 3.1</title>

    <section><title>Fixed Bugs and Malfunctions</title>
      <list>
        <item>
          <p>
	    Make sure the clean rule for ssh, ssl, eunit and otp_mibs
	    actually removes generated files.</p>
          <p>
	    Own Id: OTP-12200</p>
        </item>
        <item>
          <p>
	    Improved Property Tests (Thanks to Thomas, John and
	    Tobias at QuviQ)</p>
          <p>
	    Own Id: OTP-12256</p>
        </item>
        <item>
          <p>
	    Correct typo of renegotiate that could cause rekeying to
	    fail</p>
          <p>
	    Own Id: OTP-12277 Aux Id: seq12736 </p>
        </item>
        <item>
          <p>
	    The {timeout, Timeout} option passed to
	    ssh_sftp:start_channel was not applied to the early
	    phases of the SSH protocol. This patch passes the Timeout
	    through to ssh:connect. In case the timeout occurs during
	    these phases, {error, timeout} is returned. (Thanks to
	    Simon Cornish)</p>
          <p>
	    Own Id: OTP-12306</p>
        </item>
      </list>
    </section>


    <section><title>Improvements and New Features</title>
      <list>
        <item>
          <p>
	    Added API functions ptty_alloc/3 and ptty_alloc/4, to
	    allocate a pseudo tty.</p>
          <p>
	    Own Id: OTP-11542 Aux Id: seq12493, OTP-11631 </p>
        </item>
        <item>
          <p>
	    Supports tar file creation on other media than file
	    systems mounted on the local machine.</p>
          <p>
	    The <c>erl_tar</c> api is extended with
	    <c>erl_tar:init/3</c> that enables usage of user provided
	    media storage routines. A ssh-specific set of such
	    routines is hidden in the new function
	    <c>ssh_sftp:open_tar/3</c> to simplify creating a tar
	    archive on a remote ssh server.</p>
          <p>
	    A chunked file reading option is added to
	    <c>erl_tar:add/3,4</c> to save memory on e.g small
	    embedded systems. The size of the slices read from a file
	    in that case can be specified.</p>
          <p>
	    Own Id: OTP-12180 Aux Id: seq12715 </p>
        </item>
        <item>
          <p>
	    Always send SSH_DISCONNECT protocol messages when peer
	    sends corrupt messages.</p>
          <p>
	    Own Id: OTP-12185</p>
        </item>
        <item>
          <p>
	    Hooks for funs that can change binaries sent to remote
	    sites from erl_tar for renote tar file creation are
	    added. See <c>ssh_sftp:open_tar/3,4</c> for details. The
	    hooks could also be used to read remote tar files that
	    need transformation before file extraction.</p>
          <p>
	    Those hooks are intended for encryption and decryption of
	    tar files. Effort is put into memory, disk and network
	    resource economy.</p>
          <p>
	    Own Id: OTP-12312 Aux Id: OTP-12180 </p>
        </item>
      </list>
    </section>

</section>

<section><title>Ssh 3.0.8</title>

    <section><title>Fixed Bugs and Malfunctions</title>
      <list>
        <item>
          <p>
	    Fixes of login blocking after port scanning.</p>
          <p>
	    Own Id: OTP-12247 Aux Id: seq12726 </p>
        </item>
      </list>
    </section>

</section>

<section><title>Ssh 3.0.7</title>

    <section><title>Fixed Bugs and Malfunctions</title>
      <list>
        <item>
          <p>
	    Add option sftp_vsn to SFTP</p>
          <p>
	    Own Id: OTP-12227</p>
        </item>
      </list>
    </section>


    <section><title>Improvements and New Features</title>
      <list>
        <item>
          <p>
	    Fix option user_interaction to work as expected. When
	    password authentication is implemented with ssh
	    keyboard-interactive method and the password is already
	    supplied, so that we do not need to query user, then
	    connections should succeed even though user_interaction
	    option is set to false.</p>
          <p>
	    Own Id: OTP-11329 Aux Id: seq12420, seq12335 </p>
        </item>
      </list>
    </section>

</section>

<section><title>Ssh 3.0.6</title>

    <section><title>Fixed Bugs and Malfunctions</title>
      <list>
        <item>
          <p>
	    Gracefully handle bad data from the client when expecting
	    ssh version exchange.</p>
          <p>
	    Own Id: OTP-12157 Aux Id: seq12706 </p>
        </item>
        <item>
          <p>
	    When restarting an ssh daemon, that was stopped with
	    ssh:stop_listner/ [1,2] new options given shall replace
	    old ones.</p>
          <p>
	    Own Id: OTP-12168 Aux Id: seq12711 </p>
        </item>
      </list>
    </section>


    <section><title>Improvements and New Features</title>
      <list>
        <item>
          <p>
	    ssh now has a format_status function to avoid printing
	    sensitive information in error loggs.</p>
          <p>
	    Own Id: OTP-12030</p>
        </item>
      </list>
    </section>


    <section><title>Known Bugs and Problems</title>
      <list>
        <item>
          <p>
	    The option <c>parallel_login</c> didn't work with the
	    value <c>true</c>. All logins were serial.</p>
          <p>
	    Own Id: OTP-12194</p>
        </item>
      </list>
    </section>

</section>

<section><title>Ssh 3.0.5</title>

    <section><title>Fixed Bugs and Malfunctions</title>
      <list>
        <item>
          <p>
	    When starting an ssh-daemon giving the option
	    {parallel_login, true}, the timeout for authentication
	    negotiation ({negotiation_timeout, integer()}) was never
	    removed.</p>
          <p>
	    This caused the session to always be terminated after the
	    timeout if parallel_login was set.</p>
          <p>
	    Own Id: OTP-12057 Aux Id: seq12663 </p>
        </item>
      </list>
    </section>


    <section><title>Improvements and New Features</title>
      <list>
        <item>
          <p>
	    Warning: this is experimental and may disappear or change
	    without previous warning.</p>
          <p>
	    Experimental support for running Quickcheck and PropEr
	    tests from common_test suites is added to common_test.
	    See the reference manual for the new module
	    <c>ct_property_testing</c>.</p>
          <p>
	    Experimental property tests are added under
	    <c>lib/{inet,ssh}/test/property_test</c>. They can be run
	    directly or from the commont_test suites
	    <c>inet/ftp_property_test_SUITE.erl</c> and
	    <c>ssh/test/ssh_property_test_SUITE.erl</c>.</p>
          <p>
	    See the code in the <c>test</c> directories and the man
	    page for details.</p>
          <p>
	    (Thanks to Tuncer Ayaz for a patch adding Triq)</p>
          <p>
	    Own Id: OTP-12119</p>
        </item>
      </list>
    </section>

</section>

<section><title>Ssh 3.0.4</title>

    <section><title>Fixed Bugs and Malfunctions</title>
      <list>
        <item>
          <p>
	    When starting an ssh-daemon giving the option
	    {parallel_login, true}, the timeout for authentication
	    negotiation ({negotiation_timeout, integer()}) was never
	    removed.</p>
          <p>
	    This caused the session to always be terminated after the
	    timeout if parallel_login was set.</p>
          <p>
	    Own Id: OTP-12057 Aux Id: seq12663 </p>
        </item>
      </list>
    </section>

</section>

<section><title>Ssh 3.0.3</title>

    <section><title>Fixed Bugs and Malfunctions</title>
      <list>
        <item>
          <p>
	    Removed mail address from error reports and corrected
	    spelling error (Stacktace -&gt; stacktrace)</p>
          <p>
	    Own Id: OTP-11883 Aux Id: seq12586 </p>
        </item>
        <item>
          <p>
	    Decode/encode fixes in SSH_MSG_IGNORE and
	    SSH_MSG_UNIMPLEMENTED.</p>
          <p>
	    Own Id: OTP-11983</p>
        </item>
      </list>
    </section>


    <section><title>Improvements and New Features</title>
      <list>
        <item>
          <p>
	    Accepts that some older OpenSSH clients sends incorrect
	    disconnect messages.</p>
          <p>
	    Own Id: OTP-11972</p>
        </item>
        <item>
          <p>
	    Handle inet and inet6 option correctly</p>
          <p>
	    Own Id: OTP-11976</p>
        </item>
      </list>
    </section>

</section>

<section><title>Ssh 3.0.2</title>

    <section><title>Fixed Bugs and Malfunctions</title>
      <list>
        <item>
          <p>
	    Fixed timeout bug in ssh:connect.</p>
          <p>
	    Own Id: OTP-11908</p>
        </item>
      </list>
    </section>


    <section><title>Improvements and New Features</title>
      <list>
        <item>
          <p>
	    Option <c>max_sessions</c> added to
	    <c>ssh:daemon/{2,3}</c>. This option, if set, limits the
	    number of simultaneous connections accepted by the
	    daemon.</p>
          <p>
	    Own Id: OTP-11885</p>
        </item>
      </list>
    </section>

</section>

<section><title>Ssh 3.0.1</title>

    <section><title>Fixed Bugs and Malfunctions</title>
      <list>
        <item>
          <p>
	    Fixes the problem that ssh_cli in some cases could delay
	    the prompt if a tty was not requested by the client.</p>
          <p>
	    Own Id: OTP-10732</p>
        </item>
        <item>
          <p>
	    The variable NewCol is now correctly calculated allowing
	    for tab-completion of function calls even when preceded
	    with blank space (Thanks to Alexander Demidenko)</p>
          <p>
	    Own Id: OTP-11566</p>
        </item>
        <item>
          <p>
	    Fix incorrect dialyzer spec and types, also enhance
	    documentation. </p>
          <p>
	    Thanks to Ayaz Tuncer.</p>
          <p>
	    Own Id: OTP-11627</p>
        </item>
        <item>
          <p>
	    Fixed a bug when ssh:exec executes a linux command on a
	    linux ssh daemon. If the result is sent back from
	    standard error, the length information was not stripped
	    off correctly.</p>
          <p>
	    Own Id: OTP-11667</p>
        </item>
        <item>
          <p>
	    Fixed a bug with the ssh file 'known_hosts' which made
	    the file grow with many equal entries.</p>
          <p>
	    Own Id: OTP-11671</p>
        </item>
        <item>
          <p>
	    Some local implementations of removing the last element
	    from a list are replaced by <c>lists:droplast/1</c>. Note
	    that this requires at least <c>stdlib-2.0</c>, which is
	    the stdlib version delivered in OTP 17.0. (Thanks to Hans
	    Svensson)</p>
          <p>
	    Own Id: OTP-11678</p>
        </item>
        <item>
          <p>
	    Bug fix for <c>ssh:daemon/2,3</c> so that the failfun is
	    called when it should.</p>
          <p>
	    Own Id: OTP-11680</p>
        </item>
        <item>
          <p>
	    Fixed bug which crashed ssh when SSH_MSG_KEX_DH_GEX_GROUP
	    is received. This could cause a vm-crash for eheap_alloc
	    during garbage collect.</p>
          <p>
	    Own Id: OTP-11696 Aux Id: 12547, 12532 </p>
        </item>
        <item>
          <p>
	    Fixes a bug that breaks keyboard-interactive
	    authentication. Thanks to Simon Cornish for reporting and
	    suggesting a fix.</p>
          <p>
	    Own Id: OTP-11698</p>
        </item>
        <item>
          <p>
	    dialyzer specs are now correct for <c>ssh:start/0</c>,
	    <c>ssh:start/1</c>, <c>ssh:stop/0</c> and
	    <c>ssh_connection_handler:open_channel/5</c>. (Thanks to
	    Johannes Weißl )</p>
          <p>
	    Own Id: OTP-11705</p>
        </item>
        <item>
          <p>
	    Application upgrade (appup) files are corrected for the
	    following applications: </p>
          <p>
	    <c>asn1, common_test, compiler, crypto, debugger,
	    dialyzer, edoc, eldap, erl_docgen, et, eunit, gs, hipe,
	    inets, observer, odbc, os_mon, otp_mibs, parsetools,
	    percept, public_key, reltool, runtime_tools, ssh,
	    syntax_tools, test_server, tools, typer, webtool, wx,
	    xmerl</c></p>
          <p>
	    A new test utility for testing appup files is added to
	    test_server. This is now used by most applications in
	    OTP.</p>
          <p>
	    (Thanks to Tobias Schlager)</p>
          <p>
	    Own Id: OTP-11744</p>
        </item>
        <item>
          <p>
	    Fixed dialyzer warning for <c>ssh_connection:send</c>.</p>
          <p>
	    Own Id: OTP-11821</p>
        </item>
        <item>
          <p>
	    <c>ssh:daemon/2,3</c> : Added options
	    <c>negotiation_timeout</c> and <c>parallel_login</c> to
	    tune the authentication behaviour.</p>
          <p>
	    Own Id: OTP-11823</p>
        </item>
      </list>
    </section>


    <section><title>Improvements and New Features</title>
      <list>
        <item>
          <p>
	    Ssh now fully supports unicode filenames, filecontents,
	    shell and cli. Please note that the underlying os and
	    emulator must also give support for unicode. You may want
	    to start the emulator with "<c>erl +fnu</c>" on Linux.</p>
          <p>
	    Own Id: OTP-10953</p>
        </item>
      </list>
    </section>

</section>

<section><title>Ssh 3.0</title>

    <section><title>Fixed Bugs and Malfunctions</title>
      <list>
        <item>
          <p>
	    The ssh cli is now faster at close and before new prompt.</p>
          <p>
	    Own Id: OTP-11339 Aux Id: seq12423 </p>
        </item>
        <item>
          <p>
	    Ssh process structure was redesigned to better map to
	    what is truly parallel this has solved a lot of strange
	    timing issues that sometimes would occur, for instance a
	    process leak could happen when a lot of connections where
	    taken up and down in parallel in a short period of time.
	    Also backwards compatible clauses to "original" but never
	    supported features has been removed.</p>
          <p>
	    Impact: Increases flow efficiency</p>
          <p>
	    *** POTENTIAL INCOMPATIBILITY ***</p>
          <p>
	    Own Id: OTP-11363</p>
        </item>
        <item>
          <p>
	    Fix various typos in erts, kernel and ssh. Thanks to
	    Martin Hässler.</p>
          <p>
	    Own Id: OTP-11414</p>
        </item>
        <item>
          <p>
	    Correct private_key type documentation in
	    ssh_server_key_api. Thanks to Tristan Sloughter.</p>
          <p>
	    Own Id: OTP-11449</p>
        </item>
        <item>
          <p>
	    The functions in ssh_no_io.erl did not mimic the
	    functions in ssh_io.erl correctly, the arity was
	    incorrect for some functions which caused ssh to fail in
	    the wrong way.</p>
          <p>
	    Own Id: OTP-11490</p>
        </item>
      </list>
    </section>


    <section><title>Improvements and New Features</title>
      <list>
        <item>
          <p>
	    Add option to disallow CLI</p>
          <p>
	    Own Id: OTP-10976</p>
        </item>
        <item>
          <p>
	    Add sockname and user to ssh:connection_info/2</p>
          <p>
	    Own Id: OTP-11296</p>
        </item>
      </list>
    </section>

</section>

<section><title>Ssh 2.1.8</title>

    <section><title>Improvements and New Features</title>
      <list>
        <item>
          <p>
	    Do not chmod ~/.ssh unnecessarily.</p>
          <p>
	    Own Id: OTP-11189</p>
        </item>
        <item>
          <p>
	    Make ssh_cli.erl handle CTRL+C. Thanks to Stefan
	    Zegenhagen.</p>
          <p>
	    Own Id: OTP-11199</p>
        </item>
        <item>
          <p>
	    Clarified timeout options in documentation.</p>
          <p>
	    Own Id: OTP-11249</p>
        </item>
        <item>
          <p>
	    Add openssh_zlib compression type to ssh_transport.
	    Thanks to Louis-Philippe Gauthier.</p>
          <p>
	    Own Id: OTP-11256</p>
        </item>
      </list>
    </section>

</section>

<section><title>Ssh 2.1.7</title>

    <section><title>Fixed Bugs and Malfunctions</title>
      <list>
        <item>
          <p>
	    ssh:daemon will get feeded with an argument even if it is
	    not a valid expression.</p>
          <p>
	    Own Id: OTP-10975</p>
        </item>
      </list>
    </section>


    <section><title>Improvements and New Features</title>
      <list>
        <item>
          <p>
	    Properly ignore everything in lib/ssh/doc/html/. Thanks
	    to Anthony Ramine.</p>
          <p>
	    Own Id: OTP-10983</p>
        </item>
        <item>
          <p>
	    Integrate elliptic curve contribution from Andreas
	    Schultz </p>
          <p>
	    In order to be able to support elliptic curve cipher
	    suites in SSL/TLS, additions to handle elliptic curve
	    infrastructure has been added to public_key and crypto.</p>
          <p>
	    This also has resulted in a rewrite of the crypto API to
	    gain consistency and remove unnecessary overhead. All OTP
	    applications using crypto has been updated to use the new
	    API.</p>
          <p>
	    Impact: Elliptic curve cryptography (ECC) offers
	    equivalent security with smaller key sizes than other
	    public key algorithms. Smaller key sizes result in
	    savings for power, memory, bandwidth, and computational
	    cost that make ECC especially attractive for constrained
	    environments.</p>
          <p>
	    Own Id: OTP-11009</p>
        </item>
      </list>
    </section>

</section>

<section><title>Ssh 2.1.6</title>

    <section><title>Fixed Bugs and Malfunctions</title>
      <list>
        <item>
          <p>
	    Fixed timing rekeying bug.</p>
          <p>
	    Own Id: OTP-10940</p>
        </item>
      </list>
    </section>

</section>

<section><title>Ssh 2.1.5</title>

    <section><title>Fixed Bugs and Malfunctions</title>
      <list>
        <item>
          <p>
	    Bug in rekeying for daemon fixed.</p>
          <p>
	    Own Id: OTP-10911</p>
        </item>
      </list>
    </section>


    <section><title>Improvements and New Features</title>
      <list>
        <item>
          <p>
	    Enhanced error message and added test for ssh clients
	    trying to start non existing subsystems.</p>
          <p>
	    Own Id: OTP-10714</p>
        </item>
      </list>
    </section>

</section>

<section><title>Ssh 2.1.4</title>

    <section><title>Improvements and New Features</title>
      <list>
        <item>
          <p>
	    Better quality on the error messages for when key
	    exchange failed.</p>
          <p>
	    Own Id: OTP-10553 Aux Id: seq12152 </p>
        </item>
        <item>
          <p>
	    Fix link to documentation for ssh:connect/3,4. Thanks to
	    Martin Hässler.</p>
          <p>
	    Own Id: OTP-10862</p>
        </item>
      </list>
    </section>

</section>

<section><title>Ssh 2.1.3</title>

    <section><title>Fixed Bugs and Malfunctions</title>
      <list>
        <item>
          <p>
	    It is now possible to send an empty binary using
	    ssh_connection:send/3, this corner case previously caused
	    ssh_connection:send to hang.</p>
          <p>
	    Own Id: OTP-9478 Aux Id: kunagi-226 [137] </p>
        </item>
        <item>
          <p>
	    Fix typo in keyboard-interactive string. Thanks to Daniel
	    Goertzen</p>
          <p>
	    Own Id: OTP-10456</p>
        </item>
        <item>
          <p>
	    ssh_connectino:send/3 will not return until all data has
	    been sent. Previously it could return too early,
	    resulting in things such premature close of the
	    connection. Also improved error handling of closed SSH
	    channels.</p>
          <p>
	    Own Id: OTP-10467</p>
        </item>
        <item>
	    <p>Fixed ssh_cli.erl crashes because #state.buf is yet
	    'undefined'.</p> <p>Fixed Client terminateing connections
	    due to channel_request message response is sent to the
	    wrong id.</p> <p>Affected SSH clients: - all clients
	    based on SSH-2.0-TrileadSSH2Java_213 (problem #1) - SSH
	    Term Pro (problem #2)</p> <p>Thanks to Stefan Zegenhagen
	    </p>
          <p>
	    Own Id: OTP-10475</p>
        </item>
        <item>
          <p>
	    Fixed various syntax errors in SSH appup file</p>
          <p>
	    Own Id: OTP-10657</p>
        </item>
      </list>
    </section>
    <section><title>Improvements and New Features</title>
      <list>
        <item>
          <p>
	    SSH_FX_FILE_IS_A_DIRECTORY message for sftp implemented</p>
          <p>
	    Own Id: OTP-6406 Aux Id: kunagi-218 [129] </p>
        </item>
        <item>
          <p>
	    SSH Rekeying fixed</p>
          <p>
	    Own Id: OTP-7785 Aux Id: kunagi-220 [131] </p>
        </item>
        <item>
          <p>
	    Added User Guide for the SSH application</p>
          <p>
	    Own Id: OTP-7786 Aux Id: kunagi-221 [132] </p>
        </item>
        <item>
          <p>
	    Documentation regarding failfun, connectfun and
	    disconnectfun provided</p>
          <p>
	    Own Id: OTP-7792 Aux Id: kunagi-222 [133] </p>
        </item>
        <item>
          <p>
	    SSH connection timer implementation</p>
          <p>
	    New option, {idle_time, integer()}, sets a timeout on
	    connection when no channels are active, defaults to
	    infinity</p>
          <p>
	    Own Id: OTP-10514 Aux Id: seq12020 </p>
        </item>
        <item>
	    <p> Some examples overflowing the width of PDF pages have
	    been corrected. </p>
          <p>
	    Own Id: OTP-10665</p>
        </item>
        <item>
          <p>
	    Fixed internal error on when client and server cannot
	    agree o which authmethod to use.</p>
          <p>
	    Own Id: OTP-10731 Aux Id: seq12237 </p>
        </item>
      </list>
    </section>

</section>
<section><title>Ssh 2.1.2.1</title>
<section><title>Improvements and New Features</title>
      <list>
        <item>
          <p>
	    Removed error report in ssh_connection_handler triggered
	    by badmatch failure.</p>
          <p>
	    Own Id: OTP-11188</p>
        </item>
      </list>
    </section>

</section>
<section><title>Ssh 2.1.2</title>

    <section><title>Fixed Bugs and Malfunctions</title>
      <list>
        <item>
          <p>
	    SSH quiet mode</p>
          <p>
	    A new option to ssh:connect/3,4, quiet_mode. If true, the
	    client will not print out anything on authorization.</p>
          <p>
	    Own Id: OTP-10429 Aux Id: kunagi-273 [184] </p>
        </item>
        <item>
          <p>
	    Restrict which key algorithms to use</p>
          <p>
	    A new option to ssh:connect/3,4 is introduced,
	    public_key_algs, where you can restrict which key
	    algorithms to use and in which order to try them.</p>
          <p>
	    Own Id: OTP-10498 Aux Id: kunagi-289 [200] </p>
        </item>
        <item>
          <p>
	    Confidentiality of client password</p>
          <p>
	    Unsets clients password after authentication.</p>
          <p>
	    Own Id: OTP-10511 Aux Id: kunagi-292 [203] </p>
        </item>
        <item>
          <p>
	    Fixed user interaction for SSH</p>
          <p>
	    It's now available to accept hosts and input password</p>
          <p>
	    Own Id: OTP-10513 Aux Id: kunagi-293 [204] </p>
        </item>
      </list>
    </section>

</section>

<section><title>Ssh 2.1.1</title>

    <section><title>Fixed Bugs and Malfunctions</title>
      <list>
        <item>
          <p>
	    Ssh now only sends one channel close message under all
	    circumstances, before it would sometimes incorrectly send
	    two.</p>
          <p>
	    Own Id: OTP-10060</p>
        </item>
        <item>
          <p>
	    The options check mistreated the ip_v6_disable-option,
	    and did not handle some, at the moment, undocumented
	    options correctly.</p>
          <p>
	    Own Id: OTP-10061</p>
        </item>
        <item>
          <p>
	    The channel id in a channel failure message, sent to the
	    peer, is now in all cases the remote channel id</p>
          <p>
	    Own Id: OTP-10062</p>
        </item>
        <item>
          <p>
	    Improved handling of multiple closes to avoid occasional
	    crashes when a channel is closed more than once.</p>
          <p>
	    Own Id: OTP-10112</p>
        </item>
        <item>
          <p>
	    Fix lib/src/test/ssh_basic_SUITE.erl to fix IPv6 option
	    typos</p>
          <p>
	    Fixed incorrect option "ipv6_disable" to "ipv6_disabled"
	    as documented in the ssh manual.</p>
          <p>
	    Own Id: OTP-10219</p>
        </item>
        <item>
          <p>
	    SSH: Make "auth_methods" server option re-usable</p>
          <p>
	    The 'auth_methods' option is used by the server side of
	    the SSH code to tell a connecting SSH client about the
	    authentication methods that are supported by the server.
	    The code still extracts and handles the 'auth_methods'
	    option from Opts in appropriate places, but the Opts
	    checking code in ssh.erl didn't allow that option to be
	    specified.</p>
          <p>
	    Own Id: OTP-10224</p>
        </item>
        <item>
          <p>
	    Use the correct channel id when adjusting the channel
	    window</p>
          <p>
	    Own Id: OTP-10232</p>
        </item>
      </list>
    </section>

</section>

<section><title>Ssh 2.1</title>

    <section><title>Fixed Bugs and Malfunctions</title>
      <list>
        <item>
          <p>
	    All keys in authorized_keys are considerd, wrongly only
	    the first one was before.</p>
          <p>
	    Own Id: OTP-7235</p>
        </item>
        <item>
          <p>
	    ssh daemon now properly handles ras host keys, in
	    previous versions only dsa host keys sufficed to set up a
	    connection.</p>
          <p>
	    Own Id: OTP-7677</p>
        </item>
        <item>
          <p>
	    ssh:shell/3 and ssh:connect/3 does not hang anymore if
	    connection negotiation fails</p>
          <p>
	    Own Id: OTP-8111</p>
        </item>
        <item>
          <p>
	    Improve check so that we will not try to read ssh packet
	    length indicator if not sure we have enough data.</p>
          <p>
	    Own Id: OTP-8380</p>
        </item>
        <item>
          <p>
	    Do not try to use user interaction when it is disabled.</p>
          <p>
	    Own Id: OTP-9466 Aux Id: seq11886 </p>
        </item>
        <item>
          <p>
	    Improved error handling of internal errors i the ssh
	    connection handling process</p>
          <p>
	    Own Id: OTP-9905</p>
        </item>
        <item>
          <p>
	    sftp daemon generates file handles correct</p>
          <p>
	    Own Id: OTP-9948</p>
        </item>
      </list>
    </section>


    <section><title>Improvements and New Features</title>
      <list>
        <item>
          <p>
	    Document supported algorithms</p>
          <p>
	    Own Id: OTP-8109</p>
        </item>
        <item>
          <p>
	    Graceful handling of premature close from an sftp client.</p>
          <p>
	    Own Id: OTP-9391 Aux Id: seq11838 </p>
        </item>
        <item>
          <p>
	    Changed ssh implementation to use the public_key
	    application for all public key handling. This is also a
	    first step for enabling a callback API for supplying
	    public keys and handling keys protected with password
	    phrases. </p>
          <p>
	    Additionally the test suites where improved so that they
	    do not copy the users keys to test server directories as
	    this is a security liability. Also ipv6 and file access
	    issues found in the process has been fixed.</p>
          <p>
	    This change also solves OTP-7677 and OTP-7235</p>
          <p>
	    This changes also involves some updates to public_keys
	    ssh-functions.</p>
          <p>
	    Own Id: OTP-9911</p>
        </item>
        <item>
          <p>
	    Added options for the ssh client to support user keys
	    files that are password protected.</p>
          <p>
	    Own Id: OTP-10036 Aux Id: OTP-6400, Seq10595 </p>
        </item>
      </list>
    </section>

</section>

<section><title>Ssh 2.0.9</title>

    <section><title>Improvements and New Features</title>
      <list>
        <item>
	    <p>Erlang/OTP can now be built using parallel make if you
	    limit the number of jobs, for instance using '<c>make
	    -j6</c>' or '<c>make -j10</c>'. '<c>make -j</c>' does not
	    work at the moment because of some missing
	    dependencies.</p>
          <p>
	    Own Id: OTP-9451</p>
        </item>
        <item>
          <p>
	    Ssh behaviours now use the new directive "-callback".
	    Parameters will be further specified in a later version
	    of ssh.</p>
          <p>
	    Own Id: OTP-9796</p>
        </item>
      </list>
    </section>

</section>

<section><title>Ssh 2.0.8</title>
    <section><title>Fixed Bugs and Malfunctions</title>
      <list>
        <item>
          <p>
            Calling ssh_sftp:stop_channel/1 resulted in that the trap_exit flag was
            set to true for the invoking process.</p>
          <p>
            Own Id: OTP-9386 Aux Id: seq11865</p>
        </item>
      </list>
    </section>
</section>

<section><title>Ssh 2.0.7</title>
    <section><title>Fixed Bugs and Malfunctions</title>
      <list>
        <item>
          <p>
            An unexpected message would crash the ssh_connection_handler and close
            the connection. Now an error message is generated instead.</p>
          <p>
            Own Id: OTP-9273</p>
        </item>
      </list>
    </section>
</section>

<section><title>Ssh 2.0.6</title>
    <section><title>Fixed Bugs and Malfunctions</title>
      <list>
        <item>
          <p>
            A memory leak has been fixed. I.e. per terminated connection the size of
            a pid and the length of a user name string was not cleared.</p>
          <p>
            Own Id: OTP-9232</p>
        </item>
      </list>
    </section>
</section>

<section><title>Ssh 2.0.5</title>
    <section><title>Improvements and New Features</title>
      <list>
        <item>
          <p>
            Strengthened random number generation. (Thanks to Geoff Cant)</p>
          <p>
            Own Id: OTP-9225</p>
        </item>
      </list>
    </section>
</section>

<section><title>Ssh 2.0.4</title>
    <section><title>Fixed Bugs and Malfunctions</title>
      <list>
        <item>
          <p>In some cases SSH returned {error, normal} when a channel was terminated
             unexpectedly. This has now been changed to {error, channel_closed}.</p>
          <p>
            *** POTENTIAL INCOMPATIBILITY ***</p>
          <p>
            Own Id: OTP-8987 Aux Id: seq11748</p>
        </item>
        <item>
          <p>
            SSH did not handle the error reason enetunreach
            when trying to open a IPv6 connection.</p>
          <p>
            Own Id: OTP-9031</p>
        </item>
      </list>
    </section>
    <section><title>Improvements and New Features</title>
      <list>
        <item>
          <p>
            It is now possible to use SSH to sign and verify binary data.</p>
          <p>
            Own Id: OTP-8986</p>
        </item>
        <item>
          <p>
            SSH now ensures that the .ssh directory exists before trying
            to access files located in that directory.</p>
          <p>
            Own Id: OTP-9010</p>
        </item>
      </list>
    </section>
</section>

<section><title>Ssh 2.0.3</title>
    <section><title>Fixed Bugs and Malfunctions</title>
      <list>
        <item>
          <p>
            The fix regarding OTP-8849 was not included in the
            previous version as stated.</p>
          <p>
            Own Id: OTP-8918</p>
        </item>
      </list>
    </section>
</section>

<section><title>Ssh 2.0.2</title>
    <section><title>Fixed Bugs and Malfunctions</title>
      <list>
        <item>
          <p>
            The ssh_system_sup did not catch noproc and shutdown
            messages.</p>
          <p>
            Own Id: OTP-8863</p>
        </item>
        <item>
          <p>
            In some cases a crash report was generated when a
            connection was closing down. This was caused by a race
            condition between two processes.</p>
          <p>
            Own Id: OTP-8881 Aux Id: seq11656, seq11648 </p>
        </item>
      </list>
    </section>
    <section><title>Improvements and New Features</title>
      <list>
        <item>
          <p>
            SSH no longer use deprecated public_key functions.</p>
          <p>
            Own Id: OTP-8849</p>
        </item>
      </list>
    </section>
 </section>
 <section><title>Ssh 2.0.1</title>
    <section><title>Fixed Bugs and Malfunctions</title>
      <list>
        <item>
          <p>
	    SSH in some cases terminated channels with reason normal
	    when it should have been shutdown.</p>
          <p>
	    Own Id: OTP-8714</p>
        </item>
        <item>
          <p>
	    SSH in some cases generated a crash report when a channel
	    was closed in a normal way.</p>
          <p>
	    Own Id: OTP-8735 Aux Id: seq11615 </p>
        </item>
        <item>
          <p>
	    The processes ssh_subsystem_sup and one ssh_channel_sup
	    was not terminated when a connection was closed.</p>
          <p>
	    Own Id: OTP-8807</p>
        </item>
      </list>
    </section>

</section>

<section><title>Ssh 2.0</title>

    <section><title>Fixed Bugs and Malfunctions</title>
      <list>
        <item>
          <p>The function ssh:connect/4 was not exported.</p>
          <p>Own Id: OTP-8550 Aux Id:</p>
        </item>
        <item>
          <p>Aligned error message with used version (SSH_FX_FAILURE vs
             SSH_FX_NOT_A_DIRECTORY, the latter introduced in version 6).</p>
          <p>
            *** POTENTIAL INCOMPATIBILITY ***</p>
          <p>Own Id: OTP-8644 Aux Id: seq11574</p>
        </item>
        <item>
          <p>Resolved race condition when another connection is started
             before a channel is opened in the first connection.</p>
          <p>Own Id: OTP-8645 Aux Id: seq11577</p>
        </item>
      </list>
    </section>

    <section><title>Improvements and New Features</title>
      <list>
        <item>
          <p>The configuration parameter ip_v6_disabled is now available,
             which makes it possible for the user to alter the IP version
             SSH shall use.</p>
          <p>
            *** POTENTIAL INCOMPATIBILITY ***</p>
          <p>Own Id: OTP-8535 Aux Id:</p>
        </item>
        <item>
          <p>The ssh_connection:send operation now accepts infinity as timeout.</p>
          <p>Own Id: OTP-8534 Aux Id:</p>
        </item>
        <item>
          <p>The connection handler now include stack traces when a channel 
             message is not handled correctly.</p>
          <p>Own Id: OTP-8524 Aux Id:</p>
        </item>
        <item>
          <p>Removed deprecated modules (ssh_ssh, ssh_sshd and ssh_cm) and
             functions (ssh_sftp:connect and ssh_sftp:stop).</p>
          <p>
            *** POTENTIAL INCOMPATIBILITY ***</p>
          <p>Own Id: OTP-8596 Aux Id:</p>
        </item>
      </list>
    </section>

 </section>

 <section><title>Ssh 1.1.8</title>

    <section><title>Fixed Bugs and Malfunctions</title>
      <list>
        <item>
          <p>
            In some cases SSH ceased to collect more data from the transport layer.</p>
          <p>
            Own Id: OTP-8401 Aux Id: seq11479</p>
        </item>
      </list>
    </section>

    <section><title>Improvements and New Features</title>
      <list>
        <item>
          <p>Old release notes removed.</p>
          <p>Own Id: OTP-8356 Aux Id:</p>
        </item>
      </list>
    </section>

 </section>

 <section><title>Ssh 1.1.7</title>

    <section><title>Fixed Bugs and Malfunctions</title>
      <list>
        <item>
          <p>
            Now clear all processes when a connnection is terminated.</p>
          <p>
            Own Id: OTP-8121 Aux Id:</p>
        </item>
        <item>
          <p>
            In some rare cases the connection handler could enter an infinite loop.</p>
          <p>
            Own Id: OTP-8277 Aux Id: seq11428</p>
        </item>
        <item>
          <p>
            If an SFTP server did not respond with EOF, the function 
            ssh_sftp:list_dir/2/3 would enter an infinite loop.</p>
          <p>
            Own Id: OTP-8278 Aux Id: seq11450</p>
        </item>
      </list>
    </section>

    <section><title>Improvements and New Features</title>
      <list>
        <item>
          <p>
            The documentation is now built with open source tools (xsltproc and fop) 
            that exists on most platforms. One visible change is that the frames are removed.</p>
          <p>
            Own Id: OTP-8201 Aux Id:</p>
        </item>
      </list>
    </section>

 </section>

 <section><title>Ssh 1.1.6</title>

    <section><title>Fixed Bugs and Malfunctions</title>
      <list>
        <item>
          <p>
            ssh_sftp:start_channel did not handle all possible return 
            values from ssh_channel:start correctly.
          </p>
          <p>
            Own Id: OTP-8176 Aux Id: </p>
        </item>
        <item>
          <p>
            SFTPD did not handle rename command (version 4) correctly.
          </p>
          <p>
            Own Id: OTP-8175 Aux Id: seq11373</p>
        </item>
        <item>
          <p>
            If a connection manager already had been terminated it could cause a channel
            to generate a crash report when it was about to stop.
          </p>
          <p>
            Own Id: OTP-8174 Aux Id: seq11377</p>
        </item>
        <item>
          <p>
            Requests could result in badarg or badmatch EXIT messages in the connection 
            manager if the channel no longer existed.</p>
          <p>
            Own Id: OTP-8173 Aux Id: seq11379</p>
        </item>
        <item>
          <p>
            ssh_transport:unpack/3 could cause a badarg error.</p>
          <p>
            Own Id: OTP-8162 Aux Id:</p>
        </item>
      </list>
    </section>

    <section><title>Improvements and New Features</title>
      <list>
        <item>
          <p>
            The encryption algorithm aes128-cbc is now supported.
            Requires that crypto-1.6.1 is available.</p>
          <p>
            Own Id: OTP-8110 Aux Id:</p>
        </item>
      </list>
    </section>

 </section>


 <section><title>Ssh 1.1.5</title>

    <section><title>Fixed Bugs and Malfunctions</title>
      <list>
        <item>
          <p>
            ssh_sftp:start_channel/3 did not handle timout correctly.</p>
          <p>
            Own Id: OTP-8159 Aux Id: seq11386</p>
        </item>
        <item>
          <p>
            If a progress message was not recieved after invoking ssh:connect/3
            the call could hang for ever. A timeout option has also been added.</p>
          <p>
            Own Id: OTP-8160 Aux Id: seq11386</p>
        </item>
        <item>
          <p>
            A comma has been missing in the ssh.appup file since SSH-1.0.2.</p>
          <p>
            Own Id: OTP-8161 Aux Id:</p>
        </item>
      </list>
    </section>

 </section>

 <section><title>Ssh 1.1.4</title>

    <section><title>Fixed Bugs and Malfunctions</title>
      <list>
        <item>
          <p>
            SSH sometimes caused a crash report at disconnect.</p>
          <p>
            Own Id: OTP-8071 Aux Id: seq11319</p>
        </item>
      </list>
    </section>

 </section>

 <section><title>Ssh 1.1.3</title>

    <section><title>Fixed Bugs and Malfunctions</title>
      <list>
        <item>
          <p>
            The operation ssh_sftp:stop_channel/1 returned an 
            exception if the connection already had been closed.</p>
          <p>
            Own Id: OTP-7996 Aux Id: seq11281</p>
        </item>
        <item>
          <p>
            SSH did not handle if supervisor:start_child/2 returned 
            {error, already_present}.</p>
          <p>
            Own Id: OTP-8034 Aux Id: seq11307</p>
        </item>
        <item>
          <p>
            SSH no longer cause supervisor reports when a connection is 
            terminated in a controlled manner.</p>
          <p>
            Own Id: OTP-8035 Aux Id: seq11308</p>
        </item>
      </list>
    </section>

 </section>

 <section><title>Ssh 1.1.2</title>

    <section><title>Fixed Bugs and Malfunctions</title>
      <list>
        <item>
          <p>
            Ssh confused local and remote channel id's, which in some
            cases resulted in that messages were discarded.</p>
          <p>
            Own Id: OTP-7914 Aux Id: seq11234</p>
        </item>
        <item>
          <p>
            Ssh could not handle echo values other than 0 and 1.</p>
          <p>
            Own Id: OTP-7917 Aux Id: seq11238</p>
        </item>
        <item>
          <p>
            A crash occurred if a non-valid channel reference was received.</p>
          <p>
            Own Id: OTP-7918 Aux Id: seq11238</p>
        </item>
        <item>
          <p>
            Sftpd connections was not closed after receiving eof from a client.</p>
          <p>
            Own Id: OTP-7921 Aux Id: seq11222</p>
        </item>
        <item>
          <p>
            It was not possible to start a SFTP subsystem on certain platforms, 
            i.e. those who do not support symbolic links.</p>
          <p>
            Own Id: OTP-7930 Aux Id: </p>
        </item>
        <item>
          <p>
            In some cases the message {ssh_cm, ssh_connection_ref(), {closed, ssh_channel_id()}}
            was not passed to the registered callback module.</p>
          <p>
            Own Id: OTP-7957 Aux Id: </p>
        </item>
      </list>
    </section>

    <section><title>Improvements and New Features</title>
      <list>
        <item>
          <p>
            By using the sftpd option {max_files, Integer}, the message
            size for READDIR commands can be reduced.</p>
          <p>
            Own Id: OTP-7919 Aux Id: seq11230</p>
        </item>
      </list>
    </section>

 </section>

 <section><title>Ssh 1.1.1</title>

    <section><title>Fixed Bugs and Malfunctions</title>
      <list>
        <item>
          <p>
            The erlang ssh server has presented itself incorrectly,
            using the special version ssh-1.99, although it never has
            supported versions below 2.0. Since ssh-1.1 client
            versions below 2.0 are correctly rejected instead of
            letting the server crash later on. Alas the problem with
            the presentation string was not discovered until after
            ssh.1.1 was released. Now the server will present itself
            as ssh-2.0.</p>
          <p>
            Own Id: OTP-7795</p>
        </item>
        <item>
          <p>
            An internal function call used an incorrect parameter, which
            caused problem when the old listen API was used. This was
            introduced in Ssh-1.1.</p>
          <p>
            Own Id: OTP-7920 Aux Id: seq11211</p>
        </item>
      </list>
    </section>

    <section><title>Improvements and New Features</title>
      <list>
        <item>
          <p>
            Ssh timeouts will now behave as expected i.e. defaults to
            infinity only the user of the ssh application can know of
            a reasonable timeout value for their application.</p>
          <p>
            *** POTENTIAL INCOMPATIBILITY ***</p>
          <p>
            Own Id: OTP-7807</p>
        </item>
        <item>
          <p>
            The implementation of timeouts added as a patch in
            ssh-1.0.1 was slightly changed and is now documented.</p>
          <p>
            Own Id: OTP-7808</p>
        </item>
        <item>
          <p>
            To honor the multiplexing of channels over one ssh
            connection concept ssh_sftp:connect/ [1,2,3] is
            deprecated and replaced by ssh_sftp:start_channel/[1,2,3]
            and ssh_sftp:stop/1 is deprecated and replaced by
            ssh_sftp:stop_channel/1 and to stop the ssh connection
            ssh:close/ 1 should be called.</p>
          <p>
            Own Id: OTP-7809</p>
        </item>
        <item>
          <p>
            Added the message {ssh_channel_up, ChannelId,
            ConnectionManager} that shall be handled by the channel
            callback handle_msg/2. This makes the function
            handle_msg/2 a mandatory function for ssh channels
            implementations which it was not in ssh-1.1.</p>
          <p>
            *** POTENTIAL INCOMPATIBILITY ***</p>
          <p>
            Own Id: OTP-7828</p>
        </item>
      </list>
    </section>

 </section>

  <section><title>Ssh 1.1</title>
  
  <section><title>Fixed Bugs and Malfunctions</title>
  <list>
    <item>
      <p>
	A flaw in the implementation of the supervision tree
	caused the ssh daemon to close the connections to all
	currently logged in users if one user logged out. Another
	problem related to the supervision tree caused the closing
	down of clients to leak processes i.e. all processes was
      not shutdown correctly.</p>
      <p>
      Own Id: OTP-7676</p>
    </item>
    <item>
      <p>
	Tabs could cause ssh_cli to print things in a surprising
      way.</p>
      <p>
      Own Id: OTP-7683 Aux Id: seq11102 </p>
    </item>
    <item>
      <p>
	[sftp, sftpd] - Added patch to make sftp timestamps more
	correct, in the long run it would be nice to have better
	support in file to be able to make it always behave
	correctly now it will be correct 99 % of time instead of
      almost never correct, at least on unix-based platforms.</p>
      <p>
      Own Id: OTP-7685 Aux Id: seq11082 </p>
    </item>
    <item>
      <p>
	[sftpd] - Added patch to further improve handling of
      symbolic links in the sftp-server.</p>
      <p>
      Own Id: OTP-7766 Aux Id: seq11101 </p>
    </item>
    <item>
      <p>
	Ssh incorrectly sent the local id instead of the remote
	id of a channel to the peer. For simpler cases these ids
	often happen to have the same value. One case when they
	do not is when the client sends an exec command two times
	in a raw on the same ssh connection (different channels
	of course as the channel will be closed when the exec
      command has been evaluated) .</p>
      <p>
      Own Id: OTP-7767</p>
    </item>
    <item>
      <p>
	Packet data could be lost under high load due to the fact
	that buffered data was sometimes wrongly discarded before
      it had been sent.</p>
      <p>
      Own Id: OTP-7768</p>
    </item>
    <item>
      <p>
	Improved ipv6-handling as some assumptions about inet
      functions where incorrect.</p>
      <p>
      Own Id: OTP-7770</p>
    </item>
  </list>
  </section>

  
  <section><title>Improvements and New Features</title>
  <list>
    <item>
      <p>
      Added new API function ssh:connection_info/2.</p>
      <p>
      Own Id: OTP-7456</p>
    </item>
    <item>
      <p>
	Now starts ssh channel processes later avoiding
      synchronization problems between processes.</p>
      <p>
      Own Id: OTP-7516</p>
    </item>
    <item>
      <p>
	Ssh now rejects old versions of the ssh protocol for
	security reasons. (Even if they where not correctly
	rejected before the connection would probably have failed
      anyway due to other reasons.)</p>
      <p>
      Own Id: OTP-7645 Aux Id: seq11094 </p>
    </item>
    <item>
      <p>
	New API module ssh_channel has been added. This is a
	behaviour to facilitate the implementation of ssh clients
	and plug in subsystems to the ssh daemon. Note that this
	slightly changes the options to the API function
	ssh:daemon/[1,2,3] deprecating all no longer documented
	options. Note that the new API enforces the "logical way"
	of using the old API i.e. making the subsystem process
	part of the ssh applications supervisor tree, so missuses
      of the old API are not compatible with the new API.</p>
      <p>
      *** POTENTIAL INCOMPATIBILITY ***</p>
      <p>
      Own Id: OTP-7769</p>
    </item>
  </list>
  </section>

  <section><title>Known Bugs and Problems</title>
  <list>
    <item>
      <p>
	Public keys protected by a password are currently not
      handled by the erlang ssh application.</p>
      <p>
      Own Id: OTP-6400 Aux Id: 10595 </p>
    </item>
  </list>
  </section>
  
  </section>
    
    <section><title>Ssh 1.0.2</title>
    
    <section><title>Fixed Bugs and Malfunctions</title>
    <list>
      <item>
	<p>
	  [sftpd] - Listing of symbolic link directories should now
	  work as expected.</p>
	  <p>
	  Own Id: OTP-7141 Aux Id: seq10856 </p>
        </item>
    </list>
    </section>
    
    </section>
    
   <section><title>Ssh 1.0.1</title>

    <section><title>Fixed Bugs and Malfunctions</title>
      <list>
        <item>
          <p>
            [sftp] - When listing a directory with more than 100
            files only the first 100 where listed. This has now been
            fixed.</p>
          <p>
            Own Id: OTP-7318 Aux Id: seq10953 </p>
        </item>
        <item>
          <p>
            When restarting an ssh-system the expected return value
            from ssh_system_sup:restart_acceptor/2 was incorrect,
            this is no longer the case.</p>
          <p>
            Own Id: OTP-7564 Aux Id: seq11055 </p>
        </item>
        <item>
          <p>
            A few minor bugs where fixed in ssh_userreg.erl and
            ssh_connection_manager and a a ssh_cli option was added
            to restore backwards compatibility with the old ssh_cm -
            API.</p>
          <p>
            Own Id: OTP-7565</p>
        </item>
        <item>
          <p>
            Fixed bug in ipv6 support and added option to disable
            ipv6 as a workaround for badly configured computers.</p>
          <p>
            Own Id: OTP-7566</p>
        </item>
      </list>
    </section>

    <section><title>Improvements and New Features</title>
      <list>
        <item>
          <p>
            [sftp] - Option added to set timeout value in sftp.</p>
          <p>
            Own Id: OTP-7305 Aux Id: seq10945 </p>
        </item>
      </list>
    </section>

   </section>

  <section><title>Ssh 1.0</title>

    <section><title>Fixed Bugs and Malfunctions</title>
      <list>
        <item>
          <p>
            Removed some special handling of prompts that made ssh
            behave differently than openssh.</p>
          <p>
            Own Id: OTP-7485 Aux Id: seq11025 </p>
        </item>
        <item>
          <p>
            Bug in encoding of pty opts has been fixed.</p>
          <p>
            Own Id: OTP-7504</p>
        </item>
      </list>
    </section>


    <section><title>Improvements and New Features</title>
      <list>
        <item>
          <p>
            The architecture of the ssh processes has been
            reconstructed to fit in a supervision tree as to become a
            real OTP application and benefit from this when starting
            and stopping.</p>
          <p>
            Own Id: OTP-7356 Aux Id: seq10899 </p>
        </item>
        <item>
          <p>
            Support for pty option echo off added. Requires kernel
            from R12B-4.</p>
          <p>
            *** POTENTIAL INCOMPATIBILITY ***</p>
          <p>
            Own Id: OTP-7502 Aux Id: seq10959 </p>
        </item>
        <item>
          <p>
            The ssh API has been enhanced a lot of old API functions
            has become deprecated.</p>
          <p>
            Own Id: OTP-7503</p>
        </item>
      </list>
    </section>

  </section>
</chapter><|MERGE_RESOLUTION|>--- conflicted
+++ resolved
@@ -30,17 +30,12 @@
     <file>notes.xml</file>
   </header>
 
-<<<<<<< HEAD
 <section><title>Ssh 4.8</title>
-=======
-<section><title>Ssh 4.7.6.2</title>
->>>>>>> d0389a71
-
-    <section><title>Fixed Bugs and Malfunctions</title>
-      <list>
-        <item>
-          <p>
-<<<<<<< HEAD
+
+    <section><title>Fixed Bugs and Malfunctions</title>
+      <list>
+        <item>
+          <p>
 	    Fixed wrong type definition for the daemon option
 	    <c>subsystems</c>.</p>
           <p>
@@ -124,13 +119,23 @@
 	    SSH uses the new crypto API.</p>
           <p>
 	    Own Id: OTP-15673</p>
-=======
+        </item>
+      </list>
+    </section>
+
+</section>
+
+<section><title>Ssh 4.7.6.2</title>
+
+    <section><title>Fixed Bugs and Malfunctions</title>
+      <list>
+        <item>
+          <p>
 	    The ssh cli (e.g shell) server behaved strangely when
 	    characters were inserted in a string so that the last
 	    characters tried to wrap the line.</p>
           <p>
 	    Own Id: OTP-14849 Aux Id: ERL-545 </p>
->>>>>>> d0389a71
         </item>
       </list>
     </section>
