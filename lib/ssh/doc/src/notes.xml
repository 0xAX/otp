<?xml version="1.0" encoding="utf-8" ?>
<!DOCTYPE chapter SYSTEM "chapter.dtd">

<chapter>
  <header>
    <copyright>
      <year>2004</year><year>2020</year>
      <holder>Ericsson AB. All Rights Reserved.</holder>
    </copyright>
    <legalnotice>
      Licensed under the Apache License, Version 2.0 (the "License");
      you may not use this file except in compliance with the License.
      You may obtain a copy of the License at
 
          http://www.apache.org/licenses/LICENSE-2.0

      Unless required by applicable law or agreed to in writing, software
      distributed under the License is distributed on an "AS IS" BASIS,
      WITHOUT WARRANTIES OR CONDITIONS OF ANY KIND, either express or implied.
      See the License for the specific language governing permissions and
      limitations under the License.

    </legalnotice>

    <title>SSH Release Notes</title>
    <prepared></prepared>
    <docno></docno>
    <date></date>
    <rev>%VSN%</rev>
    <file>notes.xml</file>
  </header>

<<<<<<< HEAD
=======
<section><title>Ssh 4.10.8</title>

    <section><title>Fixed Bugs and Malfunctions</title>
      <list>
        <item>
          <p>
	    Don't timeout slow connection setups and tear-downs. A
	    rare crash risk for the controller is also removed.</p>
          <p>
	    Own Id: OTP-17173 Aux Id: ERIERL-581 </p>
        </item>
      </list>
    </section>

</section>

>>>>>>> e8f9f260
<section><title>Ssh 4.10.7</title>

    <section><title>Fixed Bugs and Malfunctions</title>
      <list>
        <item>
          <p>
	    The SSH daemon erroneously replaced LF with CRLF also
	    when there was no pty requested from the server.</p>
          <p>
	    Own Id: OTP-17108 Aux Id: ERL-1442 </p>
        </item>
      </list>
    </section>

</section>

<section><title>Ssh 4.10.6</title>

    <section><title>Fixed Bugs and Malfunctions</title>
      <list>
        <item>
          <p>
	    Fixed problems in the ssh cli/shell handling. Most
	    important are:</p>
          <p>
	    1) the ssh:shell function did sometimes cause the input
	    to be echoed twice,</p>
          <p>
	    2) the ssh:shell function didn't transfer the LANG and
	    LC_ALL shell variables to the connected server which
	    sometimes made Unicode handling erroneous,</p>
          <p>
	    3) Unicode was not always transferred correctly to and
	    from the peer.</p>
          <p>
	    Own Id: OTP-16799</p>
        </item>
        <item>
          <p>
	    The SSH protocol message SSH_MSG_DISCONNECT was sometimes
	    sent instead of SSH_MSG_CHANNEL_FAILURE</p>
          <p>
	    Own Id: OTP-16900</p>
        </item>
        <item>
          <p>
	    The ssh_cli module now always sends the exit-status to
	    connected clients so they can use that to check for
	    successful command execution.</p>
          <p>
	    Own Id: OTP-16908 Aux Id: PR-2753 </p>
        </item>
      </list>
    </section>


    <section><title>Improvements and New Features</title>
      <list>
        <item>
          <p>
	    A new option <seeerl
	    marker="ssh:ssh#option-pk_check_user"><c>pk_check_user</c></seeerl>
	    enables checking of the client's user name in the server
	    when doing public key authentication.</p>
          <p>
	    Own Id: OTP-16889</p>
        </item>
      </list>
    </section>

</section>

<section><title>Ssh 4.10.5</title>

    <section><title>Fixed Bugs and Malfunctions</title>
      <list>
        <item>
          <p>
	    An ssh-client can take an accepted socket from a
	    listening socket and do an ssh:connect/2 on it.</p>
          <p>
	    Multiple clients on sockets accepted from the same
	    listening socket had stopped working. This is corrected
	    now.</p>
          <p>
	    Own Id: OTP-17021 Aux Id: ERIERL-567 </p>
        </item>
      </list>
    </section>

</section>

<section><title>Ssh 4.10.4</title>

    <section><title>Fixed Bugs and Malfunctions</title>
      <list>
        <item>
          <p>
	    The inet option raw was not passed on from the ssh option
	    list to inet.</p>
          <p>
	    Own Id: OTP-17016 Aux Id: ERIERL-562 </p>
        </item>
      </list>
    </section>

</section>

<section><title>Ssh 4.10.3</title>

    <section><title>Fixed Bugs and Malfunctions</title>
      <list>
        <item>
          <p>
	    A supervisor sub-tree could be left if the connection
	    handler process is brutally killed. This will make the
	    max_sessions checking option to count the existing
	    sessions erroneously and could finally block further
	    sessions.</p>
          <p>
	    Own Id: OTP-17006 Aux Id: ERIERL-556 </p>
        </item>
      </list>
    </section>

</section>

<section><title>Ssh 4.10.2</title>

    <section><title>Fixed Bugs and Malfunctions</title>
      <list>
        <item>
          <p>
	    Fix decoder bug.</p>
          <p>
	    Own Id: OTP-16904</p>
        </item>
      </list>
    </section>

</section>

<section><title>Ssh 4.10.1</title>

    <section><title>Fixed Bugs and Malfunctions</title>
      <list>
        <item>
          <p>
	    Fixed a bug when a message to ssh-agent was divided into
	    separate packets.</p>
          <p>
	    Own Id: OTP-16761 Aux Id: PR-2679 </p>
        </item>
        <item>
          <p>
	    Fix a bug that could crash the cli server if a too large
	    cli-window was requested from the client.</p>
          <p>
	    Own Id: OTP-16791 Aux Id: ERIERL-520 </p>
        </item>
      </list>
    </section>


    <section><title>Improvements and New Features</title>
      <list>
        <item>
          <p>
	    Increased test coverage.</p>
          <p>
	    Own Id: OTP-14106</p>
        </item>
        <item>
          <p>
	    A chapter about <seeguide
	    marker="ssh:hardening">hardening the OTP SSH</seeguide>
	    is added to the User's Guide.</p>
          <p>
	    Own Id: OTP-16411</p>
        </item>
        <item>
          <p>
	    The internal Diffie-Hellman high level API for key
	    generation was slow in old and by OpenSSL now unsupported
	    cryptolib versions (1.0.1 and earlier).</p>
          <p>
	    If such a cryptolib is used anyhow, the low-level API is
	    used internally in the crypto application.</p>
          <p>
	    Own Id: OTP-16774</p>
        </item>
        <item>
          <p>
	    A new timeout is defined for daemons: <seetype
	    marker="ssh:ssh#hello_timeout_daemon_option">hello_timeout</seetype>.</p>
          <p>
	    The timeout is supposed to be used as a simple <seeguide
	    marker="ssh:hardening#resilience-to-dos-attacks">DoS
	    attack protection</seeguide>. It closes an incoming
	    TCP-connection if no valid first SSH message is received
	    from the client within the timeout limit after the TCP
	    initial connection setup.</p>
          <p>
	    The initial value is 30s by compatibility reasons, but
	    could be lowered if needed, for example in the code or in
	    a <seeguide marker="ssh:configurations">config
	    file</seeguide>.</p>
          <p>
	    Own Id: OTP-16803</p>
        </item>
      </list>
    </section>

</section>

<section><title>Ssh 4.10</title>

    <section><title>Fixed Bugs and Malfunctions</title>
      <list>
        <item>
          <p>
	    Fix error in ssh_sftpd typespec.</p>
          <p>
	    Own Id: OTP-16363</p>
        </item>
      </list>
    </section>


    <section><title>Improvements and New Features</title>
      <list>
        <item>
          <p>
	    The plug-in file ssh_file.erl, that is responsible for
	    default file handling, is re-factored, optimized and
	    re-written.</p>
          <p>
	    Own Id: OTP-11688 Aux Id: OTP-12699 </p>
        </item>
        <item>
          <p>
	    OpenSSH 6.5 introduced a new file representation of keys
	    called <url
	    href="https://cvsweb.openbsd.org/src/usr.bin/ssh/PROTOCOL.key?annotate=1.1">openssh-key-v1</url>.</p>
          <p>
	    OTP/SSH had an experimental implementation of this
	    format. That implementation is now improved and supported
	    with the exception of handling encrypted keys.</p>
          <p>
	    Own Id: OTP-15434</p>
        </item>
        <item>
          <p>
	    TCP/IP port forwarding, a.k.a tunneling a.k.a
	    tcp-forward/direct-tcp is implemented. In the OpenSSH
	    client, this corresponds to the options -L and -R.</p>
          <p>
	    The client or server listens to a specified socket, and
	    when something connects to it with TCP/IP, that
	    connection is forwarded in an encrypted tunnel to the
	    peer. The peer then connects to a predefined IP/port pair
	    and then acts as a proxy.</p>
          <p>
	    See the manual, <seemfa
	    marker="ssh:ssh#tcpip_tunnel_to_server/6"><c>ssh:tcpip_tunnel_to_server/6</c></seemfa>
	    and <seemfa
	    marker="ssh:ssh#tcpip_tunnel_from_server/6"><c>ssh:tcpip_tunnel_from_server/6</c></seemfa>.</p>
          <p>
	    The functionality is disabled per default but can be
	    enabled when starting a daemon.</p>
          <p>
	    Own Id: OTP-15998 Aux Id: PR-2376, PR-2368 </p>
        </item>
        <item>
          <p>
	    The client-side of the supervisor tree (under sshc_sup)
	    was previously not complete; the channel handling
	    processes were handled with links but had no supervisors.</p>
          <p>
	    This is now corrected with a client-side supervisor tree
	    under <c>sshc_sup</c>, similar to the server-side
	    supervisor tree under <c>sshd_sup</c>.</p>
          <p>
	    Own Id: OTP-16026 Aux Id: PR-2368, (OTP-15998) </p>
        </item>
        <item>
          <p>
	    The extension <url
	    href="https://cvsweb.openbsd.org/src/usr.bin/ssh/PROTOCOL?annotate=HEAD">posix-rename@openssh.com</url>
	    is added to the <seemfa
	    marker="ssh:ssh_sftp#rename/3">ssh/sftp rename</seemfa>
	    operation.</p>
          <p>
	    Own Id: OTP-16289 Aux Id: PR-2448 </p>
        </item>
        <item>
          <p>
	    Calls of deprecated functions in the <seeguide
	    marker="crypto:new_api#the-old-api">Old Crypto
	    API</seeguide> are replaced by calls of their <seeguide
	    marker="crypto:new_api#the-new-api">substitutions</seeguide>.</p>
          <p>
	    Own Id: OTP-16346</p>
        </item>
        <item>
          <p>
	    The default known_hosts file handling is improved to
	    include ports.</p>
          <p>
	    The handling of the contents in that file is updated to
	    support the <url
	    href="https://man.openbsd.org/sshd#SSH_KNOWN_HOSTS_FILE_FORMAT">full
	    syntax</url>, with exception of 1) the wildcard '?', 2)
	    wildcards in canonical names and 3) the option
	    '@cert-authority'</p>
          <p>
	    Own Id: OTP-16506</p>
        </item>
        <item>
          <p>
	    The MAC (Message Authorization Code) algorithms</p>
	    <list> <item>hmac-sha1-etm@openssh.com</item>
	    <item>hmac-sha2-256-etm@openssh.com</item>
	    <item>hmac-sha2-512-etm@openssh.com</item> </list> <p>are
	    implemented.</p>
          <p>
	    Own Id: OTP-16508</p>
        </item>
        <item>
          <p>
	    The key-exchange algorithms
	    <c>'diffie-hellman-group14-sha1'</c> and
	    <c>'diffie-hellman-group-exchange-sha1'</c> are disabled
	    per default. The reason is that SHA1 now is considered
	    insecure.</p>
          <p>
	    They can be enabled if needed, see <seeapp
	    marker="ssh:SSH_app#algorithms">SSH (App)</seeapp>.</p>
          <p>
	    *** POTENTIAL INCOMPATIBILITY ***</p>
          <p>
	    Own Id: OTP-16509</p>
        </item>
        <item>
          <p>
	    The public key algorithm <c>'ssh-dss'</c> is disabled per
	    default. The reason is that it is now considered as
	    insecure.</p>
          <p>
	    It can be enabled if needed, see <seeapp
	    marker="ssh:SSH_app#algorithms">SSH (App)</seeapp>.</p>
          <p>
	    *** POTENTIAL INCOMPATIBILITY ***</p>
          <p>
	    Own Id: OTP-16510</p>
        </item>
        <item>
          <p>
	    The public key <c>'ssh-rsa'</c> is now considered as
	    insecure because of its usage of SHA1.</p>
          <p>
	    It is therefore deprecated and will no longer be enabled
	    per default in OTP-24.0.</p>
          <p>
	    *** POTENTIAL INCOMPATIBILITY ***</p>
          <p>
	    Own Id: OTP-16511</p>
        </item>
        <item>
          <p>
	    An option <seetype
	    marker="ssh:ssh_file#optimize_key_lookup">optimize
	    (optimize_key_lookup)</seetype> is introduced for the
	    file interface ssh_file.erl</p>
          <p>
	    The option enables the user to select between the default
	    handling which is fast but memory consuming vs memory
	    efficient but not as fast. The effect might be observable
	    only for large files.</p>
          <p>
	    See the manual for <seemfa
	    marker="ssh:ssh_file#is_host_key/5">ssh_file:is_host_key/5</seemfa>
	    and <seemfa
	    marker="ssh:ssh_file#is_auth_key/3">ssh_file:is_auth_key/3</seemfa>.</p>
          <p>
	    Own Id: OTP-16512</p>
        </item>
        <item>
          <p>
	    The ssh agent is now implemented in the ssh_agent key
	    callback module. </p>
          <p>
	    Enable with the the option <c> {key_cb, {ssh_agent,
	    []}}</c> in for example ssh:connect/3.</p>
          <p>
	    See the <seeerl marker="ssh:ssh_agent">ssh_agent
	    manual</seeerl> for details.</p>
          <p>
	    Own Id: OTP-16513</p>
        </item>
        <item>
          <p>
	    Algorithm configuration could now be done in a .config
	    file.</p>
          <p>
	    This is useful for example to enable an algorithm that is
	    disabled by default. It could now be enabled in an
	    .config-file without changing the code,</p>
          <p>
	    See the SSH User's Guide chapter <seeguide
	    marker="ssh:configurations">"Configuration in
	    SSH"</seeguide>.</p>
          <p>
	    Own Id: OTP-16540</p>
        </item>
        <item>
          <p>
	    Documented which gen_tcp socket options can't be used in
	    calls to ssh:connect and ssh:daemon.</p>
          <p>
	    Own Id: OTP-16589</p>
        </item>
        <item>
          <p>
	    Added <seetype
	    marker="ssh:ssh#kb_int_fun_4">kb_int_fun_4()</seetype> to
	    the <seetype
	    marker="ssh:ssh#authentication_daemon_options">authentication_daemon_options()</seetype>
	    to enable generating dynamic keyboard-interactive prompts
	    from the user's state returned from the authentication
	    fun <seetype
	    marker="ssh:ssh#pwdfun_4">pwdfun_4()</seetype>.</p>
          <p>
	    Own Id: OTP-16622 Aux Id: PR-2604 </p>
        </item>
      </list>
    </section>

</section>

<section><title>Ssh 4.9.1.2</title>

    <section><title>Fixed Bugs and Malfunctions</title>
      <list>
        <item>
          <p>
	    Fix decoder bug.</p>
          <p>
	    Own Id: OTP-16904</p>
        </item>
      </list>
    </section>

</section>

<section><title>Ssh 4.9.1.1</title>

    <section><title>Fixed Bugs and Malfunctions</title>
      <list>
        <item>
          <p>
	    Fix a bug that could crash the cli server if a too large
	    cli-window was requested from the client.</p>
          <p>
	    Own Id: OTP-16791 Aux Id: ERIERL-520 </p>
        </item>
      </list>
    </section>


    <section><title>Improvements and New Features</title>
      <list>
        <item>
          <p>
	    A new timeout is defined for daemons:
	    <c>hello_timeout</c>.</p>
          <p>
	    It closes an incoming TCP-connection if no valid 1st
	    message is received from the client within the timeout
	    limit.</p>
          <p>
	    Own Id: OTP-16803</p>
        </item>
      </list>
    </section>

</section>

<section><title>Ssh 4.9.1</title>

    <section><title>Fixed Bugs and Malfunctions</title>
      <list>
        <item>
          <p>
	    Potential hazard between re-keying decision and socket
	    close.</p>
          <p>
	    Own Id: OTP-16462 Aux Id: ERIERL-464 </p>
        </item>
      </list>
    </section>

</section>

<section><title>Ssh 4.9</title>

    <section><title>Fixed Bugs and Malfunctions</title>
      <list>
        <item>
          <p>
	    Unicode problems for ssh_sftp:write fixed.</p>
          <p>
	    Own Id: OTP-16377</p>
        </item>
      </list>
    </section>


    <section><title>Improvements and New Features</title>
      <list>
        <item>
          <p>
	    Changes to the internal api of the experimental ssh_dbg
	    tool.</p>
          <p>
	    Own Id: OTP-16353</p>
        </item>
        <item>
          <p>
	    The new functions <seemfa
	    marker="ssh:ssh#set_sock_opts/2">ssh:set_sock_opts/2</seemfa>
	    and <seemfa
	    marker="ssh:ssh#get_sock_opts/2">ssh:get_sock_opts/2</seemfa>
	    sets and reads option values for the underlying TCP
	    stream.</p>
          <p>
	    Own Id: OTP-16485</p>
        </item>
      </list>
    </section>

</section>

<section><title>Ssh 4.8.2</title>

    <section><title>Fixed Bugs and Malfunctions</title>
      <list>
        <item>
          <p>
	    Fixed that <c>ssh_connection:send</c> could allocate a
	    large amount of memory if given an iolist() as input
	    data.</p>
          <p>
	    Own Id: OTP-16373</p>
        </item>
        <item>
          <p>
	    Safe atom conversions.</p>
          <p>
	    Own Id: OTP-16375</p>
        </item>
        <item>
          <p>
	    Constant time comparisons added.</p>
          <p>
	    Own Id: OTP-16376</p>
        </item>
      </list>
    </section>

</section>

<section><title>Ssh 4.8.1</title>

    <section><title>Fixed Bugs and Malfunctions</title>
      <list>
        <item>
          <p>
	    The ssh cli (e.g shell) server behaved strangely when
	    characters were inserted in a string such that the last
	    characters tried to wrap the line.</p>
          <p>
	    Own Id: OTP-14849 Aux Id: ERL-545 </p>
        </item>
        <item>
          <p>
	    If an OTP SSH server was serving an "exec" request and
	    the executed code used Erlang <c>standard_io</c> for
	    input/output, the I/O was erroneously handled by the
	    *server's* group leader, so the I/O turned up in the the
	    server's Erlang shell (if any). The user at the client
	    side did therefor not see that I/O.</p>
          <p>
	    This is corrected now, so the client - for example the
	    ssh OS shell command - handles the I/O. The user could
	    send input to the server side exec handling code by
	    writing on the terminal, and server side output from for
	    example io:format is presented on the terminal - not only
	    the functional result.</p>
          <p>
	    NOTE 1: Servers executing exec requests with the old,
	    undocumented ways of specifying the custom exec handler
	    is not changed. Changed are only the two cases where the
	    server's 'exec' option either:<br/> 1) is not specified
	    (i.e. using the default shell) or, <br/> 2) it has the
	    <c>{direct, fun(...) -&gt; ... end}</c> value format.</p>
          <p>
	    NOTE 2: Previously an end-of-line marker was appended on
	    the result and error reports at the client side. They are
	    removed now and the error reports are slightly enhanced.</p>
          <p>
	    TECHNICAL DETAILS: The server's device
	    <c>standard_input</c> receives data events from the exec
	    request's channel, and the device <c>standard_output</c>
	    is sending its data by data events to the client on that
	    channel. The result is that <c>standard_io</c> is now
	    performed by the client's group leader.</p>
          <p>
	    Own Id: OTP-15417 Aux Id: OTP-16108 </p>
        </item>
        <item>
          <p>
	    The functions ssh:shell/1,2,3 left the connection open
	    when they returned. That leakage is fixed now.</p>
          <p>
	    Own Id: OTP-16047</p>
        </item>
        <item>
          <p>
	    Corrected that an Erlang SSH server could return the
	    status code 4294967295 instead of 255 on some errors of
	    an exec request.</p>
          <p>
	    Own Id: OTP-16123</p>
        </item>
      </list>
    </section>


    <section><title>Improvements and New Features</title>
      <list>
        <item>
          <p>
	    Internal simplification of ssh_sftp/ssh_xfer</p>
          <p>
	    Own Id: OTP-15972</p>
        </item>
        <item>
          <p>
	    The documentation of <seeguide
	    marker="ssh:using_ssh#one-time-execution">One-Time
	    Execution</seeguide> in the User's Guide is updated with
	    more examples.</p>
          <p>
	    Own Id: OTP-16108 Aux Id: OTP-15417 </p>
        </item>
        <item>
          <p>
	    The new value <c>'disabled'</c> is introduced in the SSH
	    daemon options 'exec' and 'shell'. Previously they lacked
	    a clear way of disabling them.</p>
          <p>
	    Own Id: OTP-16113</p>
        </item>
        <item>
          <p>
	    The old algorithms 'aes192_cbc', 'aes256_cbc' and
	    'hmac-sha1-96' are added for compatibility with older
	    peers.</p>
          <p>
	    The mac 'hmac-sha1-96' is nowadays not recommended and
	    must therefore be explicitly enabled. Use for example the
	    Option value <c>{modify_algorithms, [{append,
	    [{mac,['hmac-sha1-96']}]}]}</c></p>
          <p>
	    Own Id: OTP-16170</p>
        </item>
      </list>
    </section>

</section>

<section><title>Ssh 4.8</title>

    <section><title>Fixed Bugs and Malfunctions</title>
      <list>
        <item>
          <p>
	    Fixed wrong type definition for the daemon option
	    <c>subsystems</c>.</p>
          <p>
	    Own Id: OTP-15820</p>
        </item>
        <item>
          <p>
	    Fixed a possible SSH logging crash if there was a problem
	    in an early stage of session setup.</p>
          <p>
	    Own Id: OTP-15962 Aux Id: ERL-990 </p>
        </item>
      </list>
    </section>


    <section><title>Improvements and New Features</title>
      <list>
        <item>
          <p>
	    The documentation for the modules ssh_connection,
	    ssh_sftp and ssh_sftpd are now generated from the
	    -spec:s.</p>
          <p>
	    Own Id: OTP-15395</p>
        </item>
        <item>
          <p>
	    Internal cleanup including removal of the internal file
	    <c>ssh_userauth.hrl</c>.</p>
          <p>
	    Own Id: OTP-15876 Aux Id: PR-2255, PR-2256 </p>
        </item>
        <item>
          <p>
	    Removed unused definitions in <c>ssh.hrl</c>.</p>
          <p>
	    Own Id: OTP-15929 Aux Id: PR-2297 </p>
        </item>
        <item>
          <p>
	    Removed unused fields in the internal
	    <c>#connection{}</c> record.</p>
          <p>
	    Own Id: OTP-15984</p>
        </item>
        <item>
          <p>
	    To get information of a <c>connection_ref()</c> from for
	    example <c>ssh:connect/3</c>, there was previously one
	    function available namely <c>ssh:connection_info/2</c>.
	    This ticket adds <c>ssh:connection_info/1</c> which
	    returns all information.</p>
          <p>
	    For daemons (servers) started with for example
	    <c>ssh:daemon/2</c> the function <c>ssh:daemon_info/1</c>
	    returning all information was available. This ticket adds
	    <c>ssh:daemon_info/2</c> which returns only the
	    information specified in the second argument.</p>
          <p>
	    The info of connections and of daemons now also includes
	    the item '<c>options</c>'. Only those options that does
	    not have their default values are returned.</p>
          <p>
	    For a connection also the items '<c>algorithms</c>' and
	    '<c>channels</c>' are added.</p>
          <p>
	    Own Id: OTP-16040</p>
        </item>
      </list>
    </section>

</section>

<section><title>Ssh 4.7.7</title>

    <section><title>Improvements and New Features</title>
      <list>
        <item>
          <p>
	    SSH uses the new crypto API.</p>
          <p>
	    Own Id: OTP-15673</p>
        </item>
      </list>
    </section>

</section>

<section><title>Ssh 4.7.6.5</title>

    <section><title>Fixed Bugs and Malfunctions</title>
      <list>
        <item>
          <p>
	    Fix decoder bug.</p>
          <p>
	    Own Id: OTP-16904</p>
        </item>
      </list>
    </section>

</section>

<section><title>Ssh 4.7.6.4</title>

    <section><title>Fixed Bugs and Malfunctions</title>
      <list>
        <item>
          <p>
	    Potential hazard between re-keying decision and socket
	    close.</p>
          <p>
	    Own Id: OTP-16462 Aux Id: ERIERL-464 </p>
        </item>
      </list>
    </section>

</section>

<section><title>Ssh 4.7.6.3</title>

    <section><title>Fixed Bugs and Malfunctions</title>
      <list>
        <item>
          <p>
	    Fixed that <c>ssh_connection:send</c> could allocate a
	    large amount of memory if given an iolist() as input
	    data.</p>
          <p>
	    Own Id: OTP-16373</p>
        </item>
        <item>
          <p>
	    Safe atom conversions.</p>
          <p>
	    Own Id: OTP-16375</p>
        </item>
        <item>
          <p>
	    Constant time comparisons added.</p>
          <p>
	    Own Id: OTP-16376</p>
        </item>
      </list>
    </section>

</section>

<section><title>Ssh 4.7.6.2</title>

    <section><title>Fixed Bugs and Malfunctions</title>
      <list>
        <item>
          <p>
	    The ssh cli (e.g shell) server behaved strangely when
	    characters were inserted in a string so that the last
	    characters tried to wrap the line.</p>
          <p>
	    Own Id: OTP-14849 Aux Id: ERL-545 </p>
        </item>
      </list>
    </section>

</section>

<section><title>Ssh 4.7.6.1</title>

    <section><title>Fixed Bugs and Malfunctions</title>
      <list>
        <item>
          <p>
	    Fixed a possible SSH logging crash if there was a problem
	    in an early stage of session setup.</p>
          <p>
	    Own Id: OTP-15962 Aux Id: ERL-990 </p>
        </item>
      </list>
    </section>

</section>

<section><title>Ssh 4.7.6</title>

    <section><title>Improvements and New Features</title>
      <list>
        <item>
          <p>
	    When an SSH server receives the very first message on a
	    new TCP connection, and that message is not the expected
	    one, the 64 first bytes of the received message are now
	    dumped in the INFO REPORT that reports the Protocol
	    Error.</p>
          <p>
	    This facilitates the debugging of who sends the bad
	    message or of detecting a possible port scanning.</p>
          <p>
	    Own Id: OTP-15772</p>
        </item>
      </list>
    </section>

</section>

<section><title>Ssh 4.7.5</title>

    <section><title>Fixed Bugs and Malfunctions</title>
      <list>
        <item>
          <p>
	    The callback <c>ssh_channel:init/1</c> was missing in
	    OTP-21</p>
          <p>
	    Own Id: OTP-15762</p>
        </item>
        <item>
          <p>
	    If a client was connected to an server on an already open
	    socket, the callback <c>fun(PeerName,FingerPrint)</c> in
	    the <c>accept_callback</c> option passed the local name
	    in the argument PeerName instead of the remote name.</p>
          <p>
	    Own Id: OTP-15763</p>
        </item>
      </list>
    </section>

</section>

<section><title>Ssh 4.7.4</title>

    <section><title>Fixed Bugs and Malfunctions</title>
      <list>
        <item>
          <p>
	    SSH sftp daemon now accepts an SSH_FXP_STAT message
	    encoded according to the wrong sftp version. Some clients
	    sends such messages.</p>
          <p>
	    Own Id: OTP-15498 Aux Id: ERL-822, PR-2077 </p>
        </item>
      </list>
    </section>

</section>

<section><title>Ssh 4.7.3</title>

    <section><title>Fixed Bugs and Malfunctions</title>
      <list>
        <item>
          <p>
	    Fixed port leakage if a ssh:daemon call failed.</p>
          <p>
	    Own Id: OTP-15397 Aux Id: ERL-801 </p>
        </item>
      </list>
    </section>

</section>

<section><title>Ssh 4.7.2</title>

    <section><title>Fixed Bugs and Malfunctions</title>
      <list>
        <item>
          <p>
	    Incompatibility with newer OpenSSH fixed. Previously
	    versions 7.8 and later could cause Erlang SSH to exit.</p>
          <p>
	    Own Id: OTP-15413</p>
        </item>
        <item>
          <p>
	    The '<c>exec</c>' option for ssh daemons had wrong format
	    in the documentation.</p>
          <p>
	    Own Id: OTP-15416</p>
        </item>
      </list>
    </section>


    <section><title>Improvements and New Features</title>
      <list>
        <item>
          <p>
	    Added public key methods ssh-ed25519 and ssh-ed448.</p>
          <p>
	    Requires OpenSSL 1.1.1 or higher as cryptolib under the
	    OTP application <c>crypto</c>.</p>
          <p>
	    Own Id: OTP-15094 Aux Id: OTP-15419 </p>
        </item>
        <item>
          <p>
	    The SSH property tests are now adapted to the PropEr
	    testing tool.</p>
          <p>
	    Own Id: OTP-15312</p>
        </item>
        <item>
          <p>
	    The term "user" was not documented in the SSH app. A new
	    chapter with terminology is added to the User's Manual
	    where the term "user" is defined.</p>
          <p>
	    A reference manual page about the module <c>ssh_file</c>
	    is also added. This is the default callback module for
	    user's keys, host keys etc.</p>
          <p>
	    Own Id: OTP-15314</p>
        </item>
        <item>
          <p>
	    Host and user key checking is made more robust.</p>
          <p>
	    Own Id: OTP-15424</p>
        </item>
      </list>
    </section>

</section>

<section><title>Ssh 4.7.1</title>

    <section><title>Improvements and New Features</title>
      <list>
        <item>
          <p>
	    Extended the undocumented <c>ssh_dbg</c> debug module
	    with an api for a circular trace buffer. This makes it
	    easy to record the last low-level events before an error
	    is detected. It is intended for solving difficult errors.</p>
          <p>
	    Own Id: OTP-15020</p>
        </item>
        <item>
          <p>
	    The key exchange methods
	    <c>'curve25519-sha256@libssh.org'</c>,
	    <c>'curve25519-sha256'</c> and <c>'curve448-sha512'</c>
	    are implemented. The last two are defined in
	    https://tools.ietf.org/html/draft-ietf-curdle-ssh-curves</p>
          <p>
	    They all depends on that OpenSSL 1.1.1 or higher is used
	    as cryptolib.</p>
          <p>
	    Own Id: OTP-15133 Aux Id: OTP-15240 </p>
        </item>
        <item>
          <p>
	    The cipher '<c>chacha20-poly1305@openssh.com</c>' is now
	    supported if OpenSSL 1.1.1 or higher is used as
	    cryptolib.</p>
          <p>
	    Own Id: OTP-15209 Aux Id: OTP-15164 </p>
        </item>
      </list>
    </section>

</section>

<section><title>Ssh 4.7</title>
    <section><title>Fixed Bugs and Malfunctions</title>
      <list>
        <item>
          <p>
	    If the daemon port listener is restarted, it could
	    potentially fail with <c>eaddrinuse</c> if the timing is
	    unlucky. It will now retry and exponentially back off the
	    listener restart a few times before failing.</p>
          <p>
	    Own Id: OTP-14955</p>
        </item>
        <item>
          <p>
	    A channel callback module always got the module name as
	    reason in a call to terminate. Now it will get the proper
	    Reason, usually 'normal'.</p>
          <p>
	    Own Id: OTP-15084</p>
        </item>
      </list>
    </section>


    <section><title>Improvements and New Features</title>
      <list>
        <item>
          <p>
	    The option <c>exec</c> has new option values defined to
	    make it much more easy to implement an own <c>exec</c>
	    server.</p>
          <p>
	    An option called <c>exec</c> for daemons implementing the
	    handling of 'exec' requests has existed a long time but
	    has been undocumented. The old undocumented value - as
	    well as its behavior - is kept for compatibility EXCEPT
	    that error messages are changed and are sent as
	    "stderror" text.</p>
          <p>
	    *** POTENTIAL INCOMPATIBILITY ***</p>
          <p>
	    Own Id: OTP-14851</p>
        </item>
        <item>
          <p>
	    Updated ssh_connection:shell/2 documentation.</p>
          <p>
	    Own Id: OTP-14880</p>
        </item>
        <item>
          <p>
	    The experimental <c>ssh_dbg</c> module is completely
	    re-written. Its purpose is to make tracing and debugging
	    easier on deployed systems.</p>
          <p>
	    Own Id: OTP-14896</p>
        </item>
        <item>
          <p>
	    The SSH supervisor structure has been slightly changed.
	    This makes stopping the ssh application considerably
	    faster if there are open connections. This is important
	    in for example restarts.</p>
          <p>
	    Own Id: OTP-14988</p>
        </item>
        <item>
          <p>
	    The type specifications in SSH are completly reworked and
	    the following types are renamed:</p>
          <p>
	    <c>ssh:ssh_connection_ref()</c> is changed to
	    <c>ssh:connection_ref()</c>, </p>
          <p>
	    <c>ssh:ssh_daemon_ref()</c> is changed to
	    <c>ssh:daemon_ref()</c>,</p>
          <p>
	    <c>ssh:ssh_channel_id()</c> is changed to
	    <c>ssh:channel_id()</c>.</p>
          <p>
	    *** POTENTIAL INCOMPATIBILITY ***</p>
          <p>
	    Own Id: OTP-15002 Aux Id: OTP-15030 </p>
        </item>
        <item>
          <p>
	    The internal timer handling in SSH is now based on the
	    gen_statem timers.</p>
          <p>
	    Own Id: OTP-15019</p>
        </item>
        <item>
          <p>
	    Removed the undocumented and unused modules
	    <c>ssh_client_key.erl</c> and <c>ssh_server_key.erl</c>.</p>
          <p>
	    Own Id: OTP-15028</p>
        </item>
        <item>
          <p>
	    The Reference Manual pages are partly updated.</p>
          <p>
	    The ssh page is now generated from specs and types, is
	    restructured and is partly rephrased.</p>
          <p>
	    The ssh_channel, ssh_connection, ssh_client_key_api,
	    ssh_server_key_api and ssh_sftp pages are updated with
	    links, correct type names and some minor changes.</p>
          <p>
	    Own Id: OTP-15030 Aux Id: OTP-15002 </p>
        </item>
        <item>
          <p>
	    The behaviors <c>ssh_channel</c> and
	    <c>ssh_daemon_channel</c> are renamed to
	    <c>ssh_client_channel</c> and <c>ssh_server_channel</c>
	    respectively.</p>
          <p>
	    The old modules are kept for compatibility but should
	    preferably be replaced when updating callback modules
	    referring them.</p>
          <p>
	    Own Id: OTP-15041</p>
        </item>
        <item>
          <p>
	    New test suite for channels.</p>
          <p>
	    Own Id: OTP-15051</p>
        </item>
        <item>
          <p>
	    The <c>rekey_limit</c> option could now set the max time
	    as well as the previously max data amount.</p>
          <p>
	    Own Id: OTP-15069 Aux Id: ERL-617 </p>
        </item>
        <item>
          <p>
	    Changed process exit supervision from links to monitors.</p>
          <p>
	    Own Id: OTP-15082</p>
        </item>
        <item>
          <p>
	    Better handling of misbehaving channel callback modules.</p>
          <p>
	    Own Id: OTP-15083</p>
        </item>
        <item>
          <p>
	    A new moduli file is generated. This file is used for the
	    recommended <c>diffie-hellman-group-exchange-sha256</c>
	    key exchange algorithm in SSH.</p>
          <p>
	    Own Id: OTP-15113</p>
        </item>
      </list>
    </section>
</section>

<section><title>Ssh 4.6.9.7</title>

    <section><title>Fixed Bugs and Malfunctions</title>
      <list>
        <item>
          <p>
	    Fixed possible hanging in <c>ssh_sftp:stop_channel/1</c>.</p>
          <p>
	    Own Id: OTP-16507 Aux Id: ERIERL-470 </p>
        </item>
      </list>
    </section>

</section>

<section><title>Ssh 4.6.9.6</title>

    <section><title>Fixed Bugs and Malfunctions</title>
      <list>
        <item>
          <p>
	    Fixed that <c>ssh_connection:send</c> could allocate a
	    large amount of memory if given an iolist() as input
	    data.</p>
          <p>
	    Own Id: OTP-16373</p>
        </item>
        <item>
          <p>
	    Safe atom conversions.</p>
          <p>
	    Own Id: OTP-16375</p>
        </item>
        <item>
          <p>
	    Constant time comparisons added.</p>
          <p>
	    Own Id: OTP-16376</p>
        </item>
      </list>
    </section>

</section>

<section><title>Ssh 4.6.9.5</title>

    <section><title>Fixed Bugs and Malfunctions</title>
      <list>
        <item>
          <p>
	    The ssh cli (e.g shell) server behaved strangely when
	    characters were inserted in a string so that the last
	    characters tried to wrap the line.</p>
          <p>
	    Own Id: OTP-14849 Aux Id: ERL-545 </p>
        </item>
      </list>
    </section>

</section>

<section><title>Ssh 4.6.9.4</title>

    <section><title>Fixed Bugs and Malfunctions</title>
      <list>
        <item>
          <p>
	    If a client was connected to an server on an already open
	    socket, the callback <c>fun(PeerName,FingerPrint)</c> in
	    the <c>accept_callback</c> option passed the local name
	    in the argument PeerName instead of the remote name.</p>
          <p>
	    Own Id: OTP-15763</p>
        </item>
      </list>
    </section>

</section>

<section><title>Ssh 4.6.9.3</title>

    <section><title>Fixed Bugs and Malfunctions</title>
      <list>
        <item>
          <p>
	    Fixed port leakage if a ssh:daemon call failed.</p>
          <p>
	    Own Id: OTP-15397 Aux Id: ERL-801 </p>
        </item>
      </list>
    </section>

</section>

<section><title>Ssh 4.6.9.2</title>

    <section><title>Fixed Bugs and Malfunctions</title>
      <list>
        <item>
          <p>
	    Incompatibility with newer OpenSSH fixed. Previously
	    versions 7.8 and later could cause Erlang SSH to exit.</p>
          <p>
	    Own Id: OTP-15413</p>
        </item>
      </list>
    </section>

</section>

<section><title>Ssh 4.6.9.1</title>
    <section><title>Fixed Bugs and Malfunctions</title>
      <list>
        <item>
          <p>
	    SFTP clients reported the error reason <c>""</c> if a
	    non-OTP sftp server was killed during a long file
	    transmission.</p>
          <p>
	    Now the signal name (for example <c>"KILL"</c>) will be
	    the error reason if the server's reason is empty.</p>
          <p>
	    The documentation also lacked type information about this
	    class of errors.</p>
          <p>
	    Own Id: OTP-15148 Aux Id: ERIERL-194 </p>
        </item>
        <item>
          <p>
	    Fix ssh_sftp decode error for sftp protocol version 4</p>
          <p>
	    Own Id: OTP-15149 Aux Id: ERIERL-199 </p>
        </item>
      </list>
    </section>

</section>

<section><title>Ssh 4.6.9</title>

    <section><title>Fixed Bugs and Malfunctions</title>
      <list>
        <item>
          <p>
	    Host key hash erroneously calculated for clients
	    following draft-00 of RFC 4419, for example PuTTY</p>
          <p>
	    Own Id: OTP-15064</p>
        </item>
        <item>
          <p>
	    Renegotiation could fail in some states</p>
          <p>
	    Own Id: OTP-15066</p>
        </item>
      </list>
    </section>

</section>

<section><title>Ssh 4.6.8</title>
    <section><title>Fixed Bugs and Malfunctions</title>
      <list>
        <item>
          <p>
	    An ssh_sftp server (running version 6) could fail if it
	    is told to remove a file which in fact is a directory.</p>
          <p>
	    Own Id: OTP-15004</p>
        </item>
        <item>
          <p>
	    Fix rare spurios shutdowns of ssh servers when receiveing
	    <c>{'EXIT',_,normal}</c> messages.</p>
          <p>
	    Own Id: OTP-15018</p>
        </item>
      </list>
    </section>

</section>

<section><title>Ssh 4.6.7</title>

    <section><title>Fixed Bugs and Malfunctions</title>
      <list>
        <item>
          <p>
	    Fix bad spec in ssh.hrl: <c>double_algs()</c>.</p>
          <p>
	    Own Id: OTP-14990</p>
        </item>
      </list>
    </section>

</section>

<section><title>Ssh 4.6.6</title>

    <section><title>Fixed Bugs and Malfunctions</title>
      <list>
        <item>
          <p>
	    Remove a blocking risk when a channel is closed and an
	    operation is tried on that channel after at least a
	    second's time gap.</p>
          <p>
	    Own Id: OTP-14939</p>
        </item>
      </list>
    </section>
    <section><title>Improvements and New Features</title>
      <list>
        <item>
          <p>
	    Added ssh_compat_SUITE.</p>
          <p>
	    This suite contains a number of interoperability tests
	    mainly with OpenSSH. The tests start docker containers
	    with different OpenSSH and OpenSSL/LibreSSLcryptolib
	    versions and performs a number of tests of supported
	    algorithms.</p>
          <p>
	    All login methods and all user's public key types are
	    tested both for the client and the server.</p>
          <p>
	    All algorithms for kex, cipher, host key, mac and
	    compressions are tested with a number of exec and sftp
	    tests, both for the client and the server.</p>
          <p>
	    Own Id: OTP-14194 Aux Id: OTP-12487 </p>
        </item>
        <item>
          <p>
	    Default exec is disabled when a user-defined shell is
	    enabled.</p>
          <p>
	    Own Id: OTP-14881</p>
        </item>
      </list>
    </section>

</section>

<section><title>Ssh 4.6.5</title>

    <section><title>Fixed Bugs and Malfunctions</title>
      <list>
        <item>
          <p>
	    Adjusted supervisor timeouts</p>
          <p>
	    Own Id: OTP-14907</p>
        </item>
        <item>
          <p>
	    Remove ERROR messages for slow process exits</p>
          <p>
	    Own Id: OTP-14930</p>
        </item>
      </list>
    </section>

    <section><title>Improvements and New Features</title>
      <list>
        <item>
          <p>
	    Add option <c>save_accepted_host</c> to
	    <c>ssh:connection</c>. This option, if set to false,
	    inhibits saving host keys to e.g the file
	    <c>known_hosts</c>.</p>
          <p>
	    Own Id: OTP-14935</p>
        </item>
      </list>
    </section>

</section>

<section><title>Ssh 4.6.4</title>

    <section><title>Fixed Bugs and Malfunctions</title>
      <list>
        <item>
          <p>
	    Fix problem with OpenSSH 7.2 (and later) clients that has
	    used sha1 instead of sha2 for rsa-sha-256/512 user's
	    public keys.</p>
          <p>
	    Own Id: OTP-14827 Aux Id: ERL-531 </p>
        </item>
      </list>
    </section>

</section>

<section><title>Ssh 4.6.3</title>

    <section><title>Fixed Bugs and Malfunctions</title>
      <list>
        <item>
          <p>
	    Passphrase option for ecdsa public keys was missing.</p>
          <p>
	    Own Id: OTP-14602</p>
        </item>
      </list>
    </section>

    <section><title>Improvements and New Features</title>
      <list>
        <item>
          <p>
	    The host and user public key handling is hardened so that
	    a faulty plugin can't deliver a key of wrong type.</p>
          <p>
	    Better checks in the server of the available hostkey's
	    types at start and at each accept.</p>
          <p>
	    Better checks in the client of the available user public
	    key types at connect.</p>
          <p>
	    Own Id: OTP-14676 Aux Id: ERIERL-52, OTP-14570 </p>
        </item>
        <item>
          <p>
	    SSH can now fetch the host key from the private keys
	    stored in an Engine. See the crypto application for
	    details about Engines.</p>
          <p>
	    Own Id: OTP-14757</p>
        </item>
      </list>
    </section>

</section>

<section><title>Ssh 4.6.2</title>
    <section><title>Fixed Bugs and Malfunctions</title>
      <list>
        <item>
          <p>
	    Trailing white space was removed at end of the
	    hello-string. This caused interoperability problems with
	    some other ssh-implementations (e.g OpenSSH 7.3p1 on
	    Solaris 11)</p>
          <p>
	    Own Id: OTP-14763 Aux Id: ERIERL-74 </p>
        </item>
        <item>
          <p>
	    Fixes that tcp connections that was immediately closed
	    (SYN, SYNACK, ACK, RST) by a client could be left in a
	    zombie state.</p>
          <p>
	    Own Id: OTP-14778 Aux Id: ERIERL-104 </p>
        </item>
      </list>
    </section>

</section>

<section><title>Ssh 4.6.1</title>
    <section><title>Fixed Bugs and Malfunctions</title>
      <list>
        <item>
          <p>
	    Fixed broken printout</p>
          <p>
	    Own Id: OTP-14645</p>
        </item>
      </list>
    </section>


    <section><title>Improvements and New Features</title>
      <list>
        <item>
          <p>
	    Disable aes_gcm ciphers if peer is OpenSSH 6.2 which is
	    known to have trouble with them in some cases.</p>
          <p>
	    Own Id: OTP-14638</p>
        </item>
      </list>
    </section>

</section>

<section><title>Ssh 4.6</title>

    <section><title>Fixed Bugs and Malfunctions</title>
      <list>
        <item>
          <p>
	    Enables the <c>ssh_io module</c> to also accept binary
	    values when reading standard_io instead of getting stuck
	    in the receive clause.</p>
          <p>
	    Own Id: OTP-14506 Aux Id: PR1503 </p>
        </item>
        <item>
          <p>
	    Previously, the file owner access permission in response
	    to ssh_sftp:read_file_info/2 function was always
	    <c>read_write</c>. With this fix, the actual value of
	    file owner access permission is added to the returning
	    record. That value is calculated from file mode value.</p>
          <p>
	    Own Id: OTP-14550 Aux Id: PR1533 </p>
        </item>
      </list>
    </section>


    <section><title>Improvements and New Features</title>
      <list>
        <item>
          <p>
	    A new option <c>modify_algorithms</c> is implemented. It
	    enables specifying changes on the default algorithms
	    list. See the reference manual and the SSH User's Guide
	    chapter "Configuring algorithms in SSH".</p>
          <p>
	    Own Id: OTP-14568</p>
        </item>
      </list>
    </section>

</section>

<section><title>Ssh 4.5.1</title>

    <section><title>Fixed Bugs and Malfunctions</title>
      <list>
        <item>
          <p>
	    All unknown options are sent to the transport handler
	    regardless of type.</p>
          <p>
	    Own Id: OTP-14541 Aux Id: EIRERL-63 </p>
        </item>
      </list>
    </section>

</section>

<section><title>Ssh 4.5</title>

    <section><title>Improvements and New Features</title>
      <list>
        <item>
          <p>
	    The internal handling of SSH options is re-written.</p>
          <p>
	    Previously there were no checks if a client option was
	    given to a daemon or vice versa. This is corrected now.
	    If your code has e.g. a client-only option in a call to
	    start a daemon, the call will fail.</p>
          <p>
	    *** POTENTIAL INCOMPATIBILITY ***</p>
          <p>
	    Own Id: OTP-12872</p>
        </item>
        <item>
          <p>
	    Modernization of key exchange algorithms. See
	    draft-ietf-curdle-ssh-kex-sha2 for a discussion.</p>
          <p>
	    Removed an outdated weak algorithm and added stronger
	    replacements to keep interoperability with other modern
	    ssh clients and servers. The default ordering of the
	    algorithms is also adjusted.</p>
          <p>
	    Retired: The nowadays unsecure key-exchange
	    <c>diffie-hellman-group1-sha1</c> is not enabled by
	    default, but can be enabled with the option
	    <c>preferred-algorithms</c>.</p>
          <p>
	    Added: The new stronger key-exchange
	    <c>diffie-hellman-group16-sha512</c>,
	    <c>diffie-hellman-group18-sha512</c> and
	    <c>diffie-hellman-group14-sha256</c> are added and
	    enabled by default.</p>
          <p>
	    The questionable [RFC 6194] sha1-based algorithms
	    <c>diffie-hellman-group-exchange-sha1</c> and
	    <c>diffie-hellman-group14-sha1</c> are however still kept
	    enabled by default for compatibility with ancient clients
	    and servers that lack modern key-exchange alternatives.
	    When the draft-ietf-curdle-ssh-kex-sha2 becomes an rfc,
	    those sha1-based algorithms and
	    <c>diffie-hellman-group1-sha1</c> will be deprecated by
	    IETF. They might then be removed from the default list in
	    Erlang/OTP.</p>
          <p>
	    *** POTENTIAL INCOMPATIBILITY ***</p>
          <p>
	    Own Id: OTP-14110</p>
        </item>
        <item>
          <p>
	    Modernized internal representation of sftp by use of
	    maps.</p>
          <p>
	    Own Id: OTP-14117</p>
        </item>
        <item>
          <p>
	    The Extension Negotiation Mechanism and the extension
	    <c>server-sig-algs</c> in
	    draft-ietf-curdle-ssh-ext-info-05 are implemented.</p>
          <p>
	    The related draft-ietf-curdle-rsa-sha2-05 is implemented
	    and introduces the signature algorithms
	    <c>rsa-sha2-256</c> and <c>rsa-sha2-512</c>.</p>
          <p>
	    Own Id: OTP-14193</p>
        </item>
        <item>
          <p>
	    The 'timeout' and 'connect_timeout' handling in
	    ssh_sftp:start_channel documentation is clarified.</p>
          <p>
	    Own Id: OTP-14216</p>
        </item>
        <item>
          <p>
	    The functions <c>ssh:connect</c>, <c>ssh:shell</c> and
	    <c>ssh:start_channel</c> now accept an IP-tuple as Host
	    destination argument.</p>
          <p>
	    Own Id: OTP-14243</p>
        </item>
        <item>
          <p>
	    The function <c>ssh:daemon_info/1</c> now returns Host
	    and Profile as well as the Port info in the property
	    list.</p>
          <p>
	    Own Id: OTP-14259</p>
        </item>
        <item>
          <p>
	    Removed the option <c>public_key_alg</c> which was
	    deprecated in 18.2. Use <c>pref_public_key_algs</c>
	    instead.</p>
          <p>
	    *** POTENTIAL INCOMPATIBILITY ***</p>
          <p>
	    Own Id: OTP-14263</p>
        </item>
        <item>
          <p>
	    The SSH application is refactored regarding daemon
	    starting. The resolution of contradicting <c>Host</c>
	    argument and <c>ip</c> option were not described. There
	    were also strange corner cases when the <c>'any'</c>
	    value was used in <c>Host</c> argument or <c>ip</c>
	    option. This is (hopefully) resolved now, but it may
	    cause incompatibilities for code using both <c>Host</c>
	    and the <c>ip</c> option. The value 'loopback' has been
	    added for a correct way of naming those addresses.</p>
          <p>
	    *** POTENTIAL INCOMPATIBILITY ***</p>
          <p>
	    Own Id: OTP-14264</p>
        </item>
        <item>
          <p>
	    The supervisor code is refactored. The naming of
	    listening IP-Port-Profile triples are slightly changed to
	    improve consistency in strange corner cases as resolved
	    by OTP-14264</p>
          <p>
	    Own Id: OTP-14267 Aux Id: OTP-14266 </p>
        </item>
        <item>
          <p>
	    The <c>idle_time</c> option can now be used in daemons.</p>
          <p>
	    Own Id: OTP-14312</p>
        </item>
        <item>
          <p>
	    Added test cases for IETF-CURDLE Extension Negotiation
	    (ext-info)</p>
          <p>
	    Own Id: OTP-14361</p>
        </item>
        <item>
          <p>
	    Testcases for IETF-CURDLE extension
	    <c>server-sig-algs</c> including <c>rsa-sha2-*</c></p>
          <p>
	    Own Id: OTP-14362 Aux Id: OTP-14361 </p>
        </item>
        <item>
          <p>
	    The option <c>auth_methods</c> can now also be used in
	    clients to select which authentication options that are
	    used and in which order.</p>
          <p>
	    Own Id: OTP-14399</p>
        </item>
        <item>
          <p>
	    Checks that a ECDSA public key (<c>ecdsa-sha2-nistp*</c>)
	    stored in a file has the correct size.</p>
          <p>
	    Own Id: OTP-14410</p>
        </item>
      </list>
    </section>

</section>

<section><title>Ssh 4.4.2.4</title>

    <section><title>Fixed Bugs and Malfunctions</title>
      <list>
        <item>
          <p>
	    Fix rare spurios shutdowns of ssh servers when receiveing
	    <c>{'EXIT',_,normal}</c> messages.</p>
          <p>
	    Own Id: OTP-15018</p>
        </item>
        <item>
          <p>
	    Host key hash erroneously calculated for clients
	    following draft-00 of RFC 4419, for example PuTTY</p>
          <p>
	    Own Id: OTP-15064</p>
        </item>
        <item>
          <p>
	    Renegotiation could fail in some states</p>
          <p>
	    Own Id: OTP-15066</p>
        </item>
      </list>
    </section>

</section>

<section><title>Ssh 4.4.2.3</title>
    <section><title>Fixed Bugs and Malfunctions</title>
      <list>
        <item>
          <p>
	    An ssh_sftp server (running version 6) could fail if it
	    is told to remove a file which in fact is a directory.</p>
          <p>
	    Own Id: OTP-15004</p>
        </item>
      </list>
    </section>
</section>

<section><title>Ssh 4.4.2.2</title>
    <section><title>Improvements and New Features</title>
    <list>
        <item>
          <p>
	    Default exec is disabled when a user-defined shell is
	    enabled.</p>
          <p>
	    Own Id: OTP-14881</p>
        </item>
      </list>
    </section>
</section>


<section><title>Ssh 4.4.2.1</title>

    <section><title>Fixed Bugs and Malfunctions</title>
      <list>
        <item>
          <p>
	    Trailing white space was removed at end of the
	    hello-string. This caused interoperability problems with
	    some other ssh-implementations (e.g OpenSSH 7.3p1 on
	    Solaris 11)</p>
          <p>
	    Own Id: OTP-14763 Aux Id: ERIERL-74 </p>
        </item>
      </list>
    </section>

</section>

<section><title>Ssh 4.4.2</title>

    <section><title>Fixed Bugs and Malfunctions</title>
      <list>
        <item>
          <p>
	    ssh:daemon_info/1 crashed if the listening IP was not
	    'any'</p>
          <p>
	    Own Id: OTP-14298 Aux Id: seq13294 </p>
        </item>
      </list>
    </section>

</section>

<section><title>Ssh 4.4.1</title>

    <section><title>Fixed Bugs and Malfunctions</title>
      <list>
        <item>
          <p>
	    Fix bug when opening connections. If the tcp setup
	    failed, that would in some cases not result in an error
	    return value.</p>
          <p>
	    Own Id: OTP-14108</p>
        </item>
        <item>
          <p>
	    Reduce information leakage in case of decryption errors.</p>
          <p>
	    Own Id: OTP-14109</p>
        </item>
        <item>
          <p>
	    The key exchange algorithm
	    diffie-hellman-group-exchange-sha* has a server-option
	    <c>{dh_gex_limits,{Min,Max}}</c>. There was a hostkey
	    signature validation error on the client side if the
	    option was used and the <c>Min</c> or the <c>Max</c>
	    differed from the corresponding values obtained from the
	    client.</p>
          <p>
	    This bug is now corrected.</p>
          <p>
	    Own Id: OTP-14166</p>
        </item>
        <item>
          <p>
	    The sftpd server now correctly uses <c>root_dir</c> and
	    <c>cwd</c> when resolving file paths if both are
	    provided. The <c>cwd</c> handling is also corrected.</p>
          <p>
	    Thanks to kape1395!</p>
          <p>
	    Own Id: OTP-14225 Aux Id: PR-1331, PR-1335 </p>
        </item>
        <item>
          <p>
	    Ssh_cli used a function that does not handle non-utf8
	    unicode correctly.</p>
          <p>
	    Own Id: OTP-14230 Aux Id: ERL-364 </p>
        </item>
      </list>
    </section>


    <section><title>Improvements and New Features</title>
      <list>
        <item>
          <p>
	    The implementation of the key exchange algorithms
	    diffie-hellman-group-exchange-sha* are optimized, up to a
	    factor of 11 for the slowest ( = biggest and safest)
	    group size.</p>
          <p>
	    Own Id: OTP-14169 Aux Id: seq-13261 </p>
        </item>
        <item>
          <p>
	    The ssh host key fingerprint generation now also takes a
	    list of algorithms and returns a list of corresponding
	    fingerprints. See
	    <c>public_key:ssh_hostkey_fingerprint/2</c> and the
	    option <c>silently_accept_hosts</c> in
	    <c>ssh:connect</c>.</p>
          <p>
	    Own Id: OTP-14223</p>
        </item>
      </list>
    </section>

</section>

<section><title>Ssh 4.4</title>

    <section><title>Fixed Bugs and Malfunctions</title>
      <list>
        <item>
          <p>
	    A file read with an sftp client could loose data if the
	    packet_size is set to larger than 64k. This is corrected
	    now in such a way that the packet_size is silently
	    lowered if there is a risk for data loss.</p>
          <p>
	    Own Id: OTP-13857 Aux Id: ERL-238, OTP-13858 </p>
        </item>
        <item>
          <p>
	    When user defined SSH shell REPL process exits with
	    reason normal, the SSH channel callback module should
	    report successful exit status to the SSH client. This
	    provides simple way for SSH clients to check for
	    successful completion of executed commands. (Thanks to
	    isvilen)</p>
          <p>
	    Own Id: OTP-13905 Aux Id: PR-1173 </p>
        </item>
      </list>
    </section>


    <section><title>Improvements and New Features</title>
      <list>
        <item>
          <p>
	    Extended the option <c>silently_accept_hosts</c> for
	    <c>ssh:connect</c> to make it possible for the client to
	    check the SSH host key fingerprint string. Se the
	    reference manual for SSH.</p>
          <p>
	    Own Id: OTP-13887 Aux Id: OTP-13888 </p>
        </item>
      </list>
    </section>

</section>

<section><title>Ssh 4.3.6</title>

    <section><title>Fixed Bugs and Malfunctions</title>
      <list>
        <item>
          <p>
	    Re-negotiation problems with OpenSSH client solved.</p>
          <p>
	    Own Id: OTP-13972</p>
        </item>
      </list>
    </section>

</section>

<section><title>Ssh 4.3.5</title>

    <section><title>Fixed Bugs and Malfunctions</title>
      <list>
        <item>
          <p>
	    If a client illegaly sends an info-line and then
	    immediatly closes the TCP-connection, a badmatch
	    exception was raised.</p>
          <p>
	    Own Id: OTP-13966</p>
        </item>
      </list>
    </section>

</section>

<section><title>Ssh 4.3.4</title>

    <section><title>Fixed Bugs and Malfunctions</title>
      <list>
        <item>
          <p>
	    Intermittent ssh ERROR REPORT mentioning
	    nonblocking_sender</p>
          <p>
	    Own Id: OTP-13953 Aux Id: seq13199 </p>
        </item>
      </list>
    </section>

</section>

<section><title>Ssh 4.3.3</title>

    <section><title>Fixed Bugs and Malfunctions</title>
      <list>
        <item>
          <p>
	    Handle all possible exit values that should be
	    interpreted as {error, closed}. Failing to do so could
	    lead to unexpected crashes for users of the ssh
	    application.</p>
          <p>
	    Own Id: OTP-13932 Aux Id: seq13189 </p>
        </item>
      </list>
    </section>

</section>

<section><title>Ssh 4.3.2</title>

    <section><title>Fixed Bugs and Malfunctions</title>
      <list>
        <item>
          <p>
	    Upgrade of an established client connection could crash
	    because the ssh client supervisors children had wrong
	    type. This is fixed now.</p>
          <p>
	    Own Id: OTP-13782 Aux Id: seq13158 </p>
        </item>
        <item>
          <p>
	    Partly checks the public key early in public key
	    authorization</p>
          <p>
	    Own Id: OTP-13847 Aux Id:
	    defensics-ssh3.1.0-190243,205277,219318 </p>
        </item>
        <item>
          <p>
	    Corrected handling of SHA for ECDSA (Elliptic curve
	    public keys)</p>
          <p>
	    Own Id: OTP-13850 Aux Id: defensics-ssh3.1.0-214168 </p>
        </item>
        <item>
          <p>
	    Problems found by test suites as well as by
	    Codenomicon/Defensics fixed: - reduce max random padding
	    to 15 bytes (Codenomicon/Defensics) - inclomplete pdu
	    handling (Codenomicon/Defensics) - badmatch in test suite
	    - non-blocking send fixes deadlock in
	    ssh_connection_SUITE:interrupted_send</p>
          <p>
	    Own Id: OTP-13854</p>
        </item>
        <item>
          <p>
	    Caller is now notified when a tcp close is received.</p>
          <p>
	    Own Id: OTP-13859 Aux Id: seq13177 </p>
        </item>
      </list>
    </section>


    <section><title>Improvements and New Features</title>
      <list>
        <item>
          <p>
	    Use application:ensure_all_started/2 instead of
	    hard-coding deps</p>
          <p>
	    Own Id: OTP-13843 Aux Id: PR-1147 </p>
        </item>
      </list>
    </section>

</section>

<section><title>Ssh 4.3.1</title>

    <section><title>Fixed Bugs and Malfunctions</title>
      <list>
        <item>
          <p>
	    SSH client does not any longer retry a bad password given
	    as option to ssh:connect et al.</p>
          <p>
	    Own Id: OTP-13674 Aux Id: TR-HU92273 </p>
        </item>
        <item>
          <p>
	    Removed possible hanging risk for a certain timing
	    sequence when communicating client and server executes on
	    the same node.</p>
          <p>
	    Own Id: OTP-13715</p>
        </item>
      </list>
    </section>

</section>

<section><title>Ssh 4.3</title>

    <section><title>Improvements and New Features</title>
      <list>
        <item>
          <p>
	    A socket created and connected by gen_tcp could now be
	    used as input to ssh:connect, ssh:shell,
	    ssh_sftp:start_channel and ssh:daemon.</p>
          <p>
	    Own Id: OTP-12860</p>
        </item>
        <item>
          <p>
	    Some time optimization mainly in message encoding.</p>
          <p>
	    Own Id: OTP-13131</p>
        </item>
        <item>
          <p>
	    Optimized the sftp client time by setting new packet and
	    window sizes.</p>
          <p>
	    Own Id: OTP-13175</p>
        </item>
        <item>
          <p>
	    The <c>ssh_connection_handler</c> module in SSH is
	    changed and now uses the new behaviour <c>gen_statem</c>. </p>
          <p>
	    The module can be used as an example of a
	    <c>gen_statem</c> callback module but with a warning:
	    This commit of ssh is just a straightforward port from
	    gen_fsm to gen_statem with some code cleaning. Since the
	    state machine and the state callbacks are almost
	    unchanged the ssh module does not demonstrate the full
	    potential of the new behaviour.</p>
          <p>
	    The "new" state machine uses compound states. The ssh
	    server and client state machines are quite similar but
	    differences exist. With <c>gen_fsm</c> there were flags
	    in the user data which in fact implemented "substates".
	    Now with <c>gen_statem</c> those are made explicit in the
	    state names, eg. the state <c>userauth</c> and the binary
	    <c>role</c>-flag becomes the two state names
	    <c>{userauth, server}</c> and <c>{userauth, client}</c>.</p>
          <p>
	    Own Id: OTP-13267</p>
        </item>
        <item>
          <p>
	    The <c>{error, Reason}</c> tuples returned from
	    <c>ssh_sftp</c> api functions are described.</p>
          <p>
	    Own Id: OTP-13347 Aux Id: ERL-86 </p>
        </item>
        <item>
          <p>
	    Added -spec in ssh</p>
          <p>
	    Own Id: OTP-13479</p>
        </item>
        <item>
          <p>
	    It is now possible to call <c>ssh:daemon/{1,2,3}</c> with
	    <c>Port=0</c>. This makes the daemon select a free
	    listening tcp port before opening it. To find this port
	    number after the call, use the new function
	    <c>ssh:daemon_info/1</c>. See the reference manual for
	    details.</p>
          <p>
	    Own Id: OTP-13527</p>
        </item>
      </list>
    </section>

</section>

<section><title>Ssh 4.2.2.6</title>
    <section><title>Fixed Bugs and Malfunctions</title>
      <list>
        <item>
          <p>
	    Fix rare spurios shutdowns of ssh servers when receiveing
	    <c>{'EXIT',_,normal}</c> messages.</p>
          <p>
	    Own Id: OTP-15018</p>
        </item>
      </list>
    </section>
</section>


<section><title>Ssh 4.2.2.5</title>
    <section><title>Improvements and New Features</title>
    <list>
        <item>
          <p>
	    Default exec is disabled when a user-defined shell is
	    enabled.</p>
          <p>
	    Own Id: OTP-14881</p>
        </item>
      </list>
    </section>
</section>


<section><title>Ssh 4.2.2.4</title>

    <section><title>Fixed Bugs and Malfunctions</title>
      <list>
        <item>
          <p>
	    Trailing white space was removed at end of the
	    hello-string. This caused interoperability problems with
	    some other ssh-implementations (e.g OpenSSH 7.3p1 on
	    Solaris 11)</p>
          <p>
	    Own Id: OTP-14763 Aux Id: ERIERL-74 </p>
        </item>
      </list>
    </section>

</section>

<section><title>Ssh 4.2.2.3</title>

    <section><title>Fixed Bugs and Malfunctions</title>
      <list>
        <item>
          <p>
	    The key exchange algorithm
	    diffie-hellman-group-exchange-sha* has a server-option
	    <c>{dh_gex_limits,{Min,Max}}</c>. There was a hostkey
	    signature validation error on the client side if the
	    option was used and the <c>Min</c> or the <c>Max</c>
	    differed from the corresponding values obtained from the
	    client.</p>
          <p>
	    This bug is now corrected.</p>
          <p>
	    Own Id: OTP-14166</p>
        </item>
      </list>
    </section>


    <section><title>Improvements and New Features</title>
      <list>
        <item>
          <p>
	    Key exchange algorithms
	    diffie-hellman-group-exchange-sha* optimized, up to a
	    factor of 11 for the slowest ( = biggest and safest) one.</p>
          <p>
	    Own Id: OTP-14169 Aux Id: seq-13261 </p>
        </item>
      </list>
    </section>

</section>

<section><title>Ssh 4.2.2.2</title>

    <section><title>Fixed Bugs and Malfunctions</title>
      <list>
        <item>
          <p>
	    Upgrade of an established client connection could crash
	    because the ssh client supervisors children had wrong
	    type. This is fixed now.</p>
          <p>
	    Own Id: OTP-13782 Aux Id: seq13158 </p>
        </item>
      </list>
    </section>

</section>

<section><title>Ssh 4.2.2.1</title>

    <section><title>Fixed Bugs and Malfunctions</title>
      <list>
        <item>
          <p>
	    SSH client does not any longer retry a bad password given
	    as option to ssh:connect et al.</p>
          <p>
	    Own Id: OTP-13674 Aux Id: TR-HU92273 </p>
        </item>
      </list>
    </section>

</section>

<section><title>Ssh 4.2.2</title>

    <section><title>Fixed Bugs and Malfunctions</title>
      <list>
        <item>
          <p>
	    Documentation correction of <c>ssh_sftp:position/4</c></p>
          <p>
	    Thanks to Rabbe Fogelholm.</p>
          <p>
	    Own Id: OTP-13305 Aux Id: ERL-87 </p>
        </item>
      </list>
    </section>

</section>

<section><title>Ssh 4.2.1</title>

    <section><title>Fixed Bugs and Malfunctions</title>
      <list>
        <item>
          <p>
	    The authentication method 'keyboard-interactive' failed
	    in the Erlang client when the server after successful
	    authentication continued by asking for zero more
	    passwords.</p>
          <p>
	    Own Id: OTP-13225</p>
        </item>
      </list>
    </section>

</section>

<section><title>Ssh 4.2</title>

    <section><title>Fixed Bugs and Malfunctions</title>
      <list>
        <item>
          <p>
	    Better error handling in ssh_file. There was some rare
	    errors when a NFS-mounted file was opened by ssh_file and
	    then remotely deleted during reading. That caused an
	    endless loop. </p>
          <p>
	    That bug is now fixed.</p>
          <p>
	    Own Id: OTP-12699 Aux Id: OTP-11688 </p>
        </item>
        <item>
          <p>
	    Fixed a bug in the compression algorithm
	    zlib@openssh.com.</p>
          <p>
	    Own Id: OTP-12759</p>
        </item>
        <item>
          <p>
	    It is now possible to start more than one daemon with a
	    file descriptor given in option fd. Each daemon must of
	    course have a unique file descriptor.</p>
          <p>
	    Own Id: OTP-12966 Aux Id: seq12945 </p>
        </item>
        <item>
          <p>
	    Fixed a bug that caused the option <c>dh_gex_limit</c> to
	    be ignored.</p>
          <p>
	    Own Id: OTP-13029</p>
        </item>
        <item>
          <p>
	    A problem is fixed with the <c>ssh:connect</c> option
	    <c>pref_public_key_algs</c> specifying user keys.</p>
          <p>
	    Own Id: OTP-13158</p>
        </item>
      </list>
    </section>


    <section><title>Improvements and New Features</title>
      <list>
        <item>
          <p>
	    Document updates in the ssh reference manual: app doc
	    file and ssh_connection.</p>
          <p>
	    Own Id: OTP-12003</p>
        </item>
        <item>
          <p>
	    The authorization phase is made stateful to prevent ssh
	    acting on messages sent in wrong order.</p>
          <p>
	    Own Id: OTP-12787</p>
        </item>
        <item>
          <p>
	    Testcases for bad message lengths and for bad subfield
	    lengths added.</p>
          <p>
	    Own Id: OTP-12792 Aux Id: Codenomicon #5214, 6166 </p>
        </item>
        <item>
          <p>
	    The 'ecdsa-sha2-nistp256', 'ecdsa-sha2-nistp384' and
	    'ecdsa-sha2-nistp521' signature algorithms for ssh are
	    implemented. See RFC 5656.</p>
          <p>
	    Own Id: OTP-12936</p>
        </item>
        <item>
          <p>
	    The crypto algorithms 'aes192-ctr' and 'aes256-ctr' are
	    implemented. See RFC 4344.</p>
          <p>
	    Own Id: OTP-12939</p>
        </item>
        <item>
          <p>
	    The ciphers and macs AEAD_AES_128_GCM and
	    AEAD_AES_256_GCM are implemented but not enabled per
	    default. See the SSH App Reference Manual and RFC5647 for
	    details.</p>
          <p>
	    The ciphers aes128-gcm@openssh.com and
	    aes256-gcm@openssh.com are also implemented and available
	    in the default configuration.</p>
          <p>
	    Own Id: OTP-13018</p>
        </item>
        <item>
          <p>
	    The ssh:daemon option dh_gex_groups is extended to read a
	    user provided ssh moduli file with generator-modulus
	    pairs. The file is in openssh format.</p>
          <p>
	    Own Id: OTP-13052 Aux Id: OTP-13054 </p>
        </item>
        <item>
          <p>
	    There is now a file (public_key/priv/moduli) which lists
	    size-generator-modulus triples. The purpose is to give
	    servers the possibility to select the crypto primes
	    randomly among a list of pregenerated triples. This
	    reduces the risk for some attacks on diffie-hellman
	    negotiation.</p>
          <p>
	    See the reference manual for public_key:dh_gex_group/4
	    where the handling of this is described.</p>
          <p>
	    The ssh server (ssh:daemon) uses this.</p>
          <p>
	    Own Id: OTP-13054 Aux Id: OTP-13052 </p>
        </item>
        <item>
          <p>
	    The ssh:daemon option pwdfun now also takes a fun/4. This
	    enables the user to 1) check userid-password in another
	    way than the builtin algorithm, 2) implement rate
	    limiting per user or source IP or IP+Port, and 3)
	    implement blocking of missbehaving peers.</p>
          <p>
	    The old fun/2 still works as previously.</p>
          <p>
	    Own Id: OTP-13055 Aux Id: OTP-13053 </p>
        </item>
        <item>
          <p>
	    There is now a new option to make the server limit the
	    size range of moduli available for the diffie-hellman
	    group exchange negotiation. See option <c>
	    {dh_gex_limits,{Min,Max}}</c> in ssh:daemon/3.</p>
          <p>
	    Own Id: OTP-13066</p>
        </item>
        <item>
          <p>
	    Ecdh key exchange now validates compressed and
	    uncompressed keys as defined in rfc5656</p>
          <p>
	    Own Id: OTP-13067</p>
        </item>
        <item>
          <p>
	    Search order for the .ssh directory are changed so
	    <c>$HOME</c> is tried before
	    <c>init:get_argument(home)</c>.</p>
          <p>
	    Own Id: OTP-13109</p>
        </item>
        <item>
          <p>
	    The sftp receive window handling is optimized so it will
	    not update the remote end too often. This makes "sftp
	    mget" considerable faster.</p>
          <p>
	    Own Id: OTP-13130</p>
        </item>
        <item>
          <p>
	    The option <c>key_cb</c> is extended to take an optional
	    list that is passed to the callback module as an option.
	    With this it is possible to have different keys depending
	    on which host that is connected. Another possibility is
	    to write a callback module that fetches keys etc from a
	    database.</p>
          <p>
	    Thanks to Vipin Nair.</p>
          <p>
	    Own Id: OTP-13156</p>
        </item>
      </list>
    </section>

</section>

<section><title>Ssh 4.1.3</title>

    <section><title>Known Bugs and Problems</title>
      <list>
        <item>
          <p>
	    SSH_MSG_KEX_DH_GEX_REQUEST_OLD implemented to make PuTTY
	    work with erl server.</p>
          <p>
	    Own Id: OTP-13140</p>
        </item>
      </list>
    </section>

</section>

<section><title>Ssh 4.1.2</title>

    <section><title>Fixed Bugs and Malfunctions</title>
      <list>
        <item>
          <p>
	    Add a 1024 group to the list of key group-exchange groups</p>
          <p>
	    Own Id: OTP-13046</p>
        </item>
      </list>
    </section>

</section>

<section><title>Ssh 4.1.1</title>

    <section><title>Improvements and New Features</title>
      <list>
        <item>
          <p>
	    A new option <c>max_channels</c> limits the number of
	    channels with active server-side subsystems that are
	    accepted.</p>
          <p>
	    Own Id: OTP-13036</p>
        </item>
      </list>
    </section>

</section>

<section><title>Ssh 4.1</title>

    <section><title>Fixed Bugs and Malfunctions</title>
      <list>
        <item>
          <p>
	    Send an understandable disconnect message when the key
	    exchange phase can't find a common algorithm. There are
	    also some test cases added.</p>
          <p>
	    Own Id: OTP-11531</p>
        </item>
        <item>
          <p>
	    The third parameter in <c>ssh_sftp:write_file</c> is now
	    accepting iolists again. Unicode handling adjusted.</p>
          <p>
	    Own Id: OTP-12853 Aux Id: seq12891 </p>
        </item>
      </list>
    </section>


    <section><title>Improvements and New Features</title>
      <list>
        <item>
          <p>
	    First part of ssh test suite re-organization and
	    extension.</p>
          <p>
	    Own Id: OTP-12230</p>
        </item>
        <item>
          <p>
	    The key exchange algorithms 'ecdh-sha2-nistp256',
	    'ecdh-sha2-nistp384' and 'ecdh-sha2-nistp521' are
	    implemented. See RFC 5656.</p>
          <p>
	    This raises the security level considerably.</p>
          <p>
	    Own Id: OTP-12622 Aux Id: OTP-12671, OTP-12672 </p>
        </item>
        <item>
          <p>
	    The key exchange algorithm 'diffie-hellman-group14-sha1'
	    is implemented. See RFC 4253.</p>
          <p>
	    This raises the security level.</p>
          <p>
	    Own Id: OTP-12671 Aux Id: OTP-12672, OTP-12622 </p>
        </item>
        <item>
          <p>
	    The key exchange algorithms
	    'diffie-hellman-group-exchange-sha1' and
	    'diffie-hellman-group-exchange-sha256' are implemented.
	    See RFC 4419.</p>
          <p>
	    This raises the security level.</p>
          <p>
	    Own Id: OTP-12672 Aux Id: OTP-12671, OTP-12622 </p>
        </item>
        <item>
          <p>
	    Adding random length extra padding as recommended in RFC
	    4253 section 6.</p>
          <p>
	    Own Id: OTP-12831</p>
        </item>
        <item>
          <p>
	    New test library for low-level protocol testing. There is
	    also a test suite using it for some preliminary tests.
	    The intention is to build on that for more testing of
	    individual ssh messages. See
	    <c>lib/ssh/test/ssh_trpt_test_lib.erl</c> and
	    <c>ssh_protocol_SUITE.erl</c> in the same directory.</p>
          <p>
	    Own Id: OTP-12858</p>
        </item>
        <item>
          <p>
	    Increased default values for
	    diffie-hellman-group-exchange-sha* to Min = 1024, N =
	    6144, Max = 8192.</p>
          <p>
	    Added 6144 and 8192 bit default gex groups.</p>
          <p>
	    Own Id: OTP-12937</p>
        </item>
        <item>
          <p>
	    The mac algorithm 'hmac-sha2-512' is implemented. See RFC
	    6668.</p>
          <p>
	    Own Id: OTP-12938</p>
        </item>
      </list>
    </section>

</section>

<section><title>Ssh 4.0</title>

    <section><title>Fixed Bugs and Malfunctions</title>
      <list>
        <item>
          <p>
	    Ssh crashed if a message was sent on a channel with
	    packet_size = 0.</p>
          <p>
	    A new option for ssh:daemon is also introduced:
	    <c>minimal_remote_max_packet_size</c>. This option sets
	    the least max packet size declaration that the daemon
	    will accept from a client. The default value is 0 to
	    maintain compatibility with OpenSSH and the rfc:s.</p>
          <p>
	    Own Id: OTP-12645 Aux Id: seq12816 </p>
        </item>
        <item>
          <p>
	    Included test of the 'e' and 'f' parameters in
	    diffie-hellman key exchange as specified in rfc 4253
	    section 8.</p>
          <p>
	    Own Id: OTP-12649</p>
        </item>
        <item>
          <p>
	    Fixes the bug that once the <c>rekey_limit</c> bytes (by
	    default, 1GB) had been transmitted the connection was
	    rekeyed every minute, not after the next transferred
	    'rekey_limit' chunk.</p>
          <p>
	    Thanks to Simon Cornish for the report and the fix!</p>
          <p>
	    Own Id: OTP-12692</p>
        </item>
        <item>
          <p>
	    Fixes a bug that causes an SFTP connection to always fail
	    when {timeout, Timeout} option is used with
	    ssh_sftp:start_channel.</p>
          <p>
	    Thanks to Simon Cornish</p>
          <p>
	    Own Id: OTP-12708</p>
        </item>
        <item>
          <p>
	    Fix various ssh key exchange problems.</p>
          <p>
	    Thanks to Simon Cornish</p>
          <p>
	    Own Id: OTP-12760 Aux Id: <url
	    href="https://github.com/erlang/otp/pull/715">pull req
	    715</url> </p>
        </item>
        <item>
          <p>
	    The options <c>system_dir</c> and <c>user_dir</c> assumes
	    that the value is a path to a directory which is
	    readable. This is now checked early, so <c>ssh:daemon</c>
	    and <c>ssh:connect</c> will fail with an error message
	    immediately.</p>
          <p>
	    Own Id: OTP-12788</p>
        </item>
        <item>
          <p>
	    A daemon now checks that a client doesn't try to
	    authorize with methods not in the option auth_methods.</p>
          <p>
	    Own Id: OTP-12790</p>
        </item>
        <item>
          <p>
	    Disconnectfun now should trigger on all disconnects.</p>
          <p>
	    Own Id: OTP-12811</p>
        </item>
      </list>
    </section>


    <section><title>Improvements and New Features</title>
      <list>
        <item>
          <p>
	    Better usage of binary matching in ssh_auth.erl and
	    ssh_message.erl</p>
          <p>
	    Own Id: OTP-11697</p>
        </item>
        <item>
          <p>
	    A new option 'preferred_algorithms' is available for
	    <c>ssh:daemon</c> and <c>ssh:connect</c>.</p>
          <p>
	    This option defines the algorithms presented to the peer
	    in the algorithm negotiation phase of the ssh protocol. </p>
          <p>
	    The default list can be obtained from the new function
	    <c>ssh:default_algorithms/0</c>.</p>
          <p>
	    *** INCOMPATIBILITY with removed undocumented options
	    'role' and 'compression' ***</p>
          <p>
	    Own Id: OTP-12029</p>
        </item>
        <item>
          <p>
	    The internal group to user_drv protocol has been changed
	    to be synchronous in order to guarantee that output sent
	    to a process implementing the user_drv protocol is
	    printed before replying. This protocol is used by the
	    standard_output device and the ssh application when
	    acting as a client. </p>
          <p>
	    This change changes the previous unlimited buffer when
	    printing to standard_io and other devices that end up in
	    user_drv to 1KB.</p>
          <p>
	    *** POTENTIAL INCOMPATIBILITY ***</p>
          <p>
	    Own Id: OTP-12240</p>
        </item>
        <item>
          <p>
	    If ssh_connection:subsystem/4 fails we do not want to
	    crash but rather terminate gracefully.</p>
          <p>
	    Own Id: OTP-12648 Aux Id: seq12834 </p>
        </item>
        <item>
          <p>
	    New option <c>id_string</c> for <c>ssh:daemon</c> and
	    <c>ssh:connect</c> for limiting banner grabbing attempts.</p>
          <p>
	    The possible values are: <c>{id_string,string()}</c> and
	    <c>{id_string,random}</c>. The latter will make ssh
	    generate a random nonsence id-string for each new
	    connection.</p>
          <p>
	    Own Id: OTP-12659</p>
        </item>
        <item>
          <p>
	    To enable the ssh daemon to run in a virtualized
	    environment, where there can be more that one server that
	    has the same ip-address and port, we add a new option
	    profile.</p>
          <p>
	    Own Id: OTP-12675</p>
        </item>
        <item>
          <p>
	    Upgrade test suite added.</p>
          <p>
	    Own Id: OTP-12676</p>
        </item>
        <item>
          <p>
	    A new option for handling the SSH_MSG_DEBUG message's
	    printouts. A fun could be given in the options that will
	    be called whenever the SSH_MSG_DEBUG message arrives.
	    This enables the user to format the printout or just
	    discard it.</p>
          <p>
	    Own Id: OTP-12738 Aux Id: seq12860 </p>
        </item>
        <item>
          <p>
	    Testcase improvements and corrections:</p>
          <p>
	    * Add testcases for the <c>disconnectfun</c> option on
	    both server and client sides</p>
          <p>
	    * Timeout testcases adjusted for slow machines where they
	    sometimes failed</p>
          <p>
	    Own Id: OTP-12786</p>
        </item>
        <item>
          <p>
	    The option <c>disconnectfun</c> can now be used both on
	    the client and server side.</p>
          <p>
	    Own Id: OTP-12789</p>
        </item>
        <item>
          <p>
	    A new option unknown_msgfun/2 for ssh:connect and
	    ssh:daemon for handling unknown messages. With the option
	    it is possible to intercept before an INFO log message is
	    generated.</p>
          <p>
	    One usage is to filter out messages that are not wanted
	    in the error logger as info reports. An example of such a
	    message is the 'etimedout' tcp error message that will be
	    received if a connection has keep_alive and the peer is
	    restarted.</p>
          <p>
	    Own Id: OTP-12813 Aux Id: seq12881 </p>
        </item>
      </list>
    </section>

</section>

<section><title>Ssh 3.2.4</title>

    <section><title>Fixed Bugs and Malfunctions</title>
      <list>
        <item>
          <p>
	    Gracefully terminate if sockets is unexpectedly closed.</p>
          <p>
	    Own Id: OTP-12782</p>
        </item>
        <item>
          <p>
	    Made Codenomicon Defensics test suite pass:</p> <list>
	    <item>limit number of algorithms in kexinit
	    message</item> <item>check 'e' and 'f' parameters in
	    kexdh</item> <item>implement 'keyboard-interactive' user
	    authentication on server side</item> <item> return plain
	    text message to bad version exchange message</item>
	    </list>
          <p>
	    Own Id: OTP-12784</p>
        </item>
      </list>
    </section>

</section>

<section><title>Ssh 3.2.3</title>

    <section><title>Fixed Bugs and Malfunctions</title>
      <list>
        <item>
          <p>
	    A new option for handling the SSH_MSG_DEBUG message's
	    printouts. A fun could be given in the options that will
	    be called whenever the SSH_MSG_DEBUG message arrives.
	    This enables the user to format the printout or just
	    discard it.</p>
          <p>
	    Own Id: OTP-12738 Aux Id: seq12860 </p>
        </item>
      </list>
    </section>

</section>

<section><title>Ssh 3.2.2</title>

    <section><title>Improvements and New Features</title>
      <list>
        <item>
          <p>
	    New option <c>id_string</c> for <c>ssh:daemon</c> and
	    <c>ssh:connect</c> for limiting banner grabbing attempts.</p>
          <p>
	    The possible values are: <c>{id_string,string()}</c> and
	    <c>{id_string,random}</c>. The latter will make ssh
	    generate a random nonsence id-string for each new
	    connection.</p>
          <p>
	    Own Id: OTP-12659</p>
        </item>
      </list>
    </section>

</section>

<section><title>Ssh 3.2.1</title>

    <section><title>Fixed Bugs and Malfunctions</title>
      <list>
        <item>
          <p>
	    Ssh crashed if a message was sent on a channel with
	    packet_size = 0.</p>
          <p>
	    A new option for ssh:daemon is also introduced:
	    <c>minimal_remote_max_packet_size</c>. This option sets
	    the least max packet size declaration that the daemon
	    will accept from a client. The default value is 0 to
	    maintain compatibility with OpenSSH and the rfc:s.</p>
          <p>
	    Own Id: OTP-12645 Aux Id: seq12816 </p>
        </item>
      </list>
    </section>

</section>

<section><title>Ssh 3.2</title>

    <section><title>Fixed Bugs and Malfunctions</title>
      <list>
        <item>
          <p>
	    If a channel is closed by the peer while using a function
	    with call semantics in ssh_connection.erl return {error,
	    closed}. Document that the functions can return {error,
	    timeout | closed} and not only ssh_request_status()</p>
          <p>
	    Own Id: OTP-12004</p>
        </item>
        <item>
          <p>
	    Bug that causes ssh:connect to return
	    <c>{error,int()}</c> instead of <c>{error,timeout}</c>
	    when ssh handshake takes too long time.</p>
          <p>
	    Own Id: OTP-12369</p>
        </item>
        <item>
          <p>
	    Documentation corrections. (Thanks to Rabbe Fogelholm)</p>
          <p>
	    Own Id: OTP-12399</p>
        </item>
      </list>
    </section>


    <section><title>Improvements and New Features</title>
      <list>
        <item>
          <p>
	    Example of ssh_connection:exec added.</p>
          <p>
	    Own Id: OTP-12558</p>
        </item>
      </list>
    </section>

</section>

<section><title>Ssh 3.1</title>

    <section><title>Fixed Bugs and Malfunctions</title>
      <list>
        <item>
          <p>
	    Make sure the clean rule for ssh, ssl, eunit and otp_mibs
	    actually removes generated files.</p>
          <p>
	    Own Id: OTP-12200</p>
        </item>
        <item>
          <p>
	    Improved Property Tests (Thanks to Thomas, John and
	    Tobias at QuviQ)</p>
          <p>
	    Own Id: OTP-12256</p>
        </item>
        <item>
          <p>
	    Correct typo of renegotiate that could cause rekeying to
	    fail</p>
          <p>
	    Own Id: OTP-12277 Aux Id: seq12736 </p>
        </item>
        <item>
          <p>
	    The {timeout, Timeout} option passed to
	    ssh_sftp:start_channel was not applied to the early
	    phases of the SSH protocol. This patch passes the Timeout
	    through to ssh:connect. In case the timeout occurs during
	    these phases, {error, timeout} is returned. (Thanks to
	    Simon Cornish)</p>
          <p>
	    Own Id: OTP-12306</p>
        </item>
      </list>
    </section>


    <section><title>Improvements and New Features</title>
      <list>
        <item>
          <p>
	    Added API functions ptty_alloc/3 and ptty_alloc/4, to
	    allocate a pseudo tty.</p>
          <p>
	    Own Id: OTP-11542 Aux Id: seq12493, OTP-11631 </p>
        </item>
        <item>
          <p>
	    Supports tar file creation on other media than file
	    systems mounted on the local machine.</p>
          <p>
	    The <c>erl_tar</c> api is extended with
	    <c>erl_tar:init/3</c> that enables usage of user provided
	    media storage routines. A ssh-specific set of such
	    routines is hidden in the new function
	    <c>ssh_sftp:open_tar/3</c> to simplify creating a tar
	    archive on a remote ssh server.</p>
          <p>
	    A chunked file reading option is added to
	    <c>erl_tar:add/3,4</c> to save memory on e.g small
	    embedded systems. The size of the slices read from a file
	    in that case can be specified.</p>
          <p>
	    Own Id: OTP-12180 Aux Id: seq12715 </p>
        </item>
        <item>
          <p>
	    Always send SSH_DISCONNECT protocol messages when peer
	    sends corrupt messages.</p>
          <p>
	    Own Id: OTP-12185</p>
        </item>
        <item>
          <p>
	    Hooks for funs that can change binaries sent to remote
	    sites from erl_tar for renote tar file creation are
	    added. See <c>ssh_sftp:open_tar/3,4</c> for details. The
	    hooks could also be used to read remote tar files that
	    need transformation before file extraction.</p>
          <p>
	    Those hooks are intended for encryption and decryption of
	    tar files. Effort is put into memory, disk and network
	    resource economy.</p>
          <p>
	    Own Id: OTP-12312 Aux Id: OTP-12180 </p>
        </item>
      </list>
    </section>

</section>

<section><title>Ssh 3.0.8</title>

    <section><title>Fixed Bugs and Malfunctions</title>
      <list>
        <item>
          <p>
	    Fixes of login blocking after port scanning.</p>
          <p>
	    Own Id: OTP-12247 Aux Id: seq12726 </p>
        </item>
      </list>
    </section>

</section>

<section><title>Ssh 3.0.7</title>

    <section><title>Fixed Bugs and Malfunctions</title>
      <list>
        <item>
          <p>
	    Add option sftp_vsn to SFTP</p>
          <p>
	    Own Id: OTP-12227</p>
        </item>
      </list>
    </section>


    <section><title>Improvements and New Features</title>
      <list>
        <item>
          <p>
	    Fix option user_interaction to work as expected. When
	    password authentication is implemented with ssh
	    keyboard-interactive method and the password is already
	    supplied, so that we do not need to query user, then
	    connections should succeed even though user_interaction
	    option is set to false.</p>
          <p>
	    Own Id: OTP-11329 Aux Id: seq12420, seq12335 </p>
        </item>
      </list>
    </section>

</section>

<section><title>Ssh 3.0.6</title>

    <section><title>Fixed Bugs and Malfunctions</title>
      <list>
        <item>
          <p>
	    Gracefully handle bad data from the client when expecting
	    ssh version exchange.</p>
          <p>
	    Own Id: OTP-12157 Aux Id: seq12706 </p>
        </item>
        <item>
          <p>
	    When restarting an ssh daemon, that was stopped with
	    ssh:stop_listner/ [1,2] new options given shall replace
	    old ones.</p>
          <p>
	    Own Id: OTP-12168 Aux Id: seq12711 </p>
        </item>
      </list>
    </section>


    <section><title>Improvements and New Features</title>
      <list>
        <item>
          <p>
	    ssh now has a format_status function to avoid printing
	    sensitive information in error loggs.</p>
          <p>
	    Own Id: OTP-12030</p>
        </item>
      </list>
    </section>


    <section><title>Known Bugs and Problems</title>
      <list>
        <item>
          <p>
	    The option <c>parallel_login</c> didn't work with the
	    value <c>true</c>. All logins were serial.</p>
          <p>
	    Own Id: OTP-12194</p>
        </item>
      </list>
    </section>

</section>

<section><title>Ssh 3.0.5</title>

    <section><title>Fixed Bugs and Malfunctions</title>
      <list>
        <item>
          <p>
	    When starting an ssh-daemon giving the option
	    {parallel_login, true}, the timeout for authentication
	    negotiation ({negotiation_timeout, integer()}) was never
	    removed.</p>
          <p>
	    This caused the session to always be terminated after the
	    timeout if parallel_login was set.</p>
          <p>
	    Own Id: OTP-12057 Aux Id: seq12663 </p>
        </item>
      </list>
    </section>


    <section><title>Improvements and New Features</title>
      <list>
        <item>
          <p>
	    Warning: this is experimental and may disappear or change
	    without previous warning.</p>
          <p>
	    Experimental support for running Quickcheck and PropEr
	    tests from common_test suites is added to common_test.
	    See the reference manual for the new module
	    <c>ct_property_testing</c>.</p>
          <p>
	    Experimental property tests are added under
	    <c>lib/{inet,ssh}/test/property_test</c>. They can be run
	    directly or from the commont_test suites
	    <c>inet/ftp_property_test_SUITE.erl</c> and
	    <c>ssh/test/ssh_property_test_SUITE.erl</c>.</p>
          <p>
	    See the code in the <c>test</c> directories and the man
	    page for details.</p>
          <p>
	    (Thanks to Tuncer Ayaz for a patch adding Triq)</p>
          <p>
	    Own Id: OTP-12119</p>
        </item>
      </list>
    </section>

</section>

<section><title>Ssh 3.0.4</title>

    <section><title>Fixed Bugs and Malfunctions</title>
      <list>
        <item>
          <p>
	    When starting an ssh-daemon giving the option
	    {parallel_login, true}, the timeout for authentication
	    negotiation ({negotiation_timeout, integer()}) was never
	    removed.</p>
          <p>
	    This caused the session to always be terminated after the
	    timeout if parallel_login was set.</p>
          <p>
	    Own Id: OTP-12057 Aux Id: seq12663 </p>
        </item>
      </list>
    </section>

</section>

<section><title>Ssh 3.0.3</title>

    <section><title>Fixed Bugs and Malfunctions</title>
      <list>
        <item>
          <p>
	    Removed mail address from error reports and corrected
	    spelling error (Stacktace -&gt; stacktrace)</p>
          <p>
	    Own Id: OTP-11883 Aux Id: seq12586 </p>
        </item>
        <item>
          <p>
	    Decode/encode fixes in SSH_MSG_IGNORE and
	    SSH_MSG_UNIMPLEMENTED.</p>
          <p>
	    Own Id: OTP-11983</p>
        </item>
      </list>
    </section>


    <section><title>Improvements and New Features</title>
      <list>
        <item>
          <p>
	    Accepts that some older OpenSSH clients sends incorrect
	    disconnect messages.</p>
          <p>
	    Own Id: OTP-11972</p>
        </item>
        <item>
          <p>
	    Handle inet and inet6 option correctly</p>
          <p>
	    Own Id: OTP-11976</p>
        </item>
      </list>
    </section>

</section>

<section><title>Ssh 3.0.2</title>

    <section><title>Fixed Bugs and Malfunctions</title>
      <list>
        <item>
          <p>
	    Fixed timeout bug in ssh:connect.</p>
          <p>
	    Own Id: OTP-11908</p>
        </item>
      </list>
    </section>


    <section><title>Improvements and New Features</title>
      <list>
        <item>
          <p>
	    Option <c>max_sessions</c> added to
	    <c>ssh:daemon/{2,3}</c>. This option, if set, limits the
	    number of simultaneous connections accepted by the
	    daemon.</p>
          <p>
	    Own Id: OTP-11885</p>
        </item>
      </list>
    </section>

</section>

<section><title>Ssh 3.0.1</title>

    <section><title>Fixed Bugs and Malfunctions</title>
      <list>
        <item>
          <p>
	    Fixes the problem that ssh_cli in some cases could delay
	    the prompt if a tty was not requested by the client.</p>
          <p>
	    Own Id: OTP-10732</p>
        </item>
        <item>
          <p>
	    The variable NewCol is now correctly calculated allowing
	    for tab-completion of function calls even when preceded
	    with blank space (Thanks to Alexander Demidenko)</p>
          <p>
	    Own Id: OTP-11566</p>
        </item>
        <item>
          <p>
	    Fix incorrect dialyzer spec and types, also enhance
	    documentation. </p>
          <p>
	    Thanks to Ayaz Tuncer.</p>
          <p>
	    Own Id: OTP-11627</p>
        </item>
        <item>
          <p>
	    Fixed a bug when ssh:exec executes a linux command on a
	    linux ssh daemon. If the result is sent back from
	    standard error, the length information was not stripped
	    off correctly.</p>
          <p>
	    Own Id: OTP-11667</p>
        </item>
        <item>
          <p>
	    Fixed a bug with the ssh file 'known_hosts' which made
	    the file grow with many equal entries.</p>
          <p>
	    Own Id: OTP-11671</p>
        </item>
        <item>
          <p>
	    Some local implementations of removing the last element
	    from a list are replaced by <c>lists:droplast/1</c>. Note
	    that this requires at least <c>stdlib-2.0</c>, which is
	    the stdlib version delivered in OTP 17.0. (Thanks to Hans
	    Svensson)</p>
          <p>
	    Own Id: OTP-11678</p>
        </item>
        <item>
          <p>
	    Bug fix for <c>ssh:daemon/2,3</c> so that the failfun is
	    called when it should.</p>
          <p>
	    Own Id: OTP-11680</p>
        </item>
        <item>
          <p>
	    Fixed bug which crashed ssh when SSH_MSG_KEX_DH_GEX_GROUP
	    is received. This could cause a vm-crash for eheap_alloc
	    during garbage collect.</p>
          <p>
	    Own Id: OTP-11696 Aux Id: 12547, 12532 </p>
        </item>
        <item>
          <p>
	    Fixes a bug that breaks keyboard-interactive
	    authentication. Thanks to Simon Cornish for reporting and
	    suggesting a fix.</p>
          <p>
	    Own Id: OTP-11698</p>
        </item>
        <item>
          <p>
	    dialyzer specs are now correct for <c>ssh:start/0</c>,
	    <c>ssh:start/1</c>, <c>ssh:stop/0</c> and
	    <c>ssh_connection_handler:open_channel/5</c>. (Thanks to
	    Johannes Weißl )</p>
          <p>
	    Own Id: OTP-11705</p>
        </item>
        <item>
          <p>
	    Application upgrade (appup) files are corrected for the
	    following applications: </p>
          <p>
	    <c>asn1, common_test, compiler, crypto, debugger,
	    dialyzer, edoc, eldap, erl_docgen, et, eunit, gs, hipe,
	    inets, observer, odbc, os_mon, otp_mibs, parsetools,
	    percept, public_key, reltool, runtime_tools, ssh,
	    syntax_tools, test_server, tools, typer, webtool, wx,
	    xmerl</c></p>
          <p>
	    A new test utility for testing appup files is added to
	    test_server. This is now used by most applications in
	    OTP.</p>
          <p>
	    (Thanks to Tobias Schlager)</p>
          <p>
	    Own Id: OTP-11744</p>
        </item>
        <item>
          <p>
	    Fixed dialyzer warning for <c>ssh_connection:send</c>.</p>
          <p>
	    Own Id: OTP-11821</p>
        </item>
        <item>
          <p>
	    <c>ssh:daemon/2,3</c> : Added options
	    <c>negotiation_timeout</c> and <c>parallel_login</c> to
	    tune the authentication behaviour.</p>
          <p>
	    Own Id: OTP-11823</p>
        </item>
      </list>
    </section>


    <section><title>Improvements and New Features</title>
      <list>
        <item>
          <p>
	    Ssh now fully supports unicode filenames, filecontents,
	    shell and cli. Please note that the underlying os and
	    emulator must also give support for unicode. You may want
	    to start the emulator with "<c>erl +fnu</c>" on Linux.</p>
          <p>
	    Own Id: OTP-10953</p>
        </item>
      </list>
    </section>

</section>

<section><title>Ssh 3.0</title>

    <section><title>Fixed Bugs and Malfunctions</title>
      <list>
        <item>
          <p>
	    The ssh cli is now faster at close and before new prompt.</p>
          <p>
	    Own Id: OTP-11339 Aux Id: seq12423 </p>
        </item>
        <item>
          <p>
	    Ssh process structure was redesigned to better map to
	    what is truly parallel this has solved a lot of strange
	    timing issues that sometimes would occur, for instance a
	    process leak could happen when a lot of connections where
	    taken up and down in parallel in a short period of time.
	    Also backwards compatible clauses to "original" but never
	    supported features has been removed.</p>
          <p>
	    Impact: Increases flow efficiency</p>
          <p>
	    *** POTENTIAL INCOMPATIBILITY ***</p>
          <p>
	    Own Id: OTP-11363</p>
        </item>
        <item>
          <p>
	    Fix various typos in erts, kernel and ssh. Thanks to
	    Martin Hässler.</p>
          <p>
	    Own Id: OTP-11414</p>
        </item>
        <item>
          <p>
	    Correct private_key type documentation in
	    ssh_server_key_api. Thanks to Tristan Sloughter.</p>
          <p>
	    Own Id: OTP-11449</p>
        </item>
        <item>
          <p>
	    The functions in ssh_no_io.erl did not mimic the
	    functions in ssh_io.erl correctly, the arity was
	    incorrect for some functions which caused ssh to fail in
	    the wrong way.</p>
          <p>
	    Own Id: OTP-11490</p>
        </item>
      </list>
    </section>


    <section><title>Improvements and New Features</title>
      <list>
        <item>
          <p>
	    Add option to disallow CLI</p>
          <p>
	    Own Id: OTP-10976</p>
        </item>
        <item>
          <p>
	    Add sockname and user to ssh:connection_info/2</p>
          <p>
	    Own Id: OTP-11296</p>
        </item>
      </list>
    </section>

</section>

<section><title>Ssh 2.1.8</title>

    <section><title>Improvements and New Features</title>
      <list>
        <item>
          <p>
	    Do not chmod ~/.ssh unnecessarily.</p>
          <p>
	    Own Id: OTP-11189</p>
        </item>
        <item>
          <p>
	    Make ssh_cli.erl handle CTRL+C. Thanks to Stefan
	    Zegenhagen.</p>
          <p>
	    Own Id: OTP-11199</p>
        </item>
        <item>
          <p>
	    Clarified timeout options in documentation.</p>
          <p>
	    Own Id: OTP-11249</p>
        </item>
        <item>
          <p>
	    Add openssh_zlib compression type to ssh_transport.
	    Thanks to Louis-Philippe Gauthier.</p>
          <p>
	    Own Id: OTP-11256</p>
        </item>
      </list>
    </section>

</section>

<section><title>Ssh 2.1.7</title>

    <section><title>Fixed Bugs and Malfunctions</title>
      <list>
        <item>
          <p>
	    ssh:daemon will get feeded with an argument even if it is
	    not a valid expression.</p>
          <p>
	    Own Id: OTP-10975</p>
        </item>
      </list>
    </section>


    <section><title>Improvements and New Features</title>
      <list>
        <item>
          <p>
	    Properly ignore everything in lib/ssh/doc/html/. Thanks
	    to Anthony Ramine.</p>
          <p>
	    Own Id: OTP-10983</p>
        </item>
        <item>
          <p>
	    Integrate elliptic curve contribution from Andreas
	    Schultz </p>
          <p>
	    In order to be able to support elliptic curve cipher
	    suites in SSL/TLS, additions to handle elliptic curve
	    infrastructure has been added to public_key and crypto.</p>
          <p>
	    This also has resulted in a rewrite of the crypto API to
	    gain consistency and remove unnecessary overhead. All OTP
	    applications using crypto has been updated to use the new
	    API.</p>
          <p>
	    Impact: Elliptic curve cryptography (ECC) offers
	    equivalent security with smaller key sizes than other
	    public key algorithms. Smaller key sizes result in
	    savings for power, memory, bandwidth, and computational
	    cost that make ECC especially attractive for constrained
	    environments.</p>
          <p>
	    Own Id: OTP-11009</p>
        </item>
      </list>
    </section>

</section>

<section><title>Ssh 2.1.6</title>

    <section><title>Fixed Bugs and Malfunctions</title>
      <list>
        <item>
          <p>
	    Fixed timing rekeying bug.</p>
          <p>
	    Own Id: OTP-10940</p>
        </item>
      </list>
    </section>

</section>

<section><title>Ssh 2.1.5</title>

    <section><title>Fixed Bugs and Malfunctions</title>
      <list>
        <item>
          <p>
	    Bug in rekeying for daemon fixed.</p>
          <p>
	    Own Id: OTP-10911</p>
        </item>
      </list>
    </section>


    <section><title>Improvements and New Features</title>
      <list>
        <item>
          <p>
	    Enhanced error message and added test for ssh clients
	    trying to start non existing subsystems.</p>
          <p>
	    Own Id: OTP-10714</p>
        </item>
      </list>
    </section>

</section>

<section><title>Ssh 2.1.4</title>

    <section><title>Improvements and New Features</title>
      <list>
        <item>
          <p>
	    Better quality on the error messages for when key
	    exchange failed.</p>
          <p>
	    Own Id: OTP-10553 Aux Id: seq12152 </p>
        </item>
        <item>
          <p>
	    Fix link to documentation for ssh:connect/3,4. Thanks to
	    Martin Hässler.</p>
          <p>
	    Own Id: OTP-10862</p>
        </item>
      </list>
    </section>

</section>

<section><title>Ssh 2.1.3</title>

    <section><title>Fixed Bugs and Malfunctions</title>
      <list>
        <item>
          <p>
	    It is now possible to send an empty binary using
	    ssh_connection:send/3, this corner case previously caused
	    ssh_connection:send to hang.</p>
          <p>
	    Own Id: OTP-9478 Aux Id: kunagi-226 [137] </p>
        </item>
        <item>
          <p>
	    Fix typo in keyboard-interactive string. Thanks to Daniel
	    Goertzen</p>
          <p>
	    Own Id: OTP-10456</p>
        </item>
        <item>
          <p>
	    ssh_connectino:send/3 will not return until all data has
	    been sent. Previously it could return too early,
	    resulting in things such premature close of the
	    connection. Also improved error handling of closed SSH
	    channels.</p>
          <p>
	    Own Id: OTP-10467</p>
        </item>
        <item>
	    <p>Fixed ssh_cli.erl crashes because #state.buf is yet
	    'undefined'.</p> <p>Fixed Client terminateing connections
	    due to channel_request message response is sent to the
	    wrong id.</p> <p>Affected SSH clients: - all clients
	    based on SSH-2.0-TrileadSSH2Java_213 (problem #1) - SSH
	    Term Pro (problem #2)</p> <p>Thanks to Stefan Zegenhagen
	    </p>
          <p>
	    Own Id: OTP-10475</p>
        </item>
        <item>
          <p>
	    Fixed various syntax errors in SSH appup file</p>
          <p>
	    Own Id: OTP-10657</p>
        </item>
      </list>
    </section>
    <section><title>Improvements and New Features</title>
      <list>
        <item>
          <p>
	    SSH_FX_FILE_IS_A_DIRECTORY message for sftp implemented</p>
          <p>
	    Own Id: OTP-6406 Aux Id: kunagi-218 [129] </p>
        </item>
        <item>
          <p>
	    SSH Rekeying fixed</p>
          <p>
	    Own Id: OTP-7785 Aux Id: kunagi-220 [131] </p>
        </item>
        <item>
          <p>
	    Added User Guide for the SSH application</p>
          <p>
	    Own Id: OTP-7786 Aux Id: kunagi-221 [132] </p>
        </item>
        <item>
          <p>
	    Documentation regarding failfun, connectfun and
	    disconnectfun provided</p>
          <p>
	    Own Id: OTP-7792 Aux Id: kunagi-222 [133] </p>
        </item>
        <item>
          <p>
	    SSH connection timer implementation</p>
          <p>
	    New option, {idle_time, integer()}, sets a timeout on
	    connection when no channels are active, defaults to
	    infinity</p>
          <p>
	    Own Id: OTP-10514 Aux Id: seq12020 </p>
        </item>
        <item>
	    <p> Some examples overflowing the width of PDF pages have
	    been corrected. </p>
          <p>
	    Own Id: OTP-10665</p>
        </item>
        <item>
          <p>
	    Fixed internal error on when client and server cannot
	    agree o which authmethod to use.</p>
          <p>
	    Own Id: OTP-10731 Aux Id: seq12237 </p>
        </item>
      </list>
    </section>

</section>
<section><title>Ssh 2.1.2.1</title>
<section><title>Improvements and New Features</title>
      <list>
        <item>
          <p>
	    Removed error report in ssh_connection_handler triggered
	    by badmatch failure.</p>
          <p>
	    Own Id: OTP-11188</p>
        </item>
      </list>
    </section>

</section>
<section><title>Ssh 2.1.2</title>

    <section><title>Fixed Bugs and Malfunctions</title>
      <list>
        <item>
          <p>
	    SSH quiet mode</p>
          <p>
	    A new option to ssh:connect/3,4, quiet_mode. If true, the
	    client will not print out anything on authorization.</p>
          <p>
	    Own Id: OTP-10429 Aux Id: kunagi-273 [184] </p>
        </item>
        <item>
          <p>
	    Restrict which key algorithms to use</p>
          <p>
	    A new option to ssh:connect/3,4 is introduced,
	    public_key_algs, where you can restrict which key
	    algorithms to use and in which order to try them.</p>
          <p>
	    Own Id: OTP-10498 Aux Id: kunagi-289 [200] </p>
        </item>
        <item>
          <p>
	    Confidentiality of client password</p>
          <p>
	    Unsets clients password after authentication.</p>
          <p>
	    Own Id: OTP-10511 Aux Id: kunagi-292 [203] </p>
        </item>
        <item>
          <p>
	    Fixed user interaction for SSH</p>
          <p>
	    It's now available to accept hosts and input password</p>
          <p>
	    Own Id: OTP-10513 Aux Id: kunagi-293 [204] </p>
        </item>
      </list>
    </section>

</section>

<section><title>Ssh 2.1.1</title>

    <section><title>Fixed Bugs and Malfunctions</title>
      <list>
        <item>
          <p>
	    Ssh now only sends one channel close message under all
	    circumstances, before it would sometimes incorrectly send
	    two.</p>
          <p>
	    Own Id: OTP-10060</p>
        </item>
        <item>
          <p>
	    The options check mistreated the ip_v6_disable-option,
	    and did not handle some, at the moment, undocumented
	    options correctly.</p>
          <p>
	    Own Id: OTP-10061</p>
        </item>
        <item>
          <p>
	    The channel id in a channel failure message, sent to the
	    peer, is now in all cases the remote channel id</p>
          <p>
	    Own Id: OTP-10062</p>
        </item>
        <item>
          <p>
	    Improved handling of multiple closes to avoid occasional
	    crashes when a channel is closed more than once.</p>
          <p>
	    Own Id: OTP-10112</p>
        </item>
        <item>
          <p>
	    Fix lib/src/test/ssh_basic_SUITE.erl to fix IPv6 option
	    typos</p>
          <p>
	    Fixed incorrect option "ipv6_disable" to "ipv6_disabled"
	    as documented in the ssh manual.</p>
          <p>
	    Own Id: OTP-10219</p>
        </item>
        <item>
          <p>
	    SSH: Make "auth_methods" server option re-usable</p>
          <p>
	    The 'auth_methods' option is used by the server side of
	    the SSH code to tell a connecting SSH client about the
	    authentication methods that are supported by the server.
	    The code still extracts and handles the 'auth_methods'
	    option from Opts in appropriate places, but the Opts
	    checking code in ssh.erl didn't allow that option to be
	    specified.</p>
          <p>
	    Own Id: OTP-10224</p>
        </item>
        <item>
          <p>
	    Use the correct channel id when adjusting the channel
	    window</p>
          <p>
	    Own Id: OTP-10232</p>
        </item>
      </list>
    </section>

</section>

<section><title>Ssh 2.1</title>

    <section><title>Fixed Bugs and Malfunctions</title>
      <list>
        <item>
          <p>
	    All keys in authorized_keys are considerd, wrongly only
	    the first one was before.</p>
          <p>
	    Own Id: OTP-7235</p>
        </item>
        <item>
          <p>
	    ssh daemon now properly handles ras host keys, in
	    previous versions only dsa host keys sufficed to set up a
	    connection.</p>
          <p>
	    Own Id: OTP-7677</p>
        </item>
        <item>
          <p>
	    ssh:shell/3 and ssh:connect/3 does not hang anymore if
	    connection negotiation fails</p>
          <p>
	    Own Id: OTP-8111</p>
        </item>
        <item>
          <p>
	    Improve check so that we will not try to read ssh packet
	    length indicator if not sure we have enough data.</p>
          <p>
	    Own Id: OTP-8380</p>
        </item>
        <item>
          <p>
	    Do not try to use user interaction when it is disabled.</p>
          <p>
	    Own Id: OTP-9466 Aux Id: seq11886 </p>
        </item>
        <item>
          <p>
	    Improved error handling of internal errors i the ssh
	    connection handling process</p>
          <p>
	    Own Id: OTP-9905</p>
        </item>
        <item>
          <p>
	    sftp daemon generates file handles correct</p>
          <p>
	    Own Id: OTP-9948</p>
        </item>
      </list>
    </section>


    <section><title>Improvements and New Features</title>
      <list>
        <item>
          <p>
	    Document supported algorithms</p>
          <p>
	    Own Id: OTP-8109</p>
        </item>
        <item>
          <p>
	    Graceful handling of premature close from an sftp client.</p>
          <p>
	    Own Id: OTP-9391 Aux Id: seq11838 </p>
        </item>
        <item>
          <p>
	    Changed ssh implementation to use the public_key
	    application for all public key handling. This is also a
	    first step for enabling a callback API for supplying
	    public keys and handling keys protected with password
	    phrases. </p>
          <p>
	    Additionally the test suites where improved so that they
	    do not copy the users keys to test server directories as
	    this is a security liability. Also ipv6 and file access
	    issues found in the process has been fixed.</p>
          <p>
	    This change also solves OTP-7677 and OTP-7235</p>
          <p>
	    This changes also involves some updates to public_keys
	    ssh-functions.</p>
          <p>
	    Own Id: OTP-9911</p>
        </item>
        <item>
          <p>
	    Added options for the ssh client to support user keys
	    files that are password protected.</p>
          <p>
	    Own Id: OTP-10036 Aux Id: OTP-6400, Seq10595 </p>
        </item>
      </list>
    </section>

</section>

<section><title>Ssh 2.0.9</title>

    <section><title>Improvements and New Features</title>
      <list>
        <item>
	    <p>Erlang/OTP can now be built using parallel make if you
	    limit the number of jobs, for instance using '<c>make
	    -j6</c>' or '<c>make -j10</c>'. '<c>make -j</c>' does not
	    work at the moment because of some missing
	    dependencies.</p>
          <p>
	    Own Id: OTP-9451</p>
        </item>
        <item>
          <p>
	    Ssh behaviours now use the new directive "-callback".
	    Parameters will be further specified in a later version
	    of ssh.</p>
          <p>
	    Own Id: OTP-9796</p>
        </item>
      </list>
    </section>

</section>

<section><title>Ssh 2.0.8</title>
    <section><title>Fixed Bugs and Malfunctions</title>
      <list>
        <item>
          <p>
            Calling ssh_sftp:stop_channel/1 resulted in that the trap_exit flag was
            set to true for the invoking process.</p>
          <p>
            Own Id: OTP-9386 Aux Id: seq11865</p>
        </item>
      </list>
    </section>
</section>

<section><title>Ssh 2.0.7</title>
    <section><title>Fixed Bugs and Malfunctions</title>
      <list>
        <item>
          <p>
            An unexpected message would crash the ssh_connection_handler and close
            the connection. Now an error message is generated instead.</p>
          <p>
            Own Id: OTP-9273</p>
        </item>
      </list>
    </section>
</section>

<section><title>Ssh 2.0.6</title>
    <section><title>Fixed Bugs and Malfunctions</title>
      <list>
        <item>
          <p>
            A memory leak has been fixed. I.e. per terminated connection the size of
            a pid and the length of a user name string was not cleared.</p>
          <p>
            Own Id: OTP-9232</p>
        </item>
      </list>
    </section>
</section>

<section><title>Ssh 2.0.5</title>
    <section><title>Improvements and New Features</title>
      <list>
        <item>
          <p>
            Strengthened random number generation. (Thanks to Geoff Cant)</p>
          <p>
            Own Id: OTP-9225</p>
        </item>
      </list>
    </section>
</section>

<section><title>Ssh 2.0.4</title>
    <section><title>Fixed Bugs and Malfunctions</title>
      <list>
        <item>
          <p>In some cases SSH returned {error, normal} when a channel was terminated
             unexpectedly. This has now been changed to {error, channel_closed}.</p>
          <p>
            *** POTENTIAL INCOMPATIBILITY ***</p>
          <p>
            Own Id: OTP-8987 Aux Id: seq11748</p>
        </item>
        <item>
          <p>
            SSH did not handle the error reason enetunreach
            when trying to open a IPv6 connection.</p>
          <p>
            Own Id: OTP-9031</p>
        </item>
      </list>
    </section>
    <section><title>Improvements and New Features</title>
      <list>
        <item>
          <p>
            It is now possible to use SSH to sign and verify binary data.</p>
          <p>
            Own Id: OTP-8986</p>
        </item>
        <item>
          <p>
            SSH now ensures that the .ssh directory exists before trying
            to access files located in that directory.</p>
          <p>
            Own Id: OTP-9010</p>
        </item>
      </list>
    </section>
</section>

<section><title>Ssh 2.0.3</title>
    <section><title>Fixed Bugs and Malfunctions</title>
      <list>
        <item>
          <p>
            The fix regarding OTP-8849 was not included in the
            previous version as stated.</p>
          <p>
            Own Id: OTP-8918</p>
        </item>
      </list>
    </section>
</section>

<section><title>Ssh 2.0.2</title>
    <section><title>Fixed Bugs and Malfunctions</title>
      <list>
        <item>
          <p>
            The ssh_system_sup did not catch noproc and shutdown
            messages.</p>
          <p>
            Own Id: OTP-8863</p>
        </item>
        <item>
          <p>
            In some cases a crash report was generated when a
            connection was closing down. This was caused by a race
            condition between two processes.</p>
          <p>
            Own Id: OTP-8881 Aux Id: seq11656, seq11648 </p>
        </item>
      </list>
    </section>
    <section><title>Improvements and New Features</title>
      <list>
        <item>
          <p>
            SSH no longer use deprecated public_key functions.</p>
          <p>
            Own Id: OTP-8849</p>
        </item>
      </list>
    </section>
 </section>
 <section><title>Ssh 2.0.1</title>
    <section><title>Fixed Bugs and Malfunctions</title>
      <list>
        <item>
          <p>
	    SSH in some cases terminated channels with reason normal
	    when it should have been shutdown.</p>
          <p>
	    Own Id: OTP-8714</p>
        </item>
        <item>
          <p>
	    SSH in some cases generated a crash report when a channel
	    was closed in a normal way.</p>
          <p>
	    Own Id: OTP-8735 Aux Id: seq11615 </p>
        </item>
        <item>
          <p>
	    The processes ssh_subsystem_sup and one ssh_channel_sup
	    was not terminated when a connection was closed.</p>
          <p>
	    Own Id: OTP-8807</p>
        </item>
      </list>
    </section>

</section>

<section><title>Ssh 2.0</title>

    <section><title>Fixed Bugs and Malfunctions</title>
      <list>
        <item>
          <p>The function ssh:connect/4 was not exported.</p>
          <p>Own Id: OTP-8550 Aux Id:</p>
        </item>
        <item>
          <p>Aligned error message with used version (SSH_FX_FAILURE vs
             SSH_FX_NOT_A_DIRECTORY, the latter introduced in version 6).</p>
          <p>
            *** POTENTIAL INCOMPATIBILITY ***</p>
          <p>Own Id: OTP-8644 Aux Id: seq11574</p>
        </item>
        <item>
          <p>Resolved race condition when another connection is started
             before a channel is opened in the first connection.</p>
          <p>Own Id: OTP-8645 Aux Id: seq11577</p>
        </item>
      </list>
    </section>

    <section><title>Improvements and New Features</title>
      <list>
        <item>
          <p>The configuration parameter ip_v6_disabled is now available,
             which makes it possible for the user to alter the IP version
             SSH shall use.</p>
          <p>
            *** POTENTIAL INCOMPATIBILITY ***</p>
          <p>Own Id: OTP-8535 Aux Id:</p>
        </item>
        <item>
          <p>The ssh_connection:send operation now accepts infinity as timeout.</p>
          <p>Own Id: OTP-8534 Aux Id:</p>
        </item>
        <item>
          <p>The connection handler now include stack traces when a channel 
             message is not handled correctly.</p>
          <p>Own Id: OTP-8524 Aux Id:</p>
        </item>
        <item>
          <p>Removed deprecated modules (ssh_ssh, ssh_sshd and ssh_cm) and
             functions (ssh_sftp:connect and ssh_sftp:stop).</p>
          <p>
            *** POTENTIAL INCOMPATIBILITY ***</p>
          <p>Own Id: OTP-8596 Aux Id:</p>
        </item>
      </list>
    </section>

 </section>

 <section><title>Ssh 1.1.8</title>

    <section><title>Fixed Bugs and Malfunctions</title>
      <list>
        <item>
          <p>
            In some cases SSH ceased to collect more data from the transport layer.</p>
          <p>
            Own Id: OTP-8401 Aux Id: seq11479</p>
        </item>
      </list>
    </section>

    <section><title>Improvements and New Features</title>
      <list>
        <item>
          <p>Old release notes removed.</p>
          <p>Own Id: OTP-8356 Aux Id:</p>
        </item>
      </list>
    </section>

 </section>

 <section><title>Ssh 1.1.7</title>

    <section><title>Fixed Bugs and Malfunctions</title>
      <list>
        <item>
          <p>
            Now clear all processes when a connnection is terminated.</p>
          <p>
            Own Id: OTP-8121 Aux Id:</p>
        </item>
        <item>
          <p>
            In some rare cases the connection handler could enter an infinite loop.</p>
          <p>
            Own Id: OTP-8277 Aux Id: seq11428</p>
        </item>
        <item>
          <p>
            If an SFTP server did not respond with EOF, the function 
            ssh_sftp:list_dir/2/3 would enter an infinite loop.</p>
          <p>
            Own Id: OTP-8278 Aux Id: seq11450</p>
        </item>
      </list>
    </section>

    <section><title>Improvements and New Features</title>
      <list>
        <item>
          <p>
            The documentation is now built with open source tools (xsltproc and fop) 
            that exists on most platforms. One visible change is that the frames are removed.</p>
          <p>
            Own Id: OTP-8201 Aux Id:</p>
        </item>
      </list>
    </section>

 </section>

 <section><title>Ssh 1.1.6</title>

    <section><title>Fixed Bugs and Malfunctions</title>
      <list>
        <item>
          <p>
            ssh_sftp:start_channel did not handle all possible return 
            values from ssh_channel:start correctly.
          </p>
          <p>
            Own Id: OTP-8176 Aux Id: </p>
        </item>
        <item>
          <p>
            SFTPD did not handle rename command (version 4) correctly.
          </p>
          <p>
            Own Id: OTP-8175 Aux Id: seq11373</p>
        </item>
        <item>
          <p>
            If a connection manager already had been terminated it could cause a channel
            to generate a crash report when it was about to stop.
          </p>
          <p>
            Own Id: OTP-8174 Aux Id: seq11377</p>
        </item>
        <item>
          <p>
            Requests could result in badarg or badmatch EXIT messages in the connection 
            manager if the channel no longer existed.</p>
          <p>
            Own Id: OTP-8173 Aux Id: seq11379</p>
        </item>
        <item>
          <p>
            ssh_transport:unpack/3 could cause a badarg error.</p>
          <p>
            Own Id: OTP-8162 Aux Id:</p>
        </item>
      </list>
    </section>

    <section><title>Improvements and New Features</title>
      <list>
        <item>
          <p>
            The encryption algorithm aes128-cbc is now supported.
            Requires that crypto-1.6.1 is available.</p>
          <p>
            Own Id: OTP-8110 Aux Id:</p>
        </item>
      </list>
    </section>

 </section>


 <section><title>Ssh 1.1.5</title>

    <section><title>Fixed Bugs and Malfunctions</title>
      <list>
        <item>
          <p>
            ssh_sftp:start_channel/3 did not handle timout correctly.</p>
          <p>
            Own Id: OTP-8159 Aux Id: seq11386</p>
        </item>
        <item>
          <p>
            If a progress message was not recieved after invoking ssh:connect/3
            the call could hang for ever. A timeout option has also been added.</p>
          <p>
            Own Id: OTP-8160 Aux Id: seq11386</p>
        </item>
        <item>
          <p>
            A comma has been missing in the ssh.appup file since SSH-1.0.2.</p>
          <p>
            Own Id: OTP-8161 Aux Id:</p>
        </item>
      </list>
    </section>

 </section>

 <section><title>Ssh 1.1.4</title>

    <section><title>Fixed Bugs and Malfunctions</title>
      <list>
        <item>
          <p>
            SSH sometimes caused a crash report at disconnect.</p>
          <p>
            Own Id: OTP-8071 Aux Id: seq11319</p>
        </item>
      </list>
    </section>

 </section>

 <section><title>Ssh 1.1.3</title>

    <section><title>Fixed Bugs and Malfunctions</title>
      <list>
        <item>
          <p>
            The operation ssh_sftp:stop_channel/1 returned an 
            exception if the connection already had been closed.</p>
          <p>
            Own Id: OTP-7996 Aux Id: seq11281</p>
        </item>
        <item>
          <p>
            SSH did not handle if supervisor:start_child/2 returned 
            {error, already_present}.</p>
          <p>
            Own Id: OTP-8034 Aux Id: seq11307</p>
        </item>
        <item>
          <p>
            SSH no longer cause supervisor reports when a connection is 
            terminated in a controlled manner.</p>
          <p>
            Own Id: OTP-8035 Aux Id: seq11308</p>
        </item>
      </list>
    </section>

 </section>

 <section><title>Ssh 1.1.2</title>

    <section><title>Fixed Bugs and Malfunctions</title>
      <list>
        <item>
          <p>
            Ssh confused local and remote channel id's, which in some
            cases resulted in that messages were discarded.</p>
          <p>
            Own Id: OTP-7914 Aux Id: seq11234</p>
        </item>
        <item>
          <p>
            Ssh could not handle echo values other than 0 and 1.</p>
          <p>
            Own Id: OTP-7917 Aux Id: seq11238</p>
        </item>
        <item>
          <p>
            A crash occurred if a non-valid channel reference was received.</p>
          <p>
            Own Id: OTP-7918 Aux Id: seq11238</p>
        </item>
        <item>
          <p>
            Sftpd connections was not closed after receiving eof from a client.</p>
          <p>
            Own Id: OTP-7921 Aux Id: seq11222</p>
        </item>
        <item>
          <p>
            It was not possible to start a SFTP subsystem on certain platforms, 
            i.e. those who do not support symbolic links.</p>
          <p>
            Own Id: OTP-7930 Aux Id: </p>
        </item>
        <item>
          <p>
            In some cases the message {ssh_cm, ssh_connection_ref(), {closed, ssh_channel_id()}}
            was not passed to the registered callback module.</p>
          <p>
            Own Id: OTP-7957 Aux Id: </p>
        </item>
      </list>
    </section>

    <section><title>Improvements and New Features</title>
      <list>
        <item>
          <p>
            By using the sftpd option {max_files, Integer}, the message
            size for READDIR commands can be reduced.</p>
          <p>
            Own Id: OTP-7919 Aux Id: seq11230</p>
        </item>
      </list>
    </section>

 </section>

 <section><title>Ssh 1.1.1</title>

    <section><title>Fixed Bugs and Malfunctions</title>
      <list>
        <item>
          <p>
            The erlang ssh server has presented itself incorrectly,
            using the special version ssh-1.99, although it never has
            supported versions below 2.0. Since ssh-1.1 client
            versions below 2.0 are correctly rejected instead of
            letting the server crash later on. Alas the problem with
            the presentation string was not discovered until after
            ssh.1.1 was released. Now the server will present itself
            as ssh-2.0.</p>
          <p>
            Own Id: OTP-7795</p>
        </item>
        <item>
          <p>
            An internal function call used an incorrect parameter, which
            caused problem when the old listen API was used. This was
            introduced in Ssh-1.1.</p>
          <p>
            Own Id: OTP-7920 Aux Id: seq11211</p>
        </item>
      </list>
    </section>

    <section><title>Improvements and New Features</title>
      <list>
        <item>
          <p>
            Ssh timeouts will now behave as expected i.e. defaults to
            infinity only the user of the ssh application can know of
            a reasonable timeout value for their application.</p>
          <p>
            *** POTENTIAL INCOMPATIBILITY ***</p>
          <p>
            Own Id: OTP-7807</p>
        </item>
        <item>
          <p>
            The implementation of timeouts added as a patch in
            ssh-1.0.1 was slightly changed and is now documented.</p>
          <p>
            Own Id: OTP-7808</p>
        </item>
        <item>
          <p>
            To honor the multiplexing of channels over one ssh
            connection concept ssh_sftp:connect/ [1,2,3] is
            deprecated and replaced by ssh_sftp:start_channel/[1,2,3]
            and ssh_sftp:stop/1 is deprecated and replaced by
            ssh_sftp:stop_channel/1 and to stop the ssh connection
            ssh:close/ 1 should be called.</p>
          <p>
            Own Id: OTP-7809</p>
        </item>
        <item>
          <p>
            Added the message {ssh_channel_up, ChannelId,
            ConnectionManager} that shall be handled by the channel
            callback handle_msg/2. This makes the function
            handle_msg/2 a mandatory function for ssh channels
            implementations which it was not in ssh-1.1.</p>
          <p>
            *** POTENTIAL INCOMPATIBILITY ***</p>
          <p>
            Own Id: OTP-7828</p>
        </item>
      </list>
    </section>

 </section>

  <section><title>Ssh 1.1</title>
  
  <section><title>Fixed Bugs and Malfunctions</title>
  <list>
    <item>
      <p>
	A flaw in the implementation of the supervision tree
	caused the ssh daemon to close the connections to all
	currently logged in users if one user logged out. Another
	problem related to the supervision tree caused the closing
	down of clients to leak processes i.e. all processes was
      not shutdown correctly.</p>
      <p>
      Own Id: OTP-7676</p>
    </item>
    <item>
      <p>
	Tabs could cause ssh_cli to print things in a surprising
      way.</p>
      <p>
      Own Id: OTP-7683 Aux Id: seq11102 </p>
    </item>
    <item>
      <p>
	[sftp, sftpd] - Added patch to make sftp timestamps more
	correct, in the long run it would be nice to have better
	support in file to be able to make it always behave
	correctly now it will be correct 99 % of time instead of
      almost never correct, at least on unix-based platforms.</p>
      <p>
      Own Id: OTP-7685 Aux Id: seq11082 </p>
    </item>
    <item>
      <p>
	[sftpd] - Added patch to further improve handling of
      symbolic links in the sftp-server.</p>
      <p>
      Own Id: OTP-7766 Aux Id: seq11101 </p>
    </item>
    <item>
      <p>
	Ssh incorrectly sent the local id instead of the remote
	id of a channel to the peer. For simpler cases these ids
	often happen to have the same value. One case when they
	do not is when the client sends an exec command two times
	in a raw on the same ssh connection (different channels
	of course as the channel will be closed when the exec
      command has been evaluated) .</p>
      <p>
      Own Id: OTP-7767</p>
    </item>
    <item>
      <p>
	Packet data could be lost under high load due to the fact
	that buffered data was sometimes wrongly discarded before
      it had been sent.</p>
      <p>
      Own Id: OTP-7768</p>
    </item>
    <item>
      <p>
	Improved ipv6-handling as some assumptions about inet
      functions where incorrect.</p>
      <p>
      Own Id: OTP-7770</p>
    </item>
  </list>
  </section>

  
  <section><title>Improvements and New Features</title>
  <list>
    <item>
      <p>
      Added new API function ssh:connection_info/2.</p>
      <p>
      Own Id: OTP-7456</p>
    </item>
    <item>
      <p>
	Now starts ssh channel processes later avoiding
      synchronization problems between processes.</p>
      <p>
      Own Id: OTP-7516</p>
    </item>
    <item>
      <p>
	Ssh now rejects old versions of the ssh protocol for
	security reasons. (Even if they where not correctly
	rejected before the connection would probably have failed
      anyway due to other reasons.)</p>
      <p>
      Own Id: OTP-7645 Aux Id: seq11094 </p>
    </item>
    <item>
      <p>
	New API module ssh_channel has been added. This is a
	behaviour to facilitate the implementation of ssh clients
	and plug in subsystems to the ssh daemon. Note that this
	slightly changes the options to the API function
	ssh:daemon/[1,2,3] deprecating all no longer documented
	options. Note that the new API enforces the "logical way"
	of using the old API i.e. making the subsystem process
	part of the ssh applications supervisor tree, so missuses
      of the old API are not compatible with the new API.</p>
      <p>
      *** POTENTIAL INCOMPATIBILITY ***</p>
      <p>
      Own Id: OTP-7769</p>
    </item>
  </list>
  </section>

  <section><title>Known Bugs and Problems</title>
  <list>
    <item>
      <p>
	Public keys protected by a password are currently not
      handled by the erlang ssh application.</p>
      <p>
      Own Id: OTP-6400 Aux Id: 10595 </p>
    </item>
  </list>
  </section>
  
  </section>
    
    <section><title>Ssh 1.0.2</title>
    
    <section><title>Fixed Bugs and Malfunctions</title>
    <list>
      <item>
	<p>
	  [sftpd] - Listing of symbolic link directories should now
	  work as expected.</p>
	  <p>
	  Own Id: OTP-7141 Aux Id: seq10856 </p>
        </item>
    </list>
    </section>
    
    </section>
    
   <section><title>Ssh 1.0.1</title>

    <section><title>Fixed Bugs and Malfunctions</title>
      <list>
        <item>
          <p>
            [sftp] - When listing a directory with more than 100
            files only the first 100 where listed. This has now been
            fixed.</p>
          <p>
            Own Id: OTP-7318 Aux Id: seq10953 </p>
        </item>
        <item>
          <p>
            When restarting an ssh-system the expected return value
            from ssh_system_sup:restart_acceptor/2 was incorrect,
            this is no longer the case.</p>
          <p>
            Own Id: OTP-7564 Aux Id: seq11055 </p>
        </item>
        <item>
          <p>
            A few minor bugs where fixed in ssh_userreg.erl and
            ssh_connection_manager and a a ssh_cli option was added
            to restore backwards compatibility with the old ssh_cm -
            API.</p>
          <p>
            Own Id: OTP-7565</p>
        </item>
        <item>
          <p>
            Fixed bug in ipv6 support and added option to disable
            ipv6 as a workaround for badly configured computers.</p>
          <p>
            Own Id: OTP-7566</p>
        </item>
      </list>
    </section>

    <section><title>Improvements and New Features</title>
      <list>
        <item>
          <p>
            [sftp] - Option added to set timeout value in sftp.</p>
          <p>
            Own Id: OTP-7305 Aux Id: seq10945 </p>
        </item>
      </list>
    </section>

   </section>

  <section><title>Ssh 1.0</title>

    <section><title>Fixed Bugs and Malfunctions</title>
      <list>
        <item>
          <p>
            Removed some special handling of prompts that made ssh
            behave differently than openssh.</p>
          <p>
            Own Id: OTP-7485 Aux Id: seq11025 </p>
        </item>
        <item>
          <p>
            Bug in encoding of pty opts has been fixed.</p>
          <p>
            Own Id: OTP-7504</p>
        </item>
      </list>
    </section>


    <section><title>Improvements and New Features</title>
      <list>
        <item>
          <p>
            The architecture of the ssh processes has been
            reconstructed to fit in a supervision tree as to become a
            real OTP application and benefit from this when starting
            and stopping.</p>
          <p>
            Own Id: OTP-7356 Aux Id: seq10899 </p>
        </item>
        <item>
          <p>
            Support for pty option echo off added. Requires kernel
            from R12B-4.</p>
          <p>
            *** POTENTIAL INCOMPATIBILITY ***</p>
          <p>
            Own Id: OTP-7502 Aux Id: seq10959 </p>
        </item>
        <item>
          <p>
            The ssh API has been enhanced a lot of old API functions
            has become deprecated.</p>
          <p>
            Own Id: OTP-7503</p>
        </item>
      </list>
    </section>

  </section>
</chapter><|MERGE_RESOLUTION|>--- conflicted
+++ resolved
@@ -30,8 +30,6 @@
     <file>notes.xml</file>
   </header>
 
-<<<<<<< HEAD
-=======
 <section><title>Ssh 4.10.8</title>
 
     <section><title>Fixed Bugs and Malfunctions</title>
@@ -48,7 +46,6 @@
 
 </section>
 
->>>>>>> e8f9f260
 <section><title>Ssh 4.10.7</title>
 
     <section><title>Fixed Bugs and Malfunctions</title>
