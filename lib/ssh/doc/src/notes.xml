--- conflicted
+++ resolved
@@ -30,11 +30,7 @@
     <file>notes.xml</file>
   </header>
 
-<<<<<<< HEAD
 <section><title>Ssh 4.11.1</title>
-=======
-<section><title>Ssh 4.9.1.3</title>
->>>>>>> 171f509f
 
     <section><title>Fixed Bugs and Malfunctions</title>
       <list>
@@ -51,7 +47,6 @@
 
 </section>
 
-<<<<<<< HEAD
 <section><title>Ssh 4.11</title>
 
     <section><title>Improvements and New Features</title>
@@ -526,8 +521,23 @@
 
 </section>
 
-=======
->>>>>>> 171f509f
+<section><title>Ssh 4.9.1.3</title>
+
+    <section><title>Fixed Bugs and Malfunctions</title>
+      <list>
+        <item>
+          <p>
+	    The idle_time timer was not cancelled when a channel was
+	    opened within the timeout time on an empty connection
+	    that have had channels previously.</p>
+          <p>
+	    Own Id: OTP-17279</p>
+        </item>
+      </list>
+    </section>
+
+</section>
+
 <section><title>Ssh 4.9.1.2</title>
 
     <section><title>Fixed Bugs and Malfunctions</title>
