<?xml version="1.0" encoding="utf-8" ?>
<!DOCTYPE chapter SYSTEM "chapter.dtd">

<chapter>
  <header>
    <copyright>
      <year>2004</year><year>2017</year>
      <holder>Ericsson AB. All Rights Reserved.</holder>
    </copyright>
    <legalnotice>
      Licensed under the Apache License, Version 2.0 (the "License");
      you may not use this file except in compliance with the License.
      You may obtain a copy of the License at
 
          http://www.apache.org/licenses/LICENSE-2.0

      Unless required by applicable law or agreed to in writing, software
      distributed under the License is distributed on an "AS IS" BASIS,
      WITHOUT WARRANTIES OR CONDITIONS OF ANY KIND, either express or implied.
      See the License for the specific language governing permissions and
      limitations under the License.

    </legalnotice>

    <title>SSH Release Notes</title>
    <prepared></prepared>
    <docno></docno>
    <date></date>
    <rev>%VSN%</rev>
    <file>notes.xml</file>
  </header>

<<<<<<< HEAD
=======
<section><title>Ssh 4.6.8</title>

    <section><title>Fixed Bugs and Malfunctions</title>
      <list>
        <item>
          <p>
	    An ssh_sftp server (running version 6) could fail if it
	    is told to remove a file which in fact is a directory.</p>
          <p>
	    Own Id: OTP-15004</p>
        </item>
        <item>
          <p>
	    Fix rare spurios shutdowns of ssh servers when receiveing
	    <c>{'EXIT',_,normal}</c> messages.</p>
          <p>
	    Own Id: OTP-15018</p>
        </item>
      </list>
    </section>

</section>

>>>>>>> 0343b68b
<section><title>Ssh 4.6.7</title>

    <section><title>Fixed Bugs and Malfunctions</title>
      <list>
        <item>
          <p>
	    Fix bad spec in ssh.hrl: <c>double_algs()</c>.</p>
          <p>
	    Own Id: OTP-14990</p>
        </item>
      </list>
    </section>

</section>

<section><title>Ssh 4.6.6</title>

    <section><title>Fixed Bugs and Malfunctions</title>
      <list>
        <item>
          <p>
	    Remove a blocking risk when a channel is closed and an
	    operation is tried on that channel after at least a
	    second's time gap.</p>
          <p>
	    Own Id: OTP-14939</p>
        </item>
      </list>
    </section>


    <section><title>Improvements and New Features</title>
      <list>
        <item>
          <p>
	    Added ssh_compat_SUITE.</p>
          <p>
	    This suite contains a number of interoperability tests
	    mainly with OpenSSH. The tests start docker containers
	    with different OpenSSH and OpenSSL/LibreSSLcryptolib
	    versions and performs a number of tests of supported
	    algorithms.</p>
          <p>
	    All login methods and all user's public key types are
	    tested both for the client and the server.</p>
          <p>
	    All algorithms for kex, cipher, host key, mac and
	    compressions are tested with a number of exec and sftp
	    tests, both for the client and the server.</p>
          <p>
	    Own Id: OTP-14194 Aux Id: OTP-12487 </p>
        </item>
        <item>
          <p>
	    Default exec is disabled when a user-defined shell is
	    enabled.</p>
          <p>
	    Own Id: OTP-14881</p>
        </item>
      </list>
    </section>

</section>

<section><title>Ssh 4.6.5</title>

    <section><title>Fixed Bugs and Malfunctions</title>
      <list>
        <item>
          <p>
	    Adjusted supervisor timeouts</p>
          <p>
	    Own Id: OTP-14907</p>
        </item>
        <item>
          <p>
	    Remove ERROR messages for slow process exits</p>
          <p>
	    Own Id: OTP-14930</p>
        </item>
      </list>
    </section>

    <section><title>Improvements and New Features</title>
      <list>
        <item>
          <p>
	    Add option <c>save_accepted_host</c> to
	    <c>ssh:connection</c>. This option, if set to false,
	    inhibits saving host keys to e.g the file
	    <c>known_hosts</c>.</p>
          <p>
	    Own Id: OTP-14935</p>
        </item>
      </list>
    </section>

</section>

<section><title>Ssh 4.6.4</title>

    <section><title>Fixed Bugs and Malfunctions</title>
      <list>
        <item>
          <p>
	    Fix problem with OpenSSH 7.2 (and later) clients that has
	    used sha1 instead of sha2 for rsa-sha-256/512 user's
	    public keys.</p>
          <p>
	    Own Id: OTP-14827 Aux Id: ERL-531 </p>
        </item>
      </list>
    </section>

</section>

<section><title>Ssh 4.6.3</title>

    <section><title>Fixed Bugs and Malfunctions</title>
      <list>
        <item>
          <p>
	    Passphrase option for ecdsa public keys was missing.</p>
          <p>
	    Own Id: OTP-14602</p>
        </item>
      </list>
    </section>

    <section><title>Improvements and New Features</title>
      <list>
        <item>
          <p>
	    The host and user public key handling is hardened so that
	    a faulty plugin can't deliver a key of wrong type.</p>
          <p>
	    Better checks in the server of the available hostkey's
	    types at start and at each accept.</p>
          <p>
	    Better checks in the client of the available user public
	    key types at connect.</p>
          <p>
	    Own Id: OTP-14676 Aux Id: ERIERL-52, OTP-14570 </p>
        </item>
        <item>
          <p>
	    SSH can now fetch the host key from the private keys
	    stored in an Engine. See the crypto application for
	    details about Engines.</p>
          <p>
	    Own Id: OTP-14757</p>
        </item>
      </list>
    </section>

</section>

<section><title>Ssh 4.6.2</title>
    <section><title>Fixed Bugs and Malfunctions</title>
      <list>
        <item>
          <p>
	    Trailing white space was removed at end of the
	    hello-string. This caused interoperability problems with
	    some other ssh-implementations (e.g OpenSSH 7.3p1 on
	    Solaris 11)</p>
          <p>
	    Own Id: OTP-14763 Aux Id: ERIERL-74 </p>
        </item>
        <item>
          <p>
	    Fixes that tcp connections that was immediately closed
	    (SYN, SYNACK, ACK, RST) by a client could be left in a
	    zombie state.</p>
          <p>
	    Own Id: OTP-14778 Aux Id: ERIERL-104 </p>
        </item>
      </list>
    </section>

</section>

<section><title>Ssh 4.6.1</title>
    <section><title>Fixed Bugs and Malfunctions</title>
      <list>
        <item>
          <p>
	    Fixed broken printout</p>
          <p>
	    Own Id: OTP-14645</p>
        </item>
      </list>
    </section>


    <section><title>Improvements and New Features</title>
      <list>
        <item>
          <p>
	    Disable aes_gcm ciphers if peer is OpenSSH 6.2 which is
	    known to have trouble with them in some cases.</p>
          <p>
	    Own Id: OTP-14638</p>
        </item>
      </list>
    </section>

</section>

<section><title>Ssh 4.6</title>

    <section><title>Fixed Bugs and Malfunctions</title>
      <list>
        <item>
          <p>
	    Enables the <c>ssh_io module</c> to also accept binary
	    values when reading standard_io instead of getting stuck
	    in the receive clause.</p>
          <p>
	    Own Id: OTP-14506 Aux Id: PR1503 </p>
        </item>
        <item>
          <p>
	    Previously, the file owner access permission in response
	    to ssh_sftp:read_file_info/2 function was always
	    <c>read_write</c>. With this fix, the actual value of
	    file owner access permission is added to the returning
	    record. That value is calculated from file mode value.</p>
          <p>
	    Own Id: OTP-14550 Aux Id: PR1533 </p>
        </item>
      </list>
    </section>


    <section><title>Improvements and New Features</title>
      <list>
        <item>
          <p>
	    A new option <c>modify_algorithms</c> is implemented. It
	    enables specifying changes on the default algorithms
	    list. See the reference manual and the SSH User's Guide
	    chapter "Configuring algorithms in SSH".</p>
          <p>
	    Own Id: OTP-14568</p>
        </item>
      </list>
    </section>

</section>

<section><title>Ssh 4.5.1</title>

    <section><title>Fixed Bugs and Malfunctions</title>
      <list>
        <item>
          <p>
	    All unknown options are sent to the transport handler
	    regardless of type.</p>
          <p>
	    Own Id: OTP-14541 Aux Id: EIRERL-63 </p>
        </item>
      </list>
    </section>

</section>

<section><title>Ssh 4.5</title>

    <section><title>Improvements and New Features</title>
      <list>
        <item>
          <p>
	    The internal handling of SSH options is re-written.</p>
          <p>
	    Previously there were no checks if a client option was
	    given to a daemon or vice versa. This is corrected now.
	    If your code has e.g. a client-only option in a call to
	    start a daemon, the call will fail.</p>
          <p>
	    *** POTENTIAL INCOMPATIBILITY ***</p>
          <p>
	    Own Id: OTP-12872</p>
        </item>
        <item>
          <p>
	    Modernization of key exchange algorithms. See
	    draft-ietf-curdle-ssh-kex-sha2 for a discussion.</p>
          <p>
	    Removed an outdated weak algorithm and added stronger
	    replacements to keep interoperability with other modern
	    ssh clients and servers. The default ordering of the
	    algorithms is also adjusted.</p>
          <p>
	    Retired: The nowadays unsecure key-exchange
	    <c>diffie-hellman-group1-sha1</c> is not enabled by
	    default, but can be enabled with the option
	    <c>preferred-algorithms</c>.</p>
          <p>
	    Added: The new stronger key-exchange
	    <c>diffie-hellman-group16-sha512</c>,
	    <c>diffie-hellman-group18-sha512</c> and
	    <c>diffie-hellman-group14-sha256</c> are added and
	    enabled by default.</p>
          <p>
	    The questionable [RFC 6194] sha1-based algorithms
	    <c>diffie-hellman-group-exchange-sha1</c> and
	    <c>diffie-hellman-group14-sha1</c> are however still kept
	    enabled by default for compatibility with ancient clients
	    and servers that lack modern key-exchange alternatives.
	    When the draft-ietf-curdle-ssh-kex-sha2 becomes an rfc,
	    those sha1-based algorithms and
	    <c>diffie-hellman-group1-sha1</c> will be deprecated by
	    IETF. They might then be removed from the default list in
	    Erlang/OTP.</p>
          <p>
	    *** POTENTIAL INCOMPATIBILITY ***</p>
          <p>
	    Own Id: OTP-14110</p>
        </item>
        <item>
          <p>
	    Modernized internal representation of sftp by use of
	    maps.</p>
          <p>
	    Own Id: OTP-14117</p>
        </item>
        <item>
          <p>
	    The Extension Negotiation Mechanism and the extension
	    <c>server-sig-algs</c> in
	    draft-ietf-curdle-ssh-ext-info-05 are implemented.</p>
          <p>
	    The related draft-ietf-curdle-rsa-sha2-05 is implemented
	    and introduces the signature algorithms
	    <c>rsa-sha2-256</c> and <c>rsa-sha2-512</c>.</p>
          <p>
	    Own Id: OTP-14193</p>
        </item>
        <item>
          <p>
	    The 'timeout' and 'connect_timeout' handling in
	    ssh_sftp:start_channel documentation is clarified.</p>
          <p>
	    Own Id: OTP-14216</p>
        </item>
        <item>
          <p>
	    The functions <c>ssh:connect</c>, <c>ssh:shell</c> and
	    <c>ssh:start_channel</c> now accept an IP-tuple as Host
	    destination argument.</p>
          <p>
	    Own Id: OTP-14243</p>
        </item>
        <item>
          <p>
	    The function <c>ssh:daemon_info/1</c> now returns Host
	    and Profile as well as the Port info in the property
	    list.</p>
          <p>
	    Own Id: OTP-14259</p>
        </item>
        <item>
          <p>
	    Removed the option <c>public_key_alg</c> which was
	    deprecated in 18.2. Use <c>pref_public_key_algs</c>
	    instead.</p>
          <p>
	    *** POTENTIAL INCOMPATIBILITY ***</p>
          <p>
	    Own Id: OTP-14263</p>
        </item>
        <item>
          <p>
	    The SSH application is refactored regarding daemon
	    starting. The resolution of contradicting <c>Host</c>
	    argument and <c>ip</c> option were not described. There
	    were also strange corner cases when the <c>'any'</c>
	    value was used in <c>Host</c> argument or <c>ip</c>
	    option. This is (hopefully) resolved now, but it may
	    cause incompatibilities for code using both <c>Host</c>
	    and the <c>ip</c> option. The value 'loopback' has been
	    added for a correct way of naming those addresses.</p>
          <p>
	    *** POTENTIAL INCOMPATIBILITY ***</p>
          <p>
	    Own Id: OTP-14264</p>
        </item>
        <item>
          <p>
	    The supervisor code is refactored. The naming of
	    listening IP-Port-Profile triples are slightly changed to
	    improve consistency in strange corner cases as resolved
	    by OTP-14264</p>
          <p>
	    Own Id: OTP-14267 Aux Id: OTP-14266 </p>
        </item>
        <item>
          <p>
	    The <c>idle_time</c> option can now be used in daemons.</p>
          <p>
	    Own Id: OTP-14312</p>
        </item>
        <item>
          <p>
	    Added test cases for IETF-CURDLE Extension Negotiation
	    (ext-info)</p>
          <p>
	    Own Id: OTP-14361</p>
        </item>
        <item>
          <p>
	    Testcases for IETF-CURDLE extension
	    <c>server-sig-algs</c> including <c>rsa-sha2-*</c></p>
          <p>
	    Own Id: OTP-14362 Aux Id: OTP-14361 </p>
        </item>
        <item>
          <p>
	    The option <c>auth_methods</c> can now also be used in
	    clients to select which authentication options that are
	    used and in which order.</p>
          <p>
	    Own Id: OTP-14399</p>
        </item>
        <item>
          <p>
	    Checks that a ECDSA public key (<c>ecdsa-sha2-nistp*</c>)
	    stored in a file has the correct size.</p>
          <p>
	    Own Id: OTP-14410</p>
        </item>
      </list>
    </section>

</section>


<section><title>Ssh 4.4.2.3</title>
    <section><title>Fixed Bugs and Malfunctions</title>
      <list>
        <item>
          <p>
	    An ssh_sftp server (running version 6) could fail if it
	    is told to remove a file which in fact is a directory.</p>
          <p>
	    Own Id: OTP-15004</p>
        </item>
      </list>
    </section>
</section>

<section><title>Ssh 4.4.2.2</title>
    <section><title>Improvements and New Features</title>
    <list>
        <item>
          <p>
	    Default exec is disabled when a user-defined shell is
	    enabled.</p>
          <p>
	    Own Id: OTP-14881</p>
        </item>
      </list>
    </section>
</section>


<section><title>Ssh 4.4.2.1</title>

    <section><title>Fixed Bugs and Malfunctions</title>
      <list>
        <item>
          <p>
	    Trailing white space was removed at end of the
	    hello-string. This caused interoperability problems with
	    some other ssh-implementations (e.g OpenSSH 7.3p1 on
	    Solaris 11)</p>
          <p>
	    Own Id: OTP-14763 Aux Id: ERIERL-74 </p>
        </item>
      </list>
    </section>

</section>

<section><title>Ssh 4.4.2</title>

    <section><title>Fixed Bugs and Malfunctions</title>
      <list>
        <item>
          <p>
	    ssh:daemon_info/1 crashed if the listening IP was not
	    'any'</p>
          <p>
	    Own Id: OTP-14298 Aux Id: seq13294 </p>
        </item>
      </list>
    </section>

</section>

<section><title>Ssh 4.4.1</title>

    <section><title>Fixed Bugs and Malfunctions</title>
      <list>
        <item>
          <p>
	    Fix bug when opening connections. If the tcp setup
	    failed, that would in some cases not result in an error
	    return value.</p>
          <p>
	    Own Id: OTP-14108</p>
        </item>
        <item>
          <p>
	    Reduce information leakage in case of decryption errors.</p>
          <p>
	    Own Id: OTP-14109</p>
        </item>
        <item>
          <p>
	    The key exchange algorithm
	    diffie-hellman-group-exchange-sha* has a server-option
	    <c>{dh_gex_limits,{Min,Max}}</c>. There was a hostkey
	    signature validation error on the client side if the
	    option was used and the <c>Min</c> or the <c>Max</c>
	    differed from the corresponding values obtained from the
	    client.</p>
          <p>
	    This bug is now corrected.</p>
          <p>
	    Own Id: OTP-14166</p>
        </item>
        <item>
          <p>
	    The sftpd server now correctly uses <c>root_dir</c> and
	    <c>cwd</c> when resolving file paths if both are
	    provided. The <c>cwd</c> handling is also corrected.</p>
          <p>
	    Thanks to kape1395!</p>
          <p>
	    Own Id: OTP-14225 Aux Id: PR-1331, PR-1335 </p>
        </item>
        <item>
          <p>
	    Ssh_cli used a function that does not handle non-utf8
	    unicode correctly.</p>
          <p>
	    Own Id: OTP-14230 Aux Id: ERL-364 </p>
        </item>
      </list>
    </section>


    <section><title>Improvements and New Features</title>
      <list>
        <item>
          <p>
	    The implementation of the key exchange algorithms
	    diffie-hellman-group-exchange-sha* are optimized, up to a
	    factor of 11 for the slowest ( = biggest and safest)
	    group size.</p>
          <p>
	    Own Id: OTP-14169 Aux Id: seq-13261 </p>
        </item>
        <item>
          <p>
	    The ssh host key fingerprint generation now also takes a
	    list of algorithms and returns a list of corresponding
	    fingerprints. See
	    <c>public_key:ssh_hostkey_fingerprint/2</c> and the
	    option <c>silently_accept_hosts</c> in
	    <c>ssh:connect</c>.</p>
          <p>
	    Own Id: OTP-14223</p>
        </item>
      </list>
    </section>

</section>

<section><title>Ssh 4.4</title>

    <section><title>Fixed Bugs and Malfunctions</title>
      <list>
        <item>
          <p>
	    A file read with an sftp client could loose data if the
	    packet_size is set to larger than 64k. This is corrected
	    now in such a way that the packet_size is silently
	    lowered if there is a risk for data loss.</p>
          <p>
	    Own Id: OTP-13857 Aux Id: ERL-238, OTP-13858 </p>
        </item>
        <item>
          <p>
	    When user defined SSH shell REPL process exits with
	    reason normal, the SSH channel callback module should
	    report successful exit status to the SSH client. This
	    provides simple way for SSH clients to check for
	    successful completion of executed commands. (Thanks to
	    isvilen)</p>
          <p>
	    Own Id: OTP-13905 Aux Id: PR-1173 </p>
        </item>
      </list>
    </section>


    <section><title>Improvements and New Features</title>
      <list>
        <item>
          <p>
	    Extended the option <c>silently_accept_hosts</c> for
	    <c>ssh:connect</c> to make it possible for the client to
	    check the SSH host key fingerprint string. Se the
	    reference manual for SSH.</p>
          <p>
	    Own Id: OTP-13887 Aux Id: OTP-13888 </p>
        </item>
      </list>
    </section>

</section>

<section><title>Ssh 4.3.6</title>

    <section><title>Fixed Bugs and Malfunctions</title>
      <list>
        <item>
          <p>
	    Re-negotiation problems with OpenSSH client solved.</p>
          <p>
	    Own Id: OTP-13972</p>
        </item>
      </list>
    </section>

</section>

<section><title>Ssh 4.3.5</title>

    <section><title>Fixed Bugs and Malfunctions</title>
      <list>
        <item>
          <p>
	    If a client illegaly sends an info-line and then
	    immediatly closes the TCP-connection, a badmatch
	    exception was raised.</p>
          <p>
	    Own Id: OTP-13966</p>
        </item>
      </list>
    </section>

</section>

<section><title>Ssh 4.3.4</title>

    <section><title>Fixed Bugs and Malfunctions</title>
      <list>
        <item>
          <p>
	    Intermittent ssh ERROR REPORT mentioning
	    nonblocking_sender</p>
          <p>
	    Own Id: OTP-13953 Aux Id: seq13199 </p>
        </item>
      </list>
    </section>

</section>

<section><title>Ssh 4.3.3</title>

    <section><title>Fixed Bugs and Malfunctions</title>
      <list>
        <item>
          <p>
	    Handle all possible exit values that should be
	    interpreted as {error, closed}. Failing to do so could
	    lead to unexpected crashes for users of the ssh
	    application.</p>
          <p>
	    Own Id: OTP-13932 Aux Id: seq13189 </p>
        </item>
      </list>
    </section>

</section>

<section><title>Ssh 4.3.2</title>

    <section><title>Fixed Bugs and Malfunctions</title>
      <list>
        <item>
          <p>
	    Upgrade of an established client connection could crash
	    because the ssh client supervisors children had wrong
	    type. This is fixed now.</p>
          <p>
	    Own Id: OTP-13782 Aux Id: seq13158 </p>
        </item>
        <item>
          <p>
	    Partly checks the public key early in public key
	    authorization</p>
          <p>
	    Own Id: OTP-13847 Aux Id:
	    defensics-ssh3.1.0-190243,205277,219318 </p>
        </item>
        <item>
          <p>
	    Corrected handling of SHA for ECDSA (Elliptic curve
	    public keys)</p>
          <p>
	    Own Id: OTP-13850 Aux Id: defensics-ssh3.1.0-214168 </p>
        </item>
        <item>
          <p>
	    Problems found by test suites as well as by
	    Codenomicon/Defensics fixed: - reduce max random padding
	    to 15 bytes (Codenomicon/Defensics) - inclomplete pdu
	    handling (Codenomicon/Defensics) - badmatch in test suite
	    - non-blocking send fixes deadlock in
	    ssh_connection_SUITE:interrupted_send</p>
          <p>
	    Own Id: OTP-13854</p>
        </item>
        <item>
          <p>
	    Caller is now notified when a tcp close is received.</p>
          <p>
	    Own Id: OTP-13859 Aux Id: seq13177 </p>
        </item>
      </list>
    </section>


    <section><title>Improvements and New Features</title>
      <list>
        <item>
          <p>
	    Use application:ensure_all_started/2 instead of
	    hard-coding deps</p>
          <p>
	    Own Id: OTP-13843 Aux Id: PR-1147 </p>
        </item>
      </list>
    </section>

</section>

<section><title>Ssh 4.3.1</title>

    <section><title>Fixed Bugs and Malfunctions</title>
      <list>
        <item>
          <p>
	    SSH client does not any longer retry a bad password given
	    as option to ssh:connect et al.</p>
          <p>
	    Own Id: OTP-13674 Aux Id: TR-HU92273 </p>
        </item>
        <item>
          <p>
	    Removed possible hanging risk for a certain timing
	    sequence when communicating client and server executes on
	    the same node.</p>
          <p>
	    Own Id: OTP-13715</p>
        </item>
      </list>
    </section>

</section>

<section><title>Ssh 4.3</title>

    <section><title>Improvements and New Features</title>
      <list>
        <item>
          <p>
	    A socket created and connected by gen_tcp could now be
	    used as input to ssh:connect, ssh:shell,
	    ssh_sftp:start_channel and ssh:daemon.</p>
          <p>
	    Own Id: OTP-12860</p>
        </item>
        <item>
          <p>
	    Some time optimization mainly in message encoding.</p>
          <p>
	    Own Id: OTP-13131</p>
        </item>
        <item>
          <p>
	    Optimized the sftp client time by setting new packet and
	    window sizes.</p>
          <p>
	    Own Id: OTP-13175</p>
        </item>
        <item>
          <p>
	    The <c>ssh_connection_handler</c> module in SSH is
	    changed and now uses the new behaviour <c>gen_statem</c>. </p>
          <p>
	    The module can be used as an example of a
	    <c>gen_statem</c> callback module but with a warning:
	    This commit of ssh is just a straightforward port from
	    gen_fsm to gen_statem with some code cleaning. Since the
	    state machine and the state callbacks are almost
	    unchanged the ssh module does not demonstrate the full
	    potential of the new behaviour.</p>
          <p>
	    The "new" state machine uses compound states. The ssh
	    server and client state machines are quite similar but
	    differences exist. With <c>gen_fsm</c> there were flags
	    in the user data which in fact implemented "substates".
	    Now with <c>gen_statem</c> those are made explicit in the
	    state names, eg. the state <c>userauth</c> and the binary
	    <c>role</c>-flag becomes the two state names
	    <c>{userauth, server}</c> and <c>{userauth, client}</c>.</p>
          <p>
	    Own Id: OTP-13267</p>
        </item>
        <item>
          <p>
	    The <c>{error, Reason}</c> tuples returned from
	    <c>ssh_sftp</c> api functions are described.</p>
          <p>
	    Own Id: OTP-13347 Aux Id: ERL-86 </p>
        </item>
        <item>
          <p>
	    Added -spec in ssh</p>
          <p>
	    Own Id: OTP-13479</p>
        </item>
        <item>
          <p>
	    It is now possible to call <c>ssh:daemon/{1,2,3}</c> with
	    <c>Port=0</c>. This makes the daemon select a free
	    listening tcp port before opening it. To find this port
	    number after the call, use the new function
	    <c>ssh:daemon_info/1</c>. See the reference manual for
	    details.</p>
          <p>
	    Own Id: OTP-13527</p>
        </item>
      </list>
    </section>

</section>

<section><title>Ssh 4.2.2.5</title>
    <section><title>Improvements and New Features</title>
    <list>
        <item>
          <p>
	    Default exec is disabled when a user-defined shell is
	    enabled.</p>
          <p>
	    Own Id: OTP-14881</p>
        </item>
      </list>
    </section>
</section>


<section><title>Ssh 4.2.2.4</title>

    <section><title>Fixed Bugs and Malfunctions</title>
      <list>
        <item>
          <p>
	    Trailing white space was removed at end of the
	    hello-string. This caused interoperability problems with
	    some other ssh-implementations (e.g OpenSSH 7.3p1 on
	    Solaris 11)</p>
          <p>
	    Own Id: OTP-14763 Aux Id: ERIERL-74 </p>
        </item>
      </list>
    </section>

</section>

<section><title>Ssh 4.2.2.3</title>

    <section><title>Fixed Bugs and Malfunctions</title>
      <list>
        <item>
          <p>
	    The key exchange algorithm
	    diffie-hellman-group-exchange-sha* has a server-option
	    <c>{dh_gex_limits,{Min,Max}}</c>. There was a hostkey
	    signature validation error on the client side if the
	    option was used and the <c>Min</c> or the <c>Max</c>
	    differed from the corresponding values obtained from the
	    client.</p>
          <p>
	    This bug is now corrected.</p>
          <p>
	    Own Id: OTP-14166</p>
        </item>
      </list>
    </section>


    <section><title>Improvements and New Features</title>
      <list>
        <item>
          <p>
	    Key exchange algorithms
	    diffie-hellman-group-exchange-sha* optimized, up to a
	    factor of 11 for the slowest ( = biggest and safest) one.</p>
          <p>
	    Own Id: OTP-14169 Aux Id: seq-13261 </p>
        </item>
      </list>
    </section>

</section>

<section><title>Ssh 4.2.2.2</title>

    <section><title>Fixed Bugs and Malfunctions</title>
      <list>
        <item>
          <p>
	    Upgrade of an established client connection could crash
	    because the ssh client supervisors children had wrong
	    type. This is fixed now.</p>
          <p>
	    Own Id: OTP-13782 Aux Id: seq13158 </p>
        </item>
      </list>
    </section>

</section>

<section><title>Ssh 4.2.2.1</title>

    <section><title>Fixed Bugs and Malfunctions</title>
      <list>
        <item>
          <p>
	    SSH client does not any longer retry a bad password given
	    as option to ssh:connect et al.</p>
          <p>
	    Own Id: OTP-13674 Aux Id: TR-HU92273 </p>
        </item>
      </list>
    </section>

</section>

<section><title>Ssh 4.2.2</title>

    <section><title>Fixed Bugs and Malfunctions</title>
      <list>
        <item>
          <p>
	    Documentation correction of <c>ssh_sftp:position/4</c></p>
          <p>
	    Thanks to Rabbe Fogelholm.</p>
          <p>
	    Own Id: OTP-13305 Aux Id: ERL-87 </p>
        </item>
      </list>
    </section>

</section>

<section><title>Ssh 4.2.1</title>

    <section><title>Fixed Bugs and Malfunctions</title>
      <list>
        <item>
          <p>
	    The authentication method 'keyboard-interactive' failed
	    in the Erlang client when the server after successful
	    authentication continued by asking for zero more
	    passwords.</p>
          <p>
	    Own Id: OTP-13225</p>
        </item>
      </list>
    </section>

</section>

<section><title>Ssh 4.2</title>

    <section><title>Fixed Bugs and Malfunctions</title>
      <list>
        <item>
          <p>
	    Better error handling in ssh_file. There was some rare
	    errors when a NFS-mounted file was opened by ssh_file and
	    then remotely deleted during reading. That caused an
	    endless loop. </p>
          <p>
	    That bug is now fixed.</p>
          <p>
	    Own Id: OTP-12699 Aux Id: OTP-11688 </p>
        </item>
        <item>
          <p>
	    Fixed a bug in the compression algorithm
	    zlib@openssh.com.</p>
          <p>
	    Own Id: OTP-12759</p>
        </item>
        <item>
          <p>
	    It is now possible to start more than one daemon with a
	    file descriptor given in option fd. Each daemon must of
	    course have a unique file descriptor.</p>
          <p>
	    Own Id: OTP-12966 Aux Id: seq12945 </p>
        </item>
        <item>
          <p>
	    Fixed a bug that caused the option <c>dh_gex_limit</c> to
	    be ignored.</p>
          <p>
	    Own Id: OTP-13029</p>
        </item>
        <item>
          <p>
	    A problem is fixed with the <c>ssh:connect</c> option
	    <c>pref_public_key_algs</c> specifying user keys.</p>
          <p>
	    Own Id: OTP-13158</p>
        </item>
      </list>
    </section>


    <section><title>Improvements and New Features</title>
      <list>
        <item>
          <p>
	    Document updates in the ssh reference manual: app doc
	    file and ssh_connection.</p>
          <p>
	    Own Id: OTP-12003</p>
        </item>
        <item>
          <p>
	    The authorization phase is made stateful to prevent ssh
	    acting on messages sent in wrong order.</p>
          <p>
	    Own Id: OTP-12787</p>
        </item>
        <item>
          <p>
	    Testcases for bad message lengths and for bad subfield
	    lengths added.</p>
          <p>
	    Own Id: OTP-12792 Aux Id: Codenomicon #5214, 6166 </p>
        </item>
        <item>
          <p>
	    The 'ecdsa-sha2-nistp256', 'ecdsa-sha2-nistp384' and
	    'ecdsa-sha2-nistp521' signature algorithms for ssh are
	    implemented. See RFC 5656.</p>
          <p>
	    Own Id: OTP-12936</p>
        </item>
        <item>
          <p>
	    The crypto algorithms 'aes192-ctr' and 'aes256-ctr' are
	    implemented. See RFC 4344.</p>
          <p>
	    Own Id: OTP-12939</p>
        </item>
        <item>
          <p>
	    The ciphers and macs AEAD_AES_128_GCM and
	    AEAD_AES_256_GCM are implemented but not enabled per
	    default. See the SSH App Reference Manual and RFC5647 for
	    details.</p>
          <p>
	    The ciphers aes128-gcm@openssh.com and
	    aes256-gcm@openssh.com are also implemented and available
	    in the default configuration.</p>
          <p>
	    Own Id: OTP-13018</p>
        </item>
        <item>
          <p>
	    The ssh:daemon option dh_gex_groups is extended to read a
	    user provided ssh moduli file with generator-modulus
	    pairs. The file is in openssh format.</p>
          <p>
	    Own Id: OTP-13052 Aux Id: OTP-13054 </p>
        </item>
        <item>
          <p>
	    There is now a file (public_key/priv/moduli) which lists
	    size-generator-modulus triples. The purpose is to give
	    servers the possibility to select the crypto primes
	    randomly among a list of pregenerated triples. This
	    reduces the risk for some attacks on diffie-hellman
	    negotiation.</p>
          <p>
	    See the reference manual for public_key:dh_gex_group/4
	    where the handling of this is described.</p>
          <p>
	    The ssh server (ssh:daemon) uses this.</p>
          <p>
	    Own Id: OTP-13054 Aux Id: OTP-13052 </p>
        </item>
        <item>
          <p>
	    The ssh:daemon option pwdfun now also takes a fun/4. This
	    enables the user to 1) check userid-password in another
	    way than the builtin algorithm, 2) implement rate
	    limiting per user or source IP or IP+Port, and 3)
	    implement blocking of missbehaving peers.</p>
          <p>
	    The old fun/2 still works as previously.</p>
          <p>
	    Own Id: OTP-13055 Aux Id: OTP-13053 </p>
        </item>
        <item>
          <p>
	    There is now a new option to make the server limit the
	    size range of moduli available for the diffie-hellman
	    group exchange negotiation. See option <c>
	    {dh_gex_limits,{Min,Max}}</c> in ssh:daemon/3.</p>
          <p>
	    Own Id: OTP-13066</p>
        </item>
        <item>
          <p>
	    Ecdh key exchange now validates compressed and
	    uncompressed keys as defined in rfc5656</p>
          <p>
	    Own Id: OTP-13067</p>
        </item>
        <item>
          <p>
	    Search order for the .ssh directory are changed so
	    <c>$HOME</c> is tried before
	    <c>init:get_argument(home)</c>.</p>
          <p>
	    Own Id: OTP-13109</p>
        </item>
        <item>
          <p>
	    The sftp receive window handling is optimized so it will
	    not update the remote end too often. This makes "sftp
	    mget" considerable faster.</p>
          <p>
	    Own Id: OTP-13130</p>
        </item>
        <item>
          <p>
	    The option <c>key_cb</c> is extended to take an optional
	    list that is passed to the callback module as an option.
	    With this it is possible to have different keys depending
	    on which host that is connected. Another possibility is
	    to write a callback module that fetches keys etc from a
	    database.</p>
          <p>
	    Thanks to Vipin Nair.</p>
          <p>
	    Own Id: OTP-13156</p>
        </item>
      </list>
    </section>

</section>

<section><title>Ssh 4.1.3</title>

    <section><title>Known Bugs and Problems</title>
      <list>
        <item>
          <p>
	    SSH_MSG_KEX_DH_GEX_REQUEST_OLD implemented to make PuTTY
	    work with erl server.</p>
          <p>
	    Own Id: OTP-13140</p>
        </item>
      </list>
    </section>

</section>

<section><title>Ssh 4.1.2</title>

    <section><title>Fixed Bugs and Malfunctions</title>
      <list>
        <item>
          <p>
	    Add a 1024 group to the list of key group-exchange groups</p>
          <p>
	    Own Id: OTP-13046</p>
        </item>
      </list>
    </section>

</section>

<section><title>Ssh 4.1.1</title>

    <section><title>Improvements and New Features</title>
      <list>
        <item>
          <p>
	    A new option <c>max_channels</c> limits the number of
	    channels with active server-side subsystems that are
	    accepted.</p>
          <p>
	    Own Id: OTP-13036</p>
        </item>
      </list>
    </section>

</section>

<section><title>Ssh 4.1</title>

    <section><title>Fixed Bugs and Malfunctions</title>
      <list>
        <item>
          <p>
	    Send an understandable disconnect message when the key
	    exchange phase can't find a common algorithm. There are
	    also some test cases added.</p>
          <p>
	    Own Id: OTP-11531</p>
        </item>
        <item>
          <p>
	    The third parameter in <c>ssh_sftp:write_file</c> is now
	    accepting iolists again. Unicode handling adjusted.</p>
          <p>
	    Own Id: OTP-12853 Aux Id: seq12891 </p>
        </item>
      </list>
    </section>


    <section><title>Improvements and New Features</title>
      <list>
        <item>
          <p>
	    First part of ssh test suite re-organization and
	    extension.</p>
          <p>
	    Own Id: OTP-12230</p>
        </item>
        <item>
          <p>
	    The key exchange algorithms 'ecdh-sha2-nistp256',
	    'ecdh-sha2-nistp384' and 'ecdh-sha2-nistp521' are
	    implemented. See RFC 5656.</p>
          <p>
	    This raises the security level considerably.</p>
          <p>
	    Own Id: OTP-12622 Aux Id: OTP-12671, OTP-12672 </p>
        </item>
        <item>
          <p>
	    The key exchange algorithm 'diffie-hellman-group14-sha1'
	    is implemented. See RFC 4253.</p>
          <p>
	    This raises the security level.</p>
          <p>
	    Own Id: OTP-12671 Aux Id: OTP-12672, OTP-12622 </p>
        </item>
        <item>
          <p>
	    The key exchange algorithms
	    'diffie-hellman-group-exchange-sha1' and
	    'diffie-hellman-group-exchange-sha256' are implemented.
	    See RFC 4419.</p>
          <p>
	    This raises the security level.</p>
          <p>
	    Own Id: OTP-12672 Aux Id: OTP-12671, OTP-12622 </p>
        </item>
        <item>
          <p>
	    Adding random length extra padding as recommended in RFC
	    4253 section 6.</p>
          <p>
	    Own Id: OTP-12831</p>
        </item>
        <item>
          <p>
	    New test library for low-level protocol testing. There is
	    also a test suite using it for some preliminary tests.
	    The intention is to build on that for more testing of
	    individual ssh messages. See
	    <c>lib/ssh/test/ssh_trpt_test_lib.erl</c> and
	    <c>ssh_protocol_SUITE.erl</c> in the same directory.</p>
          <p>
	    Own Id: OTP-12858</p>
        </item>
        <item>
          <p>
	    Increased default values for
	    diffie-hellman-group-exchange-sha* to Min = 1024, N =
	    6144, Max = 8192.</p>
          <p>
	    Added 6144 and 8192 bit default gex groups.</p>
          <p>
	    Own Id: OTP-12937</p>
        </item>
        <item>
          <p>
	    The mac algorithm 'hmac-sha2-512' is implemented. See RFC
	    6668.</p>
          <p>
	    Own Id: OTP-12938</p>
        </item>
      </list>
    </section>

</section>

<section><title>Ssh 4.0</title>

    <section><title>Fixed Bugs and Malfunctions</title>
      <list>
        <item>
          <p>
	    Ssh crashed if a message was sent on a channel with
	    packet_size = 0.</p>
          <p>
	    A new option for ssh:daemon is also introduced:
	    <c>minimal_remote_max_packet_size</c>. This option sets
	    the least max packet size declaration that the daemon
	    will accept from a client. The default value is 0 to
	    maintain compatibility with OpenSSH and the rfc:s.</p>
          <p>
	    Own Id: OTP-12645 Aux Id: seq12816 </p>
        </item>
        <item>
          <p>
	    Included test of the 'e' and 'f' parameters in
	    diffie-hellman key exchange as specified in rfc 4253
	    section 8.</p>
          <p>
	    Own Id: OTP-12649</p>
        </item>
        <item>
          <p>
	    Fixes the bug that once the <c>rekey_limit</c> bytes (by
	    default, 1GB) had been transmitted the connection was
	    rekeyed every minute, not after the next transferred
	    'rekey_limit' chunk.</p>
          <p>
	    Thanks to Simon Cornish for the report and the fix!</p>
          <p>
	    Own Id: OTP-12692</p>
        </item>
        <item>
          <p>
	    Fixes a bug that causes an SFTP connection to always fail
	    when {timeout, Timeout} option is used with
	    ssh_sftp:start_channel.</p>
          <p>
	    Thanks to Simon Cornish</p>
          <p>
	    Own Id: OTP-12708</p>
        </item>
        <item>
          <p>
	    Fix various ssh key exchange problems.</p>
          <p>
	    Thanks to Simon Cornish</p>
          <p>
	    Own Id: OTP-12760 Aux Id: <url
	    href="https://github.com/erlang/otp/pull/715">pull req
	    715</url> </p>
        </item>
        <item>
          <p>
	    The options <c>system_dir</c> and <c>user_dir</c> assumes
	    that the value is a path to a directory which is
	    readable. This is now checked early, so <c>ssh:daemon</c>
	    and <c>ssh:connect</c> will fail with an error message
	    immediately.</p>
          <p>
	    Own Id: OTP-12788</p>
        </item>
        <item>
          <p>
	    A daemon now checks that a client doesn't try to
	    authorize with methods not in the option auth_methods.</p>
          <p>
	    Own Id: OTP-12790</p>
        </item>
        <item>
          <p>
	    Disconnectfun now should trigger on all disconnects.</p>
          <p>
	    Own Id: OTP-12811</p>
        </item>
      </list>
    </section>


    <section><title>Improvements and New Features</title>
      <list>
        <item>
          <p>
	    Better usage of binary matching in ssh_auth.erl and
	    ssh_message.erl</p>
          <p>
	    Own Id: OTP-11697</p>
        </item>
        <item>
          <p>
	    A new option 'preferred_algorithms' is available for
	    <c>ssh:daemon</c> and <c>ssh:connect</c>.</p>
          <p>
	    This option defines the algorithms presented to the peer
	    in the algorithm negotiation phase of the ssh protocol. </p>
          <p>
	    The default list can be obtained from the new function
	    <c>ssh:default_algorithms/0</c>.</p>
          <p>
	    *** INCOMPATIBILITY with removed undocumented options
	    'role' and 'compression' ***</p>
          <p>
	    Own Id: OTP-12029</p>
        </item>
        <item>
          <p>
	    The internal group to user_drv protocol has been changed
	    to be synchronous in order to guarantee that output sent
	    to a process implementing the user_drv protocol is
	    printed before replying. This protocol is used by the
	    standard_output device and the ssh application when
	    acting as a client. </p>
          <p>
	    This change changes the previous unlimited buffer when
	    printing to standard_io and other devices that end up in
	    user_drv to 1KB.</p>
          <p>
	    *** POTENTIAL INCOMPATIBILITY ***</p>
          <p>
	    Own Id: OTP-12240</p>
        </item>
        <item>
          <p>
	    If ssh_connection:subsystem/4 fails we do not want to
	    crash but rather terminate gracefully.</p>
          <p>
	    Own Id: OTP-12648 Aux Id: seq12834 </p>
        </item>
        <item>
          <p>
	    New option <c>id_string</c> for <c>ssh:daemon</c> and
	    <c>ssh:connect</c> for limiting banner grabbing attempts.</p>
          <p>
	    The possible values are: <c>{id_string,string()}</c> and
	    <c>{id_string,random}</c>. The latter will make ssh
	    generate a random nonsence id-string for each new
	    connection.</p>
          <p>
	    Own Id: OTP-12659</p>
        </item>
        <item>
          <p>
	    To enable the ssh daemon to run in a virtualized
	    environment, where there can be more that one server that
	    has the same ip-address and port, we add a new option
	    profile.</p>
          <p>
	    Own Id: OTP-12675</p>
        </item>
        <item>
          <p>
	    Upgrade test suite added.</p>
          <p>
	    Own Id: OTP-12676</p>
        </item>
        <item>
          <p>
	    A new option for handling the SSH_MSG_DEBUG message's
	    printouts. A fun could be given in the options that will
	    be called whenever the SSH_MSG_DEBUG message arrives.
	    This enables the user to format the printout or just
	    discard it.</p>
          <p>
	    Own Id: OTP-12738 Aux Id: seq12860 </p>
        </item>
        <item>
          <p>
	    Testcase improvements and corrections:</p>
          <p>
	    * Add testcases for the <c>disconnectfun</c> option on
	    both server and client sides</p>
          <p>
	    * Timeout testcases adjusted for slow machines where they
	    sometimes failed</p>
          <p>
	    Own Id: OTP-12786</p>
        </item>
        <item>
          <p>
	    The option <c>disconnectfun</c> can now be used both on
	    the client and server side.</p>
          <p>
	    Own Id: OTP-12789</p>
        </item>
        <item>
          <p>
	    A new option unknown_msgfun/2 for ssh:connect and
	    ssh:daemon for handling unknown messages. With the option
	    it is possible to intercept before an INFO log message is
	    generated.</p>
          <p>
	    One usage is to filter out messages that are not wanted
	    in the error logger as info reports. An example of such a
	    message is the 'etimedout' tcp error message that will be
	    received if a connection has keep_alive and the peer is
	    restarted.</p>
          <p>
	    Own Id: OTP-12813 Aux Id: seq12881 </p>
        </item>
      </list>
    </section>

</section>

<section><title>Ssh 3.2.4</title>

    <section><title>Fixed Bugs and Malfunctions</title>
      <list>
        <item>
          <p>
	    Gracefully terminate if sockets is unexpectedly closed.</p>
          <p>
	    Own Id: OTP-12782</p>
        </item>
        <item>
          <p>
	    Made Codenomicon Defensics test suite pass:</p> <list>
	    <item>limit number of algorithms in kexinit
	    message</item> <item>check 'e' and 'f' parameters in
	    kexdh</item> <item>implement 'keyboard-interactive' user
	    authentication on server side</item> <item> return plain
	    text message to bad version exchange message</item>
	    </list>
          <p>
	    Own Id: OTP-12784</p>
        </item>
      </list>
    </section>

</section>

<section><title>Ssh 3.2.3</title>

    <section><title>Fixed Bugs and Malfunctions</title>
      <list>
        <item>
          <p>
	    A new option for handling the SSH_MSG_DEBUG message's
	    printouts. A fun could be given in the options that will
	    be called whenever the SSH_MSG_DEBUG message arrives.
	    This enables the user to format the printout or just
	    discard it.</p>
          <p>
	    Own Id: OTP-12738 Aux Id: seq12860 </p>
        </item>
      </list>
    </section>

</section>

<section><title>Ssh 3.2.2</title>

    <section><title>Improvements and New Features</title>
      <list>
        <item>
          <p>
	    New option <c>id_string</c> for <c>ssh:daemon</c> and
	    <c>ssh:connect</c> for limiting banner grabbing attempts.</p>
          <p>
	    The possible values are: <c>{id_string,string()}</c> and
	    <c>{id_string,random}</c>. The latter will make ssh
	    generate a random nonsence id-string for each new
	    connection.</p>
          <p>
	    Own Id: OTP-12659</p>
        </item>
      </list>
    </section>

</section>

<section><title>Ssh 3.2.1</title>

    <section><title>Fixed Bugs and Malfunctions</title>
      <list>
        <item>
          <p>
	    Ssh crashed if a message was sent on a channel with
	    packet_size = 0.</p>
          <p>
	    A new option for ssh:daemon is also introduced:
	    <c>minimal_remote_max_packet_size</c>. This option sets
	    the least max packet size declaration that the daemon
	    will accept from a client. The default value is 0 to
	    maintain compatibility with OpenSSH and the rfc:s.</p>
          <p>
	    Own Id: OTP-12645 Aux Id: seq12816 </p>
        </item>
      </list>
    </section>

</section>

<section><title>Ssh 3.2</title>

    <section><title>Fixed Bugs and Malfunctions</title>
      <list>
        <item>
          <p>
	    If a channel is closed by the peer while using a function
	    with call semantics in ssh_connection.erl return {error,
	    closed}. Document that the functions can return {error,
	    timeout | closed} and not only ssh_request_status()</p>
          <p>
	    Own Id: OTP-12004</p>
        </item>
        <item>
          <p>
	    Bug that causes ssh:connect to return
	    <c>{error,int()}</c> instead of <c>{error,timeout}</c>
	    when ssh handshake takes too long time.</p>
          <p>
	    Own Id: OTP-12369</p>
        </item>
        <item>
          <p>
	    Documentation corrections. (Thanks to Rabbe Fogelholm)</p>
          <p>
	    Own Id: OTP-12399</p>
        </item>
      </list>
    </section>


    <section><title>Improvements and New Features</title>
      <list>
        <item>
          <p>
	    Example of ssh_connection:exec added.</p>
          <p>
	    Own Id: OTP-12558</p>
        </item>
      </list>
    </section>

</section>

<section><title>Ssh 3.1</title>

    <section><title>Fixed Bugs and Malfunctions</title>
      <list>
        <item>
          <p>
	    Make sure the clean rule for ssh, ssl, eunit and otp_mibs
	    actually removes generated files.</p>
          <p>
	    Own Id: OTP-12200</p>
        </item>
        <item>
          <p>
	    Improved Property Tests (Thanks to Thomas, John and
	    Tobias at QuviQ)</p>
          <p>
	    Own Id: OTP-12256</p>
        </item>
        <item>
          <p>
	    Correct typo of renegotiate that could cause rekeying to
	    fail</p>
          <p>
	    Own Id: OTP-12277 Aux Id: seq12736 </p>
        </item>
        <item>
          <p>
	    The {timeout, Timeout} option passed to
	    ssh_sftp:start_channel was not applied to the early
	    phases of the SSH protocol. This patch passes the Timeout
	    through to ssh:connect. In case the timeout occurs during
	    these phases, {error, timeout} is returned. (Thanks to
	    Simon Cornish)</p>
          <p>
	    Own Id: OTP-12306</p>
        </item>
      </list>
    </section>


    <section><title>Improvements and New Features</title>
      <list>
        <item>
          <p>
	    Added API functions ptty_alloc/3 and ptty_alloc/4, to
	    allocate a pseudo tty.</p>
          <p>
	    Own Id: OTP-11542 Aux Id: seq12493, OTP-11631 </p>
        </item>
        <item>
          <p>
	    Supports tar file creation on other media than file
	    systems mounted on the local machine.</p>
          <p>
	    The <c>erl_tar</c> api is extended with
	    <c>erl_tar:init/3</c> that enables usage of user provided
	    media storage routines. A ssh-specific set of such
	    routines is hidden in the new function
	    <c>ssh_sftp:open_tar/3</c> to simplify creating a tar
	    archive on a remote ssh server.</p>
          <p>
	    A chunked file reading option is added to
	    <c>erl_tar:add/3,4</c> to save memory on e.g small
	    embedded systems. The size of the slices read from a file
	    in that case can be specified.</p>
          <p>
	    Own Id: OTP-12180 Aux Id: seq12715 </p>
        </item>
        <item>
          <p>
	    Always send SSH_DISCONNECT protocol messages when peer
	    sends corrupt messages.</p>
          <p>
	    Own Id: OTP-12185</p>
        </item>
        <item>
          <p>
	    Hooks for funs that can change binaries sent to remote
	    sites from erl_tar for renote tar file creation are
	    added. See <c>ssh_sftp:open_tar/3,4</c> for details. The
	    hooks could also be used to read remote tar files that
	    need transformation before file extraction.</p>
          <p>
	    Those hooks are intended for encryption and decryption of
	    tar files. Effort is put into memory, disk and network
	    resource economy.</p>
          <p>
	    Own Id: OTP-12312 Aux Id: OTP-12180 </p>
        </item>
      </list>
    </section>

</section>

<section><title>Ssh 3.0.8</title>

    <section><title>Fixed Bugs and Malfunctions</title>
      <list>
        <item>
          <p>
	    Fixes of login blocking after port scanning.</p>
          <p>
	    Own Id: OTP-12247 Aux Id: seq12726 </p>
        </item>
      </list>
    </section>

</section>

<section><title>Ssh 3.0.7</title>

    <section><title>Fixed Bugs and Malfunctions</title>
      <list>
        <item>
          <p>
	    Add option sftp_vsn to SFTP</p>
          <p>
	    Own Id: OTP-12227</p>
        </item>
      </list>
    </section>


    <section><title>Improvements and New Features</title>
      <list>
        <item>
          <p>
	    Fix option user_interaction to work as expected. When
	    password authentication is implemented with ssh
	    keyboard-interactive method and the password is already
	    supplied, so that we do not need to query user, then
	    connections should succeed even though user_interaction
	    option is set to false.</p>
          <p>
	    Own Id: OTP-11329 Aux Id: seq12420, seq12335 </p>
        </item>
      </list>
    </section>

</section>

<section><title>Ssh 3.0.6</title>

    <section><title>Fixed Bugs and Malfunctions</title>
      <list>
        <item>
          <p>
	    Gracefully handle bad data from the client when expecting
	    ssh version exchange.</p>
          <p>
	    Own Id: OTP-12157 Aux Id: seq12706 </p>
        </item>
        <item>
          <p>
	    When restarting an ssh daemon, that was stopped with
	    ssh:stop_listner/ [1,2] new options given shall replace
	    old ones.</p>
          <p>
	    Own Id: OTP-12168 Aux Id: seq12711 </p>
        </item>
      </list>
    </section>


    <section><title>Improvements and New Features</title>
      <list>
        <item>
          <p>
	    ssh now has a format_status function to avoid printing
	    sensitive information in error loggs.</p>
          <p>
	    Own Id: OTP-12030</p>
        </item>
      </list>
    </section>


    <section><title>Known Bugs and Problems</title>
      <list>
        <item>
          <p>
	    The option <c>parallel_login</c> didn't work with the
	    value <c>true</c>. All logins were serial.</p>
          <p>
	    Own Id: OTP-12194</p>
        </item>
      </list>
    </section>

</section>

<section><title>Ssh 3.0.5</title>

    <section><title>Fixed Bugs and Malfunctions</title>
      <list>
        <item>
          <p>
	    When starting an ssh-daemon giving the option
	    {parallel_login, true}, the timeout for authentication
	    negotiation ({negotiation_timeout, integer()}) was never
	    removed.</p>
          <p>
	    This caused the session to always be terminated after the
	    timeout if parallel_login was set.</p>
          <p>
	    Own Id: OTP-12057 Aux Id: seq12663 </p>
        </item>
      </list>
    </section>


    <section><title>Improvements and New Features</title>
      <list>
        <item>
          <p>
	    Warning: this is experimental and may disappear or change
	    without previous warning.</p>
          <p>
	    Experimental support for running Quickcheck and PropEr
	    tests from common_test suites is added to common_test.
	    See the reference manual for the new module
	    <c>ct_property_testing</c>.</p>
          <p>
	    Experimental property tests are added under
	    <c>lib/{inet,ssh}/test/property_test</c>. They can be run
	    directly or from the commont_test suites
	    <c>inet/ftp_property_test_SUITE.erl</c> and
	    <c>ssh/test/ssh_property_test_SUITE.erl</c>.</p>
          <p>
	    See the code in the <c>test</c> directories and the man
	    page for details.</p>
          <p>
	    (Thanks to Tuncer Ayaz for a patch adding Triq)</p>
          <p>
	    Own Id: OTP-12119</p>
        </item>
      </list>
    </section>

</section>

<section><title>Ssh 3.0.4</title>

    <section><title>Fixed Bugs and Malfunctions</title>
      <list>
        <item>
          <p>
	    When starting an ssh-daemon giving the option
	    {parallel_login, true}, the timeout for authentication
	    negotiation ({negotiation_timeout, integer()}) was never
	    removed.</p>
          <p>
	    This caused the session to always be terminated after the
	    timeout if parallel_login was set.</p>
          <p>
	    Own Id: OTP-12057 Aux Id: seq12663 </p>
        </item>
      </list>
    </section>

</section>

<section><title>Ssh 3.0.3</title>

    <section><title>Fixed Bugs and Malfunctions</title>
      <list>
        <item>
          <p>
	    Removed mail address from error reports and corrected
	    spelling error (Stacktace -&gt; stacktrace)</p>
          <p>
	    Own Id: OTP-11883 Aux Id: seq12586 </p>
        </item>
        <item>
          <p>
	    Decode/encode fixes in SSH_MSG_IGNORE and
	    SSH_MSG_UNIMPLEMENTED.</p>
          <p>
	    Own Id: OTP-11983</p>
        </item>
      </list>
    </section>


    <section><title>Improvements and New Features</title>
      <list>
        <item>
          <p>
	    Accepts that some older OpenSSH clients sends incorrect
	    disconnect messages.</p>
          <p>
	    Own Id: OTP-11972</p>
        </item>
        <item>
          <p>
	    Handle inet and inet6 option correctly</p>
          <p>
	    Own Id: OTP-11976</p>
        </item>
      </list>
    </section>

</section>

<section><title>Ssh 3.0.2</title>

    <section><title>Fixed Bugs and Malfunctions</title>
      <list>
        <item>
          <p>
	    Fixed timeout bug in ssh:connect.</p>
          <p>
	    Own Id: OTP-11908</p>
        </item>
      </list>
    </section>


    <section><title>Improvements and New Features</title>
      <list>
        <item>
          <p>
	    Option <c>max_sessions</c> added to
	    <c>ssh:daemon/{2,3}</c>. This option, if set, limits the
	    number of simultaneous connections accepted by the
	    daemon.</p>
          <p>
	    Own Id: OTP-11885</p>
        </item>
      </list>
    </section>

</section>

<section><title>Ssh 3.0.1</title>

    <section><title>Fixed Bugs and Malfunctions</title>
      <list>
        <item>
          <p>
	    Fixes the problem that ssh_cli in some cases could delay
	    the prompt if a tty was not requested by the client.</p>
          <p>
	    Own Id: OTP-10732</p>
        </item>
        <item>
          <p>
	    The variable NewCol is now correctly calculated allowing
	    for tab-completion of function calls even when preceded
	    with blank space (Thanks to Alexander Demidenko)</p>
          <p>
	    Own Id: OTP-11566</p>
        </item>
        <item>
          <p>
	    Fix incorrect dialyzer spec and types, also enhance
	    documentation. </p>
          <p>
	    Thanks to Ayaz Tuncer.</p>
          <p>
	    Own Id: OTP-11627</p>
        </item>
        <item>
          <p>
	    Fixed a bug when ssh:exec executes a linux command on a
	    linux ssh daemon. If the result is sent back from
	    standard error, the length information was not stripped
	    off correctly.</p>
          <p>
	    Own Id: OTP-11667</p>
        </item>
        <item>
          <p>
	    Fixed a bug with the ssh file 'known_hosts' which made
	    the file grow with many equal entries.</p>
          <p>
	    Own Id: OTP-11671</p>
        </item>
        <item>
          <p>
	    Some local implementations of removing the last element
	    from a list are replaced by <c>lists:droplast/1</c>. Note
	    that this requires at least <c>stdlib-2.0</c>, which is
	    the stdlib version delivered in OTP 17.0. (Thanks to Hans
	    Svensson)</p>
          <p>
	    Own Id: OTP-11678</p>
        </item>
        <item>
          <p>
	    Bug fix for <c>ssh:daemon/2,3</c> so that the failfun is
	    called when it should.</p>
          <p>
	    Own Id: OTP-11680</p>
        </item>
        <item>
          <p>
	    Fixed bug which crashed ssh when SSH_MSG_KEX_DH_GEX_GROUP
	    is received. This could cause a vm-crash for eheap_alloc
	    during garbage collect.</p>
          <p>
	    Own Id: OTP-11696 Aux Id: 12547, 12532 </p>
        </item>
        <item>
          <p>
	    Fixes a bug that breaks keyboard-interactive
	    authentication. Thanks to Simon Cornish for reporting and
	    suggesting a fix.</p>
          <p>
	    Own Id: OTP-11698</p>
        </item>
        <item>
          <p>
	    dialyzer specs are now correct for <c>ssh:start/0</c>,
	    <c>ssh:start/1</c>, <c>ssh:stop/0</c> and
	    <c>ssh_connection_handler:open_channel/5</c>. (Thanks to
	    Johannes Weißl )</p>
          <p>
	    Own Id: OTP-11705</p>
        </item>
        <item>
          <p>
	    Application upgrade (appup) files are corrected for the
	    following applications: </p>
          <p>
	    <c>asn1, common_test, compiler, crypto, debugger,
	    dialyzer, edoc, eldap, erl_docgen, et, eunit, gs, hipe,
	    inets, observer, odbc, os_mon, otp_mibs, parsetools,
	    percept, public_key, reltool, runtime_tools, ssh,
	    syntax_tools, test_server, tools, typer, webtool, wx,
	    xmerl</c></p>
          <p>
	    A new test utility for testing appup files is added to
	    test_server. This is now used by most applications in
	    OTP.</p>
          <p>
	    (Thanks to Tobias Schlager)</p>
          <p>
	    Own Id: OTP-11744</p>
        </item>
        <item>
          <p>
	    Fixed dialyzer warning for <c>ssh_connection:send</c>.</p>
          <p>
	    Own Id: OTP-11821</p>
        </item>
        <item>
          <p>
	    <c>ssh:daemon/2,3</c> : Added options
	    <c>negotiation_timeout</c> and <c>parallel_login</c> to
	    tune the authentication behaviour.</p>
          <p>
	    Own Id: OTP-11823</p>
        </item>
      </list>
    </section>


    <section><title>Improvements and New Features</title>
      <list>
        <item>
          <p>
	    Ssh now fully supports unicode filenames, filecontents,
	    shell and cli. Please note that the underlying os and
	    emulator must also give support for unicode. You may want
	    to start the emulator with "<c>erl +fnu</c>" on Linux.</p>
          <p>
	    Own Id: OTP-10953</p>
        </item>
      </list>
    </section>

</section>

<section><title>Ssh 3.0</title>

    <section><title>Fixed Bugs and Malfunctions</title>
      <list>
        <item>
          <p>
	    The ssh cli is now faster at close and before new prompt.</p>
          <p>
	    Own Id: OTP-11339 Aux Id: seq12423 </p>
        </item>
        <item>
          <p>
	    Ssh process structure was redesigned to better map to
	    what is truly parallel this has solved a lot of strange
	    timing issues that sometimes would occur, for instance a
	    process leak could happen when a lot of connections where
	    taken up and down in parallel in a short period of time.
	    Also backwards compatible clauses to "original" but never
	    supported features has been removed.</p>
          <p>
	    Impact: Increases flow efficiency</p>
          <p>
	    *** POTENTIAL INCOMPATIBILITY ***</p>
          <p>
	    Own Id: OTP-11363</p>
        </item>
        <item>
          <p>
	    Fix various typos in erts, kernel and ssh. Thanks to
	    Martin Hässler.</p>
          <p>
	    Own Id: OTP-11414</p>
        </item>
        <item>
          <p>
	    Correct private_key type documentation in
	    ssh_server_key_api. Thanks to Tristan Sloughter.</p>
          <p>
	    Own Id: OTP-11449</p>
        </item>
        <item>
          <p>
	    The functions in ssh_no_io.erl did not mimic the
	    functions in ssh_io.erl correctly, the arity was
	    incorrect for some functions which caused ssh to fail in
	    the wrong way.</p>
          <p>
	    Own Id: OTP-11490</p>
        </item>
      </list>
    </section>


    <section><title>Improvements and New Features</title>
      <list>
        <item>
          <p>
	    Add option to disallow CLI</p>
          <p>
	    Own Id: OTP-10976</p>
        </item>
        <item>
          <p>
	    Add sockname and user to ssh:connection_info/2</p>
          <p>
	    Own Id: OTP-11296</p>
        </item>
      </list>
    </section>

</section>

<section><title>Ssh 2.1.8</title>

    <section><title>Improvements and New Features</title>
      <list>
        <item>
          <p>
	    Do not chmod ~/.ssh unnecessarily.</p>
          <p>
	    Own Id: OTP-11189</p>
        </item>
        <item>
          <p>
	    Make ssh_cli.erl handle CTRL+C. Thanks to Stefan
	    Zegenhagen.</p>
          <p>
	    Own Id: OTP-11199</p>
        </item>
        <item>
          <p>
	    Clarified timeout options in documentation.</p>
          <p>
	    Own Id: OTP-11249</p>
        </item>
        <item>
          <p>
	    Add openssh_zlib compression type to ssh_transport.
	    Thanks to Louis-Philippe Gauthier.</p>
          <p>
	    Own Id: OTP-11256</p>
        </item>
      </list>
    </section>

</section>

<section><title>Ssh 2.1.7</title>

    <section><title>Fixed Bugs and Malfunctions</title>
      <list>
        <item>
          <p>
	    ssh:daemon will get feeded with an argument even if it is
	    not a valid expression.</p>
          <p>
	    Own Id: OTP-10975</p>
        </item>
      </list>
    </section>


    <section><title>Improvements and New Features</title>
      <list>
        <item>
          <p>
	    Properly ignore everything in lib/ssh/doc/html/. Thanks
	    to Anthony Ramine.</p>
          <p>
	    Own Id: OTP-10983</p>
        </item>
        <item>
          <p>
	    Integrate elliptic curve contribution from Andreas
	    Schultz </p>
          <p>
	    In order to be able to support elliptic curve cipher
	    suites in SSL/TLS, additions to handle elliptic curve
	    infrastructure has been added to public_key and crypto.</p>
          <p>
	    This also has resulted in a rewrite of the crypto API to
	    gain consistency and remove unnecessary overhead. All OTP
	    applications using crypto has been updated to use the new
	    API.</p>
          <p>
	    Impact: Elliptic curve cryptography (ECC) offers
	    equivalent security with smaller key sizes than other
	    public key algorithms. Smaller key sizes result in
	    savings for power, memory, bandwidth, and computational
	    cost that make ECC especially attractive for constrained
	    environments.</p>
          <p>
	    Own Id: OTP-11009</p>
        </item>
      </list>
    </section>

</section>

<section><title>Ssh 2.1.6</title>

    <section><title>Fixed Bugs and Malfunctions</title>
      <list>
        <item>
          <p>
	    Fixed timing rekeying bug.</p>
          <p>
	    Own Id: OTP-10940</p>
        </item>
      </list>
    </section>

</section>

<section><title>Ssh 2.1.5</title>

    <section><title>Fixed Bugs and Malfunctions</title>
      <list>
        <item>
          <p>
	    Bug in rekeying for daemon fixed.</p>
          <p>
	    Own Id: OTP-10911</p>
        </item>
      </list>
    </section>


    <section><title>Improvements and New Features</title>
      <list>
        <item>
          <p>
	    Enhanced error message and added test for ssh clients
	    trying to start non existing subsystems.</p>
          <p>
	    Own Id: OTP-10714</p>
        </item>
      </list>
    </section>

</section>

<section><title>Ssh 2.1.4</title>

    <section><title>Improvements and New Features</title>
      <list>
        <item>
          <p>
	    Better quality on the error messages for when key
	    exchange failed.</p>
          <p>
	    Own Id: OTP-10553 Aux Id: seq12152 </p>
        </item>
        <item>
          <p>
	    Fix link to documentation for ssh:connect/3,4. Thanks to
	    Martin Hässler.</p>
          <p>
	    Own Id: OTP-10862</p>
        </item>
      </list>
    </section>

</section>

<section><title>Ssh 2.1.3</title>

    <section><title>Fixed Bugs and Malfunctions</title>
      <list>
        <item>
          <p>
	    It is now possible to send an empty binary using
	    ssh_connection:send/3, this corner case previously caused
	    ssh_connection:send to hang.</p>
          <p>
	    Own Id: OTP-9478 Aux Id: kunagi-226 [137] </p>
        </item>
        <item>
          <p>
	    Fix typo in keyboard-interactive string. Thanks to Daniel
	    Goertzen</p>
          <p>
	    Own Id: OTP-10456</p>
        </item>
        <item>
          <p>
	    ssh_connectino:send/3 will not return until all data has
	    been sent. Previously it could return too early,
	    resulting in things such premature close of the
	    connection. Also improved error handling of closed SSH
	    channels.</p>
          <p>
	    Own Id: OTP-10467</p>
        </item>
        <item>
	    <p>Fixed ssh_cli.erl crashes because #state.buf is yet
	    'undefined'.</p> <p>Fixed Client terminateing connections
	    due to channel_request message response is sent to the
	    wrong id.</p> <p>Affected SSH clients: - all clients
	    based on SSH-2.0-TrileadSSH2Java_213 (problem #1) - SSH
	    Term Pro (problem #2)</p> <p>Thanks to Stefan Zegenhagen
	    </p>
          <p>
	    Own Id: OTP-10475</p>
        </item>
        <item>
          <p>
	    Fixed various syntax errors in SSH appup file</p>
          <p>
	    Own Id: OTP-10657</p>
        </item>
      </list>
    </section>
    <section><title>Improvements and New Features</title>
      <list>
        <item>
          <p>
	    SSH_FX_FILE_IS_A_DIRECTORY message for sftp implemented</p>
          <p>
	    Own Id: OTP-6406 Aux Id: kunagi-218 [129] </p>
        </item>
        <item>
          <p>
	    SSH Rekeying fixed</p>
          <p>
	    Own Id: OTP-7785 Aux Id: kunagi-220 [131] </p>
        </item>
        <item>
          <p>
	    Added User Guide for the SSH application</p>
          <p>
	    Own Id: OTP-7786 Aux Id: kunagi-221 [132] </p>
        </item>
        <item>
          <p>
	    Documentation regarding failfun, connectfun and
	    disconnectfun provided</p>
          <p>
	    Own Id: OTP-7792 Aux Id: kunagi-222 [133] </p>
        </item>
        <item>
          <p>
	    SSH connection timer implementation</p>
          <p>
	    New option, {idle_time, integer()}, sets a timeout on
	    connection when no channels are active, defaults to
	    infinity</p>
          <p>
	    Own Id: OTP-10514 Aux Id: seq12020 </p>
        </item>
        <item>
	    <p> Some examples overflowing the width of PDF pages have
	    been corrected. </p>
          <p>
	    Own Id: OTP-10665</p>
        </item>
        <item>
          <p>
	    Fixed internal error on when client and server can not
	    agree o which authmethod to use.</p>
          <p>
	    Own Id: OTP-10731 Aux Id: seq12237 </p>
        </item>
      </list>
    </section>

</section>
<section><title>Ssh 2.1.2.1</title>
<section><title>Improvements and New Features</title>
      <list>
        <item>
          <p>
	    Removed error report in ssh_connection_handler triggered
	    by badmatch failure.</p>
          <p>
	    Own Id: OTP-11188</p>
        </item>
      </list>
    </section>

</section>
<section><title>Ssh 2.1.2</title>

    <section><title>Fixed Bugs and Malfunctions</title>
      <list>
        <item>
          <p>
	    SSH quiet mode</p>
          <p>
	    A new option to ssh:connect/3,4, quiet_mode. If true, the
	    client will not print out anything on authorization.</p>
          <p>
	    Own Id: OTP-10429 Aux Id: kunagi-273 [184] </p>
        </item>
        <item>
          <p>
	    Restrict which key algorithms to use</p>
          <p>
	    A new option to ssh:connect/3,4 is introduced,
	    public_key_algs, where you can restrict which key
	    algorithms to use and in which order to try them.</p>
          <p>
	    Own Id: OTP-10498 Aux Id: kunagi-289 [200] </p>
        </item>
        <item>
          <p>
	    Confidentiality of client password</p>
          <p>
	    Unsets clients password after authentication.</p>
          <p>
	    Own Id: OTP-10511 Aux Id: kunagi-292 [203] </p>
        </item>
        <item>
          <p>
	    Fixed user interaction for SSH</p>
          <p>
	    It's now available to accept hosts and input password</p>
          <p>
	    Own Id: OTP-10513 Aux Id: kunagi-293 [204] </p>
        </item>
      </list>
    </section>

</section>

<section><title>Ssh 2.1.1</title>

    <section><title>Fixed Bugs and Malfunctions</title>
      <list>
        <item>
          <p>
	    Ssh now only sends one channel close message under all
	    circumstances, before it would sometimes incorrectly send
	    two.</p>
          <p>
	    Own Id: OTP-10060</p>
        </item>
        <item>
          <p>
	    The options check mistreated the ip_v6_disable-option,
	    and did not handle some, at the moment, undocumented
	    options correctly.</p>
          <p>
	    Own Id: OTP-10061</p>
        </item>
        <item>
          <p>
	    The channel id in a channel failure message, sent to the
	    peer, is now in all cases the remote channel id</p>
          <p>
	    Own Id: OTP-10062</p>
        </item>
        <item>
          <p>
	    Improved handling of multiple closes to avoid occasional
	    crashes when a channel is closed more than once.</p>
          <p>
	    Own Id: OTP-10112</p>
        </item>
        <item>
          <p>
	    Fix lib/src/test/ssh_basic_SUITE.erl to fix IPv6 option
	    typos</p>
          <p>
	    Fixed incorrect option "ipv6_disable" to "ipv6_disabled"
	    as documented in the ssh manual.</p>
          <p>
	    Own Id: OTP-10219</p>
        </item>
        <item>
          <p>
	    SSH: Make "auth_methods" server option re-usable</p>
          <p>
	    The 'auth_methods' option is used by the server side of
	    the SSH code to tell a connecting SSH client about the
	    authentication methods that are supported by the server.
	    The code still extracts and handles the 'auth_methods'
	    option from Opts in appropriate places, but the Opts
	    checking code in ssh.erl didn't allow that option to be
	    specified.</p>
          <p>
	    Own Id: OTP-10224</p>
        </item>
        <item>
          <p>
	    Use the correct channel id when adjusting the channel
	    window</p>
          <p>
	    Own Id: OTP-10232</p>
        </item>
      </list>
    </section>

</section>

<section><title>Ssh 2.1</title>

    <section><title>Fixed Bugs and Malfunctions</title>
      <list>
        <item>
          <p>
	    All keys in authorized_keys are considerd, wrongly only
	    the first one was before.</p>
          <p>
	    Own Id: OTP-7235</p>
        </item>
        <item>
          <p>
	    ssh daemon now properly handles ras host keys, in
	    previous versions only dsa host keys sufficed to set up a
	    connection.</p>
          <p>
	    Own Id: OTP-7677</p>
        </item>
        <item>
          <p>
	    ssh:shell/3 and ssh:connect/3 does not hang anymore if
	    connection negotiation fails</p>
          <p>
	    Own Id: OTP-8111</p>
        </item>
        <item>
          <p>
	    Improve check so that we will not try to read ssh packet
	    length indicator if not sure we have enough data.</p>
          <p>
	    Own Id: OTP-8380</p>
        </item>
        <item>
          <p>
	    Do not try to use user interaction when it is disabled.</p>
          <p>
	    Own Id: OTP-9466 Aux Id: seq11886 </p>
        </item>
        <item>
          <p>
	    Improved error handling of internal errors i the ssh
	    connection handling process</p>
          <p>
	    Own Id: OTP-9905</p>
        </item>
        <item>
          <p>
	    sftp daemon generates file handles correct</p>
          <p>
	    Own Id: OTP-9948</p>
        </item>
      </list>
    </section>


    <section><title>Improvements and New Features</title>
      <list>
        <item>
          <p>
	    Document supported algorithms</p>
          <p>
	    Own Id: OTP-8109</p>
        </item>
        <item>
          <p>
	    Graceful handling of premature close from an sftp client.</p>
          <p>
	    Own Id: OTP-9391 Aux Id: seq11838 </p>
        </item>
        <item>
          <p>
	    Changed ssh implementation to use the public_key
	    application for all public key handling. This is also a
	    first step for enabling a callback API for supplying
	    public keys and handling keys protected with password
	    phrases. </p>
          <p>
	    Additionally the test suites where improved so that they
	    do not copy the users keys to test server directories as
	    this is a security liability. Also ipv6 and file access
	    issues found in the process has been fixed.</p>
          <p>
	    This change also solves OTP-7677 and OTP-7235</p>
          <p>
	    This changes also involves some updates to public_keys
	    ssh-functions.</p>
          <p>
	    Own Id: OTP-9911</p>
        </item>
        <item>
          <p>
	    Added options for the ssh client to support user keys
	    files that are password protected.</p>
          <p>
	    Own Id: OTP-10036 Aux Id: OTP-6400, Seq10595 </p>
        </item>
      </list>
    </section>

</section>

<section><title>Ssh 2.0.9</title>

    <section><title>Improvements and New Features</title>
      <list>
        <item>
	    <p>Erlang/OTP can now be built using parallel make if you
	    limit the number of jobs, for instance using '<c>make
	    -j6</c>' or '<c>make -j10</c>'. '<c>make -j</c>' does not
	    work at the moment because of some missing
	    dependencies.</p>
          <p>
	    Own Id: OTP-9451</p>
        </item>
        <item>
          <p>
	    Ssh behaviours now use the new directive "-callback".
	    Parameters will be further specified in a later version
	    of ssh.</p>
          <p>
	    Own Id: OTP-9796</p>
        </item>
      </list>
    </section>

</section>

<section><title>Ssh 2.0.8</title>
    <section><title>Fixed Bugs and Malfunctions</title>
      <list>
        <item>
          <p>
            Calling ssh_sftp:stop_channel/1 resulted in that the trap_exit flag was
            set to true for the invoking process.</p>
          <p>
            Own Id: OTP-9386 Aux Id: seq11865</p>
        </item>
      </list>
    </section>
</section>

<section><title>Ssh 2.0.7</title>
    <section><title>Fixed Bugs and Malfunctions</title>
      <list>
        <item>
          <p>
            An unexpected message would crash the ssh_connection_handler and close
            the connection. Now an error message is generated instead.</p>
          <p>
            Own Id: OTP-9273</p>
        </item>
      </list>
    </section>
</section>

<section><title>Ssh 2.0.6</title>
    <section><title>Fixed Bugs and Malfunctions</title>
      <list>
        <item>
          <p>
            A memory leak has been fixed. I.e. per terminated connection the size of
            a pid and the length of a user name string was not cleared.</p>
          <p>
            Own Id: OTP-9232</p>
        </item>
      </list>
    </section>
</section>

<section><title>Ssh 2.0.5</title>
    <section><title>Improvements and New Features</title>
      <list>
        <item>
          <p>
            Strengthened random number generation. (Thanks to Geoff Cant)</p>
          <p>
            Own Id: OTP-9225</p>
        </item>
      </list>
    </section>
</section>

<section><title>Ssh 2.0.4</title>
    <section><title>Fixed Bugs and Malfunctions</title>
      <list>
        <item>
          <p>In some cases SSH returned {error, normal} when a channel was terminated
             unexpectedly. This has now been changed to {error, channel_closed}.</p>
          <p>
            *** POTENTIAL INCOMPATIBILITY ***</p>
          <p>
            Own Id: OTP-8987 Aux Id: seq11748</p>
        </item>
        <item>
          <p>
            SSH did not handle the error reason enetunreach
            when trying to open a IPv6 connection.</p>
          <p>
            Own Id: OTP-9031</p>
        </item>
      </list>
    </section>
    <section><title>Improvements and New Features</title>
      <list>
        <item>
          <p>
            It is now possible to use SSH to sign and verify binary data.</p>
          <p>
            Own Id: OTP-8986</p>
        </item>
        <item>
          <p>
            SSH now ensures that the .ssh directory exists before trying
            to access files located in that directory.</p>
          <p>
            Own Id: OTP-9010</p>
        </item>
      </list>
    </section>
</section>

<section><title>Ssh 2.0.3</title>
    <section><title>Fixed Bugs and Malfunctions</title>
      <list>
        <item>
          <p>
            The fix regarding OTP-8849 was not included in the
            previous version as stated.</p>
          <p>
            Own Id: OTP-8918</p>
        </item>
      </list>
    </section>
</section>

<section><title>Ssh 2.0.2</title>
    <section><title>Fixed Bugs and Malfunctions</title>
      <list>
        <item>
          <p>
            The ssh_system_sup did not catch noproc and shutdown
            messages.</p>
          <p>
            Own Id: OTP-8863</p>
        </item>
        <item>
          <p>
            In some cases a crash report was generated when a
            connection was closing down. This was caused by a race
            condition between two processes.</p>
          <p>
            Own Id: OTP-8881 Aux Id: seq11656, seq11648 </p>
        </item>
      </list>
    </section>
    <section><title>Improvements and New Features</title>
      <list>
        <item>
          <p>
            SSH no longer use deprecated public_key functions.</p>
          <p>
            Own Id: OTP-8849</p>
        </item>
      </list>
    </section>
 </section>
 <section><title>Ssh 2.0.1</title>
    <section><title>Fixed Bugs and Malfunctions</title>
      <list>
        <item>
          <p>
	    SSH in some cases terminated channels with reason normal
	    when it should have been shutdown.</p>
          <p>
	    Own Id: OTP-8714</p>
        </item>
        <item>
          <p>
	    SSH in some cases generated a crash report when a channel
	    was closed in a normal way.</p>
          <p>
	    Own Id: OTP-8735 Aux Id: seq11615 </p>
        </item>
        <item>
          <p>
	    The processes ssh_subsystem_sup and one ssh_channel_sup
	    was not terminated when a connection was closed.</p>
          <p>
	    Own Id: OTP-8807</p>
        </item>
      </list>
    </section>

</section>

<section><title>Ssh 2.0</title>

    <section><title>Fixed Bugs and Malfunctions</title>
      <list>
        <item>
          <p>The function ssh:connect/4 was not exported.</p>
          <p>Own Id: OTP-8550 Aux Id:</p>
        </item>
        <item>
          <p>Aligned error message with used version (SSH_FX_FAILURE vs
             SSH_FX_NOT_A_DIRECTORY, the latter introduced in version 6).</p>
          <p>
            *** POTENTIAL INCOMPATIBILITY ***</p>
          <p>Own Id: OTP-8644 Aux Id: seq11574</p>
        </item>
        <item>
          <p>Resolved race condition when another connection is started
             before a channel is opened in the first connection.</p>
          <p>Own Id: OTP-8645 Aux Id: seq11577</p>
        </item>
      </list>
    </section>

    <section><title>Improvements and New Features</title>
      <list>
        <item>
          <p>The configuration parameter ip_v6_disabled is now available,
             which makes it possible for the user to alter the IP version
             SSH shall use.</p>
          <p>
            *** POTENTIAL INCOMPATIBILITY ***</p>
          <p>Own Id: OTP-8535 Aux Id:</p>
        </item>
        <item>
          <p>The ssh_connection:send operation now accepts infinity as timeout.</p>
          <p>Own Id: OTP-8534 Aux Id:</p>
        </item>
        <item>
          <p>The connection handler now include stack traces when a channel 
             message is not handled correctly.</p>
          <p>Own Id: OTP-8524 Aux Id:</p>
        </item>
        <item>
          <p>Removed deprecated modules (ssh_ssh, ssh_sshd and ssh_cm) and
             functions (ssh_sftp:connect and ssh_sftp:stop).</p>
          <p>
            *** POTENTIAL INCOMPATIBILITY ***</p>
          <p>Own Id: OTP-8596 Aux Id:</p>
        </item>
      </list>
    </section>

 </section>

 <section><title>Ssh 1.1.8</title>

    <section><title>Fixed Bugs and Malfunctions</title>
      <list>
        <item>
          <p>
            In some cases SSH ceased to collect more data from the transport layer.</p>
          <p>
            Own Id: OTP-8401 Aux Id: seq11479</p>
        </item>
      </list>
    </section>

    <section><title>Improvements and New Features</title>
      <list>
        <item>
          <p>Old release notes removed.</p>
          <p>Own Id: OTP-8356 Aux Id:</p>
        </item>
      </list>
    </section>

 </section>

 <section><title>Ssh 1.1.7</title>

    <section><title>Fixed Bugs and Malfunctions</title>
      <list>
        <item>
          <p>
            Now clear all processes when a connnection is terminated.</p>
          <p>
            Own Id: OTP-8121 Aux Id:</p>
        </item>
        <item>
          <p>
            In some rare cases the connection handler could enter an infinite loop.</p>
          <p>
            Own Id: OTP-8277 Aux Id: seq11428</p>
        </item>
        <item>
          <p>
            If an SFTP server did not respond with EOF, the function 
            ssh_sftp:list_dir/2/3 would enter an infinite loop.</p>
          <p>
            Own Id: OTP-8278 Aux Id: seq11450</p>
        </item>
      </list>
    </section>

    <section><title>Improvements and New Features</title>
      <list>
        <item>
          <p>
            The documentation is now built with open source tools (xsltproc and fop) 
            that exists on most platforms. One visible change is that the frames are removed.</p>
          <p>
            Own Id: OTP-8201 Aux Id:</p>
        </item>
      </list>
    </section>

 </section>

 <section><title>Ssh 1.1.6</title>

    <section><title>Fixed Bugs and Malfunctions</title>
      <list>
        <item>
          <p>
            ssh_sftp:start_channel did not handle all possible return 
            values from ssh_channel:start correctly.
          </p>
          <p>
            Own Id: OTP-8176 Aux Id: </p>
        </item>
        <item>
          <p>
            SFTPD did not handle rename command (version 4) correctly.
          </p>
          <p>
            Own Id: OTP-8175 Aux Id: seq11373</p>
        </item>
        <item>
          <p>
            If a connection manager already had been terminated it could cause a channel
            to generate a crash report when it was about to stop.
          </p>
          <p>
            Own Id: OTP-8174 Aux Id: seq11377</p>
        </item>
        <item>
          <p>
            Requests could result in badarg or badmatch EXIT messages in the connection 
            manager if the channel no longer existed.</p>
          <p>
            Own Id: OTP-8173 Aux Id: seq11379</p>
        </item>
        <item>
          <p>
            ssh_transport:unpack/3 could cause a badarg error.</p>
          <p>
            Own Id: OTP-8162 Aux Id:</p>
        </item>
      </list>
    </section>

    <section><title>Improvements and New Features</title>
      <list>
        <item>
          <p>
            The encryption algorithm aes128-cbc is now supported.
            Requires that crypto-1.6.1 is available.</p>
          <p>
            Own Id: OTP-8110 Aux Id:</p>
        </item>
      </list>
    </section>

 </section>


 <section><title>Ssh 1.1.5</title>

    <section><title>Fixed Bugs and Malfunctions</title>
      <list>
        <item>
          <p>
            ssh_sftp:start_channel/3 did not handle timout correctly.</p>
          <p>
            Own Id: OTP-8159 Aux Id: seq11386</p>
        </item>
        <item>
          <p>
            If a progress message was not recieved after invoking ssh:connect/3
            the call could hang for ever. A timeout option has also been added.</p>
          <p>
            Own Id: OTP-8160 Aux Id: seq11386</p>
        </item>
        <item>
          <p>
            A comma has been missing in the ssh.appup file since SSH-1.0.2.</p>
          <p>
            Own Id: OTP-8161 Aux Id:</p>
        </item>
      </list>
    </section>

 </section>

 <section><title>Ssh 1.1.4</title>

    <section><title>Fixed Bugs and Malfunctions</title>
      <list>
        <item>
          <p>
            SSH sometimes caused a crash report at disconnect.</p>
          <p>
            Own Id: OTP-8071 Aux Id: seq11319</p>
        </item>
      </list>
    </section>

 </section>

 <section><title>Ssh 1.1.3</title>

    <section><title>Fixed Bugs and Malfunctions</title>
      <list>
        <item>
          <p>
            The operation ssh_sftp:stop_channel/1 returned an 
            exception if the connection already had been closed.</p>
          <p>
            Own Id: OTP-7996 Aux Id: seq11281</p>
        </item>
        <item>
          <p>
            SSH did not handle if supervisor:start_child/2 returned 
            {error, already_present}.</p>
          <p>
            Own Id: OTP-8034 Aux Id: seq11307</p>
        </item>
        <item>
          <p>
            SSH no longer cause supervisor reports when a connection is 
            terminated in a controlled manner.</p>
          <p>
            Own Id: OTP-8035 Aux Id: seq11308</p>
        </item>
      </list>
    </section>

 </section>

 <section><title>Ssh 1.1.2</title>

    <section><title>Fixed Bugs and Malfunctions</title>
      <list>
        <item>
          <p>
            Ssh confused local and remote channel id's, which in some
            cases resulted in that messages were discarded.</p>
          <p>
            Own Id: OTP-7914 Aux Id: seq11234</p>
        </item>
        <item>
          <p>
            Ssh could not handle echo values other than 0 and 1.</p>
          <p>
            Own Id: OTP-7917 Aux Id: seq11238</p>
        </item>
        <item>
          <p>
            A crash occurred if a non-valid channel reference was received.</p>
          <p>
            Own Id: OTP-7918 Aux Id: seq11238</p>
        </item>
        <item>
          <p>
            Sftpd connections was not closed after receiving eof from a client.</p>
          <p>
            Own Id: OTP-7921 Aux Id: seq11222</p>
        </item>
        <item>
          <p>
            It was not possible to start a SFTP subsystem on certain platforms, 
            i.e. those who do not support symbolic links.</p>
          <p>
            Own Id: OTP-7930 Aux Id: </p>
        </item>
        <item>
          <p>
            In some cases the message {ssh_cm, ssh_connection_ref(), {closed, ssh_channel_id()}}
            was not passed to the registered callback module.</p>
          <p>
            Own Id: OTP-7957 Aux Id: </p>
        </item>
      </list>
    </section>

    <section><title>Improvements and New Features</title>
      <list>
        <item>
          <p>
            By using the sftpd option {max_files, Integer}, the message
            size for READDIR commands can be reduced.</p>
          <p>
            Own Id: OTP-7919 Aux Id: seq11230</p>
        </item>
      </list>
    </section>

 </section>

 <section><title>Ssh 1.1.1</title>

    <section><title>Fixed Bugs and Malfunctions</title>
      <list>
        <item>
          <p>
            The erlang ssh server has presented itself incorrectly,
            using the special version ssh-1.99, although it never has
            supported versions below 2.0. Since ssh-1.1 client
            versions below 2.0 are correctly rejected instead of
            letting the server crash later on. Alas the problem with
            the presentation string was not discovered until after
            ssh.1.1 was released. Now the server will present itself
            as ssh-2.0.</p>
          <p>
            Own Id: OTP-7795</p>
        </item>
        <item>
          <p>
            An internal function call used an incorrect parameter, which
            caused problem when the old listen API was used. This was
            introduced in Ssh-1.1.</p>
          <p>
            Own Id: OTP-7920 Aux Id: seq11211</p>
        </item>
      </list>
    </section>

    <section><title>Improvements and New Features</title>
      <list>
        <item>
          <p>
            Ssh timeouts will now behave as expected i.e. defaults to
            infinity only the user of the ssh application can know of
            a reasonable timeout value for their application.</p>
          <p>
            *** POTENTIAL INCOMPATIBILITY ***</p>
          <p>
            Own Id: OTP-7807</p>
        </item>
        <item>
          <p>
            The implementation of timeouts added as a patch in
            ssh-1.0.1 was slightly changed and is now documented.</p>
          <p>
            Own Id: OTP-7808</p>
        </item>
        <item>
          <p>
            To honor the multiplexing of channels over one ssh
            connection concept ssh_sftp:connect/ [1,2,3] is
            deprecated and replaced by ssh_sftp:start_channel/[1,2,3]
            and ssh_sftp:stop/1 is deprecated and replaced by
            ssh_sftp:stop_channel/1 and to stop the ssh connection
            ssh:close/ 1 should be called.</p>
          <p>
            Own Id: OTP-7809</p>
        </item>
        <item>
          <p>
            Added the message {ssh_channel_up, ChannelId,
            ConnectionManager} that shall be handled by the channel
            callback handle_msg/2. This makes the function
            handle_msg/2 a mandatory function for ssh channels
            implementations which it was not in ssh-1.1.</p>
          <p>
            *** POTENTIAL INCOMPATIBILITY ***</p>
          <p>
            Own Id: OTP-7828</p>
        </item>
      </list>
    </section>

 </section>

  <section><title>Ssh 1.1</title>
  
  <section><title>Fixed Bugs and Malfunctions</title>
  <list>
    <item>
      <p>
	A flaw in the implementation of the supervision tree
	caused the ssh daemon to close the connections to all
	currently logged in users if one user logged out. Another
	problem related to the supervision tree caused the closing
	down of clients to leak processes i.e. all processes was
      not shutdown correctly.</p>
      <p>
      Own Id: OTP-7676</p>
    </item>
    <item>
      <p>
	Tabs could cause ssh_cli to print things in a surprising
      way.</p>
      <p>
      Own Id: OTP-7683 Aux Id: seq11102 </p>
    </item>
    <item>
      <p>
	[sftp, sftpd] - Added patch to make sftp timestamps more
	correct, in the long run it would be nice to have better
	support in file to be able to make it always behave
	correctly now it will be correct 99 % of time instead of
      almost never correct, at least on unix-based platforms.</p>
      <p>
      Own Id: OTP-7685 Aux Id: seq11082 </p>
    </item>
    <item>
      <p>
	[sftpd] - Added patch to further improve handling of
      symbolic links in the sftp-server.</p>
      <p>
      Own Id: OTP-7766 Aux Id: seq11101 </p>
    </item>
    <item>
      <p>
	Ssh incorrectly sent the local id instead of the remote
	id of a channel to the peer. For simpler cases these ids
	often happen to have the same value. One case when they
	do not is when the client sends an exec command two times
	in a raw on the same ssh connection (different channels
	of course as the channel will be closed when the exec
      command has been evaluated) .</p>
      <p>
      Own Id: OTP-7767</p>
    </item>
    <item>
      <p>
	Packet data could be lost under high load due to the fact
	that buffered data was sometimes wrongly discarded before
      it had been sent.</p>
      <p>
      Own Id: OTP-7768</p>
    </item>
    <item>
      <p>
	Improved ipv6-handling as some assumptions about inet
      functions where incorrect.</p>
      <p>
      Own Id: OTP-7770</p>
    </item>
  </list>
  </section>

  
  <section><title>Improvements and New Features</title>
  <list>
    <item>
      <p>
      Added new API function ssh:connection_info/2.</p>
      <p>
      Own Id: OTP-7456</p>
    </item>
    <item>
      <p>
	Now starts ssh channel processes later avoiding
      synchronization problems between processes.</p>
      <p>
      Own Id: OTP-7516</p>
    </item>
    <item>
      <p>
	Ssh now rejects old versions of the ssh protocol for
	security reasons. (Even if they where not correctly
	rejected before the connection would probably have failed
      anyway due to other reasons.)</p>
      <p>
      Own Id: OTP-7645 Aux Id: seq11094 </p>
    </item>
    <item>
      <p>
	New API module ssh_channel has been added. This is a
	behaviour to facilitate the implementation of ssh clients
	and plug in subsystems to the ssh daemon. Note that this
	slightly changes the options to the API function
	ssh:daemon/[1,2,3] deprecating all no longer documented
	options. Note that the new API enforces the "logical way"
	of using the old API i.e. making the subsystem process
	part of the ssh applications supervisor tree, so missuses
      of the old API are not compatible with the new API.</p>
      <p>
      *** POTENTIAL INCOMPATIBILITY ***</p>
      <p>
      Own Id: OTP-7769</p>
    </item>
  </list>
  </section>

  <section><title>Known Bugs and Problems</title>
  <list>
    <item>
      <p>
	Public keys protected by a password are currently not
      handled by the erlang ssh application.</p>
      <p>
      Own Id: OTP-6400 Aux Id: 10595 </p>
    </item>
  </list>
  </section>
  
  </section>
    
    <section><title>Ssh 1.0.2</title>
    
    <section><title>Fixed Bugs and Malfunctions</title>
    <list>
      <item>
	<p>
	  [sftpd] - Listing of symbolic link directories should now
	  work as expected.</p>
	  <p>
	  Own Id: OTP-7141 Aux Id: seq10856 </p>
        </item>
    </list>
    </section>
    
    </section>
    
   <section><title>Ssh 1.0.1</title>

    <section><title>Fixed Bugs and Malfunctions</title>
      <list>
        <item>
          <p>
            [sftp] - When listing a directory with more than 100
            files only the first 100 where listed. This has now been
            fixed.</p>
          <p>
            Own Id: OTP-7318 Aux Id: seq10953 </p>
        </item>
        <item>
          <p>
            When restarting an ssh-system the expected return value
            from ssh_system_sup:restart_acceptor/2 was incorrect,
            this is no longer the case.</p>
          <p>
            Own Id: OTP-7564 Aux Id: seq11055 </p>
        </item>
        <item>
          <p>
            A few minor bugs where fixed in ssh_userreg.erl and
            ssh_connection_manager and a a ssh_cli option was added
            to restore backwards compatibility with the old ssh_cm -
            API.</p>
          <p>
            Own Id: OTP-7565</p>
        </item>
        <item>
          <p>
            Fixed bug in ipv6 support and added option to disable
            ipv6 as a workaround for badly configured computers.</p>
          <p>
            Own Id: OTP-7566</p>
        </item>
      </list>
    </section>

    <section><title>Improvements and New Features</title>
      <list>
        <item>
          <p>
            [sftp] - Option added to set timeout value in sftp.</p>
          <p>
            Own Id: OTP-7305 Aux Id: seq10945 </p>
        </item>
      </list>
    </section>

   </section>

  <section><title>Ssh 1.0</title>

    <section><title>Fixed Bugs and Malfunctions</title>
      <list>
        <item>
          <p>
            Removed some special handling of prompts that made ssh
            behave differently than openssh.</p>
          <p>
            Own Id: OTP-7485 Aux Id: seq11025 </p>
        </item>
        <item>
          <p>
            Bug in encoding of pty opts has been fixed.</p>
          <p>
            Own Id: OTP-7504</p>
        </item>
      </list>
    </section>


    <section><title>Improvements and New Features</title>
      <list>
        <item>
          <p>
            The architecture of the ssh processes has been
            reconstructed to fit in a supervision tree as to become a
            real OTP application and benefit from this when starting
            and stopping.</p>
          <p>
            Own Id: OTP-7356 Aux Id: seq10899 </p>
        </item>
        <item>
          <p>
            Support for pty option echo off added. Requires kernel
            from R12B-4.</p>
          <p>
            *** POTENTIAL INCOMPATIBILITY ***</p>
          <p>
            Own Id: OTP-7502 Aux Id: seq10959 </p>
        </item>
        <item>
          <p>
            The ssh API has been enhanced a lot of old API functions
            has become deprecated.</p>
          <p>
            Own Id: OTP-7503</p>
        </item>
      </list>
    </section>

  </section>
</chapter>
<|MERGE_RESOLUTION|>--- conflicted
+++ resolved
@@ -30,8 +30,6 @@
     <file>notes.xml</file>
   </header>
 
-<<<<<<< HEAD
-=======
 <section><title>Ssh 4.6.8</title>
 
     <section><title>Fixed Bugs and Malfunctions</title>
@@ -55,7 +53,6 @@
 
 </section>
 
->>>>>>> 0343b68b
 <section><title>Ssh 4.6.7</title>
 
     <section><title>Fixed Bugs and Malfunctions</title>
