%%% This is an -*- erlang -*- file.

{application, ssh,
 [{description, "SSH-2 for Erlang/OTP"},
  {vsn, "%VSN%"},
  {modules, [ssh,
	     ssh_app,
	     ssh_acceptor,
	     ssh_acceptor_sup,
             ssh_options,
	     ssh_agent,
	     ssh_auth,
	     ssh_message,
	     ssh_bits,
	     ssh_channel_sup,
	     ssh_cli,
	     ssh_client_channel,
             ssh_client_key_api,
	     ssh_channel,
	     ssh_connection,
	     ssh_connection_handler,
             ssh_fsm_kexinit,
             ssh_fsm_userauth_client,
             ssh_fsm_userauth_server,
	     ssh_daemon_channel,
	     ssh_dbg,
             ssh_lib,
	     ssh_shell,
	     ssh_io,
	     ssh_info,
	     ssh_file,
	     ssh_no_io,
	     ssh_server_channel,
             ssh_server_key_api,
	     ssh_sftp,
	     ssh_sftpd,
	     ssh_sftpd_file,
	     ssh_sftpd_file_api,
	     ssh_subsystem_sup,
             ssh_tcpip_forward_client,
             ssh_tcpip_forward_srv,
             ssh_tcpip_forward_acceptor_sup,
             ssh_tcpip_forward_acceptor,
	     ssh_system_sup,
	     ssh_transport,
	     ssh_xfer]},
  {registered, []},
  {applications, [kernel, stdlib, crypto, public_key]},
  {env, [{filter_modules, [
                           ssh_acceptor_sup,
                           ssh_acceptor,
                           ssh_channel_sup,
                           ssh_connection_handler,
                           ssh_subsystem_sup,
                           ssh_system_sup
                          ]},
         {default_filter, rm} %% rm | filter
        ]},
  {mod, {ssh_app, []}},
  {runtime_dependencies, [
			  "crypto-5.0",
<<<<<<< HEAD
			  "erts-11.0",
			  "kernel-5.3",
=======
			  "erts-9.0",
			  "kernel-6.0",
>>>>>>> 5236a958
			  "public_key-1.6.1",
                          "stdlib-3.15",
                          "runtime_tools-1.15.1"
			 ]}]}.<|MERGE_RESOLUTION|>--- conflicted
+++ resolved
@@ -59,13 +59,8 @@
   {mod, {ssh_app, []}},
   {runtime_dependencies, [
 			  "crypto-5.0",
-<<<<<<< HEAD
 			  "erts-11.0",
-			  "kernel-5.3",
-=======
-			  "erts-9.0",
 			  "kernel-6.0",
->>>>>>> 5236a958
 			  "public_key-1.6.1",
                           "stdlib-3.15",
                           "runtime_tools-1.15.1"
