--- conflicted
+++ resolved
@@ -28,62 +28,7 @@
 -include("ssh_test_lib.hrl").
 
 %% Note: This directive should only be used in test suites.
-<<<<<<< HEAD
 -compile(export_all).
-=======
-%%-compile(export_all).
-
-%%% Test cases
--export([
-	 app_test/1, 
-	 appup_test/1,
-	 cli/1,
-	 close/1,
-	 daemon_already_started/1, 
-         daemon_error_closes_port/1,
-	 daemon_opt_fd/1,
-	 multi_daemon_opt_fd/1,
-	 double_close/1, 
-	 exec/1,
-	 exec_compressed/1,  
-	 exec_key_differs1/1,
-	 exec_key_differs2/1,
-	 exec_key_differs3/1,
-	 exec_key_differs_fail/1,
-         fail_daemon_start/1,
-	 idle_time_client/1,
-	 idle_time_server/1,
-	 inet6_option/1,
-	 inet_option/1,
-	 internal_error/1,
-	 known_hosts/1,
-	 login_bad_pwd_no_retry1/1,
-	 login_bad_pwd_no_retry2/1,
-	 login_bad_pwd_no_retry3/1,
-	 login_bad_pwd_no_retry4/1,
-	 login_bad_pwd_no_retry5/1,
-	 misc_ssh_options/1,
-	 openssh_zlib_basic_test/1,  
-	 packet_size/1, 
-	 pass_phrase/1,
-	 peername_sockname/1, 
-	 send/1,
-	 shell/1,
-	 shell_no_unicode/1,
-	 shell_unicode_string/1,
-	 ssh_info_print/1,
-	 key_callback/1,
-	 key_callback_options/1,
-	 shell_exit_status/1
-	]).
-
-%%% Common test callbacks
--export([suite/0, all/0, groups/0, 
-	 init_per_suite/1, end_per_suite/1, 
-	 init_per_group/2, end_per_group/2, 
-	 init_per_testcase/2, end_per_testcase/2
-	]).
->>>>>>> 9b857543
 
 -define(NEWLINE, <<"\r\n">>).
 
@@ -98,36 +43,9 @@
      {timetrap,{seconds,40}}].
 
 all() -> 
-<<<<<<< HEAD
-    [{group, all_tests}].
-=======
-    [app_test,
-     appup_test,
-     {group, dsa_key},
-     {group, rsa_key},
-     {group, ecdsa_sha2_nistp256_key},
-     {group, ecdsa_sha2_nistp384_key},
-     {group, ecdsa_sha2_nistp521_key},
-     {group, dsa_pass_key},
-     {group, rsa_pass_key},
-     {group, ecdsa_sha2_nistp256_pass_key},
-     {group, ecdsa_sha2_nistp384_pass_key},
-     {group, ecdsa_sha2_nistp521_pass_key},
-     {group, host_user_key_differs},
-     {group, key_cb},
-     {group, internal_error},
-     {group, rsa_host_key_is_actualy_ecdsa},
-     daemon_already_started,
-     daemon_error_closes_port,
-     double_close,
-     daemon_opt_fd,
-     multi_daemon_opt_fd,
-     packet_size,
-     ssh_info_print,
-     {group, login_bad_pwd_no_retry},
-     shell_exit_status
+    [{group, all_tests},
+     daemon_already_started
     ].
->>>>>>> 9b857543
 
 groups() ->
     [{all_tests, [parallel], [{group, ssh_renegotiate_SUITE},
