%%
%% %CopyrightBegin%
%% 
%% Copyright Ericsson AB 1997-2021. All Rights Reserved.
%% 
%% Licensed under the Apache License, Version 2.0 (the "License");
%% you may not use this file except in compliance with the License.
%% You may obtain a copy of the License at
%%
%%     http://www.apache.org/licenses/LICENSE-2.0
%%
%% Unless required by applicable law or agreed to in writing, software
%% distributed under the License is distributed on an "AS IS" BASIS,
%% WITHOUT WARRANTIES OR CONDITIONS OF ANY KIND, either express or implied.
%% See the License for the specific language governing permissions and
%% limitations under the License.
%% 
%% %CopyrightEnd%
%%
%%
%% Defintion for Domain Name System
%%

%%
%% Currently defined opcodes
%%
-define(QUERY,    16#0).          %% standard query
-define(IQUERY,   16#1).	      %% inverse query 
-define(STATUS,   16#2).	      %% nameserver status query 
%% -define(xxx,   16#3)  %% 16#3 reserved
%%  non standard
-define(UPDATEA,  16#9).	       %% add resource record
-define(UPDATED,  16#a).	       %% delete a specific resource record
-define(UPDATEDA, 16#b).	       %% delete all nemed resource record
-define(UPDATEM,  16#c).	       %% modify a specific resource record
-define(UPDATEMA, 16#d).	       %% modify all named resource record

-define(ZONEINIT, 16#e).	       %% initial zone transfer 
-define(ZONEREF,  16#f).	       %% incremental zone referesh


%%
%% Currently defined response codes
%%
-define(NOERROR,  0).		%% no error
-define(FORMERR,  1).		%% format error
-define(SERVFAIL, 2).		%% server failure
-define(NXDOMAIN, 3).		%% non existent domain
-define(NOTIMP,	  4).		%% not implemented
-define(REFUSED,  5).		%% query refused
%%	non standard 
-define(NOCHANGE, 16#f).		%% update failed to change db
-define(BADVERS,  16).

%%
%% Type values for resources and queries
%%
-define(T_A,		1).		%% host address
-define(T_NS,		2).		%% authoritative server
-define(T_MD,		3).		%% mail destination
-define(T_MF,		4).		%% mail forwarder
-define(T_CNAME,	5).		%% connonical name
-define(T_SOA,		6).		%% start of authority zone
-define(T_MB,		7).		%% mailbox domain name
-define(T_MG,		8).		%% mail group member
-define(T_MR,		9).		%% mail rename name
-define(T_NULL,		10).		%% null resource record
-define(T_WKS,		11).		%% well known service
-define(T_PTR,		12).		%% domain name pointer
-define(T_HINFO,	13).		%% host information
-define(T_MINFO,	14).		%% mailbox information
-define(T_MX,		15).		%% mail routing information
-define(T_TXT,		16).		%% text strings
-define(T_AAAA,         28).            %% ipv6 address
%% SRV (RFC 2052)
-define(T_SRV,          33).            %% services
%% NAPTR (RFC 2915)
-define(T_NAPTR,        35).            %% naming authority pointer
-define(T_OPT,          41).            %% EDNS pseudo-rr RFC2671(7)
%% SPF (RFC 4408)
-define(T_SPF,          99).            %% server policy framework
%%      non standard
-define(T_UINFO,	100).		%% user (finger) information
-define(T_UID,		101).		%% user ID
-define(T_GID,		102).		%% group ID
-define(T_UNSPEC,	103).		%% Unspecified format (binary data)
%%	Query type values which do not appear in resource records
-define(T_AXFR,		252).		%% transfer zone of authority
-define(T_MAILB,	253).		%% transfer mailbox records
-define(T_MAILA,	254).		%% transfer mail agent records
-define(T_ANY,		255).		%% wildcard match
%% URI (RFC 7553)
-define(T_URI,		256).		%% uniform resource identifier
%% CAA (RFC 6844)
-define(T_CAA,		257).		%% certification authority authorization

%%
%% Symbolic Type values for resources and queries
%%
-define(S_A,		a).		%% host address
-define(S_NS,		ns).		%% authoritative server
-define(S_MD,		md).		%% mail destination
-define(S_MF,		mf).		%% mail forwarder
-define(S_CNAME,	cname).		%% connonical name
-define(S_SOA,		soa).		%% start of authority zone
-define(S_MB,		mb).		%% mailbox domain name
-define(S_MG,		mg).		%% mail group member
-define(S_MR,		mr).		%% mail rename name
-define(S_NULL,		null).		%% null resource record
-define(S_WKS,		wks).		%% well known service
-define(S_PTR,		ptr).		%% domain name pointer
-define(S_HINFO,	hinfo).		%% host information
-define(S_MINFO,	minfo).		%% mailbox information
-define(S_MX,		mx).		%% mail routing information
-define(S_TXT,		txt).		%% text strings
-define(S_AAAA,         aaaa).          %% ipv6 address
%% SRV (RFC 2052)
-define(S_SRV,          srv).           %% services
%% NAPTR (RFC 2915)
-define(S_NAPTR,        naptr).         %% naming authority pointer
-define(S_OPT,          opt).           %% EDNS pseudo-rr RFC2671(7)
%% SPF (RFC 4408)
-define(S_SPF,          spf).           %% server policy framework
%%      non standard
-define(S_UINFO,	uinfo).		%% user (finger) information
-define(S_UID,		uid).		%% user ID
-define(S_GID,		gid).		%% group ID
-define(S_UNSPEC,	unspec).        %% Unspecified format (binary data)
%%	Query type values which do not appear in resource records
-define(S_AXFR,		axfr).		%% transfer zone of authority
-define(S_MAILB,	mailb).		%% transfer mailbox records
-define(S_MAILA,	maila).		%% transfer mail agent records
-define(S_ANY,		any).		%% wildcard match
%% URI (RFC 7553)
-define(S_URI,		uri).		%% uniform resource identifier
%% CAA (RFC 6844)
-define(S_CAA,		caa).		%% certification authority authorization

%%
%% Values for class field
%%

-define(C_IN,		1).      	%% the arpa internet
-define(C_CHAOS,	3).		%% for chaos net at MIT
-define(C_HS,		4).		%% for Hesiod name server at MIT
%%  Query class values which do not appear in resource records
-define(C_ANY,		255).		%% wildcard match 


%% indirection mask for compressed domain names
-define(INDIR_MASK, 16#c0).

%%
%% Structure for query header, the order of the fields is machine and
%% compiler dependent, in our case, the bits within a byte are assignd
%% least significant first, while the order of transmition is most
%% significant first.  This requires a somewhat confusing rearrangement.
%%
-record(dns_header, 
	{
	 id = 0,       %% ushort query identification number 
	 %% byte F0
	 qr = 0,       %% :1   response flag
	 opcode = 0,   %% :4   purpose of message
	 aa = 0,       %% :1   authoritive answer
	 tc = 0,       %% :1   truncated message
	 rd = 0,       %% :1   recursion desired 
	 %% byte F1
	 ra = 0,       %% :1   recursion available
	 pr = 0,       %% :1   primary server required (non standard)
	               %% :2   unused bits
	 rcode = 0     %% :4   response code
	}).

-record(dns_rec,
	{
	 header,       %% dns_header record
	 qdlist = [],  %% list of question entries
	 anlist = [],  %% list of answer entries
	 nslist = [],  %% list of authority entries
	 arlist = []   %% list of resource entries
	}).

%% DNS resource record
-record(dns_rr,
	{
	 domain = "",   %% resource domain
	 type = any,    %% resource type
	 class = in,    %% reource class
	 cnt = 0,       %% access count
	 ttl = 0,       %% time to live
	 data = [],     %% raw data
	 %%
	 tm,            %% creation time
<<<<<<< HEAD
         bm = "",       %% Used to be defined as:
         %%                Bitmap storing domain character case information
         %%       but now; Case normalized domain
         func = false   %% Optional function calculating the data field.
=======
         bm = [],       %% Bitmap storing domain character case information.
         func = false   %% Was: Optional function calculating the data field.
         %%                Now: cache-flush Class flag from mDNS RFC 6762
>>>>>>> d271d57e
	}).

-define(DNS_UDP_PAYLOAD_SIZE, 1280).

-record(dns_rr_opt,           %% EDNS RR OPT (RFC2671), dns_rr{type=opt}
	{
	  domain = "",        %% should be the root domain
	  type = opt,
	  udp_payload_size = ?DNS_UDP_PAYLOAD_SIZE, %% RFC2671(4.5 CLASS)
	  ext_rcode = 0,      %% RFC2671(4.6 EXTENDED-RCODE)
	  version = 0,        %% RFC2671(4.6 VERSION)
	  z = 0,              %% RFC2671(4.6 Z)
	  data = []           %% RFC2671(4.4)
	 }).

-record(dns_query,
	{
	 domain,                    %% query domain
	 type,                      %% query type
	 class,                     %% query class
         unicast_response = false   %% mDNS RFC 6762 Class flag
	 }).<|MERGE_RESOLUTION|>--- conflicted
+++ resolved
@@ -192,16 +192,11 @@
 	 data = [],     %% raw data
 	 %%
 	 tm,            %% creation time
-<<<<<<< HEAD
          bm = "",       %% Used to be defined as:
          %%                Bitmap storing domain character case information
          %%       but now; Case normalized domain
-         func = false   %% Optional function calculating the data field.
-=======
-         bm = [],       %% Bitmap storing domain character case information.
          func = false   %% Was: Optional function calculating the data field.
          %%                Now: cache-flush Class flag from mDNS RFC 6762
->>>>>>> d271d57e
 	}).
 
 -define(DNS_UDP_PAYLOAD_SIZE, 1280).
