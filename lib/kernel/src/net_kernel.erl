%%
%% %CopyrightBegin%
%%
%% Copyright Ericsson AB 1996-2022. All Rights Reserved.
%%
%% Licensed under the Apache License, Version 2.0 (the "License");
%% you may not use this file except in compliance with the License.
%% You may obtain a copy of the License at
%%
%%     http://www.apache.org/licenses/LICENSE-2.0
%%
%% Unless required by applicable law or agreed to in writing, software
%% distributed under the License is distributed on an "AS IS" BASIS,
%% WITHOUT WARRANTIES OR CONDITIONS OF ANY KIND, either express or implied.
%% See the License for the specific language governing permissions and
%% limitations under the License.
%%
%% %CopyrightEnd%
%%
-module(net_kernel).

-behaviour(gen_server).

-define(nodedown(N, State), verbose({?MODULE, ?LINE, nodedown, N}, 1, State)).
-define(nodeup(N, State), verbose({?MODULE, ?LINE, nodeup, N}, 1, State)).

%%-define(dist_debug, true).

-ifdef(dist_debug).
-define(debug(Term), erlang:display(Term)).
-else.
-define(debug(Term), ok).
-endif.

-ifdef(dist_debug).
-define(connect_failure(Node,Term),
	io:format("Net Kernel 2: Failed connection to node ~p, reason ~p~n",
		  [Node,Term])).
-else.
-define(connect_failure(Node,Term),noop).
-endif.

%% Default ticktime change transition period in seconds
-define(DEFAULT_TRANSITION_PERIOD, 60).

%-define(TCKR_DBG, 1).

-ifdef(TCKR_DBG).
-define(tckr_dbg(X), erlang:display({?LINE, X})).
-else.
-define(tckr_dbg(X), ok).
-endif.

%% Documented API functions.

-export([allow/1, allowed/0,
	 connect_node/1,
	 monitor_nodes/1,
	 monitor_nodes/2,
	 setopts/2,
	 getopts/2,
	 start/2,
	 start/1,
	 stop/0]).

%% Exports for internal use.

-export([start_link/1,
	 kernel_apply/3,
	 longnames/0,
         nodename/0,
	 protocol_childspecs/0,
	 epmd_module/0,
         get_state/0]).

-export([disconnect/1, async_disconnect/1, passive_cnct/1]).
-export([hidden_connect_node/1]).
-export([set_net_ticktime/1, set_net_ticktime/2, get_net_ticktime/0]).

-export([node_info/1, node_info/2, nodes_info/0,
	 connecttime/0,
	 i/0, i/1, verbose/1]).

-export([publish_on_node/1]).

%% Internal exports for spawning processes.

-export([do_spawn/3,
	 spawn_func/6,
	 ticker/2,
	 ticker_loop/2,
	 aux_ticker/4]).

-export([init/1,handle_call/3,handle_cast/2,handle_info/2,
	 terminate/2,code_change/3]).

-export([passive_connect_monitor/2]).

-import(error_logger,[error_msg/2]).

-type node_name_type() :: static | dynamic.

-record(state, {
	  node,         %% The node name including hostname
	  type,         %% long or short names
	  tick,         %% tick information
	  connecttime,  %% the connection setuptime.
	  connections,  %% table of connections
	  conn_owners = #{}, %% Map of connection owner pids,
	  dist_ctrlrs = #{}, %% Map of dist controllers (local ports or pids),
	  pend_owners = #{}, %% Map of potential owners
	  listen,       %% list of  #listen
	  allowed,       %% list of allowed nodes in a restricted system
	  verbose = 0,   %% level of verboseness
          dyn_name_pool = #{},  %% Reusable remote node names: #{Host => [{Name,Creation}]}
          supervisor,   %% Our supervisor (net_sup | net_sup_dynamic | {restart,Restarter})
          req_map = #{} %% Map for outstanding async requests
	 }).

-record(listen, {
		 listen,     %% listen socket
		 accept,     %% accepting pid
		 address,    %% #net_address
		 module      %% proto module
		}).

-define(LISTEN_ID, #listen.listen).
-define(ACCEPT_ID, #listen.accept).

-type connection_state() :: pending | up | up_pending.
-type connection_type() :: normal | hidden.

-include("net_address.hrl").

%% Relaxed typing to allow ets:select without Dialyzer complains.
-record(connection, {
    node :: node() | '_',                  %% remote node name
    conn_id,                               %% Connection identity
    state :: connection_state() | '_',
    owner :: pid() | '_',                  %% owner pid
    ctrlr,                                 %% Controller port or pid
    pending_owner :: pid() | '_' | undefined,   %% possible new owner
    address = #net_address{} :: #net_address{} | '_',
    waiting = [],                          %% queued processes
    type :: connection_type() | '_',
    remote_name_type :: node_name_type() | '_',
    creation :: integer() | '_' | undefined,     %% only set if remote_name_type == dynamic
    named_me = false :: boolean() | '_'          %% did peer gave me my node name?
}).

-record(barred_connection, {
	  node %% remote node name
	 }).

-record(tick,
        {ticker     :: pid(),                 %% ticker
         time       :: pos_integer(),         %% net tick time (ms)
         intensity  :: 4..1000                %% ticks until timout
        }).

-record(tick_change,
        {ticker     :: pid(),                 %% ticker
         time       :: pos_integer(),         %% net tick time (ms)
         intensity  :: 4..1000,               %% ticks until timout
         how        :: 'longer' | 'shorter'   %% What type of change
        }).

%% Default connection setup timeout in milliseconds.
%% This timeout is set for every distributed action during
%% the connection setup.
-define(SETUPTIME, 7000).

%%% BIF

-export([dflag_unicode_io/1]).

-spec dflag_unicode_io(pid()) -> boolean().

dflag_unicode_io(_) ->
    erlang:nif_error(undef).

%%% End of BIF

%% Interface functions

kernel_apply(M,F,A) ->         request({apply,M,F,A}).

-spec allow(Nodes) -> ok | error when
      Nodes :: [node()].
allow(Nodes) ->                request({allow, Nodes}).

allowed() ->                   request(allowed).

longnames() ->                 request(longnames).

nodename() ->                  request(nodename).

-spec get_state() -> #{started => no | static | dynamic,
                       name => atom(),
                       name_type => static | dynamic,
                       name_domain => shortnames | longnames}.
get_state() ->
    case whereis(net_kernel) of
        undefined ->
            case retry_request_maybe(get_state) of
                ignored ->
                    #{started => no};
                Reply ->
                    Reply
            end;
        _ ->
            request(get_state)
    end.

-spec stop() -> ok | {error, Reason} when
      Reason :: not_allowed | not_found.
stop() ->
    erl_distribution:stop().

-type node_info() ::
    {address, #net_address{}} |
    {type, connection_type()} |
    {in, non_neg_integer()} |
    {out, non_neg_integer()} |
    {owner, pid()} |
    {state, connection_state()}.

-spec node_info(node()) -> {ok, [node_info()]} | {error, bad_node}.
node_info(Node) ->
    get_node_info(Node).

-spec node_info(node(), address) -> {ok, Address} | {error, bad_node} when Address :: #net_address{};
    (node(), type) -> {ok, Type} | {error, bad_node} when Type :: connection_type();
    (node(), in | out) -> {ok, Bytes} | {error, bad_node} when Bytes :: non_neg_integer();
    (node(), owner) -> {ok, Owner} | {error, bad_node} when Owner :: pid();
    (node(), state) -> {ok, State} | {error, bad_node} when State :: connection_state().
    %(node(), term()) -> {error, invalid_key} | {error, bad_node}.
node_info(Node, Key) ->
    get_node_info(Node, Key).

-spec nodes_info() -> {ok, [{node(), [node_info()]}]}.
nodes_info() ->
    get_nodes_info().

i() ->                         print_info().
i(Node) ->                     print_info(Node).

verbose(Level) when is_integer(Level) ->
    request({verbose, Level}).

-spec set_net_ticktime(NetTicktime, TransitionPeriod) -> Res when
      NetTicktime :: pos_integer(),
      TransitionPeriod :: non_neg_integer(),
      Res :: unchanged
           | change_initiated
           | {ongoing_change_to, NewNetTicktime},
      NewNetTicktime :: pos_integer().
set_net_ticktime(T, TP) when is_integer(T), T > 0, is_integer(TP), TP >= 0 ->
    ticktime_res(request({new_ticktime, T*1000, TP*1000})).

-spec set_net_ticktime(NetTicktime) -> Res when
      NetTicktime :: pos_integer(),
      Res :: unchanged
           | change_initiated
           | {ongoing_change_to, NewNetTicktime},
      NewNetTicktime :: pos_integer().
set_net_ticktime(T) when is_integer(T) ->
    set_net_ticktime(T, ?DEFAULT_TRANSITION_PERIOD).

-spec get_net_ticktime() -> Res when
      Res :: NetTicktime | {ongoing_change_to, NetTicktime} | ignored,
      NetTicktime :: pos_integer().
get_net_ticktime() ->
    ticktime_res(request(ticktime)).

%% The monitor_nodes() feature has been moved into the emulator.
%% The feature is reached via (intentionally) undocumented process
%% flags (we may want to move it elsewhere later). In order to easily
%% be backward compatible, errors are created here when process_flag()
%% fails.
-spec monitor_nodes(Flag) -> ok | Error when
      Flag :: boolean(),
      Error :: error | {error, term()}.
monitor_nodes(Flag) ->
    case catch process_flag(monitor_nodes, Flag) of
	N when is_integer(N) -> ok;
	_ -> mk_monitor_nodes_error(Flag, [])
    end.

-spec monitor_nodes(Flag, Options) -> ok | Error when
      Flag :: boolean(),
      Options :: OptionsList | OptionsMap,
      OptionsList :: [ListOption],
      ListOption :: connection_id
                  | {node_type, NodeType}
                  | nodedown_reason,
      OptionsMap :: #{connection_id => boolean(),
                      node_type => NodeType,
                      nodedown_reason => boolean()},
      NodeType :: visible | hidden | all,
      Error :: error | {error, term()}.
monitor_nodes(Flag, Opts) ->
    try
        MapOpts = if is_map(Opts) ->
                          error = maps:find(list, Opts),
                          Opts;
                     is_list(Opts) ->
                          lists:foldl(fun (nodedown_reason, Acc) ->
                                              Acc#{nodedown_reason => true};
                                          (connection_id, Acc) ->
                                              Acc#{connection_id => true};
                                          ({node_type, Val}, Acc) ->
                                              case maps:find(node_type, Acc) of
                                                  error -> ok;
                                                  {ok, Val} -> ok
                                              end,
                                              Acc#{node_type => Val}
                                      end,
                                      #{list => true},
                                      Opts)
                  end,
        true = is_integer(process_flag({monitor_nodes, MapOpts}, Flag)),
        ok
    catch
        _:_ ->
            mk_monitor_nodes_error(Flag, Opts)
    end.

%% ...
ticktime_res({A, I}) when is_atom(A), is_integer(I) -> {A, I div 1000};
ticktime_res(I)      when is_integer(I)          -> I div 1000;
ticktime_res(A)      when is_atom(A)             -> A.

%% Called though BIF's

%%% Long timeout if blocked (== barred), only affects nodes with
%%% {dist_auto_connect, once} set.
passive_cnct(Node) ->
    case request({passive_cnct, Node}) of
        ignored -> false;
        Other -> Other
    end.

disconnect(Node) ->            request({disconnect, Node}).

async_disconnect(Node) ->
<<<<<<< HEAD
    gen_server:cast(net_kernel, {disconnect, Node}).
=======
    gen_server:cast(net_kernel, {async_disconnect, Node}).
>>>>>>> 617cadd5

%% Should this node publish itself on Node?
publish_on_node(Node) when is_atom(Node) ->
    global_group:publish(persistent_term:get({?MODULE, publish_type},
                                             hidden),
                         Node).

-spec connect_node(Node) -> boolean() | ignored when
      Node :: node().
%% explicit connects
connect_node(Node) when is_atom(Node) ->
    request({connect, normal, Node}).
hidden_connect_node(Node) when is_atom(Node) ->
    request({connect, hidden, Node}).

passive_connect_monitor(From, Node) ->
    ok = monitor_nodes(true,[{node_type,all}]),
    Reply = case lists:member(Node,nodes([connected])) of
                true ->
                    true;
                _ ->
                    receive
                        {nodeup,Node,_} ->
                            true
                    after connecttime() ->
                            false
                    end
            end,
    ok = monitor_nodes(false,[{node_type,all}]),
    {Pid, Tag} = From,
    erlang:send(Pid, {Tag, Reply}).

%% If the net_kernel isn't running we ignore all requests to the
%% kernel, thus basically accepting them :-)
request(Req) ->
    case whereis(net_kernel) of
        P when is_pid(P) ->
            try
                gen_server:call(net_kernel,Req,infinity)
            catch
                exit:{Reason,_} when Reason =:= noproc;
                                     Reason =:= shutdown;
                                     Reason =:= killed ->
                    retry_request_maybe(Req)
            end;
        _ ->
            retry_request_maybe(Req)
    end.

retry_request_maybe(Req) ->
    case erts_internal:dynamic_node_name() of
        true ->
            %% net_kernel must be restarting due to lost connection
            %% toward the node that named us.
            %% We want reconnection attempts to succeed so we wait and retry.
            receive after 100 -> ok end,
            request(Req);

        false ->
            ignored
    end.


%% This function is used to dynamically start the
%% distribution.

-spec start(Name, Options) -> {ok, pid()} | {error, Reason} when
      Options :: #{name_domain => NameDomain,
                   net_ticktime => NetTickTime,
                   net_tickintensity => NetTickIntensity,
                   dist_listen => boolean(),
                   hidden => boolean()},
      Name :: atom(),
      NameDomain :: shortnames | longnames,
      NetTickTime :: pos_integer(),
      NetTickIntensity :: 4..1000,
      Reason :: {already_started, pid()} | term().

start(Name, Options) when is_atom(Name), is_map(Options) ->
    try
        maps:foreach(fun (name_domain, Val) when Val == shortnames;
                                                 Val == longnames ->
                             ok;
                         (net_ticktime, Val) when is_integer(Val),
                                                  Val > 0 ->
                             ok;
                         (net_tickintensity, Val) when is_integer(Val),
                                                       4 =< Val,
                                                       Val =< 1000 ->
                             ok;
                         (dist_listen, Val) when is_boolean(Val) ->
                             ok;
                         (hidden, Val) when is_boolean(Val) ->
                             ok;
                         (Opt, Val) ->
                             error({invalid_option, Opt, Val})
                     end, Options)
    catch error:Reason ->
            error(Reason, [Name, Options])
    end,
    erl_distribution:start(Options#{name => Name});
start(Name, Options) when is_map(Options) ->
    error(invalid_name, [Name, Options]);
start(Name, Options) ->
    error(invalid_options, [Name, Options]).

-spec start(Options) -> {ok, pid()} | {error, Reason} when
      Options :: nonempty_list(Name | NameDomain | TickTime),
      Name :: atom(),
      NameDomain :: shortnames | longnames,
      TickTime :: pos_integer(),
      Reason :: {already_started, pid()} | term().

start([Name]) when is_atom(Name) ->
    start([Name, longnames, 15000]);
start([Name, NameDomain]) when is_atom(Name),
                               is_atom(NameDomain) ->
    start([Name, NameDomain, 15000]);
start([Name, NameDomain, TickTime]) when is_atom(Name),
                                         is_atom(NameDomain),
                                         is_integer(TickTime),
                                         TickTime > 0 ->
    %% NetTickTime is in seconds. TickTime is time in milliseconds
    %% between ticks when net tick intensity is 4. We round upwards...
    NetTickTime = ((TickTime*4-1) div 1000)+1,
    start(Name, #{name_domain => NameDomain,
                  net_ticktime => NetTickTime,
                  net_tickintensity => 4}).

%% This is the main startup routine for net_kernel (only for internal
%% use) by the Kernel application.

start_link(StartOpts) ->
    case gen_server:start_link({local, net_kernel}, ?MODULE,
			       make_init_opts(StartOpts), []) of
	{ok, Pid} ->
	    {ok, Pid};
	{error, {already_started, Pid}} ->
	    {ok, Pid};
	_Error ->
	    exit(nodistribution)
    end.

make_init_opts(Opts) ->
    %% Net tick time given in seconds, but kept in milliseconds...
    NTT1 = case maps:find(net_ticktime, Opts) of
               {ok, NTT0} ->
                   NTT0*1000;
               error ->
                   case application:get_env(kernel, net_ticktime) of
                       {ok, NTT0} when is_integer(NTT0), NTT0 < 1 ->
                           1000;
                       {ok, NTT0} when is_integer(NTT0) ->
                           NTT0*1000;
                       _ ->
                           60000
                   end
           end,

    NTI = case maps:find(net_tickintensity, Opts) of
              {ok, NTI0} ->
                  NTI0;
              error ->
                  case application:get_env(kernel, net_tickintensity) of
                      {ok, NTI0} when is_integer(NTI0), NTI0 < 4 ->
                          4;
                      {ok, NTI0} when is_integer(NTI0), NTI0 > 1000 ->
                          1000;
                      {ok, NTI0} when is_integer(NTI0) ->
                          NTI0;
                      _ ->
                          4
                  end
          end,

    %% Net tick time needs to be a multiple of net tick intensity;
    %% round net tick time upwards if not...
    NTT = if NTT1 rem NTI =:= 0 -> NTT1;
             true -> ((NTT1 div NTI) + 1) * NTI
          end,

    ND = case maps:find(name_domain, Opts) of
             {ok, ND0} ->
                 ND0;
             error ->
                 longnames
         end,

    DL = case split_node(maps:get(name, Opts)) of
             {"undefined", _} ->
                 %% dynamic node name implies dist_listen=false
                 false;
             _ ->
                 case maps:find(dist_listen, Opts) of
                     error ->
                         dist_listen_argument();
                     {ok, false} ->
                         false;
                     _ ->
                         true
                 end
         end,

    H = case DL of
            false ->
                %% dist_listen=false implies hidden=true
                true;
            true ->
                case maps:find(hidden, Opts) of
                    error ->
                        hidden_argument();
                    {ok, true} ->
                        true;
                    _ ->
                        false
                 end
         end,

    Opts#{net_ticktime => NTT,
          net_tickintensity => NTI,
          name_domain => ND,
          dist_listen => DL,
          hidden => H}.

init(#{name := Name,
       name_domain := NameDomain,
       net_ticktime := NetTicktime,
       net_tickintensity := NetTickIntensity,
       clean_halt := CleanHalt,
       supervisor := Supervisor,
       dist_listen := DistListen,
       hidden := Hidden}) ->
    process_flag(trap_exit,true),
    persistent_term:put({?MODULE, publish_type},
                        if Hidden -> hidden;
                           true -> normal
                        end),
    case init_node(Name, NameDomain, CleanHalt, DistListen) of
	{ok, Node, Listeners} ->
	    process_flag(priority, max),
            TickInterval = NetTicktime div NetTickIntensity,
	    Ticker = spawn_link(net_kernel, ticker, [self(), TickInterval]),
	    {ok, #state{node = Node,
			type = NameDomain,
			tick = #tick{ticker = Ticker,
                                     time = NetTicktime,
                                     intensity = NetTickIntensity},
			connecttime = connecttime(),
			connections =
			ets:new(sys_dist,[named_table,
					  protected,
					  {keypos, #connection.node}]),
			listen = Listeners,
			allowed = [],
			verbose = 0,
                        supervisor = Supervisor
		       }};
	Error ->
            _ = persistent_term:erase({?MODULE, publish_type}),
            erts_internal:dynamic_node_name(false),
	    {stop, Error}
    end.

do_auto_connect_1(Node, ConnId, From, State) ->
    case ets:lookup(sys_dist, Node) of
        [#barred_connection{}] ->
            case ConnId of
                passive_cnct ->
                    spawn(?MODULE,passive_connect_monitor,[From,Node]),
                    {noreply, State};
                _ ->
                    erts_internal:abort_pending_connection(Node, ConnId),
                    {reply, false, State}
            end;

        ConnLookup ->
            do_auto_connect_2(Node, ConnId, From, State, ConnLookup)
    end.

do_auto_connect_2(Node, passive_cnct, From, State, ConnLookup) ->
    try erts_internal:new_connection(Node) of
        ConnId ->
            do_auto_connect_2(Node, ConnId, From, State, ConnLookup)
    catch
        _:_ ->
            error_logger:error_msg("~n** Cannot get connection id for node ~w~n",
                                   [Node]),
            {reply, false, State}
    end;
do_auto_connect_2(Node, ConnId, From, State, ConnLookup) ->
    case ConnLookup of
        [#connection{conn_id=ConnId, state = up}] ->
            {reply, true, State};
        [#connection{conn_id=ConnId, waiting=Waiting}=Conn] ->
            case From of
                noreply -> ok;
                _ -> ets:insert(sys_dist, Conn#connection{waiting = [From|Waiting]})
            end,
            {noreply, State};

        _ ->
            case application:get_env(kernel, dist_auto_connect) of
                {ok, never} ->
                    ?connect_failure(Node,{dist_auto_connect,never}),
                    erts_internal:abort_pending_connection(Node, ConnId),
                    {reply, false, State};

                %% This might happen due to connection close
                %% not being propagated to user space yet.
                %% Save the day by just not connecting...
                {ok, once} when ConnLookup =/= [],
                                (hd(ConnLookup))#connection.state =:= up ->
                    ?connect_failure(Node,{barred_connection,
                                           ets:lookup(sys_dist, Node)}),
                    {reply, false, State};
                _ ->
                    case setup(Node, ConnId, normal, From, State) of
                        {ok, SetupPid} ->
                            Owners = State#state.conn_owners,
                            {noreply,State#state{conn_owners=Owners#{SetupPid => Node}}};
                        _Error  ->
                            ?connect_failure(Node, {setup_call, failed, _Error}),
                            erts_internal:abort_pending_connection(Node, ConnId),
                            {reply, false, State}
                    end
            end
    end.

do_explicit_connect([#connection{conn_id = ConnId, state = up}], _, _, ConnId, _From, State) ->
    {reply, true, State};
do_explicit_connect([#connection{conn_id = ConnId}=Conn], _, _, ConnId, From, State)
  when Conn#connection.state =:= pending;
       Conn#connection.state =:= up_pending ->
    Waiting = Conn#connection.waiting,
    ets:insert(sys_dist, Conn#connection{waiting = [From|Waiting]}),
    {noreply, State};
do_explicit_connect([#barred_connection{}], Type, Node, ConnId, From , State) ->
    %% Barred connection only affects auto_connect, ignore it.
    do_explicit_connect([], Type, Node, ConnId, From , State);
do_explicit_connect(_ConnLookup, Type, Node, ConnId, From , State) ->
    case setup(Node,ConnId,Type,From,State) of
        {ok, SetupPid} ->
            Owners = State#state.conn_owners,
            {noreply,State#state{conn_owners=Owners#{SetupPid => Node}}};
        _Error ->
            ?connect_failure(Node, {setup_call, failed, _Error}),
            {reply, false, State}
    end.

%% ------------------------------------------------------------
%% handle_call.
%% ------------------------------------------------------------

%%
%% Passive auto-connect to Node.
%% The response is delayed until the connection is up and running.
%%
handle_call({passive_cnct, Node}, From, State) when Node =:= node() ->
    async_reply({reply, true, State}, From);
handle_call({passive_cnct, Node}, From, State) ->
    verbose({passive_cnct, Node}, 1, State),
    R = do_auto_connect_1(Node, passive_cnct, From, State),
    return_call(R, From);

%%
%% Explicit connect
%% The response is delayed until the connection is up and running.
%%
handle_call({connect, _, Node}, From, State) when Node =:= node() ->
    async_reply({reply, true, State}, From);
handle_call({connect, _Type, _Node}, _From, #state{supervisor = {restart,_}}=State) ->
    {noreply, State};
handle_call({connect, Type, Node}, From, State) ->
    verbose({connect, Type, Node}, 1, State),
    ConnLookup = ets:lookup(sys_dist, Node),
    R = try erts_internal:new_connection(Node) of
            ConnId ->
                R1 = do_explicit_connect(ConnLookup, Type, Node, ConnId, From, State),
                case R1 of
                    {reply, true, _S} -> %% already connected
                        ok;
                    {noreply, _S} -> %% connection pending
                        ok;
                    {reply, false, _S} -> %% connection refused
                        erts_internal:abort_pending_connection(Node, ConnId)
                end,
                R1
        catch
            _:_ ->
                error_logger:error_msg("~n** Cannot get connection id for node ~w~n",
                                       [Node]),
                {reply, false, State}
        end,
    return_call(R, From);

%%
%% Close the connection to Node.
%%
handle_call({disconnect, Node}, From, State) when Node =:= node() ->
    async_reply({reply, false, State}, From);
handle_call({disconnect, Node}, From, State) ->
    verbose({disconnect, Node}, 1, State),
    {Reply, State1} = do_disconnect(Node, State, false),
    async_reply({reply, Reply, State1}, From);

%%
%% The spawn/4 BIF ends up here.
%%
handle_call({spawn,M,F,A,Gleader},{From,Tag},State) when is_pid(From) ->
    do_spawn([no_link,{From,Tag},M,F,A,Gleader],[],State);

%%
%% The spawn_link/4 BIF ends up here.
%%
handle_call({spawn_link,M,F,A,Gleader},{From,Tag},State) when is_pid(From) ->
    do_spawn([link,{From,Tag},M,F,A,Gleader],[],State);

%%
%% The spawn_opt/5 BIF ends up here.
%%
handle_call({spawn_opt,M,F,A,O,L,Gleader},{From,Tag},State) when is_pid(From) ->
    do_spawn([L,{From,Tag},M,F,A,Gleader],O,State);

%%
%% Only allow certain nodes.
%%
handle_call({allow, Nodes}, From, State) ->
    case all_atoms(Nodes) of
	true ->
	    Allowed = State#state.allowed,
            async_reply({reply,ok,State#state{allowed = Allowed ++ Nodes}},
                        From);
	false ->
	    async_reply({reply,error,State}, From)
    end;

handle_call(allowed, From, #state{allowed = Allowed} = State) ->
    async_reply({reply,{ok,Allowed},State}, From);

%%
%% authentication, used by auth. Simply works as this:
%% if the message comes through, the other node IS authorized.
%%
handle_call({is_auth, _Node}, From, State) ->
    async_reply({reply,yes,State}, From);

%%
%% Not applicable any longer !?
%%
handle_call({apply,_Mod,_Fun,_Args}, {From,Tag}, State)
  when is_pid(From), node(From) =:= node() ->
    async_gen_server_reply({From,Tag}, not_implemented),
%    Port = State#state.port,
%    catch apply(Mod,Fun,[Port|Args]),
    {noreply,State};

handle_call(longnames, From, State) ->
    async_reply({reply, get(longnames), State}, From);

handle_call(nodename, From, State) ->
    async_reply({reply, State#state.node, State}, From);

handle_call({verbose, Level}, From, State) ->
    async_reply({reply, State#state.verbose, State#state{verbose = Level}},
                From);

%%
%% Set new ticktime
%%

%% The tick field of the state contains either a #tick{} or a
%% #tick_change{} record.

handle_call(ticktime, From, #state{tick = #tick{time = T}} = State) ->
    async_reply({reply, T, State}, From);
handle_call(ticktime, From, #state{tick = #tick_change{time = T}} = State) ->
    async_reply({reply, {ongoing_change_to, T}, State}, From);

handle_call({new_ticktime,T,_TP}, From, #state{tick = #tick{time = T}} = State) ->
    ?tckr_dbg(no_tick_change),
    async_reply({reply, unchanged, State}, From);

handle_call({new_ticktime,T,TP}, From, #state{tick = #tick{ticker = Tckr,
                                                           time = OT,
                                                           intensity = I}} = State) ->
    ?tckr_dbg(initiating_tick_change),
    %% We need to preserve tick intensity and net tick time needs to be a
    %% multiple of tick intensity...
    {NT, NIntrvl} = case T < I of
                        true ->
                            %% Max 1 tick per millisecond implies that
                            %% minimum net tick time equals intensity...
                            {I, 1};
                        _ ->
                            NIntrvl0 = T div I,
                            case T rem I of
                                0 ->
                                    {T, NIntrvl0};
                                _ ->
                                    %% Round net tick time upwards...
                                    {(NIntrvl0+1)*I, NIntrvl0+1}
                            end
                    end,
    case NT == OT of
        true ->
                async_reply({reply, unchanged, State}, From);
        false ->
            start_aux_ticker(NIntrvl, OT div I, TP),
            How = case NT > OT of
                      true ->
                          ?tckr_dbg(longer_ticktime),
                          Tckr ! {new_ticktime, NIntrvl},
                          longer;
                      false ->
                          ?tckr_dbg(shorter_ticktime),
                          shorter
                  end,
            async_reply({reply, change_initiated,
                         State#state{tick = #tick_change{ticker = Tckr,
                                                         time = NT,
                                                         intensity = I,
                                                         how = How}}}, From)
    end;

handle_call({new_ticktime,_T,_TP},
	    From,
	    #state{tick = #tick_change{time = T}} = State) ->
    async_reply({reply, {ongoing_change_to, T}, State}, From);

handle_call({setopts, new, Opts}, From, State) ->
    setopts_new(Opts, From, State);

handle_call({setopts, Node, Opts}, From, State) ->
    opts_node(setopts, Node, Opts, From, State);

handle_call({getopts, Node, Opts}, From, State) ->
    opts_node(getopts, Node, Opts, From, State);


handle_call(get_state, From, State) ->
    Started = case State#state.supervisor of
                  net_sup -> static;
                  _ -> dynamic
              end,
    {NameType,Name} = case {erts_internal:dynamic_node_name(), node()} of
                          {false, Node} ->
                              {static, Node};
                          {true, nonode@nohost} ->
                              {dynamic, undefined};
                          {true, Node} ->
                              {dynamic, Node}
                      end,
    NameDomain = case get(longnames) of
                     true -> longnames;
                     false -> shortnames
                 end,
    Return = #{started => Started,
               name_type => NameType,
               name => Name,
               name_domain => NameDomain},
    async_reply({reply, Return, State}, From);

handle_call(_Msg, _From, State) ->
    {noreply, State}.

%% ------------------------------------------------------------
%% handle_cast.
%% ------------------------------------------------------------

<<<<<<< HEAD
handle_cast({disconnect, Node}, State) when Node =:= node() ->
    {noreply, State};
handle_cast({disconnect, Node}, State) ->
    verbose({disconnect, Node}, 1, State),
    {_Reply, State1} = do_disconnect(Node, State),
=======
handle_cast({async_disconnect, Node}, State) when Node =:= node() ->
    {noreply, State};
handle_cast({async_disconnect, Node}, State) ->
    verbose({async_disconnect, Node}, 1, State),
    {_Reply, State1} = do_disconnect(Node, State, true),
>>>>>>> 617cadd5
    {noreply, State1};

handle_cast(_, State) ->
    {noreply,State}.

%% ------------------------------------------------------------
%% code_change.
%% ------------------------------------------------------------

code_change(_OldVsn, State, _Extra) ->
    {ok,State}.

%% ------------------------------------------------------------
%% terminate.
%% ------------------------------------------------------------

terminate(Reason, State) ->
    case State of
        #state{supervisor = {restart, _}} ->
            ok;
        _ ->
            _ = persistent_term:erase({?MODULE, publish_type}),
            erts_internal:dynamic_node_name(false)
    end,

    case Reason of
        no_network ->
            ok;
        _ ->
            lists:foreach(
              fun(#listen {listen = Listen,module = Mod}) ->
                      case Listen of
                          undefined -> ignore;
                          _ -> Mod:close(Listen)
                      end
              end, State#state.listen)
    end,
    lists:foreach(fun(Node) -> ?nodedown(Node, State)
                  end, get_nodes_up_normal() ++ [node()]).

%% ------------------------------------------------------------
%% handle_info.
%% ------------------------------------------------------------

%%
%% Asynchronous auto connect request
%%
handle_info({auto_connect,Node, DHandle}, State) ->
    verbose({auto_connect, Node, DHandle}, 1, State),
    ConnId = DHandle,
    NewState =
        case do_auto_connect_1(Node, ConnId, noreply, State) of
            {noreply, S} ->           %% Pending connection
                S;

            {reply, true, S} ->  %% Already connected
                S;

            {reply, false, S} -> %% Connection refused
                S
        end,
    {noreply, NewState};

%%
%% accept a new connection.
%%
handle_info({accept,AcceptPid,Socket,Family,Proto}, State) ->
    case get_proto_mod(Family,Proto,State#state.listen) of
	{ok, Mod} ->
	    Pid = Mod:accept_connection(AcceptPid,
					Socket,
                                        State#state.node,
					State#state.allowed,
					State#state.connecttime),
	    AcceptPid ! {self(), controller, Pid},
	    {noreply,State};
	_ ->
	    AcceptPid ! {self(), unsupported_protocol},
	    {noreply, State}
    end;

%%
%% New dist controller has been registered
%%
handle_info({dist_ctrlr, Ctrlr, Node, SetupPid} = Msg,
	    #state{dist_ctrlrs = DistCtrlrs} = State) ->
    case ets:lookup(sys_dist, Node) of
	[Conn] when (Conn#connection.state =:= pending)
                    andalso (Conn#connection.owner =:= SetupPid)
                    andalso (Conn#connection.ctrlr =:= undefined)
                    andalso (is_port(Ctrlr) orelse is_pid(Ctrlr))
                    andalso (node(Ctrlr) == node()) ->
            link(Ctrlr),
            ets:insert(sys_dist, Conn#connection{ctrlr = Ctrlr}),
            {noreply, State#state{dist_ctrlrs = DistCtrlrs#{Ctrlr => Node}}};
	_ ->
            error_msg("Net kernel got ~tw~n",[Msg]),
	    {noreply, State}
    end;

%%
%% A node has successfully been connected.
%%
handle_info({SetupPid, {nodeup,Node,Address,Type,NamedMe}},
            #state{tick = Tick} = State) ->
    case ets:lookup(sys_dist, Node) of
	[Conn] when (Conn#connection.state =:= pending)
                    andalso (Conn#connection.owner =:= SetupPid)
                    andalso (Conn#connection.ctrlr /= undefined) ->
            ets:insert(sys_dist, Conn#connection{state = up,
                                                 address = Address,
                                                 waiting = [],
                                                 type = Type,
                                                 named_me = NamedMe}),
            TickIntensity = case Tick of
                              #tick{intensity = TI} -> TI;
                              #tick_change{intensity = TI} ->  TI
                         end,
            SetupPid ! {self(), inserted, TickIntensity},
            reply_waiting(Node,Conn#connection.waiting, true),
            State1 = case NamedMe of
                         true -> State#state{node = node()};
                         false -> State
                     end,
            {noreply, State1};
	_ ->
	    SetupPid ! {self(), bad_request},
	    {noreply, State}
    end;

%%
%% Mark a node as pending (accept) if not busy.
%%
handle_info({AcceptPid, {accept_pending,MyNode,NodeOrHost,Type}}, State0) ->
    {NameType, Node, Creation,
     ConnLookup, State} = ensure_node_name(NodeOrHost, State0),
    case ConnLookup of
	[#connection{state=pending}=Conn] ->
	    if
		MyNode > Node ->
		    AcceptPid ! {self(),{accept_pending,nok_pending}},
		    {noreply,State};
		true ->
		    %%
		    %% A simultaneous connect has been detected and we want to
		    %% change pending process.
		    %%
		    OldOwner = Conn#connection.owner,
                    case maps:is_key(OldOwner, State#state.conn_owners) of
                        true ->
                            ?debug({net_kernel, remark, old, OldOwner, new, AcceptPid}),
                            exit(OldOwner, remarked),
                            receive
                                {'EXIT', OldOwner, _} ->
                                    true
                            end;
                        false ->
                            ok % Owner already exited
                    end,
		    ets:insert(sys_dist, Conn#connection{owner = AcceptPid}),
		    AcceptPid ! {self(),{accept_pending,ok_pending}},
                    Owners = maps:remove(OldOwner, State#state.conn_owners),
		    {noreply, State#state{conn_owners=Owners#{AcceptPid => Node}}}
	    end;
	[#connection{state=up}=Conn] ->
	    AcceptPid ! {self(), {accept_pending, up_pending}},
	    ets:insert(sys_dist, Conn#connection { pending_owner = AcceptPid,
						  state = up_pending }),
	    Pend = State#state.pend_owners,
	    {noreply, State#state { pend_owners = Pend#{AcceptPid => Node} }};
	[#connection{state=up_pending}] ->
	    AcceptPid ! {self(), {accept_pending, already_pending}},
	    {noreply, State};
	_ ->
            try erts_internal:new_connection(Node) of
                ConnId ->
                    ets:insert(sys_dist, #connection{node = Node,
                                                     conn_id = ConnId,
                                                     state = pending,
                                                     owner = AcceptPid,
                                                     type = Type,
                                                     remote_name_type = NameType,
                                                     creation = Creation}),
                    Ret = case NameType of
                              static -> ok;
                              dynamic-> {ok, Node, Creation}
                          end,
                    AcceptPid ! {self(),{accept_pending,Ret}},
                    Owners = State#state.conn_owners,
                    {noreply, State#state{conn_owners = Owners#{AcceptPid => Node}}}
            catch
                _:_ ->
                    error_logger:error_msg("~n** Cannot get connection id for node ~w~n",
                                           [Node]),
                    AcceptPid ! {self(),{accept_pending,nok_pending}},
                    {noreply, State}
            end
    end;

handle_info({SetupPid, {is_pending, Node}}, State) ->
    Reply = case maps:get(SetupPid, State#state.conn_owners, undefined) of
                Node -> true;
                _ -> false
            end,
    SetupPid ! {self(), {is_pending, Reply}},
    {noreply, State};

handle_info({AcceptPid, {wait_pending, Node}}, State) ->
    case get_conn(Node) of
        {ok, #connection{state = up_pending,
                         ctrlr = OldCtrlr,
                         pending_owner = AcceptPid}} ->
            %% Kill old controller to make sure new connection setup
            %% does not get stuck.
            ?debug({net_kernel, wait_pending, kill, OldCtrlr, new, AcceptPid}),
            exit(OldCtrlr, wait_pending);
        _ ->
            %% Old connnection maybe already gone
            ignore
    end,
    %% Exiting controller will trigger {Kernel,pending} reply
    %% in up_pending_nodedown()
    {noreply, State};

%%
%% Responses to asynchronous requests we've made...
%%
handle_info({ReqId, Reply},
            #state{req_map = ReqMap} = S) when is_map_key(ReqId, ReqMap) ->
    handle_async_response(reply, ReqId, Reply, S);
handle_info({'DOWN', ReqId, process, _Pid, Reason},
            #state{req_map = ReqMap} = S) when is_map_key(ReqId, ReqMap) ->
    handle_async_response(down, ReqId, Reason, S);

%%
%% Handle different types of process terminations.
%%
handle_info({'EXIT', From, Reason}, State) ->
    verbose({'EXIT', From, Reason}, 1, State),
    handle_exit(From, Reason, State);

%%
%% Handle badcookie and badname messages !
%%
handle_info({From,registered_send,To,Mess},State) ->
    send(From,To,Mess),
    {noreply,State};

%% badcookies SHOULD not be sent
%% (if someone does erlang:set_cookie(node(),foo) this may be)
handle_info({From,badcookie,_To,_Mess}, State) ->
    error_logger:error_msg("~n** Got OLD cookie from ~w~n",
			   [getnode(From)]),
    {_Reply, State1} = do_disconnect(getnode(From), State, false),
    {noreply,State1};

%%
%% Tick all connections.
%%
handle_info(tick, State) ->
    ?tckr_dbg(tick),
    maps:foreach(fun (Pid, _Node) ->
                     Pid ! {self(), tick}
              end,
              State#state.conn_owners),
    {noreply,State};

handle_info(aux_tick, State) ->
    ?tckr_dbg(aux_tick),
    maps:foreach(fun (Pid, _Node) ->
                     Pid ! {self(), aux_tick}
              end,
              State#state.conn_owners),
    {noreply,State};

handle_info(transition_period_end,
	    #state{tick = #tick_change{ticker = Tckr,
				       time = T,
                                       intensity = I,
				       how = How}} = State) ->
    ?tckr_dbg(transition_period_ended),
    case How of
	shorter ->
            Interval = T div I,
            Tckr ! {new_ticktime, Interval},
            ok;
	_ ->
            ok
    end,
    {noreply,State#state{tick = #tick{ticker = Tckr,
                                      time = T,
                                      intensity = I}}};

handle_info(X, State) ->
    error_msg("Net kernel got ~tw~n",[X]),
    {noreply,State}.

ensure_node_name(Node, State) when is_atom(Node) ->
    {static, Node, undefined, ets:lookup(sys_dist, Node), State};
ensure_node_name(Host, State0) when is_list(Host) ->
    case string:split(Host, "@", all) of
        [Host] ->
            {Node, Creation, State1} = generate_node_name(Host, State0),
            case ets:lookup(sys_dist, Node) of
                [#connection{}] ->
                    %% Either a static named connection setup used a recycled
                    %% dynamic name or we have an unlikely random dynamic
                    %% name clash. Either way try again.
                    ensure_node_name(Host, State1);

                ConnLookup ->
                    {dynamic, Node, Creation, ConnLookup, State1}
            end;

        _ ->
            {error, Host, undefined, [], State0}
    end.

generate_node_name(Host, State0) ->
    NamePool = State0#state.dyn_name_pool,
    case maps:get(Host, NamePool, []) of
        [] ->
            Name = integer_to_list(rand:uniform(1 bsl 64), 36),
            {list_to_atom(Name ++ "@" ++ Host),
             create_creation(),
             State0};

        [{Node,Creation} | Rest] ->
            {Node, Creation,
             State0#state{dyn_name_pool = NamePool#{Host => Rest}}}
    end.



%% -----------------------------------------------------------
%% Handle exit signals.
%% We have 6 types of processes to handle.
%%
%%    1. The Listen process.
%%    2. The Accept process.
%%    3. Connection owning processes.
%%    4. The ticker process.
%%   (5. Garbage pid.)
%%
%% The process type function that handled the process throws
%% the handle_info return value !
%% -----------------------------------------------------------

handle_exit(Pid, Reason, State) ->
    catch do_handle_exit(Pid, Reason, State).

do_handle_exit(Pid, Reason, State) ->
    listen_exit(Pid, State),
    accept_exit(Pid, State),
    conn_own_exit(Pid, Reason, State),
    dist_ctrlr_exit(Pid, Reason, State),
    pending_own_exit(Pid, State),
    ticker_exit(Pid, State),
    restarter_exit(Pid, State),
    {noreply,State}.

listen_exit(Pid, State) ->
    case lists:keymember(Pid, ?LISTEN_ID, State#state.listen) of
	true ->
	    error_msg("** Netkernel terminating ... **\n", []),
	    throw({stop,no_network,State});
	false ->
	    false
    end.

accept_exit(Pid, State) ->
    Listen = State#state.listen,
    case lists:keysearch(Pid, ?ACCEPT_ID, Listen) of
	{value, ListenR} ->
	    ListenS = ListenR#listen.listen,
	    Mod = ListenR#listen.module,
	    AcceptPid = Mod:accept(ListenS),
	    L = lists:keyreplace(Pid, ?ACCEPT_ID, Listen,
				 ListenR#listen{accept = AcceptPid}),
	    throw({noreply, State#state{listen = L}});
	_ ->
	    false
    end.

conn_own_exit(Pid, Reason, #state{conn_owners = Owners} = State) ->
    case maps:get(Pid, Owners, undefined) of
        undefined -> false;
        Node -> throw({noreply, nodedown(Pid, Node, Reason, State)})
    end.

dist_ctrlr_exit(Pid, Reason, #state{dist_ctrlrs = DCs} = State) ->
    case maps:get(Pid, DCs, undefined) of
        undefined -> false;
        Node -> throw({noreply, nodedown(Pid, Node, Reason, State)})
    end.

pending_own_exit(Pid, #state{pend_owners = Pend} = State) ->
    case maps:get(Pid, Pend, undefined) of
        undefined ->
            false;
        Node ->
	    State1 = State#state { pend_owners = maps:remove(Pid, Pend)},
	    case get_conn(Node) of
		{ok, Conn} when Conn#connection.state =:= up_pending ->
		    reply_waiting(Node,Conn#connection.waiting, true),
		    Conn1 = Conn#connection { state = up,
					      waiting = [],
					      pending_owner = undefined },
		    ets:insert(sys_dist, Conn1);
		_ ->
		    ok
	    end,
	    throw({noreply, State1})
    end.

ticker_exit(Pid, #state{tick = #tick{ticker = Pid, time = T} = Tck} = State) ->
    Tckr = restart_ticker(T),
    throw({noreply, State#state{tick = Tck#tick{ticker = Tckr}}});
ticker_exit(Pid, #state{tick = #tick_change{ticker = Pid,
					    time = T} = TckCng} = State) ->
    Tckr = restart_ticker(T),
    throw({noreply, State#state{tick = TckCng#tick_change{ticker = Tckr}}});
ticker_exit(_, _) ->
    false.

restarter_exit(Pid, State) ->
    case State#state.supervisor of
        {restart, Pid} ->
	    error_msg("** Distribution restart failed, net_kernel terminating... **\n", []),
	    throw({stop, restarter_exit, State});
        _ ->
            false
    end.


%% -----------------------------------------------------------
%% A node has gone down !!
%% nodedown(Owner, Node, Reason, State) -> State'
%% -----------------------------------------------------------

nodedown(Exited, Node, Reason, State) ->
    case get_conn(Node) of
	{ok, Conn} ->
	    nodedown(Conn, Exited, Node, Reason, Conn#connection.type, State);
	_ ->
	    State
    end.

get_conn(Node) ->
    case ets:lookup(sys_dist, Node) of
	[Conn = #connection{}] -> {ok, Conn};
	_      -> error
    end.

delete_owner(Owner, #state{conn_owners = Owners} = State) ->
    State#state{conn_owners = maps:remove(Owner, Owners)}.

delete_ctrlr(Ctrlr, #state{dist_ctrlrs = DCs} = State) ->
    State#state{dist_ctrlrs = maps:remove(Ctrlr, DCs)}.

nodedown(Conn, Exited, Node, Reason, Type, State) ->
    case Conn#connection.state of
	pending ->
	    pending_nodedown(Conn, Exited, Node, Type, State);
	up ->
	    up_nodedown(Conn, Exited, Node, Reason, Type, State);
	up_pending ->
	    up_pending_nodedown(Conn, Exited, Node, Reason, Type, State);
	_ ->
	    State
    end.

pending_nodedown(#connection{owner = Owner,
                             waiting = Waiting,
                             conn_id = CID} = Conn,
                 Exited, Node, Type, State0) when Owner =:= Exited ->
    %% Owner exited!
    State2 = case erts_internal:abort_pending_connection(Node, CID) of
                 false ->
                     %% Just got connected but that message has not
                     %% reached us yet. Wait for controller to exit and
                     %% handle this then...
                     State0;
                 true ->
                     %% Don't bar connections that have never been alive
                     State1 = delete_connection(Conn, false, State0),
                     reply_waiting(Node, Waiting, false),
                     case Type of
                         normal ->
                             ?nodedown(Node, State1);
                         _ ->
                             ok
                     end,
                     State1
    end,
    delete_owner(Owner, State2);
pending_nodedown(#connection{owner = Owner,
                             ctrlr = Ctrlr,
                             waiting = Waiting} = Conn,
                 Exited, Node, Type, State0) when Ctrlr =:= Exited ->
    %% Controller exited!
    %%
    %% Controller has been registered but crashed
    %% before sending mark up message...
    %%
    %% 'nodeup' messages has been sent by the emulator,
    %% so bar the connection...
    State1 = delete_connection(Conn, true, State0),
    reply_waiting(Node,Waiting, true),
    case Type of
        normal ->
            ?nodedown(Node, State1);
        _ ->
            ok
    end,
    delete_owner(Owner, delete_ctrlr(Ctrlr, State1));
pending_nodedown(_Conn, _Exited, _Node, _Type, State) ->
    State.

up_pending_nodedown(#connection{owner = Owner,
                                ctrlr = Ctrlr,
                                pending_owner = AcceptPid} = Conn,
                    Exited, Node, _Reason,
                    _Type, State) when Ctrlr =:= Exited  ->
    %% Controller exited!
    Conn1 = Conn#connection { owner = AcceptPid,
                              conn_id = erts_internal:new_connection(Node),
                              ctrlr = undefined,
			      pending_owner = undefined,
			      state = pending },
    ets:insert(sys_dist, Conn1),
    AcceptPid ! {self(), pending},
    Pend = maps:remove(AcceptPid, State#state.pend_owners),
    Owners = State#state.conn_owners,
    State1 = State#state{conn_owners = Owners#{AcceptPid => Node},
                         pend_owners = Pend},
    delete_owner(Owner, delete_ctrlr(Ctrlr, State1));
up_pending_nodedown(#connection{owner = Owner},
                    Exited, _Node, _Reason,
                    _Type, State) when Owner =:= Exited  ->
    %% Owner exited!
    delete_owner(Owner, State);
up_pending_nodedown(_Conn, _Exited, _Node, _Reason, _Type, State) ->
    State.

up_nodedown(#connection{owner = Owner,
                        ctrlr = Ctrlr} = Conn,
            Exited, Node, _Reason, Type, State0) when Ctrlr =:= Exited ->
    %% Controller exited!
    State1 = delete_connection(Conn, true, State0),
    case Type of
	normal -> ?nodedown(Node, State1);
	_ -> ok
    end,
    delete_owner(Owner, delete_ctrlr(Ctrlr, State1));
up_nodedown(#connection{owner = Owner},
            Exited, _Node, _Reason,
            _Type, State) when Owner =:= Exited  ->
    %% Owner exited!
    delete_owner(Owner, State);
up_nodedown(_Conn, _Exited, _Node, _Reason, _Type, State) ->
    State.

delete_connection(#connection{named_me = true}, _, State) ->
    restart_distr(State);

delete_connection(#connection{node = Node}=Conn, MayBeBarred, State) ->
    BarrIt = MayBeBarred andalso
        case application:get_env(kernel, dist_auto_connect) of
            {ok, once} ->
                true;
            _ ->
                false
        end,
    case BarrIt of
        true ->
	    ets:insert(sys_dist, #barred_connection{node = Node});
	_ ->
	    ets:delete(sys_dist, Node)
    end,
    case Conn#connection.remote_name_type of
        dynamic ->
            %% Return remote node name to pool
            [_Name,Host] = string:split(atom_to_list(Node), "@", all),
            NamePool0 = State#state.dyn_name_pool,
            DynNames = maps:get(Host, NamePool0, []),
            false = lists:keyfind(Node, 1, DynNames), % ASSERT
            FreeName = {Node, next_creation(Conn#connection.creation)},
            NamePool1 = NamePool0#{Host => [FreeName | DynNames]},
            State#state{dyn_name_pool = NamePool1};

        static ->
            State
    end.

restart_distr(State) ->
    Restarter = spawn_link(fun() -> restart_distr_do(State#state.supervisor) end),
    State#state{supervisor = {restart, Restarter}}.

restart_distr_do(NetSup) ->
    process_flag(trap_exit,true),
    ok = supervisor:terminate_child(kernel_sup, NetSup),
    case supervisor:restart_child(kernel_sup, NetSup) of
        {ok, Pid} when is_pid(Pid) ->
            ok
    end.

%% -----------------------------------------------------------
%% monitor_nodes/[1,2] errors
%% -----------------------------------------------------------

check_opt(Opt, Opts) ->
    check_opt(Opt, Opts, false, []).

check_opt(_Opt, [], false, _OtherOpts) ->
    false;
check_opt(_Opt, [], {true, ORes}, OtherOpts) ->
    {true, ORes, OtherOpts};
check_opt(Opt, [Opt|RestOpts], false, OtherOpts) ->
    check_opt(Opt, RestOpts, {true, Opt}, OtherOpts);
check_opt(Opt, [Opt|RestOpts], {true, Opt} = ORes, OtherOpts) ->
    check_opt(Opt, RestOpts, ORes, OtherOpts);
check_opt({Opt, value}=TOpt,
	  [{Opt, _Val}=ORes|RestOpts],
	  false,
	  OtherOpts) ->
    check_opt(TOpt, RestOpts, {true, ORes}, OtherOpts);
check_opt({Opt, value}=TOpt,
	  [{Opt, _Val}=ORes|RestOpts],
	  {true, ORes}=TORes,
	  OtherOpts) ->
    check_opt(TOpt, RestOpts, TORes, OtherOpts);
check_opt({Opt, value},
	  [{Opt, _Val} = ORes1| _RestOpts],
	  {true, {Opt, _OtherVal} = ORes2},
	  _OtherOpts) ->
    throw({error, {option_value_mismatch, [ORes1, ORes2]}});
check_opt(Opt, [OtherOpt | RestOpts], TORes, OtherOpts) ->
    check_opt(Opt, RestOpts, TORes, [OtherOpt | OtherOpts]).

check_options(Opts) when is_list(Opts) ->
    RestOpts1 = case check_opt({node_type, value}, Opts) of
		    {true, {node_type,Type}, RO1} when Type =:= visible;
						       Type =:= hidden;
						       Type =:= all ->
			RO1;
		    {true, {node_type, _Type} = Opt, _RO1} ->
			throw({error, {bad_option_value, Opt}});
		    false ->
			Opts
		end,
    RestOpts2 = case check_opt(nodedown_reason, RestOpts1) of
		    {true, nodedown_reason, RO2} ->
			RO2;
		    false ->
			RestOpts1
		end,
    case RestOpts2 of
	[] ->
	    %% This should never happen since we only call this function
	    %% when we know there is an error in the option list
	    {error, internal_error};
	_ ->
	    {error, {unknown_options, RestOpts2}}
    end;
check_options(Opts) when is_map(Opts) ->
    BadMap0 = case maps:find(connection_id, Opts) of
                  error ->
                      Opts;
                  {ok, CIdBool} when is_boolean(CIdBool) ->
                      maps:remove(connection_id, Opts);
                   {ok, BadCIdVal} ->
                      throw({error,
                             {bad_option_value,
                              #{connection_id => BadCIdVal}}})
              end,
    BadMap1 = case maps:find(nodedown_reason, BadMap0) of
                  error ->
                      BadMap0;
                  {ok, NRBool} when is_boolean(NRBool) ->
                      maps:remove(nodedown_reason, BadMap0);
                  {ok, BadNRVal} ->
                      throw({error,
                             {bad_option_value,
                              #{nodedown_reason => BadNRVal}}})
              end,
    BadMap2 = case maps:find(node_type, BadMap1) of
                  error ->
                      BadMap1;
                  {ok, NTVal} when NTVal == visible; NTVal == hidden; NTVal == all ->
                      maps:remove(node_type, BadMap1);
                  {ok, BadNTVal} ->
                      throw({error,
                             {bad_option_value,
                              #{node_type => BadNTVal}}})
              end,
    if map_size(BadMap2) == 0 ->
	    {error, internal_error};
       true ->
            throw({error, {unknown_options, BadMap2}})
    end;
check_options(Opts) ->
    {error, {invalid_options, Opts}}.
    

mk_monitor_nodes_error(Flag, _Opts) when Flag =/= true, Flag =/= false ->
    error;
mk_monitor_nodes_error(_Flag, Opts) ->
    case catch check_options(Opts) of
	{error, _} = Error ->
	    Error;
	UnexpectedError ->
	    {error, {internal_error, UnexpectedError}}
    end.

% -------------------------------------------------------------

do_disconnect(Node, State, Async) ->
    case ets:lookup(sys_dist, Node) of
	[Conn] when Conn#connection.state =:= up ->
	    disconnect_ctrlr(Conn#connection.ctrlr, State, Async);
	[Conn] when Conn#connection.state =:= up_pending ->
	    disconnect_ctrlr(Conn#connection.ctrlr, State, Async);
	_ ->
	    {false, State}
    end.

disconnect_ctrlr(Ctrlr, S0, Async) ->
    exit(Ctrlr, disconnect),
    S2 = case Async of
             true ->
                 S0;
             false ->
                 receive
                     {'EXIT',Ctrlr,Reason} ->
                         {_,S1} = handle_exit(Ctrlr, Reason, S0),
                         S1
                 end
         end,
    {true, S2}.


%%
%%
%%

%% Return a list of all nodes that are 'up' and not hidden.
get_nodes_up_normal() ->
    ets:select(sys_dist, [{#connection{node = '$1',
                                       state = up,
                                       type = normal,
                                       _ = '_'},
                           [],
                           ['$1']}]).

ticker(Kernel, Tick) when is_integer(Tick) ->
    process_flag(priority, max),
    ?tckr_dbg(ticker_started),
    ticker_loop(Kernel, Tick).

ticker_loop(Kernel, Tick) ->
    receive
	{new_ticktime, NewTick} ->
	    ?tckr_dbg({ticker_changed_time, Tick, NewTick}),
	    ?MODULE:ticker_loop(Kernel, NewTick)
    after Tick ->
	    Kernel ! tick,
	    ?MODULE:ticker_loop(Kernel, Tick)
    end.

start_aux_ticker(NewTick, OldTick, TransitionPeriod) ->
    spawn_link(?MODULE, aux_ticker,
	       [self(), NewTick, OldTick, TransitionPeriod]).

aux_ticker(NetKernel, NewTick, OldTick, TransitionPeriod) ->
    process_flag(priority, max),
    ?tckr_dbg(aux_ticker_started),
    TickInterval = case NewTick > OldTick of
		       true  -> OldTick;
		       false -> NewTick
		   end,
    NoOfTicks = case TransitionPeriod > 0 of
		    true ->
			%% 1 tick to start
			%% + ticks to cover the transition period
			1 + (((TransitionPeriod - 1) div TickInterval) + 1);
		    false ->
			1
		end,
    aux_ticker1(NetKernel, TickInterval, NoOfTicks).

aux_ticker1(NetKernel, _, 1) ->
    NetKernel ! transition_period_end,
    NetKernel ! aux_tick,
    bye;
aux_ticker1(NetKernel, TickInterval, NoOfTicks) ->
    NetKernel ! aux_tick,
    receive
    after TickInterval ->
	    aux_ticker1(NetKernel, TickInterval, NoOfTicks-1)
    end.

send(_From,To,Mess) ->
    case whereis(To) of
	undefined ->
	    Mess;
	P when is_pid(P) ->
	    P ! Mess
    end.

-ifdef(UNUSED).

safesend(Name,Mess) when is_atom(Name) ->
    case whereis(Name) of
	undefined ->
	    Mess;
	P when is_pid(P) ->
	    P ! Mess
    end;
safesend(Pid, Mess) -> Pid ! Mess.

-endif.

do_spawn(SpawnFuncArgs, SpawnOpts, State) ->
    [_,From|_] = SpawnFuncArgs,
    case catch spawn_opt(?MODULE, spawn_func, SpawnFuncArgs, SpawnOpts) of
	{'EXIT', {Reason,_}} ->
            async_reply({reply, {'EXIT', {Reason,[]}}, State}, From);
	{'EXIT', Reason} ->
	    async_reply({reply, {'EXIT', {Reason,[]}}, State}, From);
	_ ->
	    {noreply,State}
    end.

%% This code is really intricate. The link will go first and then comes
%% the pid, This means that the client need not do a network link.
%% If the link message would not arrive, the runtime system shall
%% generate a nodedown message

spawn_func(link,{From,Tag},M,F,A,Gleader) ->
    link(From),
    gen_server:reply({From,Tag},self()),  %% ahhh
    group_leader(Gleader,self()),
    apply(M,F,A);
spawn_func(_,{From,Tag},M,F,A,Gleader) ->
    gen_server:reply({From,Tag},self()),  %% ahhh
    group_leader(Gleader,self()),
    apply(M,F,A).

%% -----------------------------------------------------------
%% Set up connection to a new node.
%% -----------------------------------------------------------

setup(Node, ConnId, Type, From, State) ->
    case setup_check(Node, State) of
		{ok, L} ->
		    Mod = L#listen.module,
		    LAddr = L#listen.address,
		    MyNode = State#state.node,
		    Pid = Mod:setup(Node,
				    Type,
				    MyNode,
				    State#state.type,
				    State#state.connecttime),
		    Addr = LAddr#net_address {
					      address = undefined,
					      host = undefined },
                    Waiting = case From of
                                  noreply -> [];
                                  _ -> [From]
                              end,
		    ets:insert(sys_dist, #connection{node = Node,
                                                     conn_id = ConnId,
						     state = pending,
						     owner = Pid,
						     waiting = Waiting,
						     address = Addr,
						     type = normal,
                                                     remote_name_type = static}),
		    {ok, Pid};
		Error ->
		    Error
    end.

setup_check(Node, State) ->
    Allowed = State#state.allowed,
    case lists:member(Node, Allowed) of
	false when Allowed =/= [] ->
	    error_msg("** Connection attempt with "
		      "disallowed node ~w ** ~n", [Node]),
	    {error, bad_node};
       _ ->
            case select_mod(Node, State#state.listen) of
                {ok, _L}=OK -> OK;
                Error -> Error
            end
    end.

%%
%% Find a module that is willing to handle connection setup to Node
%%
select_mod(Node, [L|Ls]) ->
    Mod = L#listen.module,
    case Mod:select(Node) of
	true -> {ok, L};
	false -> select_mod(Node, Ls)
    end;
select_mod(Node, []) ->
    {error, {unsupported_address_type, Node}}.

get_proto_mod(Family,Protocol,[L|Ls]) ->
    A = L#listen.address,
    if  L#listen.accept =/= undefined,
        A#net_address.family =:= Family,
       A#net_address.protocol =:= Protocol ->
	    {ok, L#listen.module};
       true ->
	    get_proto_mod(Family,Protocol,Ls)
    end;
get_proto_mod(_Family, _Protocol, []) ->
    error.

%% -------- Initialisation functions ------------------------

init_node(Name, LongOrShortNames, CleanHalt, Listen) ->
    case create_name(Name, LongOrShortNames, 1) of
	{ok,Node} ->
	    case start_protos(Node, CleanHalt, Listen) of
		{ok, Ls} ->
		    {ok, Node, Ls};
		Error ->
		    Error
	    end;
	Error ->
	    Error
    end.

%% Create the node name
create_name(Name, LongOrShortNames, Try) ->
    put(longnames, case LongOrShortNames of
		       shortnames -> false;
		       longnames -> true
		   end),
    {Head,Host1} = create_hostpart(Name, LongOrShortNames),
    case Host1 of
	{ok,HostPart} ->
            case valid_name_head(Head) of
                true ->
                    {ok,list_to_atom(Head ++ HostPart)};
                false ->
                    error_logger:info_msg("Invalid node name!\n"
                                          "Please check your configuration\n"),
                    {error, badarg}
            end;
	{error,long} when Try =:= 1 ->
	    %% It could be we haven't read domain name from resolv file yet
	    inet_config:do_load_resolv(os:type(), longnames),
	    create_name(Name, LongOrShortNames, 0);
        {error, hostname_not_allowed} ->
            error_logger:info_msg("Invalid node name!\n"
                                  "Please check your configuration\n"),
            {error, badarg};
	{error,Type} ->
	    error_logger:info_msg(
	      lists:concat(["Can't set ", Type, " node name!\n"
			    "Please check your configuration\n"])),
	    {error,badarg}
    end.

create_hostpart(Name, LongOrShortNames) ->
    {Head,Host} = split_node(Name),
    Host1 = case {Host,LongOrShortNames} of
		{[$@,_|_] = Host,longnames} ->
                    validate_hostname(Host);
		{[$@,_|_],shortnames} ->
		    case lists:member($.,Host) of
			true -> {error,short};
			_ ->
                            validate_hostname(Host)
		    end;
		{_,shortnames} ->
		    case inet_db:gethostname() of
			H when is_list(H), length(H)>0 ->
			    {ok,"@" ++ H};
			_ ->
			    {error,short}
		    end;
		{_,longnames} ->
		    case {inet_db:gethostname(),inet_db:res_option(domain)} of
			{H,D} when is_list(D), is_list(H),
                        length(D)> 0, length(H)>0 ->
			    {ok,"@" ++ H ++ "." ++ D};
			_ ->
			    {error,long}
		    end
	    end,
    {Head,Host1}.

validate_hostname([$@|HostPart] = Host) ->
    {ok, MP} = re:compile("^[!-ÿ]*$", [unicode]),
    case re:run(HostPart, MP) of
        {match, _} ->
            {ok, Host};
        nomatch ->
            {error, hostname_not_allowed}
    end.

valid_name_head(Head) ->
    {ok, MP} = re:compile("^[0-9A-Za-z_\\-]+$", [unicode]),
        case re:run(Head, MP) of
            {match, _} ->
                true;
            nomatch ->
                false
    end.

split_node(Name) ->
    lists:splitwith(fun(C) -> C =/= $@ end, atom_to_list(Name)).

%%
%%
%%
protocol_childspecs() ->
    case init:get_argument(proto_dist) of
	{ok, [Protos]} ->
	    protocol_childspecs(Protos);
	_ ->
	    protocol_childspecs(["inet_tcp"])
    end.

protocol_childspecs([]) ->
    [];
protocol_childspecs([H|T]) ->
    Mod = list_to_atom(H ++ "_dist"),
    case (catch Mod:childspecs()) of
	{ok, Childspecs} when is_list(Childspecs) ->
	    Childspecs ++ protocol_childspecs(T);
	_ ->
	    protocol_childspecs(T)
    end.

%%
%% epmd_module argument -> module_name of erl_epmd or similar gen_server_module.
%%

epmd_module() ->
    case init:get_argument(epmd_module) of
        {ok,[[Module | _] | _]} ->
	    list_to_atom(Module);
	_ ->
	    erl_epmd
    end.

%%
%% -dist_listen argument -> whether the erlang distribution should listen for connections
%%

dist_listen_argument() ->
    case init:get_argument(dist_listen) of
        {ok,[["false" | _] | _]} ->
            false;
        _ ->
            true
    end.

%%%
%%% -hidden command line argument
%%%

hidden_argument() ->
    case init:get_argument(hidden) of
        {ok,[[] | _]} ->
            true;
        {ok,[["true" | _] | _]} ->
            true;
        _ ->
            false
    end.

%%
%% Start all protocols
%%

start_protos(Node, CleanHalt, Listen) ->
    case init:get_argument(proto_dist) of
	{ok, [Protos]} ->
	    start_protos(Node, Protos, CleanHalt, Listen);
	_ ->
	    start_protos(Node, ["inet_tcp"], CleanHalt, Listen)
    end.

start_protos(Node, Ps, CleanHalt, Listen) ->
    Listeners = case Listen of
                    false -> start_protos_no_listen(Node, Ps, [], CleanHalt);
                    _ -> start_protos_listen(Node, Ps, CleanHalt)
                end,
    case Listeners of
	[] ->
	    case CleanHalt of
		true -> halt(1);
		false -> {error, badarg}
	    end;
	Ls ->
	    {ok, Ls}
    end.

start_protos_no_listen(Node, [Proto | Ps], Ls, CleanHalt) ->
    {Name, "@"++_Host}  = split_node(Node),
    Ok = case Name of
             "undefined" ->
                 erts_internal:dynamic_node_name(true),
                 true;
             _ ->
                 (set_node(Node, create_creation()) =:= ok)
         end,
    case Ok of
        true ->
            auth:sync_cookie(),
            Mod = list_to_atom(Proto ++ "_dist"),
            L = #listen {
                   listen = undefined,
                   address = Mod:address(),
                   accept = undefined,
                   module = Mod },
            start_protos_no_listen(Node, Ps, [L|Ls], CleanHalt);
        false ->
            S = "invalid node name: " ++ atom_to_list(Node),
            proto_error(CleanHalt, Proto, S),
            start_protos_no_listen(Node, Ps, Ls, CleanHalt)
    end;
start_protos_no_listen(_Node, [], Ls, _CleanHalt) ->
    Ls.

create_creation() ->
    Cr = try binary:decode_unsigned(crypto:strong_rand_bytes(4)) of
             Creation ->
                 Creation
         catch _:_ ->
                 rand:uniform((1 bsl 32)-1)
         end,
    wrap_creation(Cr).

next_creation(Creation) ->
    wrap_creation(Creation + 1).

%% Avoid small creations 0,1,2,3
wrap_creation(Cr) when Cr >= 4 andalso Cr < (1 bsl 32) ->
    Cr;
wrap_creation(Cr) ->
    wrap_creation((Cr + 4) band ((1 bsl 32) - 1)).
    

start_protos_listen(Node, Ps, CleanHalt) ->
    case split_node(Node) of
        {"undefined", _} ->
            error({internal_error, "Dynamic node name and dist listen both enabled"});
        {Name, "@"++Host} ->
            start_protos_listen(list_to_atom(Name), Host, Node, Ps, [], CleanHalt)
    end.
start_protos_listen(Name, Host, Node, [Proto | Ps], Ls, CleanHalt) ->
    Mod = list_to_atom(Proto ++ "_dist"),
    try try Mod:listen(Name,Host)
        catch error:undef ->
                Mod:listen(Name)
        end of
        {ok, {Socket, Address, Creation}} ->
            case set_node(Node, Creation) of
                ok ->
                    AcceptPid = Mod:accept(Socket),
                    auth:sync_cookie(),
                    L = #listen{
                           listen = Socket,
                           address = Address,
                           accept = AcceptPid,
                           module = Mod },
                    start_protos_listen(Name, Host, Node, Ps, [L|Ls], CleanHalt);
                _ ->
                    Mod:close(Socket),
                    S = "invalid node name: " ++ atom_to_list(Node),
                    proto_error(CleanHalt, Proto, S),
                    start_protos_listen(Name, Host, Node, Ps, Ls, CleanHalt)
            end;
        {error, duplicate_name} ->
            S = "the name " ++ atom_to_list(Node) ++
                " seems to be in use by another Erlang node",
            proto_error(CleanHalt, Proto, S),
            start_protos_listen(Name, Host, Node, Ps, Ls, CleanHalt);
        {error, Reason} ->
            register_error(CleanHalt, Proto, Reason),
            start_protos_listen(Name, Host, Node, Ps, Ls, CleanHalt)
    catch error:undef ->
            proto_error(CleanHalt, Proto, "not supported"),
            start_protos_listen(Name, Host, Node, Ps, Ls, CleanHalt);
          _:Reason ->
            register_error(CleanHalt, Proto, Reason),
            start_protos_listen(Name, Host, Node, Ps, Ls, CleanHalt)
    end;
start_protos_listen(_Name, _Host, _Node, [], Ls, _CleanHalt) ->
    Ls.

register_error(false, Proto, Reason) ->
    S = io_lib:format("register/listen error: ~p", [Reason]),
    proto_error(false, Proto, lists:flatten(S));
register_error(true, Proto, Reason) ->
    S = "Protocol '" ++ Proto ++ "': register/listen error: ",
    erlang:display_string(S),
    erlang:display(Reason).

proto_error(CleanHalt, Proto, String) ->
    S = "Protocol '" ++ Proto ++ "': " ++ String ++ "\n",
    case CleanHalt of
	false ->
	    error_logger:info_msg(S);
	true ->
	    erlang:display_string(S)
    end.

set_node(Node, Creation) when Creation < 0 ->
    set_node(Node, create_creation());
set_node(Node, Creation) when node() =:= nonode@nohost ->
    case catch erlang:setnode(Node, Creation) of
        true ->
            ok;
        {'EXIT',Reason} ->
            {error,Reason}
    end;
set_node(Node, _Creation) when node() =:= Node ->
    ok.

connecttime() ->
    case application:get_env(kernel, net_setuptime) of
	{ok,Time} when is_number(Time), Time >= 120 ->
	    120 * 1000;
	{ok,Time} when is_number(Time), Time > 0 ->
	    round(Time * 1000);
	_ ->
	    ?SETUPTIME
    end.

%% -------- End initialisation functions --------------------

%% ------------------------------------------------------------
%% Node information.
%% ------------------------------------------------------------

get_node_info(Node) ->
    case ets:lookup(sys_dist, Node) of
        [#connection{owner = Owner, state = up, address = Addr, type = Type}] ->
            MRef = monitor(process, Owner),
            Owner ! {self(), get_status},
            receive
                {Owner, get_status, {ok, Read, Write}} ->
                    demonitor(MRef, [flush]),
                    {ok, [{owner, Owner}, {state, up}, {address, Addr},
                        {type, Type}, {in, Read}, {out, Write}]};
                {'DOWN', MRef, process, Owner, _Info} ->
                    {error, bad_node}
            end;
        [#connection{owner = Owner, state = State, address = Addr, type = Type}] ->
            {ok, [{owner, Owner}, {state, State}, {address, Addr},
                  {type, Type}, {in, 0}, {out, 0}]};
        _ ->
            {error, bad_node}
    end.

get_node_info(Node, Key) ->
    case get_node_info(Node) of
        {ok, Info} ->
            case lists:keyfind(Key, 1, Info) of
                {Key, Value} ->
                    {ok, Value};
                false ->
                    {error, invalid_key}
            end;
        {error, bad_node} ->
            {error, bad_node}
    end.


get_nodes_info() ->
    Conns = ets:select(sys_dist, [{#connection{_ = '_'}, [], ['$_']}]),
    Info = multi_info(Conns, {self(), get_status}, #{}, []),
    {ok, Info}.

multi_info([], _Msg, PidToRef, NodeInfos) ->
    multi_receive(PidToRef, NodeInfos);
multi_info([#connection{owner = Owner, state = up} = Conn | Conns], Msg, PidToRef, NodeInfos) ->
    % connection is up, try to figure out in/out bytes
    MRef = erlang:monitor(process, Owner),
    Owner ! Msg,
    multi_info(Conns, Msg, maps:put(Owner, {MRef, Conn}, PidToRef), NodeInfos);
multi_info([#connection{node = Node, owner = Owner, type = Type,
    state = State, address = Addr} | Conns], Msg, PidToRef, NodeInfos) ->
    % connection is not up: in/out bytes are zero
    multi_info(Conns, Msg, PidToRef, [
        {Node, [{owner, Owner}, {state, State}, {address, Addr}, {type, Type}, {in, 0}, {out, 0}]}
        | NodeInfos]).

multi_receive(PidToRef, NodeInfos) when map_size(PidToRef) =:= 0 ->
    NodeInfos;
multi_receive(PidToRef, NodeInfos) ->
    receive
        {DistProc, get_status, {ok, Read, Write}} ->
            {{MRef, #connection{node = Node, owner = Owner, type = Type,
                state = State, address = Addr}}, NewRefs} = maps:take(DistProc, PidToRef),
            erlang:demonitor(MRef, [flush]),
            multi_receive(NewRefs, [
                {Node, [{owner, Owner}, {state, State}, {address, Addr}, {type, Type}, {in, Read}, {out, Write}]}
                | NodeInfos]);
        {'DOWN', _MRef, process, Pid, _Info} ->
            % connection went down: reproducing compatible behaviour with
            %   not showing any information about this connection
            multi_receive(maps:remove(Pid, PidToRef), NodeInfos)
    end.

%% ------------------------------------------------------------
%% Misc. functions
%% ------------------------------------------------------------

reply_waiting(_Node, Waiting, Rep) ->
    case Rep of
	false ->
	    ?connect_failure(_Node, {setup_process, failure});
	_ ->
	    ok
    end,
    reply_waiting1(lists:reverse(Waiting), Rep).

reply_waiting1([From|W], Rep) ->
    async_gen_server_reply(From, Rep),
    reply_waiting1(W, Rep);
reply_waiting1([], _) ->
    ok.

-ifdef(UNUSED).

delete_all(From, [From |Tail]) -> delete_all(From, Tail);
delete_all(From, [H|Tail]) ->  [H|delete_all(From, Tail)];
delete_all(_, []) -> [].

-endif.

all_atoms([]) -> true;
all_atoms([N|Tail]) when is_atom(N) ->
    all_atoms(Tail);
all_atoms(_) -> false.

%% It is assumed that only net_kernel uses restart_ticker()
restart_ticker(Time) ->
    ?tckr_dbg(restarting_ticker),
    self() ! aux_tick,
    spawn_link(?MODULE, ticker, [self(), Time]).

%% ------------------------------------------------------------
%% Print status information.
%% ------------------------------------------------------------

print_info() ->
    nformat("Node", "State", "Type", "In", "Out", "Address"),
    {ok, NodesInfo} = nodes_info(),
    {In,Out} = lists:foldl(fun display_info/2, {0,0}, NodesInfo),
    nformat("Total", "", "",
	    integer_to_list(In), integer_to_list(Out), "").

display_info({Node, Info}, {I,O}) ->
    State = atom_to_list(fetch(state, Info)),
    In = fetch(in, Info),
    Out = fetch(out, Info),
    Type = atom_to_list(fetch(type, Info)),
    Address = fmt_address(fetch(address, Info)),
    nformat(atom_to_list(Node), State, Type,
	    integer_to_list(In), integer_to_list(Out), Address),
    {I+In,O+Out}.

fmt_address(undefined) ->
    "-";
fmt_address(A) ->
    case A#net_address.family of
	inet ->
	    case A#net_address.address of
		{IP,Port} ->
		    inet_parse:ntoa(IP) ++ ":" ++ integer_to_list(Port);
		_ -> "-"
	    end;
	inet6 ->
	    case A#net_address.address of
		{IP,Port} ->
		    inet_parse:ntoa(IP) ++ "/" ++ integer_to_list(Port);
		_ -> "-"
	    end;
	_ ->
	    lists:flatten(io_lib:format("~p", [A#net_address.address]))
    end.

fetch(Key, Info) ->
    case lists:keysearch(Key, 1, Info) of
	{value, {_, Val}} -> Val;
	false -> 0
    end.

nformat(A1, A2, A3, A4, A5, A6) ->
    io:format("~-20s ~-7s ~-6s ~8s ~8s ~s~n", [A1,A2,A3,A4,A5,A6]).

print_info(Node) ->
    case node_info(Node) of
	{ok, Info} ->
	    State = fetch(state, Info),
	    In = fetch(in, Info),
	    Out = fetch(out, Info),
	    Type = fetch(type, Info),
	    Address = fmt_address(fetch(address, Info)),
	    io:format("Node     = ~p~n"
		      "State    = ~p~n"
		      "Type     = ~p~n"
		      "In       = ~p~n"
		      "Out      = ~p~n"
		      "Address  = ~s~n",
		      [Node, State, Type, In, Out, Address]);
	Error ->
	    Error
    end.

verbose(Term, Level, #state{verbose = Verbose}) when Verbose >= Level ->
    error_logger:info_report({net_kernel, Term});
verbose(_, _, _) ->
    ok.

getnode(P) when is_pid(P) -> node(P);
getnode(P) -> P.

return_call({noreply, _State}=R, _From) ->
    R;
return_call(R, From) ->
    async_reply(R, From).

async_reply({reply, Msg, State}, From) ->
    async_gen_server_reply(From, Msg),
    {noreply, State}.

async_gen_server_reply(From, Msg) ->
    {Pid, Tag} = From,
    M = {Tag, Msg},
    try erlang:send(Pid, M, [nosuspend, noconnect]) of
        ok ->
            ok;
        nosuspend ->
            _ = spawn(fun() -> catch erlang:send(Pid, M, [noconnect]) end),
	    ok;
        noconnect ->
            ok % The gen module takes care of this case.
    catch
        _:_ -> ok
    end.

handle_async_response(ResponseType, ReqId, Result, #state{req_map = ReqMap0} = S0) ->
    if ResponseType == down -> ok;
       true -> _ = erlang:demonitor(ReqId, [flush]), ok
    end,
    case maps:take(ReqId, ReqMap0) of

        {{SetGetOpts, From}, ReqMap1} when SetGetOpts == setopts;
                                           SetGetOpts == getopts ->
            Reply = case ResponseType of
                        reply -> Result;
                        down -> {error, noconnection}
                    end,
            S1 = S0#state{req_map = ReqMap1},
            async_reply({reply, Reply, S1}, From);

        {{setopts_new, Op}, ReqMap1} ->
            case maps:get(Op, ReqMap1) of
                {setopts_new, From, 1} ->
                    %% Last response for this operation...
                    ReqMap2 = maps:remove(Op, ReqMap1),
                    S1 = S0#state{req_map = ReqMap2},
                    async_reply({reply, ok, S1}, From);
                {setopts_new, From, N} ->
                    ReqMap2 = ReqMap1#{Op => {setopts_new, From, N-1}},
                    S1 = S0#state{req_map = ReqMap2},
                    {noreply, S1}
            end
    end.

send_owner_request(ReqOpMap, Label, Owner, Msg) ->
    ReqId = monitor(process, Owner),
    Owner ! {self(), ReqId, Msg},
    ReqOpMap#{ReqId => Label}.

-spec setopts(Node, Options) -> ok | {error, Reason} | ignored when
      Node :: node() | new,
      Options :: [inet:socket_setopt()],
      Reason :: inet:posix() | noconnection.

setopts(Node, Opts) when is_atom(Node), is_list(Opts) ->
    request({setopts, Node, Opts}).

setopts_new(Opts, From, State) ->
    %% First try setopts on listening socket(s)
    %% Bail out on failure.
    %% If successful, we are pretty sure Opts are ok
    %% and we continue with config params and pending connections.
    case setopts_on_listen(Opts, State#state.listen) of
	ok ->
	    setopts_new_1(Opts, From, State);
	Fail ->
            async_reply({reply, Fail, State}, From)
    end.

setopts_on_listen(_, []) -> ok;
setopts_on_listen(Opts, [#listen {listen = LSocket, module = Mod} | T]) ->
    try Mod:setopts(LSocket, Opts) of
	ok ->
	    setopts_on_listen(Opts, T);
	Fail -> Fail
    catch
	error:undef -> {error, enotsup}
    end.

setopts_new_1(Opts, From, #state{req_map = ReqMap0} = State) ->
    ConnectOpts = case application:get_env(kernel, inet_dist_connect_options) of
		      {ok, CO} -> CO;
		      _ -> []
		  end,
    application:set_env(kernel, inet_dist_connect_options,
			merge_opts(Opts,ConnectOpts)),
    ListenOpts = case application:get_env(kernel, inet_dist_listen_options) of
		     {ok, LO} -> LO;
		     _ -> []
		 end,
    application:set_env(kernel, inet_dist_listen_options,
			merge_opts(Opts, ListenOpts)),
    case lists:keyfind(nodelay, 1, Opts) of
	{nodelay, ND} when is_boolean(ND) ->
	    application:set_env(kernel, dist_nodelay, ND);
	_ -> ignore
    end,

    %% Update any pending connections
    PendingConns = ets:select(sys_dist, [{'_',
					  [{'=/=',{element,#connection.state,'$_'},up}],
					  ['$_']}]),

    Op = make_ref(),
    SendReq = fun (ReqMap, N, Owner) ->
                      {send_owner_request(ReqMap, {setopts_new, Op},
                                          Owner,
                                          {setopts, Opts}),
                       N+1}
              end,
    {ReqMap1, NoReqs} = lists:foldl(fun(#connection{state = pending,
                                                    owner = Owner},
                                        {ReqMap, N}) ->
                                            SendReq(ReqMap, N, Owner);
                                       (#connection{state = up_pending,
                                                    pending_owner = Owner},
                                        {ReqMap, N}) ->
                                            SendReq(ReqMap, N, Owner);
                                       (_, Acc) ->
                                            Acc
                                    end,
                                    {ReqMap0, 0},
                                    PendingConns),
    if NoReqs == 0 ->
            async_reply({reply, ok, State}, From);
       true ->
            %% Reply made later from handle_async_response() when
            %% we've got responses from all owners that we've
            %% made requests to...
            ReqMap2 = ReqMap1#{Op => {setopts_new, From, NoReqs}},
            {noreply, State#state{req_map = ReqMap2}}
    end.

merge_opts([], B) ->
    B;
merge_opts([H|T], B0) ->
    {Key, _} = H,
    B1 = lists:filter(fun({K,_}) -> K =/= Key end, B0),
    merge_opts(T, [H | B1]).

-spec getopts(Node, Options) ->
	{'ok', OptionValues} | {'error', Reason} | ignored when
      Node :: node(),
      Options :: [inet:socket_getopt()],
      OptionValues :: [inet:socket_setopt()],
      Reason :: inet:posix() | noconnection.

getopts(Node, Opts) when is_atom(Node), is_list(Opts) ->
    request({getopts, Node, Opts}).

opts_node(Op, Node, Opts, From, #state{req_map = ReqMap0} = S0) ->
    case ets:lookup(sys_dist, Node) of
        [Conn] when Conn#connection.state =:= up ->
            ReqMap1 = send_owner_request(ReqMap0,
                                         {Op, From},
                                         Conn#connection.owner,
                                         {Op, Opts}),
            %% Reply made later from handle_async_response() when
            %% we get a response from the owner that we made the
            %% request to...
            S1 = S0#state{req_map = ReqMap1},
            {noreply, S1};
        _ ->
            async_reply({reply, {error, noconnection}, S0}, From)
    end.
<|MERGE_RESOLUTION|>--- conflicted
+++ resolved
@@ -344,11 +344,7 @@
 disconnect(Node) ->            request({disconnect, Node}).
 
 async_disconnect(Node) ->
-<<<<<<< HEAD
-    gen_server:cast(net_kernel, {disconnect, Node}).
-=======
     gen_server:cast(net_kernel, {async_disconnect, Node}).
->>>>>>> 617cadd5
 
 %% Should this node publish itself on Node?
 publish_on_node(Node) when is_atom(Node) ->
@@ -918,19 +914,11 @@
 %% handle_cast.
 %% ------------------------------------------------------------
 
-<<<<<<< HEAD
-handle_cast({disconnect, Node}, State) when Node =:= node() ->
-    {noreply, State};
-handle_cast({disconnect, Node}, State) ->
-    verbose({disconnect, Node}, 1, State),
-    {_Reply, State1} = do_disconnect(Node, State),
-=======
 handle_cast({async_disconnect, Node}, State) when Node =:= node() ->
     {noreply, State};
 handle_cast({async_disconnect, Node}, State) ->
     verbose({async_disconnect, Node}, 1, State),
     {_Reply, State1} = do_disconnect(Node, State, true),
->>>>>>> 617cadd5
     {noreply, State1};
 
 handle_cast(_, State) ->
