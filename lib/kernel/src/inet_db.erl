%%
%% %CopyrightBegin%
%%
%% Copyright Ericsson AB 1997-2013. All Rights Reserved.
%%
%% The contents of this file are subject to the Erlang Public License,
%% Version 1.1, (the "License"); you may not use this file except in
%% compliance with the License. You should have received a copy of the
%% Erlang Public License along with this software. If not, it can be
%% retrieved online at http://www.erlang.org/.
%%
%% Software distributed under the License is distributed on an "AS IS"
%% basis, WITHOUT WARRANTY OF ANY KIND, either express or implied. See
%% the License for the specific language governing rights and limitations
%% under the License.
%%
%% %CopyrightEnd%
%%

-module(inet_db).

%% Store info about ip addresses, names, aliases host files resolver
%% options

%% If the macro DEBUG is defined during compilation, 
%% debug printouts are done through erlang:display/1.
%% Activate this feature by starting the compiler 
%% with> erlc -DDEBUG ... 
%% or by> setenv ERL_COMPILER_FLAGS DEBUG 
%% before running make (in the OTP make system)
%% (the example is for tcsh)

%% External exports
-export([start/0, start_link/0, stop/0, reset/0, clear_cache/0]).
-export([add_rr/1,add_rr/5,del_rr/4]).
-export([add_ns/1,add_ns/2, ins_ns/1, ins_ns/2,
	 del_ns/2, del_ns/1, del_ns/0]).
-export([add_alt_ns/1,add_alt_ns/2, ins_alt_ns/1, ins_alt_ns/2, 
	 del_alt_ns/2, del_alt_ns/1, del_alt_ns/0]).
-export([add_search/1,ins_search/1,del_search/1, del_search/0]).
-export([set_lookup/1, set_recurse/1]).
-export([set_socks_server/1, set_socks_port/1, add_socks_methods/1,
	 del_socks_methods/1, del_socks_methods/0,
	 add_socks_noproxy/1, del_socks_noproxy/1]).
-export([set_cache_size/1, set_cache_refresh/1]).
-export([set_timeout/1, set_retry/1, set_inet6/1, set_usevc/1]).
-export([set_edns/1, set_udp_payload_size/1]).
-export([set_resolv_conf/1, set_hosts_file/1, get_hosts_file/0]).
-export([tcp_module/0, set_tcp_module/1]).
-export([udp_module/0, set_udp_module/1]).
-export([sctp_module/0,set_sctp_module/1]).
-export([register_socket/2, unregister_socket/1, lookup_socket/1]).

%% Host name & domain
-export([set_hostname/1, set_domain/1]).
-export([gethostname/0]).

%% file interface
-export([add_host/2, del_host/1, clear_hosts/0, add_hosts/1]).
-export([add_resolv/1]).
-export([add_rc/1, add_rc_bin/1, add_rc_list/1, get_rc/0]).

-export([res_option/1, res_option/2, res_check_option/2]).
-export([socks_option/1]).
-export([getbyname/2, get_searchlist/0]).
-export([gethostbyaddr/1]).
-export([res_gethostbyaddr/2,res_hostent_by_domain/3]).
-export([res_update_conf/0, res_update_hosts/0]).
%% inet help functions
-export([tolower/1]).
-ifdef(DEBUG).
-define(dbg(Fmt, Args), io:format(Fmt, Args)).
-else.
-define(dbg(Fmd, Args), ok).
-endif.

-include_lib("kernel/include/file.hrl").

%% gen_server callbacks
-export([init/1, handle_call/3, handle_cast/2, handle_info/2, terminate/2]).

-record(state, 
	{db,                %% resolver data
	 cache,             %% bag of resource records
	 hosts_byname,      %% hosts table
	 hosts_byaddr,      %% hosts table
	 hosts_file_byname, %% hosts table from system file
	 hosts_file_byaddr, %% hosts table from system file
	 cache_timer        %% timer reference for refresh
	}).
-type state() :: #state{}.

-include("inet.hrl").
-include("inet_int.hrl").
-include("inet_res.hrl").
-include("inet_dns.hrl").
-include("inet_config.hrl").

%%%----------------------------------------------------------------------
%%% API
%%%----------------------------------------------------------------------

start() ->
    case gen_server:start({local, inet_db}, inet_db, [], []) of
	{ok, _Pid}=Ok -> inet_config:init(), Ok;
	Error -> Error
    end.


start_link() ->
    case gen_server:start_link({local, inet_db}, inet_db, [], []) of
	{ok, _Pid}=Ok -> inet_config:init(), Ok;
	Error -> Error
    end.
	       
call(Req) -> 
    gen_server:call(inet_db, Req, infinity).

stop() ->
    call(stop).

reset() ->
    call(reset).


%% insert all resolve options from this file (MAY GO)
add_resolv(File) ->
    case inet_parse:resolv(File) of
	{ok, Res} -> add_rc_list(Res);
	Error -> Error
    end.

%% add all aliases from this hosts file (MAY GO)
add_hosts(File) ->
    case inet_parse:hosts(File) of
	{ok, Res} ->
	    lists:foreach(
	      fun({IP, Name, Aliases}) -> add_host(IP, [Name|Aliases]) end,
	      Res);
	Error -> Error
    end.

add_host(IP, Names) -> call({add_host, IP, Names}).

del_host(IP) ->  call({del_host, IP}).

clear_hosts() -> call(clear_hosts).

%% add to the end of name server list
add_ns(IP) -> 
    add_ns(IP,?NAMESERVER_PORT).
add_ns(IP,Port) ->
    call({listop, nameservers, add, {IP,Port}}).

%% insert at head of name server list
ins_ns(IP) ->
    ins_ns(IP, ?NAMESERVER_PORT).
ins_ns(IP,Port) ->
    call({listop, nameservers, ins, {IP,Port}}).

%% delete this name server entry (delete all ns having this ip)
del_ns(IP) -> 
    del_ns(IP, ?NAMESERVER_PORT).
del_ns(IP, Port) ->
    call({listop, nameservers, del, {IP,Port}}).

del_ns() -> 
    call({listdel, nameservers}).

%% ALTERNATIVE NAME SERVER
%% add to the end of name server list
add_alt_ns(IP) -> 
    add_alt_ns(IP, ?NAMESERVER_PORT).
add_alt_ns(IP,Port) ->
    call({listop, alt_nameservers, add, {IP,Port}}).

%% insert at head of name server list
ins_alt_ns(IP) -> 
    ins_alt_ns(IP, ?NAMESERVER_PORT).
ins_alt_ns(IP,Port) ->
    call({listop, alt_nameservers, ins, {IP,Port}}).

%% delete this name server entry
del_alt_ns(IP) ->
    del_alt_ns(IP, ?NAMESERVER_PORT).
del_alt_ns(IP, Port) ->
    call({listop, alt_nameservers, del, {IP,Port}}).

del_alt_ns() -> 
    call({listdel, alt_nameservers}).

%% add this domain to the search list
add_search(Domain) when is_list(Domain) -> 
    call({listop, search, add, Domain}).

ins_search(Domain) when is_list(Domain) ->
    call({listop, search, ins, Domain}).

del_search(Domain) ->
    call({listop, search, del, Domain}).

del_search() ->
    call({listdel, search}).

%% set host name used by inet
%% Should only be used by inet_config at startup!
set_hostname(Name) ->
    call({set_hostname, Name}).

%% set default domain
set_domain(Domain) -> res_option(domain, Domain).

%% set lookup methods
set_lookup(Methods) -> res_option(lookup, Methods).

%% resolver
set_recurse(Flag) -> res_option(recurse, Flag).

set_timeout(Time) -> res_option(timeout, Time).

set_retry(N) -> res_option(retry, N).

set_inet6(Bool) -> res_option(inet6, Bool).

set_usevc(Bool) -> res_option(usevc, Bool).

set_edns(Version) -> res_option(edns, Version).

set_udp_payload_size(Size) -> res_option(udp_payload_size, Size).

set_resolv_conf(Fname) -> res_option(resolv_conf, Fname).

set_hosts_file(Fname) -> res_option(hosts_file, Fname).

get_hosts_file() ->
    get_rc_hosts([], [], inet_hosts_file_byname).

%% set socks options
set_socks_server(Server) -> call({set_socks_server, Server}).

set_socks_port(Port) -> call({set_socks_port, Port}).

add_socks_methods(Ms) -> call({add_socks_methods,Ms}).

del_socks_methods(Ms) -> call({del_socks_methods,Ms}).

del_socks_methods() -> call(del_socks_methods).

add_socks_noproxy({Net,Mask}) -> call({add_socks_noproxy, {Net,Mask}}).

del_socks_noproxy(Net) -> call({del_socks_noproxy, Net}).

%% cache options
set_cache_size(Limit) -> call({set_cache_size, Limit}).

set_cache_refresh(Time) -> call({set_cache_refresh, Time}).

clear_cache() -> call(clear_cache).


set_tcp_module(Module) -> call({set_tcp_module, Module}).

tcp_module() -> db_get(tcp_module).

set_udp_module(Module) -> call({set_udp_module, Module}).

udp_module() -> db_get(udp_module).

set_sctp_module(Family)-> call({set_sctp_module,Family}).

sctp_module()-> db_get(sctp_module).

%% Add an inetrc file
add_rc(File) -> 
    case file:consult(File) of
	{ok, List} -> add_rc_list(List);
	Error -> Error
    end.

%% Add an inetrc binary term must be a rc list
add_rc_bin(Bin) ->
    case catch binary_to_term(Bin) of
	List when is_list(List) ->
	    add_rc_list(List);
	_ ->
	    {error, badarg}
    end.

add_rc_list(List) -> call({add_rc_list, List}).



%% All kind of flavors !
translate_lookup(["bind" | Ls]) -> [dns | translate_lookup(Ls)];
translate_lookup(["dns" | Ls]) -> [dns | translate_lookup(Ls)];
translate_lookup(["hosts" | Ls]) -> [file | translate_lookup(Ls)];
translate_lookup(["files" | Ls]) -> [file | translate_lookup(Ls)];
translate_lookup(["file"  | Ls]) -> [file | translate_lookup(Ls)];
translate_lookup(["yp" | Ls]) -> [yp | translate_lookup(Ls)];
translate_lookup(["nis" | Ls]) -> [nis | translate_lookup(Ls)];
translate_lookup(["nisplus" | Ls]) -> [nisplus | translate_lookup(Ls)];
translate_lookup(["native" | Ls]) -> [native | translate_lookup(Ls)];
translate_lookup([M | Ls]) when is_atom(M) -> translate_lookup([atom_to_list(M) | Ls]);
translate_lookup([_ | Ls]) -> translate_lookup(Ls);
translate_lookup([]) -> [].

valid_lookup() -> [dns, file, yp, nis, nisplus, native].
    

%% Reconstruct an inetrc sturcture from inet_db
get_rc() -> 
    get_rc([hosts, domain, nameservers, search, alt_nameservers,
	    timeout, retry, inet6, usevc,
	    edns, udp_payload_size, resolv_conf, hosts_file,
	    socks5_server,  socks5_port, socks5_methods, socks5_noproxy,
	    udp, sctp, tcp, host, cache_size, cache_refresh, lookup], []).

get_rc([K | Ks], Ls) ->
    case K of
	hosts      -> get_rc_hosts(Ks, Ls, inet_hosts_byname);
	domain     -> get_rc(domain, res_domain, "", Ks, Ls);
	nameservers -> get_rc_ns(db_get(res_ns),nameservers,Ks,Ls);
	alt_nameservers -> get_rc_ns(db_get(res_alt_ns),alt_nameservers,Ks,Ls);
	search  -> get_rc(search, res_search, [], Ks, Ls);
	timeout -> get_rc(timeout,res_timeout,?RES_TIMEOUT, Ks,Ls);
	retry   -> get_rc(retry, res_retry, ?RES_RETRY, Ks, Ls);
	inet6   -> get_rc(inet6, res_inet6, false, Ks, Ls);
	usevc   -> get_rc(usevc, res_usevc, false, Ks, Ls);
	edns    -> get_rc(edns, res_edns, false, Ks, Ls);
	udp_payload_size -> get_rc(udp_payload_size, res_udp_payload_size,
				   ?DNS_UDP_PAYLOAD_SIZE, Ks, Ls);
	resolv_conf -> get_rc(resolv_conf, res_resolv_conf, undefined, Ks, Ls);
	hosts_file -> get_rc(hosts_file, res_hosts_file, undefined, Ks, Ls);
	tcp     -> get_rc(tcp,  tcp_module,  ?DEFAULT_TCP_MODULE,  Ks, Ls); 
	udp     -> get_rc(udp,  udp_module,  ?DEFAULT_UDP_MODULE,  Ks, Ls);
	sctp	-> get_rc(sctp, sctp_module, ?DEFAULT_SCTP_MODULE, Ks, Ls);
	lookup  -> get_rc(lookup, res_lookup, [native,file], Ks, Ls);
	cache_size -> get_rc(cache_size, cache_size, ?CACHE_LIMIT, Ks, Ls);
	cache_refresh ->
	    get_rc(cache_refresh, cache_refresh_interval,?CACHE_REFRESH,Ks,Ls);
	socks5_server -> get_rc(socks5_server, socks5_server, "", Ks, Ls);
	socks5_port    -> get_rc(socks5_port,socks5_port,?IPPORT_SOCKS,Ks,Ls);
	socks5_methods -> get_rc(socks5_methods,socks5_methods,[none],Ks,Ls);
	socks5_noproxy ->
	    case db_get(socks5_noproxy) of
		[] -> get_rc(Ks, Ls);
		NoProxy -> get_rc_noproxy(NoProxy, Ks, Ls)
	    end;
	_ ->
	    get_rc(Ks, Ls)
    end;
get_rc([], Ls) -> 
    lists:reverse(Ls).

get_rc(Name, Key, Default, Ks, Ls) ->
    case db_get(Key) of
	Default -> get_rc(Ks, Ls);
	Value -> get_rc(Ks, [{Name, Value} | Ls])
    end.

get_rc_noproxy([{Net,Mask} | Ms], Ks, Ls) ->
    get_rc_noproxy(Ms, Ks, [{socks5_noproxy, Net, Mask} | Ls]);
get_rc_noproxy([], Ks, Ls) -> get_rc(Ks, Ls).

get_rc_ns([{IP,?NAMESERVER_PORT} | Ns], Tag, Ks, Ls) ->
    get_rc_ns(Ns, Tag, Ks, [{Tag, IP} | Ls]);
get_rc_ns([{IP,Port} | Ns], Tag, Ks, Ls) ->
    get_rc_ns(Ns, Tag, Ks, [{Tag, IP, Port} | Ls]);
get_rc_ns([], _Tag, Ks, Ls) ->
    get_rc(Ks, Ls).

get_rc_hosts(Ks, Ls, Tab) ->
    case lists:keysort(3, ets:tab2list(Tab)) of
	[] -> get_rc(Ks, Ls);
	[{N,_,IP}|Hosts] -> get_rc_hosts(Ks, Ls, IP, Hosts, [N])
    end.

get_rc_hosts(Ks, Ls, IP, [], Ns) ->
    get_rc(Ks, [{host,IP,lists:reverse(Ns)}|Ls]);
get_rc_hosts(Ks, Ls, IP, [{N,_,IP}|Hosts], Ns) ->
    get_rc_hosts(Ks, Ls, IP, Hosts, [N|Ns]);
get_rc_hosts(Ks, Ls, IP, [{N,_,NewIP}|Hosts], Ns) ->
    [{host,IP,lists:reverse(Ns)}|get_rc_hosts(Ks, Ls, NewIP, Hosts, [N])].

%%
%% Resolver options
%%
res_option(next_id)        ->
    Cnt = ets:update_counter(inet_db, res_id, 1),
    case Cnt band 16#ffff of
	0 ->
	    ets:update_counter(inet_db, res_id, -Cnt),
	    0;
	Id ->
	    Id
    end;
res_option(Option) ->
    case res_optname(Option) of
	undefined ->
	    erlang:error(badarg, [Option]);
	ResOptname ->
	    db_get(ResOptname)
    end.

res_option(Option, Value) ->
    case res_optname(Option) of
	undefined ->
	    erlang:error(badarg, [Option,Value]);
	_ ->
	    call({res_set,Option,Value})
    end.

res_optname(nameserver) -> res_ns;     %% Legacy
res_optname(alt_nameserver) -> res_alt_ns; %% Legacy
res_optname(nameservers) -> res_ns;
res_optname(alt_nameservers) -> res_alt_ns;
res_optname(domain) -> res_domain;
res_optname(lookup) -> res_lookup;
res_optname(recurse) -> res_recurse;
res_optname(search) -> res_search;
res_optname(retry) -> res_retry;
res_optname(timeout) -> res_timeout;
res_optname(inet6) -> res_inet6;
res_optname(usevc) -> res_usevc;
res_optname(edns) -> res_edns;
res_optname(udp_payload_size) -> res_udp_payload_size;
res_optname(resolv_conf) -> res_resolv_conf;
res_optname(resolv_conf_name) -> res_resolv_conf;
res_optname(hosts_file) -> res_hosts_file;
res_optname(hosts_file_name) -> res_hosts_file;
res_optname(_) -> undefined.

res_check_option(nameserver, NSs) -> %% Legacy
    res_check_list(NSs, fun res_check_ns/1);
res_check_option(alt_nameserver, NSs) -> %% Legacy
    res_check_list(NSs, fun res_check_ns/1);
res_check_option(nameservers, NSs) ->
    res_check_list(NSs, fun res_check_ns/1);
res_check_option(alt_nameservers, NSs) ->
    res_check_list(NSs, fun res_check_ns/1);
res_check_option(domain, Dom) ->
    inet_parse:visible_string(Dom);
res_check_option(lookup, Methods) ->
    try lists_subtract(Methods, valid_lookup()) of
	[] -> true;
	_ -> false
    catch
	error:_ -> false
    end;
res_check_option(recurse, R) when R =:= 0; R =:= 1 -> true; %% Legacy
res_check_option(recurse, R) when is_boolean(R) -> true;
res_check_option(search, SearchList) ->
    res_check_list(SearchList, fun res_check_search/1);
res_check_option(retry, N) when is_integer(N), N > 0 -> true;
res_check_option(timeout, T) when is_integer(T), T > 0 -> true;
res_check_option(inet6, Bool) when is_boolean(Bool) -> true;
res_check_option(usevc, Bool) when is_boolean(Bool) -> true;
res_check_option(edns, V) when V =:= false; V =:= 0 -> true;
res_check_option(udp_payload_size, S) when is_integer(S), S >= 512 -> true;
res_check_option(resolv_conf, "") -> true;
res_check_option(resolv_conf, F) ->
    res_check_option_absfile(F);
res_check_option(resolv_conf_name, "") -> true;
res_check_option(resolv_conf_name, F) ->
    res_check_option_absfile(F);
res_check_option(hosts_file, "") -> true;
res_check_option(hosts_file, F) ->
    res_check_option_absfile(F);
res_check_option(hosts_file_name, "") -> true;
res_check_option(hosts_file_name, F) ->
    res_check_option_absfile(F);
res_check_option(_, _) -> false.

res_check_option_absfile(F) ->
    try filename:pathtype(F) of
	absolute -> true;
	_ -> false
    catch
	_:_ -> false
    end.

res_check_list([], _Fun) -> true;
res_check_list([H|T], Fun) ->
    Fun(H) andalso res_check_list(T, Fun);
res_check_list(_, _Fun) -> false.

res_check_ns({{A,B,C,D,E,F,G,H}, Port})
  when ?ip6(A,B,C,D,E,F,G,H), Port band 65535 =:= Port -> true;
res_check_ns({{A,B,C,D}, Port})
  when ?ip(A,B,C,D), Port band 65535 =:= Port -> true;
res_check_ns(_) -> false.

res_check_search("") -> true;
res_check_search(Dom) -> inet_parse:visible_string(Dom).

socks_option(server)  -> db_get(socks5_server);
socks_option(port)    -> db_get(socks5_port);
socks_option(methods) -> db_get(socks5_methods);
socks_option(noproxy) -> db_get(socks5_noproxy).

gethostname()         -> db_get(hostname).

res_update_conf() ->
    res_update(res_resolv_conf, res_resolv_conf_tm, res_resolv_conf_info,
	       set_resolv_conf_tm, fun set_resolv_conf/1).

res_update_hosts() ->
    res_update(res_hosts_file, res_hosts_file_tm, res_hosts_file_info,
	       set_hosts_file_tm, fun set_hosts_file/1).

res_update(Tag, TagTm, TagInfo, TagSetTm, SetFun) ->
    case db_get(TagTm) of
	undefined -> ok;
	TM ->
	    case times() of
		Now when Now >= TM + ?RES_FILE_UPDATE_TM ->
		    case db_get(Tag) of
			undefined ->
			    SetFun("");
			"" ->
			    SetFun("");
			File ->
			    case erl_prim_loader:read_file_info(File) of
				{ok, Finfo0} ->
				    Finfo =
					Finfo0#file_info{access = undefined,
							 atime = undefined},
				    case db_get(TagInfo) of
					Finfo ->
					    call({TagSetTm, Now});
					_ ->
					    SetFun(File)
				    end;
				_ ->
				    call({TagSetTm, Now}),
				    error
			    end
		    end;
		_ -> ok
	    end
    end.

db_get(Name) ->
    case ets:lookup(inet_db, Name) of
	[] -> undefined;
	[{_,Val}] -> Val
    end.

add_rr(RR) ->
    call({add_rr, RR}).

add_rr(Domain, Class, Type, TTL, Data) ->
    call({add_rr, #dns_rr { domain = Domain, class = Class,
		       type = Type, ttl = TTL, data = Data}}).

del_rr(Domain, Class, Type, Data) ->
    call({del_rr, #dns_rr { domain = Domain, class = Class,
		       type = Type, cnt = '_', tm = '_', ttl = '_',
		       bm = '_', func = '_', data = Data}}).

res_cache_answer(Rec) ->
    lists:foreach( fun(RR) -> add_rr(RR) end, Rec#dns_rec.anlist).

    


%%
%% getbyname (cache version)
%%
%% This function and inet_res:res_getbyname/3 must look up names
%% in the same manner, but not from the same places.
%%
getbyname(Name, Type) ->
    {EmbeddedDots, TrailingDot} = inet_parse:dots(Name),
    Dot = if TrailingDot -> ""; true -> "." end,
    if  TrailingDot ->
	    hostent_by_domain(Name, Type);
	EmbeddedDots =:= 0 ->
	    getbysearch(Name, Dot, get_searchlist(), Type, {error,nxdomain});
	true ->
	    case hostent_by_domain(Name, Type) of
		{error,_}=Error ->
		    getbysearch(Name, Dot, get_searchlist(), Type, Error);
		Other -> Other
	    end
    end.

getbysearch(Name, Dot, [Dom | Ds], Type, _) ->
    case hostent_by_domain(Name ++ Dot ++ Dom, Type) of
	{ok, _HEnt}=Ok -> Ok;
	Error -> getbysearch(Name, Dot, Ds, Type, Error)
    end;
getbysearch(_Name, _Dot, [], _Type, Error) ->
    Error.


%%
%% get_searchlist
%%
get_searchlist() ->
    case res_option(search) of
	[] -> [res_option(domain)];
	L -> L
    end.


make_hostent(Name, Addrs, Aliases, ?S_A) ->
    #hostent {
	      h_name = Name,
	      h_addrtype = inet,
	      h_length = 4,
	      h_addr_list = Addrs,
	      h_aliases = Aliases
	     };
make_hostent(Name, Addrs, Aliases, ?S_AAAA) ->
    #hostent {
	      h_name = Name,
	      h_addrtype = inet6,
	      h_length = 16,
	      h_addr_list = Addrs,
	      h_aliases = Aliases
	     };
make_hostent(Name, Datas, Aliases, Type) ->
    %% Use #hostent{} for other Types as well !
    #hostent {
	      h_name = Name,
	      h_addrtype = Type,
	      h_length = length(Datas),
	      h_addr_list = Datas,
	      h_aliases = Aliases
	     }.

hostent_by_domain(Domain, Type) ->
    ?dbg("hostent_by_domain: ~p~n", [Domain]),
    hostent_by_domain(stripdot(Domain), [], Type).

hostent_by_domain(Domain, Aliases, Type) ->
    case lookup_type(Domain, Type) of
	[] ->
	    case lookup_cname(Domain) of
		[] ->  
		    {error, nxdomain};
		[CName | _] ->
		    case lists:member(CName, [Domain | Aliases]) of
                        true -> 
			    {error, nxdomain};
                        false ->
			    hostent_by_domain(CName, [Domain | Aliases], Type)
		    end
	    end;
	Addrs ->
	    {ok, make_hostent(Domain, Addrs, Aliases, Type)}
    end.

%% lookup address record
lookup_type(Domain, Type) ->
    [R#dns_rr.data || R <- lookup_rr(Domain, in, Type) ].

%% lookup canonical name
lookup_cname(Domain) ->
    [R#dns_rr.data || R <- lookup_rr(Domain, in, ?S_CNAME) ].

%% Have to do all lookups (changes to the db) in the
%% process in order to make it possible to refresh the cache.
lookup_rr(Domain, Class, Type) ->
    call({lookup_rr, Domain, Class, Type}).

%%
%% hostent_by_domain (newly resolved version)
%% match data field directly and cache RRs.
%%
res_hostent_by_domain(Domain, Type, Rec) ->
    res_cache_answer(Rec),
    RRs = Rec#dns_rec.anlist,
    ?dbg("res_hostent_by_domain: ~p - ~p~n", [Domain, RRs]),
    res_hostent_by_domain(stripdot(Domain), [], Type, RRs).

res_hostent_by_domain(Domain, Aliases, Type, RRs) ->
    case res_lookup_type(Domain, Type, RRs) of
	[] ->
	    case res_lookup_type(Domain, ?S_CNAME, RRs) of
		[] ->  
		    {error, nxdomain};
		[CName | _] ->
		    case lists:member(CName, [Domain | Aliases]) of
			true -> 
			    {error, nxdomain};
			false ->
			    res_hostent_by_domain(CName, [Domain | Aliases],
						  Type, RRs)
		    end
	    end;
	Addrs ->
	    {ok, make_hostent(Domain, Addrs, Aliases, Type)}
    end.

%% newly resolved lookup address record
res_lookup_type(Domain,Type,RRs) ->
    [R#dns_rr.data || R <- RRs,
		      R#dns_rr.domain =:= Domain,
		      R#dns_rr.type =:= Type].

%%
%% gethostbyaddr (cache version)
%% match data field directly
%%
gethostbyaddr(IP) ->
    case dnip(IP) of
	{ok, {IP1, HType, HLen, DnIP}} ->
	    RRs = match_rr(#dns_rr { domain = DnIP, class = in, type = ptr,
				     cnt = '_', tm = '_', ttl = '_',
				     bm = '_', func = '_', data = '_' }),
	    ent_gethostbyaddr(RRs,  IP1, HType, HLen);
	Error -> Error
    end.

%%
%% res_gethostbyaddr (newly resolved version)
%% match data field directly and cache RRs.
%%
res_gethostbyaddr(IP, Rec) ->
    {ok, {IP1, HType, HLen}} = dnt(IP),
    res_cache_answer(Rec),
    ent_gethostbyaddr(Rec#dns_rec.anlist, IP1, HType, HLen).

ent_gethostbyaddr(RRs, IP, AddrType, Length) ->
    case RRs of
	[] -> {error, nxdomain};
	[RR|TR] ->
	    %% debug
	    if TR =/= [] ->
		    ?dbg("gethostbyaddr found extra=~p~n", [TR]);
	       true -> ok
	    end,
	    Domain = RR#dns_rr.data,
	    H = #hostent { h_name = Domain,
			   h_aliases = lookup_cname(Domain),
			   h_addr_list = [IP],
			   h_addrtype = AddrType,
			   h_length = Length },
	    {ok, H}
    end.

dnip(IP) ->
    case dnt(IP) of
	{ok,{IP1 = {A,B,C,D}, inet, HLen}} ->
	    {ok,{IP1, inet, HLen, dn_in_addr_arpa(A,B,C,D)}};
	{ok,{IP1 = {A,B,C,D,E,F,G,H}, inet6, HLen}} ->
	    {ok,{IP1, inet6, HLen, dn_ip6_int(A,B,C,D,E,F,G,H)}};
	_ ->
	    {error, formerr}
    end.


dnt(IP = {A,B,C,D}) when ?ip(A,B,C,D) ->
    {ok, {IP, inet, 4}};
dnt({0,0,0,0,0,16#ffff,G,H}) when is_integer(G+H) ->
    A = G div 256, B = G rem 256, C = H div 256, D = H rem 256,
    {ok, {{A,B,C,D}, inet, 4}};
dnt(IP = {A,B,C,D,E,F,G,H}) when ?ip6(A,B,C,D,E,F,G,H) ->
    {ok, {IP, inet6, 16}};
dnt(_) ->
    {error, formerr}.

%%
%% Register socket Modules
%%
register_socket(Socket, Module) when is_port(Socket), is_atom(Module) ->
    try erlang:port_set_data(Socket, Module)
    catch
	error:badarg -> false
    end.

unregister_socket(Socket) when is_port(Socket) ->
    ok. %% not needed any more

lookup_socket(Socket) when is_port(Socket) ->
    try erlang:port_get_data(Socket) of
	Module when is_atom(Module) -> {ok,Module};
	_                           -> {error,closed}
    catch
	error:badarg                -> {error,closed}
    end.

%%%----------------------------------------------------------------------
%%% Callback functions from gen_server
%%%----------------------------------------------------------------------

%%----------------------------------------------------------------------
%% Func: init/1
%% Returns: {ok, State}          |
%%          {ok, State, Timeout} |
%%          {stop, Reason}
%%----------------------------------------------------------------------

%% INET DB ENTRY TYPES:
%%
%% KEY            VALUE           - DESCRIPTION
%%
%% hostname       String          - SHORT host name
%%
%% Resolver options
%% ----------------
%% res_ns         [Nameserver]    - list of name servers
%% res_alt_ns     [AltNameServer] - list of alternate name servers (nxdomain)
%% res_search     [Domain]        - list of domains for short names
%% res_domain     Domain          - local domain for short names
%% res_recurse    Bool            - recursive query 
%% res_usevc      Bool            - use tcp only
%% res_id         Integer         - NS query identifier
%% res_retry      Integer         - Retry count for UDP query
%% res_timeout    Integer         - UDP query timeout before retry
%% res_inet6      Bool            - address family inet6 for gethostbyname/1
%% res_usevc      Bool            - use Virtual Circuit (TCP)
%% res_edns       false|Integer   - false or EDNS version
%% res_udp_payload_size Integer   - size for EDNS, both query and reply
%% res_resolv_conf Filename       - file to watch for resolver config i.e
%%                                  {res_ns, res_search}
%% res_hosts_file Filename        - file to watch for hosts config
%%
%% Socks5 options
%% --------------
%% socks5_server  Server          - IP address of the socks5 server
%% socks5_port    Port            - TCP port of the socks5 server
%% socks5_methods Ls              - List of authentication methods
%% socks5_noproxy IPs             - List of {Net,Subnetmask}
%%
%% Generic tcp/udp options
%% -----------------------
%% tcp_module     Module          - The default gen_tcp  module
%% udp_module     Module          - The default gen_udp  module
%% sctp_module	  Module	  - The default gen_sctp module
%%
%% Distribution options
%% --------------------
%% {node_auth,N}  Ls              - List of authentication for node N
%% {node_crypt,N} Ls              - List of encryption methods for node N
%% node_auth      Ls              - Default authenication
%% node_crypt     Ls              - Default encryption
%%

-spec init([]) -> {'ok', state()}.

init([]) ->
    process_flag(trap_exit, true),
    Db = ets:new(inet_db, [public, named_table]),
    reset_db(Db),
    CacheOpts = [public, bag, {keypos,#dns_rr.domain}, named_table],
    Cache = ets:new(inet_cache, CacheOpts),
    BynameOpts = [protected, bag, named_table, {keypos,1}],
    ByaddrOpts = [protected, bag, named_table, {keypos,3}],
    HostsByname = ets:new(inet_hosts_byname, BynameOpts),
    HostsByaddr = ets:new(inet_hosts_byaddr, ByaddrOpts),
    HostsFileByname = ets:new(inet_hosts_file_byname, BynameOpts),
    HostsFileByaddr = ets:new(inet_hosts_file_byaddr, ByaddrOpts),
    {ok, #state{db = Db,
		cache = Cache,
		hosts_byname = HostsByname,
		hosts_byaddr = HostsByaddr,
		hosts_file_byname = HostsFileByname,
		hosts_file_byaddr = HostsFileByaddr,
		cache_timer = init_timer() }}.

reset_db(Db) ->
    ets:insert(Db, {hostname, []}),
    ets:insert(Db, {res_ns, []}),
    ets:insert(Db, {res_alt_ns, []}),
    ets:insert(Db, {res_search, []}),
    ets:insert(Db, {res_domain, ""}),
    ets:insert(Db, {res_lookup, []}),
    ets:insert(Db, {res_recurse, true}),
    ets:insert(Db, {res_usevc, false}),
    ets:insert(Db, {res_id, 0}),
    ets:insert(Db, {res_retry, ?RES_RETRY}),
    ets:insert(Db, {res_timeout, ?RES_TIMEOUT}),
    ets:insert(Db, {res_inet6, false}),
    ets:insert(Db, {res_edns, false}),
    ets:insert(Db, {res_udp_payload_size, ?DNS_UDP_PAYLOAD_SIZE}),
    ets:insert(Db, {cache_size, ?CACHE_LIMIT}),
    ets:insert(Db, {cache_refresh_interval,?CACHE_REFRESH}),
    ets:insert(Db, {socks5_server, ""}),
    ets:insert(Db, {socks5_port, ?IPPORT_SOCKS}),
    ets:insert(Db, {socks5_methods, [none]}),
    ets:insert(Db, {socks5_noproxy, []}),
    ets:insert(Db, {tcp_module,  ?DEFAULT_TCP_MODULE}),
    ets:insert(Db, {udp_module,  ?DEFAULT_UDP_MODULE}),
    ets:insert(Db, {sctp_module, ?DEFAULT_SCTP_MODULE}).

%%----------------------------------------------------------------------
%% Func: handle_call/3
%% Returns: {reply, Reply, State}          |
%%          {reply, Reply, State, Timeout} |
%%          {noreply, State}               |
%%          {noreply, State, Timeout}      |
%%          {stop, Reason, Reply, State}   | (terminate/2 is called)
%%          {stop, Reason, Reply, State}     (terminate/2 is called)
%%----------------------------------------------------------------------

-spec handle_call(term(), {pid(), term()}, state()) ->
        {'reply', term(), state()} | {'stop', 'normal', 'ok', state()}.

handle_call(Request, From, #state{db=Db}=State) ->
    case Request of
	{load_hosts_file,IPNmAs} when is_list(IPNmAs) ->
	    NIPs =
		lists:flatten(
		  [ [{N,
		      if tuple_size(IP) =:= 4 -> inet;
			 tuple_size(IP) =:= 8 -> inet6
		      end,IP} || N <- [Nm|As]]
		    || {IP,Nm,As} <- IPNmAs]),
	    Byname = State#state.hosts_file_byname,
	    Byaddr = State#state.hosts_file_byaddr,
	    ets:delete_all_objects(Byname),
	    ets:delete_all_objects(Byaddr),
	    %% Byname has lowercased names while Byaddr keep the name casing.
	    %% This is to be able to reconstruct the original
	    %% /etc/hosts entry.
	    ets:insert(Byname, [{tolower(N),Type,IP} || {N,Type,IP} <- NIPs]),
	    ets:insert(Byaddr, NIPs),
	    {reply, ok, State};

	{add_host,{A,B,C,D}=IP,[N|As]=Names}
	when ?ip(A,B,C,D), is_list(N), is_list(As) ->
	    do_add_host(State#state.hosts_byname,
			State#state.hosts_byaddr,
			Names, inet, IP),
	    {reply, ok, State};
	{add_host,{A,B,C,D,E,F,G,H}=IP,[N|As]=Names}
	when ?ip6(A,B,C,D,E,F,G,H), is_list(N), is_list(As) ->
	    do_add_host(State#state.hosts_byname,
			State#state.hosts_byaddr,
			Names, inet6, IP),
	    {reply, ok, State};

	{del_host,{A,B,C,D}=IP}	when ?ip(A,B,C,D) ->
	    do_del_host(State#state.hosts_byname,
			State#state.hosts_byaddr,
			IP),
	    {reply, ok, State};
	{del_host,{A,B,C,D,E,F,G,H}=IP}	when ?ip6(A,B,C,D,E,F,G,H) ->
	    do_del_host(State#state.hosts_byname,
			State#state.hosts_byaddr,
			IP),
	    {reply, ok, State};

	{add_rr, RR} when is_record(RR, dns_rr) ->
	    ?dbg("add_rr: ~p~n", [RR]),
	    do_add_rr(RR, Db, State),
	    {reply, ok, State};

	{del_rr, RR} when is_record(RR, dns_rr) ->
	    %% note. del_rr will handle wildcards !!!
	    Cache = State#state.cache,
	    ets:match_delete(Cache, RR),
	    {reply, ok, State};

	{lookup_rr, Domain, Class, Type} ->
	    {reply, do_lookup_rr(Domain, Class, Type), State};

	{listop, Opt, Op, E} ->
	    El = [E],
	    case res_check_option(Opt, El) of
		true ->
		    Optname = res_optname(Opt),
		    [{_,Es}] = ets:lookup(Db, Optname),
		    NewEs = case Op of
				ins -> [E | lists_delete(E, Es)];
				add -> lists_delete(E, Es) ++ El;
				del -> lists_delete(E, Es)
			    end,
		    ets:insert(Db, {Optname, NewEs}),
		    {reply,ok,State};
		false ->
		    {reply,error,State}
	    end;

	{listdel, Opt} ->
 	    ets:insert(Db, {res_optname(Opt), []}),
 	    {reply, ok, State};

	{set_hostname, Name} ->
	    case inet_parse:visible_string(Name) of
		true ->
		    ets:insert(Db, {hostname, Name}),
		    {reply, ok, State};
		false ->
		    {reply, error, State}
	    end;

	{res_set, hosts_file_name=Option, Fname} ->
	    handle_set_file(
	      Option, Fname, res_hosts_file_tm, res_hosts_file_info,
	      undefined, From, State);
	{res_set, resolv_conf_name=Option, Fname} ->
	    handle_set_file(
	      Option, Fname, res_resolv_conf_tm, res_resolv_conf_info,
	      undefined, From, State);

	{res_set, hosts_file=Option, Fname} ->
	    handle_set_file(
	      Option, Fname, res_hosts_file_tm, res_hosts_file_info,
	      fun (Bin) ->
		      case inet_parse:hosts(
			     Fname, {chars,Bin}) of
			  {ok,Opts} ->
			      [{load_hosts_file,Opts}];
			  _ -> error
		      end
	      end,
	      From, State);
	%%
	{res_set, resolv_conf=Option, Fname} ->
	    handle_set_file(
	      Option, Fname, res_resolv_conf_tm, res_resolv_conf_info,
	      fun (Bin) ->
		      case inet_parse:resolv(
			     Fname, {chars,Bin}) of
			  {ok,Opts} ->
			      Search =
				  lists:foldl(
				    fun ({search,L}, _) ->
					    L;
					({domain,""}, S) ->
					    S;
					({domain,D}, _) ->
					    [D];
					(_, S) ->
					    S
				    end, [], Opts),
			      [del_ns,
			       clear_search,
			       clear_cache,
			       {search,Search}
			       |[Opt || {nameserver,_}=Opt <- Opts]];
			  _ -> error
		      end
	      end,
	      From, State);
	%%
	{res_set, Opt, Value} ->
	    case res_optname(Opt) of
		undefined ->
		    {reply, error, State};
		Optname ->
		    case res_check_option(Opt, Value) of
			true ->
			    ets:insert(Db, {Optname, Value}),
			    {reply, ok, State};
			false ->
			    {reply, error, State}
		    end
	    end;

	{set_resolv_conf_tm, TM} ->
	    ets:insert(Db, {res_resolv_conf_tm, TM}),
	    {reply, ok, State};

	{set_hosts_file_tm, TM} ->
	    ets:insert(Db, {res_hosts_file_tm, TM}),
	    {reply, ok, State};

	{set_socks_server, {A,B,C,D}} when ?ip(A,B,C,D) ->
	    ets:insert(Db, {socks5_server, {A,B,C,D}}),
	    {reply, ok, State};

	{set_socks_port, Port} when is_integer(Port) ->
	    ets:insert(Db, {socks5_port, Port}),
	    {reply, ok, State};

	{add_socks_methods, Ls} -> 
	    [{_,As}] = ets:lookup(Db, socks5_methods),
	    As1 = lists_subtract(As, Ls),
	    ets:insert(Db, {socks5_methods, As1 ++ Ls}),
	    {reply, ok, State};
	    
	{del_socks_methods, Ls} ->
	    [{_,As}] = ets:lookup(Db, socks5_methods),
	    As1 = lists_subtract(As, Ls),
	    case lists:member(none, As1) of
		false -> ets:insert(Db, {socks5_methods, As1 ++ [none]});
		true  -> ets:insert(Db, {socks5_methods, As1})
	    end,
	    {reply, ok, State};
	
	del_socks_methods ->
	    ets:insert(Db, {socks5_methods, [none]}),
	    {reply, ok, State};

	{add_socks_noproxy, {{A,B,C,D},{MA,MB,MC,MD}}} 
	when ?ip(A,B,C,D), ?ip(MA,MB,MC,MD) ->
	    [{_,As}] = ets:lookup(Db, socks5_noproxy),
	    ets:insert(Db, {socks5_noproxy, As++[{{A,B,C,D},{MA,MB,MC,MD}}]}),
	    {reply, ok, State};

	{del_socks_noproxy, {A,B,C,D}=IP} when ?ip(A,B,C,D) ->
	    [{_,As}] = ets:lookup(Db, socks5_noproxy),
	    ets:insert(Db, {socks5_noproxy, lists_keydelete(IP, 1, As)}),
	    {reply, ok, State};

	{set_tcp_module, Mod} when is_atom(Mod) ->
	    ets:insert(Db, {tcp_module, Mod}), %% check/load module ?
	    {reply, ok, State};

	{set_udp_module, Mod} when is_atom(Mod) ->
	    ets:insert(Db, {udp_module, Mod}), %% check/load module ?
	    {reply, ok, State};

	{set_sctp_module, Fam} when is_atom(Fam) ->
	    ets:insert(Db, {sctp_module, Fam}), %% check/load module ?
	    {reply, ok, State};

	{set_cache_size, Size} when is_integer(Size), Size >= 0 ->
	    ets:insert(Db, {cache_size, Size}),
	    {reply, ok, State};
	
	{set_cache_refresh, Time} when is_integer(Time), Time > 0 ->
	    Time1 = ((Time+999) div 1000)*1000, %% round up
	    ets:insert(Db, {cache_refresh_interval, Time1}),
	    _ = stop_timer(State#state.cache_timer),
	    {reply, ok, State#state{cache_timer = init_timer()}};

	clear_hosts ->
	    ets:delete_all_objects(State#state.hosts_byname),
	    ets:delete_all_objects(State#state.hosts_byaddr),
	    {reply, ok, State};

	clear_cache ->
	    ets:match_delete(State#state.cache, '_'),
	    {reply, ok, State};

	reset ->
	    reset_db(Db),
	    _ = stop_timer(State#state.cache_timer),
	    {reply, ok, State#state{cache_timer = init_timer()}};

	{add_rc_list, List} ->
	    handle_rc_list(List, From, State);

	stop ->
	    {stop, normal, ok, State};

	_ ->
	    {reply, error, State}
    end.

%%----------------------------------------------------------------------
%% Func: handle_cast/2
%% Returns: {noreply, State}          |
%%          {noreply, State, Timeout} |
%%          {stop, Reason, State}            (terminate/2 is called)
%%----------------------------------------------------------------------

-spec handle_cast(term(), state()) -> {'noreply', state()}.

handle_cast(_Msg, State) ->
    {noreply, State}.

%%----------------------------------------------------------------------
%% Func: handle_info/2
%% Returns: {noreply, State}          |
%%          {noreply, State, Timeout} |
%%          {stop, Reason, State}            (terminate/2 is called)
%%----------------------------------------------------------------------

-spec handle_info(term(), state()) -> {'noreply', state()}.

handle_info(refresh_timeout, State) ->
    do_refresh_cache(State#state.cache),
    {noreply, State#state{cache_timer = init_timer()}};

handle_info(_Info, State) ->
    {noreply, State}.

%%----------------------------------------------------------------------
%% Func: terminate/2
%% Purpose: Shutdown the server
%% Returns: any (ignored by gen_server)
%%----------------------------------------------------------------------

-spec terminate(term(), state()) -> 'ok'.

terminate(_Reason, State) ->
    _ = stop_timer(State#state.cache_timer),
    ok.

%%%----------------------------------------------------------------------
%%% Internal functions
%%%----------------------------------------------------------------------

handle_set_file(Option, Fname, TagTm, TagInfo, ParseFun, From,
		#state{db=Db}=State) ->
    case res_check_option(Option, Fname) of
	true when Fname =:= "" ->
	    ets:insert(Db, {res_optname(Option), Fname}),
	    ets:delete(Db, TagInfo),
	    ets:delete(Db, TagTm),
	    handle_set_file(ParseFun, <<>>, From, State);
	true when ParseFun =:= undefined ->
	    File = filename:flatten(Fname),
	    ets:insert(Db, {res_optname(Option), File}),
	    ets:insert(Db, {TagInfo, undefined}),
	    ets:insert(Db, {TagTm, 0}),
	    {reply,ok,State};
	true ->
	    File = filename:flatten(Fname),
	    ets:insert(Db, {res_optname(Option), File}),
	    Bin =
		case erl_prim_loader:read_file_info(File) of
		    {ok, Finfo0} ->
			Finfo = Finfo0#file_info{access = undefined,
						 atime = undefined},
			ets:insert(Db, {TagInfo, Finfo}),
			ets:insert(Db, {TagTm, times()}),
			case erl_prim_loader:get_file(File) of
			    {ok, B, _} -> B;
			    _ -> <<>>
			end;
		    _ -> <<>>
		end,
	    handle_set_file(ParseFun, Bin, From, State);
	false -> {reply,error,State}
    end.

handle_set_file(ParseFun, Bin, From, State) ->
    case ParseFun(Bin) of
	error ->
	    {reply,error,State};
	Opts ->
	    handle_rc_list(Opts, From, State)
    end.

%% Byname has lowercased names while Byaddr keep the name casing.
%% This is to be able to reconstruct the original /etc/hosts entry.

do_add_host(Byname, Byaddr, Names, Type, IP) ->
    do_del_host(Byname, Byaddr, IP),
    ets:insert(Byname, [{tolower(N),Type,IP} || N <- Names]),
    ets:insert(Byaddr, [{N,Type,IP} || N <- Names]),
    ok.

do_del_host(Byname, Byaddr, IP) ->
<<<<<<< HEAD
    _ = [ets:delete_object(Byname, NIP) || NIP <- ets:lookup(Byaddr, IP)],
=======
    [ets:delete_object(Byname, {tolower(Name),Type,Addr}) ||
	{Name,Type,Addr} <- ets:lookup(Byaddr, IP)],
>>>>>>> 10671126
    ets:delete(Byaddr, IP),
    ok.

%% Loop over .inetrc option list and call handle_call/3 for each
%%
handle_rc_list([], _From, State) ->
    {reply, ok, State};
handle_rc_list([Opt|Opts], From, State) ->
    case rc_opt_req(Opt) of
	undefined ->
	    {reply, {error,{badopt,Opt}}, State};
	Req ->
	    case handle_calls(Req, From, State) of
		{reply, ok, NewState} ->
		    handle_rc_list(Opts, From, NewState);
		Result -> Result
	    end
    end;
handle_rc_list(_, _From, State) ->
    {reply, error, State}.

handle_calls([], _From, State) ->
    {reply, ok, State};
handle_calls([Req|Reqs], From, State) ->
    case handle_call(Req, From, State) of
	{reply, ok, NewState} ->
	    handle_calls(Reqs, From, NewState);
	{reply, _, NewState} ->
	    {reply, error, NewState}
	    %% {noreply,_} is currently not returned by handle_call/3
    end;
handle_calls(Req, From, State) ->
    handle_call(Req, From, State).

%% Translate .inetrc option into gen_server request
%%
rc_opt_req({nameserver, Ns}) ->
    {listop,nameservers,add,{Ns,?NAMESERVER_PORT}};
rc_opt_req({nameserver, Ns, Port}) ->
    {listop,nameservers,add,{Ns,Port}};
rc_opt_req({alt_nameserver, Ns}) ->
    {listop,alt_nameservers,add,{Ns,?NAMESERVER_PORT}};
rc_opt_req({alt_nameserver, Ns, Port}) ->
    {listop,alt_nameservers,add,{Ns,Port}};
rc_opt_req({socks5_noproxy, IP, Mask}) ->
    {add_socks_noproxy, {IP, Mask}};
rc_opt_req({search, Ds}) when is_list(Ds) ->
    try	[{listop,search,add,D} || D <- Ds]
    catch error:_ -> undefined
    end;
rc_opt_req({host, IP, Aliases}) -> {add_host, IP, Aliases};
rc_opt_req({load_hosts_file, _}=Req) -> Req;
rc_opt_req({lookup, Ls}) ->
    try {res_set, lookup, translate_lookup(Ls)}
    catch error:_ -> undefined
    end;
rc_opt_req({Name,Arg}) ->
    case rc_reqname(Name) of
	undefined ->
	    case is_res_set(Name) of
		true -> {res_set,Name,Arg};
		false -> undefined
	    end;
	Req -> {Req, Arg}
    end;
rc_opt_req(del_ns) ->
    {listdel,nameservers};
rc_opt_req(del_alt_ns) ->
    {listdel,alt_nameservers};
rc_opt_req(clear_ns) ->
    [{listdel,nameservers},{listdel,alt_nameservers}];
rc_opt_req(clear_search) ->
    {listdel,search};
rc_opt_req(Opt) when is_atom(Opt) ->
    case is_reqname(Opt) of
	true -> Opt;
	false -> undefined
    end;
rc_opt_req(_) -> undefined.
%%
rc_reqname(socks5_server) -> set_socks_server;
rc_reqname(socks5_port) -> set_socks_port;
rc_reqname(socks5_methods) -> set_socks_methods;
rc_reqname(cache_refresh) -> set_cache_refresh;
rc_reqname(cache_size) -> set_cache_size;
rc_reqname(udp) -> set_udp_module;
rc_reqname(sctp) -> set_sctp_module;
rc_reqname(tcp) -> set_tcp_module;
rc_reqname(_) -> undefined.
%%
is_res_set(domain) -> true;
is_res_set(lookup) -> true;
is_res_set(timeout) -> true;
is_res_set(retry) -> true;
is_res_set(inet6) -> true;
is_res_set(usevc) -> true;
is_res_set(edns) -> true;
is_res_set(udp_payload_size) -> true;
is_res_set(resolv_conf) -> true;
is_res_set(hosts_file) -> true;
is_res_set(_) -> false.
%%
is_reqname(reset) -> true;
is_reqname(clear_cache) -> true;
is_reqname(clear_hosts) -> true;
is_reqname(_) -> false.

%% Add a resource record to the cache if there are space left.
%% If the cache is full this function first deletes old entries,
%% i.e. entries with oldest latest access time.
%% #dns_rr.cnt is used to store the access time instead of number of
%% accesses.
do_add_rr(RR, Db, State) ->
    CacheDb = State#state.cache,
    TM = times(),
    case alloc_entry(Db, CacheDb, TM) of
	true ->
	    cache_rr(Db, CacheDb, RR#dns_rr{tm = TM, cnt = TM});
	_ ->
	    false
    end.

cache_rr(_Db, Cache, RR) ->
    %% delete possible old entry
    ets:match_delete(Cache, RR#dns_rr{cnt = '_', tm = '_', ttl = '_',
				      bm = '_', func = '_'}),
    ets:insert(Cache, RR).

times() ->
    {Mega,Secs,_} = erlang:now(),
    Mega*1000000 + Secs.

%% lookup and remove old entries

do_lookup_rr(Domain, Class, Type) ->
    match_rr(#dns_rr{domain = Domain, class = Class,type = Type,
		     cnt = '_', tm = '_', ttl = '_',
		     bm = '_', func = '_', data = '_'}).

match_rr(RR) ->
    filter_rr(ets:match_object(inet_cache, RR), times()).


%% filter old resource records and update access count

filter_rr([RR | RRs], Time) when RR#dns_rr.ttl =:= 0 -> %% at least once
    ets:match_delete(inet_cache, RR),
    [RR | filter_rr(RRs, Time)];
filter_rr([RR | RRs], Time) when RR#dns_rr.tm + RR#dns_rr.ttl < Time ->
    ets:match_delete(inet_cache, RR),
    filter_rr(RRs, Time);
filter_rr([RR | RRs], Time) ->
    ets:match_delete(inet_cache, RR),
    ets:insert(inet_cache, RR#dns_rr { cnt = Time }),
    [RR | filter_rr(RRs, Time)];
filter_rr([], _Time) ->  [].


%%
%% Case fold upper-case to lower-case according to RFC 4343
%% "Domain Name System (DNS) Case Insensitivity Clarification".
%%
%% NOTE: this code is in kernel and we don't want to relay
%% to much on stdlib. Furthermore string:to_lower/1
%% does not follow RFC 4343.
%%
tolower([]) -> [];
tolower([C|Cs]) when is_integer(C) ->
    if  C >= $A, C =< $Z ->
	    [(C-$A)+$a|tolower(Cs)];
	true ->
	    [C|tolower(Cs)]
    end.

dn_ip6_int(A,B,C,D,E,F,G,H) ->
    dnib(H) ++ dnib(G) ++ dnib(F) ++ dnib(E) ++ 
	dnib(D) ++ dnib(C) ++ dnib(B) ++ dnib(A) ++ "ip6.int".

dn_in_addr_arpa(A,B,C,D) ->
    integer_to_list(D) ++ "." ++
	integer_to_list(C) ++ "." ++
	integer_to_list(B) ++ "." ++
	integer_to_list(A) ++ ".in-addr.arpa".

dnib(X) ->
    [hex(X), $., hex(X bsr 4), $., hex(X bsr 8), $., hex(X bsr 12), $.].

hex(X) ->
    X4 = (X band 16#f),
    if X4 < 10 -> X4 + $0;
       true -> (X4-10) + $a
    end.

%% Strip trailing dot, do not produce garbage unless necessary.
%%
stripdot(Name) ->
    case stripdot_1(Name) of
	false -> Name;
	N     -> N
    end.
%%
stripdot_1([$.])  -> [];
stripdot_1([])    -> false;
stripdot_1([H|T]) ->
    case stripdot_1(T) of
	false     -> false;
	N         -> [H|N]
    end.

%% -------------------------------------------------------------------
%% Refresh cache at regular intervals, i.e. delete expired #dns_rr's.
%% -------------------------------------------------------------------
init_timer() ->
    erlang:send_after(cache_refresh(), self(), refresh_timeout).

stop_timer(undefined) ->
    undefined;
stop_timer(Timer) ->
    erlang:cancel_timer(Timer).

cache_refresh() ->
    case db_get(cache_refresh_interval) of
	undefined -> ?CACHE_REFRESH;
	Val       -> Val
    end.

%% Delete all entries with expired TTL.
%% Returns the access time of the entry with the oldest access time
%% in the cache.
do_refresh_cache(CacheDb) ->
    Now = times(),
    do_refresh_cache(ets:first(CacheDb), CacheDb, Now, Now).

do_refresh_cache('$end_of_table', _, _, OldestT) ->
    OldestT;
do_refresh_cache(Key, CacheDb, Now, OldestT) ->
    Fun = fun(RR, T) when RR#dns_rr.tm + RR#dns_rr.ttl < Now ->
		  ets:match_delete(CacheDb, RR),
		  T;
	     (#dns_rr{cnt = C}, T) when C < T ->
		  C;
	     (_, T) ->
		  T
	  end,
    Next = ets:next(CacheDb, Key),
    OldT = lists:foldl(Fun, OldestT, ets:lookup(CacheDb, Key)),
    do_refresh_cache(Next, CacheDb, Now, OldT).

%% -------------------------------------------------------------------
%% Allocate room for a new entry in the cache.
%% Deletes entries with expired TTL and all entries with latest
%% access time older than
%% trunc((TM - OldestTM) * 0.3) + OldestTM from the cache if it
%% is full. Does not delete more than 10% of the entries in the cache
%% though, unless they there deleted due to expired TTL.
%% Returns: true if space for a new entry otherwise false.
%% -------------------------------------------------------------------
alloc_entry(Db, CacheDb, TM) ->
    CurSize = ets:info(CacheDb, size),
    case ets:lookup(Db, cache_size) of
	[{cache_size, Size}] when Size =< CurSize, Size > 0 ->
	    alloc_entry(CacheDb, CurSize, TM, trunc(Size * 0.1) + 1);
	[{cache_size, Size}] when Size =< 0 ->
	    false;
	_ ->
	    true
    end.

alloc_entry(CacheDb, OldSize, TM, N) ->
    OldestTM = do_refresh_cache(CacheDb),     % Delete timedout entries
    case ets:info(CacheDb, size) of
	OldSize ->
	    %% No entrys timedout
	    delete_n_oldest(CacheDb, TM, OldestTM, N);
	_ ->
	    true
    end.

delete_n_oldest(CacheDb, TM, OldestTM, N) ->
    DelTM = trunc((TM - OldestTM) * 0.3) + OldestTM,
    delete_older(CacheDb, DelTM, N) =/= 0.

%% Delete entries with latest access time older than TM.
%% Delete max N number of entries.
%% Returns the number of deleted entries.
delete_older(CacheDb, TM, N) ->
    delete_older(ets:first(CacheDb), CacheDb, TM, N, 0).

delete_older('$end_of_table', _, _, _, M) ->
    M;
delete_older(_, _, _, N, M) when N =< M ->
    M;
delete_older(Domain, CacheDb, TM, N, M) ->
    Next = ets:next(CacheDb, Domain),
    Fun = fun(RR, MM) when RR#dns_rr.cnt =< TM ->
		  ets:match_delete(CacheDb, RR),
		  MM + 1;
	     (_, MM) ->
		  MM
	  end,
    M1 = lists:foldl(Fun, M, ets:lookup(CacheDb, Domain)),
    delete_older(Next, CacheDb, TM, N, M1).


%% as lists:delete/2, but delete all exact matches
%%
lists_delete(_, []) -> [];
lists_delete(E, [E|Es]) ->
    lists_delete(E, Es);
lists_delete(E, [X|Es]) ->
    [X|lists_delete(E, Es)].

%% as '--'/2 aka lists:subtract/2 but delete all exact matches
lists_subtract(As0, Bs) ->
    lists:foldl(fun (E, As) -> lists_delete(E, As) end, As0, Bs).

%% as lists:keydelete/3, but delete all _exact_ key matches
lists_keydelete(_, _, []) -> [];
lists_keydelete(K, N, [T|Ts]) when element(N, T) =:= K ->
    lists_keydelete(K, N, Ts);
lists_keydelete(K, N, [X|Ts]) ->
    [X|lists_keydelete(K, N, Ts)].<|MERGE_RESOLUTION|>--- conflicted
+++ resolved
@@ -1240,12 +1240,9 @@
     ok.
 
 do_del_host(Byname, Byaddr, IP) ->
-<<<<<<< HEAD
-    _ = [ets:delete_object(Byname, NIP) || NIP <- ets:lookup(Byaddr, IP)],
-=======
-    [ets:delete_object(Byname, {tolower(Name),Type,Addr}) ||
-	{Name,Type,Addr} <- ets:lookup(Byaddr, IP)],
->>>>>>> 10671126
+    _ =
+	[ets:delete_object(Byname, {tolower(Name),Type,Addr}) ||
+	    {Name,Type,Addr} <- ets:lookup(Byaddr, IP)],
     ets:delete(Byaddr, IP),
     ok.
 
