%%
%% %CopyrightBegin%
%%
%% Copyright Ericsson AB 1999-2020. All Rights Reserved.
%%
%% Licensed under the Apache License, Version 2.0 (the "License");
%% you may not use this file except in compliance with the License.
%% You may obtain a copy of the License at
%%
%%     http://www.apache.org/licenses/LICENSE-2.0
%%
%% Unless required by applicable law or agreed to in writing, software
%% distributed under the License is distributed on an "AS IS" BASIS,
%% WITHOUT WARRANTIES OR CONDITIONS OF ANY KIND, either express or implied.
%% See the License for the specific language governing permissions and
%% limitations under the License.
%%
%% %CopyrightEnd%
%%
%%%----------------------------------------------------------------------
%%% Purpose : The handshake of a streamed distribution connection
%%%           in a separate file to make it usable for other
%%%           distribution protocols.
%%%----------------------------------------------------------------------

-module(dist_util).

%%-compile(export_all).
-export([handshake_we_started/1, handshake_other_started/1,
         strict_order_flags/0, rejectable_flags/0,
	 start_timer/1, setup_timer/2, 
	 reset_timer/1, cancel_timer/1,
         is_node_name/1, split_node/1, is_allowed/2,
	 shutdown/3, shutdown/4]).

-import(error_logger,[error_msg/2]).

-include("dist_util.hrl").
-include("dist.hrl").

-ifdef(DEBUG).
-define(shutdown_trace(A,B), io:format(A,B)).
-else.
-define(shutdown_trace(A,B), noop).
-endif.

-define(to_port(FSend, Socket, Data),
	case FSend(Socket, Data) of
	    {error, closed} ->
		self() ! {tcp_closed, Socket},
	        {error, closed};
	    R ->
	        R
        end).


-define(int16(X), [((X) bsr 8) band 16#ff, (X) band 16#ff]).

-define(int32(X), 
	[((X) bsr 24) band 16#ff, ((X) bsr 16) band 16#ff,
	 ((X) bsr 8) band 16#ff, (X) band 16#ff]).

-define(i16(X1,X0),
        (?u16(X1,X0) - 
         (if (X1) > 127 -> 16#10000; true -> 0 end))).

-define(u16(X1,X0),
        (((X1) bsl 8) bor (X0))).

-define(u32(X3,X2,X1,X0),
        (((X3) bsl 24) bor ((X2) bsl 16) bor ((X1) bsl 8) bor (X0))).

-define(CREATION_UNKNOWN,0).

-record(tick, {read = 0,
	       write = 0,
	       tick = 0,
	       ticked = 0
	       }).

dflag2str(?DFLAG_PUBLISHED) ->
    "PUBLISHED";
dflag2str(?DFLAG_ATOM_CACHE) ->
    "ATOM_CACHE";
dflag2str(?DFLAG_EXTENDED_REFERENCES) ->
    "EXTENDED_REFERENCES";
dflag2str(?DFLAG_DIST_MONITOR) ->
    "DIST_MONITOR";
dflag2str(?DFLAG_FUN_TAGS) ->
    "FUN_TAGS";
dflag2str(?DFLAG_DIST_MONITOR_NAME) ->
    "DIST_MONITOR_NAME";
dflag2str(?DFLAG_HIDDEN_ATOM_CACHE) ->
    "HIDDEN_ATOM_CACHE";
dflag2str(?DFLAG_NEW_FUN_TAGS) ->
    "NEW_FUN_TAGS";
dflag2str(?DFLAG_EXTENDED_PIDS_PORTS) ->
    "EXTENDED_PIDS_PORTS";
dflag2str(?DFLAG_EXPORT_PTR_TAG) ->
    "EXPORT_PTR_TAG";
dflag2str(?DFLAG_BIT_BINARIES) ->
    "BIT_BINARIES";
dflag2str(?DFLAG_NEW_FLOATS) ->
    "NEW_FLOATS";
dflag2str(?DFLAG_UNICODE_IO) ->
    "UNICODE_IO";
dflag2str(?DFLAG_DIST_HDR_ATOM_CACHE) ->
    "DIST_HDR_ATOM_CACHE";
dflag2str(?DFLAG_SMALL_ATOM_TAGS) ->
    "SMALL_ATOM_TAGS";
dflag2str(?DFLAG_UTF8_ATOMS) ->
    "UTF8_ATOMS";
dflag2str(?DFLAG_MAP_TAG) ->
    "MAP_TAG";
dflag2str(?DFLAG_BIG_CREATION) ->
    "BIG_CREATION";
dflag2str(?DFLAG_SEND_SENDER) ->
    "SEND_SENDER";
dflag2str(?DFLAG_BIG_SEQTRACE_LABELS) ->
    "BIG_SEQTRACE_LABELS";
dflag2str(?DFLAG_EXIT_PAYLOAD) ->
    "EXIT_PAYLOAD";
dflag2str(?DFLAG_FRAGMENTS) ->
    "FRAGMENTS";
dflag2str(?DFLAG_HANDSHAKE_23) ->
    "HANDSHAKE_23";
dflag2str(?DFLAG_SPAWN) ->
    "SPAWN";
dflag2str(?DFLAG_NAME_ME) ->
    "NAME_ME";
dflag2str(_) ->
    "UNKNOWN".


adjust_flags(ThisFlags, OtherFlags) ->
    ThisFlags band OtherFlags.

publish_flag(_, NameMeFlg, _) when (NameMeFlg band ?DFLAG_NAME_ME) =/= 0 ->
    ?DFLAG_NAME_ME;
publish_flag(hidden, _, _) ->
    0;
publish_flag(_, _, OtherNode) when is_atom(OtherNode) ->
    case net_kernel:publish_on_node(OtherNode) of
	true ->
	    ?DFLAG_PUBLISHED;
	_ ->
	    0
    end.

name_type(Flags) ->
    case (Flags band ?DFLAG_NAME_ME) of
        0 ->
            static;
        ?DFLAG_NAME_ME ->
            dynamic
    end.

%% Sync with dist.c
-record(erts_dflags, {
          default,      % flags erts prefers
          mandatory,    % flags erts needs
          addable,      % flags local dist implementation is allowed to add
          rejectable,   % flags local dist implementation is allowed to reject
          strict_order  % flags for features needing strict order delivery
}).

-spec strict_order_flags() -> integer().
strict_order_flags() ->
    EDF = erts_internal:get_dflags(),
    EDF#erts_dflags.strict_order.

-spec rejectable_flags() -> integer().
rejectable_flags() ->
    EDF = erts_internal:get_dflags(),
    EDF#erts_dflags.rejectable.

make_this_flags(RequestType, AddFlags, RejectFlags, OtherNode,
                #erts_dflags{}=EDF, NameMeFlg) ->
    case RejectFlags band (bnot EDF#erts_dflags.rejectable) of
        0 -> ok;
        Rerror -> exit({"Rejecting non rejectable flags", Rerror})
    end,
    case AddFlags band (bnot EDF#erts_dflags.addable) of
        0 -> ok;
        Aerror -> exit({"Adding non addable flags", Aerror})
    end,
    Flgs0 = EDF#erts_dflags.default,
    Flgs1 = Flgs0 bor publish_flag(RequestType, NameMeFlg, OtherNode),
    Flgs2 = Flgs1 bor AddFlags,
    Flgs2 band (bnot RejectFlags).

handshake_other_started(#hs_data{request_type=ReqType,
                                 add_flags=AddFlgs0,
                                 reject_flags=RejFlgs0,
                                 require_flags=ReqFlgs0}=HSData0) ->
    AddFlgs = convert_flags(AddFlgs0),
    RejFlgs = convert_flags(RejFlgs0),
    ReqFlgs = convert_flags(ReqFlgs0),
    {PreOtherFlags,NodeOrHost,Creation,SendNameVersion} = recv_name(HSData0),
    EDF = erts_internal:get_dflags(),
    PreThisFlags = make_this_flags(ReqType, AddFlgs, RejFlgs, NodeOrHost, EDF,
                                   PreOtherFlags),
    HSData1 = HSData0#hs_data{this_flags=PreThisFlags,
                              other_flags=PreOtherFlags,
                              other_version=flags_to_version(PreOtherFlags),
                              other_node=NodeOrHost,
                              other_started=true,
                              other_creation=Creation,
                              add_flags=AddFlgs,
                              reject_flags=RejFlgs,
                              require_flags=ReqFlgs},
    check_dflags(HSData1, EDF),
    ?debug({"MD5 connection from ~p~n", [NodeOrHost]}),
    HSData2 = mark_pending(HSData1),
    Node = HSData2#hs_data.other_node,
    {MyCookie,HisCookie} = get_cookies(Node),
    ChallengeA = gen_challenge(),
    send_challenge(HSData2, ChallengeA),
    reset_timer(HSData2#hs_data.timer),
    HSData3 = recv_complement(HSData2, SendNameVersion),
    check_dflags(HSData3, EDF),
    ChosenFlags = adjust_flags(HSData3#hs_data.this_flags,
                               HSData3#hs_data.other_flags),
    HSData4 = HSData3#hs_data{this_flags = ChosenFlags,
                              other_flags = ChosenFlags},
    ChallengeB = recv_challenge_reply(HSData4, ChallengeA, MyCookie),
    send_challenge_ack(HSData4, gen_digest(ChallengeB, HisCookie)),
    ?debug({dist_util, self(), accept_connection, Node}),
    connection(HSData4);

handshake_other_started(OldHsData) when element(1,OldHsData) =:= hs_data ->
    handshake_other_started(convert_old_hsdata(OldHsData)).


%%
%% Check mandatory flags...
%%
check_dflags(#hs_data{other_node = Node,
                      other_flags = OtherFlags,
                      other_started = OtherStarted,
                      require_flags = RequiredFlags} = HSData,
             #erts_dflags{}=EDF) ->

    Mandatory = (EDF#erts_dflags.mandatory bor RequiredFlags),
    Missing = check_mandatory(Mandatory, OtherFlags, []),
    case Missing of
        [] ->
            ok;
        _ ->
	    case OtherStarted of
		true ->
		    send_status(HSData, not_allowed),
		    Dir = "from",
		    How = "rejected";
	        _ ->
		    Dir = "to",
		    How = "aborted"
	    end,
	    error_msg("** ~w: Connection attempt ~s node ~w ~s "
		      "since it cannot handle ~p."
		      "**~n", [node(), Dir, Node, How, Missing]),
	    ?shutdown2(Node, {check_dflags_failed, Missing})
    end.

check_mandatory(0, _OtherFlags, Missing) ->
    Missing;
check_mandatory(Mandatory, OtherFlags, Missing) ->
    Left = Mandatory band (Mandatory - 1),   % clear lowest set bit
    DFlag = Mandatory bxor Left,             % only lowest set bit
    NewMissing = case DFlag band OtherFlags of
                     0 ->
                         %% Mandatory and missing...
                         [dflag2str(DFlag) | Missing];
                     _ ->
                         %% Mandatory and present...
                         Missing
                 end,
    check_mandatory(Left, OtherFlags, NewMissing).
                    

%% No nodedown will be sent if we fail before this process has
%% succeeded to mark the node as pending.

mark_pending(#hs_data{kernel_pid=Kernel,
		      other_node=Node,
		      this_node=MyNode}=HSData) ->
    case do_mark_pending(Kernel, MyNode, Node,
			 HSData#hs_data.other_flags) of
	ok ->
	    send_status(HSData, ok),
	    reset_timer(HSData#hs_data.timer),
            HSData;

        {ok, DynNodeName, Creation} ->
            HSData1 = HSData#hs_data{other_node = DynNodeName,
                                     other_creation = Creation},
            send_status(HSData1, named),
	    reset_timer(HSData1#hs_data.timer),
            HSData1;

	ok_pending ->
	    send_status(HSData, ok_simultaneous),
	    reset_timer(HSData#hs_data.timer),
            HSData;

	nok_pending ->
	    send_status(HSData, nok),
	    ?shutdown(Node);
	    
	up_pending ->
	    %% Check if connection is still alive, no
	    %% implies that the connection is no longer pending
	    %% due to simultaneous connect
	    do_alive(HSData),

	    %% This can happen if the other node goes down,
	    %% and goes up again and contact us before we have
	    %% detected that the socket was closed. 
	    wait_pending(Kernel),
	    reset_timer(HSData#hs_data.timer),
            HSData;

	already_pending ->
	    %% FIXME: is this a case ?
	    ?debug({dist_util,self(),mark_pending,already_pending,Node}),
	    ?shutdown(Node)
    end.


%%
%% Marking pending and negotiating away 
%% simultaneous connection problems
%%

wait_pending(Kernel) ->
    receive
	{Kernel, pending} ->
	    ?trace("wait_pending returned for pid ~p.~n", 
		   [self()]),
	    ok
    end.

do_alive(#hs_data{other_node = Node} = HSData) ->
    send_status(HSData, alive),
    case recv_status_reply(HSData) of
	true  -> true;
	false -> ?shutdown(Node)
    end.
    
do_mark_pending(Kernel, MyNode, Node, Flags) ->
    Kernel ! {self(), {accept_pending,MyNode,Node,
		       publish_type(Flags)}},
    receive
	{Kernel,{accept_pending,Ret}} ->
	    ?trace("do_mark_pending(~p,~p,~p,~p) -> ~p~n",
		   [Kernel, MyNode, Node, Flags, Ret]),
	    Ret
    end.

is_pending(Kernel, Node) ->
    Kernel ! {self(), {is_pending, Node}},
    receive
	{Kernel, {is_pending, Reply}} -> Reply
    end.
    
%%
%% This will tell the net_kernel about the nodedown as it
%% recognizes the exit signal.
%% The termination of this process does also imply that the Socket
%% is closed in a controlled way by inet_drv.
%%

-spec shutdown(atom(), non_neg_integer(), term()) -> no_return().

shutdown(Module, Line, Data) ->
    shutdown(Module, Line, Data, shutdown).

-spec shutdown(atom(), non_neg_integer(), term(), term()) -> no_return().

shutdown(_Module, _Line, _Data, Reason) ->
    ?shutdown_trace("Net Kernel 2: shutting down connection "
		    "~p:~p, data ~p,reason ~p~n",
		    [_Module,_Line, _Data, Reason]),
    exit(Reason).
%% Use this line to debug connection.  
%% Set net_kernel verbose = 1 as well.
%%    exit({Reason, ?MODULE, _Line, _Data, erlang:timestamp()}).

handshake_we_started(#hs_data{request_type=ReqType,
                              this_node=MyNode,
			      other_node=Node,
                              add_flags=AddFlgs0,
                              reject_flags=RejFlgs0,
                              require_flags=ReqFlgs0}=PreHSData) ->
    AddFlgs = convert_flags(AddFlgs0),
    RejFlgs = convert_flags(RejFlgs0),
    ReqFlgs = convert_flags(ReqFlgs0),
    EDF = erts_internal:get_dflags(),
    {NameMeFlg, NameToSend, MinVersion} =
        case node() of
            nonode@nohost ->
                {node, "undefined", Host} = split_node(MyNode),
                false = net_kernel:dist_listen(),
                {?DFLAG_NAME_ME, Host, ?ERL_DIST_VER_6};

            _ ->
                {0, MyNode, PreHSData#hs_data.other_version}
        end,
    PreThisFlags = make_this_flags(ReqType, AddFlgs, RejFlgs, Node, EDF, NameMeFlg),
    HSData = PreHSData#hs_data{this_node = NameToSend,
                               this_flags = PreThisFlags,
                               other_version = MinVersion,
                               add_flags = AddFlgs,
                               reject_flags = RejFlgs,
                               require_flags = ReqFlgs},
    SendNameVersion = send_name(HSData),
    HSData1 = recv_status(HSData),
    {PreOtherFlags, ChallengeA, Creation} = recv_challenge(HSData1),
    ChosenFlags = adjust_flags(PreThisFlags, PreOtherFlags),
    HSData2 = HSData1#hs_data{this_flags = ChosenFlags,
			       other_flags = ChosenFlags,
			       other_started = false,
                               other_version = flags_to_version(PreOtherFlags),
                               other_creation = Creation},
    check_dflags(HSData2, EDF),
    MyChallenge = gen_challenge(),
    {MyCookie,HisCookie} = get_cookies(Node),
    send_complement(HSData2, SendNameVersion),
    send_challenge_reply(HSData2,MyChallenge,
			 gen_digest(ChallengeA,HisCookie)),
    reset_timer(HSData2#hs_data.timer),
    recv_challenge_ack(HSData2, MyChallenge, MyCookie),
    connection(HSData2);

handshake_we_started(OldHsData) when element(1,OldHsData) =:= hs_data ->
    handshake_we_started(convert_old_hsdata(OldHsData)).

convert_old_hsdata(OldHsData) ->
    OHSDL = tuple_to_list(OldHsData),
    NoMissing = tuple_size(#hs_data{}) - tuple_size(OldHsData),
    true = NoMissing > 0,
    list_to_tuple(OHSDL ++ lists:duplicate(NoMissing, undefined)).

convert_flags(Flags) when is_integer(Flags) ->
    Flags;
convert_flags(_Undefined) ->
    0.

flags_to_version(Flags) ->
    case Flags band ?DFLAG_HANDSHAKE_23 of
        0 ->
            ?ERL_DIST_VER_5;
        ?DFLAG_HANDSHAKE_23 ->
            ?ERL_DIST_VER_6
    end.



%% --------------------------------------------------------------
%% The connection has been established.
%% --------------------------------------------------------------

-record(state, {kernel          :: pid(),
                node            :: node(),
                tick_intensity  :: 4..1000,
                socket          :: term(),
                publish_type    :: 'hidden' | 'normal',
                handle          :: erlang:dist_handle(),
                f_tick          :: function(),
                f_getstat       :: function() | 'undefined',
                f_setopts       :: function() | 'undefined',
                f_getopts       :: function() | 'undefined'}).

connection(#hs_data{other_node = Node,
		    socket = Socket,
		    f_address = FAddress,
		    f_setopts_pre_nodeup = FPreNodeup,
		    f_setopts_post_nodeup = FPostNodeup}= HSData) ->
    cancel_timer(HSData#hs_data.timer),
    PType = publish_type(HSData#hs_data.other_flags), 
    case FPreNodeup(Socket) of
	ok -> 
	    {DHandle,NamedMe} = do_setnode(HSData), % Succeeds or exits the process.
	    Address = FAddress(Socket,Node),
<<<<<<< HEAD
	    mark_nodeup(HSData,Address,NamedMe),
=======
	    TickIntensity = mark_nodeup(HSData,Address),
>>>>>>> 3c1f611a
	    case FPostNodeup(Socket) of
		ok ->
                    case HSData#hs_data.f_handshake_complete of
                        undefined -> ok;
                        HsComplete -> HsComplete(Socket, Node, DHandle)
                    end,
		    con_loop(#state{kernel = HSData#hs_data.kernel_pid,
                                    node = Node,
                                    socket = Socket,
                                    tick_intensity = TickIntensity,
                                    publish_type = PType,
                                    handle = DHandle,
                                    f_tick = HSData#hs_data.mf_tick,
                                    f_getstat = HSData#hs_data.mf_getstat,
                                    f_setopts = HSData#hs_data.mf_setopts,
                                    f_getopts = HSData#hs_data.mf_getopts},
			     #tick{});
		_ ->
		    ?shutdown2(Node, connection_setup_failed)
	    end;
	_ ->
	    ?shutdown(Node)
    end.

%% Generate a message digest from Challenge number and Cookie	
gen_digest(Challenge, Cookie) when is_integer(Challenge), is_atom(Cookie) ->
    erlang:md5([atom_to_list(Cookie)|integer_to_list(Challenge)]).

%% ---------------------------------------------------------------
%% Challenge code
%% gen_challenge() returns a "random" number
%% ---------------------------------------------------------------
gen_challenge() ->
    A = erlang:phash2([erlang:node()]),
    B = erlang:monotonic_time(),
    C = erlang:unique_integer(),
    {D,_}   = erlang:statistics(reductions),
    {E,_}   = erlang:statistics(runtime),
    {F,_}   = erlang:statistics(wall_clock),
    {G,H,_} = erlang:statistics(garbage_collection),
    %% A(8) B(16) C(16)
    %% D(16),E(8), F(16) G(8) H(16)
    ( ((A bsl 24) + (E bsl 16) + (G bsl 8) + F) bxor
      (B + (C bsl 16)) bxor 
      (D + (H bsl 16)) ) band 16#ffffffff.

%%
%% Get the cookies for a node from auth
%%    
get_cookies(Node) ->
    case auth:get_cookie(Node) of
	X when is_atom(X) ->
	    {X,X}
%	{Y,Z} when is_atom(Y), is_atom(Z) ->
%	    {Y,Z};
%	_ ->
%	    erlang:error("Corrupt cookie database")
    end.    

%% No error return; either succeeds or terminates the process.
do_setnode(#hs_data{other_node = Node, socket = Socket, 
                    this_node = MyNode,
		    other_flags = Flags, other_version = Version,
		    f_getll = GetLL,
                    other_creation = Creation}=HSData) ->
    case GetLL(Socket) of
	{ok,Port} ->
            NamedMe = case node() of
                          nonode@nohost ->
                              dynamic = name_type(HSData#hs_data.this_flags),
                              erlang:setnode(MyNode, HSData#hs_data.this_creation),
                              true;
                          MyNode ->
                              false
                      end,
	    ?trace("setnode: node=~p port=~p flags=~p(~p) ver=~p creation=~p~n",
		   [Node, Port, Flags, publish_type(Flags), Version, Creation]),

            MyNode = node(), % ASSERT
            try
                DHandle = erlang:setnode(Node, Port, {Flags, Version, Creation}),
                {DHandle, NamedMe}
            catch
                error:system_limit ->
		    error_msg("** Distribution system limit reached, "
			      "no table space left for node ~w ** ~n",
			      [Node]),
		    ?shutdown(Node);
                error:Other:Stacktrace ->
                    exit({Other, Stacktrace})
	    end;
	_ ->
	    error_msg("** Distribution connection error, "
		      "could not get low level port for node ~w ** ~n",
		      [Node]),
	    ?shutdown(Node)
    end.

mark_nodeup(#hs_data{kernel_pid = Kernel, 
		     other_node = Node, 
		     other_flags = Flags,
		     other_started = OtherStarted}, 
	    Address, NamedMe) ->
    Kernel ! {self(), {nodeup,Node,Address,publish_type(Flags),NamedMe}},
    receive
	{Kernel, inserted, TickIntensity} ->
	    TickIntensity;
	{Kernel, bad_request} ->
	    TypeT = case OtherStarted of
		       true ->
			   "accepting connection";
		       _ ->
			   "initiating connection"
		   end,
	    error_msg("Fatal: ~p was not allowed to "
		      "send {nodeup, ~p} to kernel when ~s~n",
		      [self(), Node, TypeT]),
	    ?shutdown(Node)
    end.

getstat(DHandle, _Socket, undefined) ->
    erlang:dist_get_stat(DHandle);
getstat(_DHandle, Socket, MFGetstat) ->
    MFGetstat(Socket).

con_loop(#state{kernel = Kernel, node = Node,
                socket = Socket, handle = DHandle,
                f_getstat = MFGetstat, f_setopts = MFSetOpts,
                f_getopts = MFGetOpts} = ConData,
	 Tick) ->
    receive
	{tcp_closed, Socket} ->
	    ?shutdown2(Node, connection_closed);
	{Kernel, disconnect} ->
	    ?shutdown2(Node, disconnected);
	{Kernel, aux_tick} ->
	    case getstat(DHandle, Socket, MFGetstat) of
		{ok, _, _, PendWrite} ->
		    send_aux_tick(ConData, PendWrite);
		_ ->
		    ignore_it
	    end,
	    con_loop(ConData, Tick);
	{Kernel, tick} ->
	    case send_tick(ConData, Tick) of
		{ok, NewTick} ->
		    con_loop(ConData, NewTick);
		{error, not_responding} ->
 		    error_msg("** Node ~p not responding **~n"
 			      "** Removing (timedout) connection **~n",
 			      [Node]),
 		    ?shutdown2(Node, net_tick_timeout);
		_Other ->
		    ?shutdown2(Node, send_net_tick_failed)
	    end;
	{From, get_status} ->
	    case getstat(DHandle, Socket, MFGetstat) of
		{ok, Read, Write, _} ->
		    From ! {self(), get_status, {ok, Read, Write}},
		    con_loop(ConData, Tick);
		_ ->
		    ?shutdown2(Node, get_status_failed)
	    end;
	{From, Ref, {setopts, Opts}} ->
	    Ret = case MFSetOpts of
		      undefined -> {error, enotsup};
		      _ -> MFSetOpts(Socket, Opts)
		  end,
	    From ! {Ref, Ret},
	    con_loop(ConData, Tick);
	{From, Ref, {getopts, Opts}} ->
	    Ret = case MFGetOpts of
		      undefined -> {error, enotsup};
		      _ -> MFGetOpts(Socket, Opts)
		  end,
	    From ! {Ref, Ret},
	    con_loop(ConData, Tick)
    end.


%% ------------------------------------------------------------
%% Misc. functions.
%% ------------------------------------------------------------

send_name(#hs_data{socket = Socket, this_node = Node, 
		   f_send = FSend, 
		   this_flags = Flags,
		   other_version = Version}) ->
    NameBin = to_binary(Node),
    if Version =:= undefined;
       Version =:= ?ERL_DIST_VER_5 ->
            %% We treat "5" the same as 'undefined' as there are
            %% custom made epmd modules out there with a hardcoded "5".
            %%
            %% Send old 'n' message but with DFLAG_HANDSHAKE_23
            %% Old nodes will ignore DFLAG_HANDSHAKE_23 and reply old 'n' challenge.
            %% New nodes will see DFLAG_HANDSHAKE_23 and reply new 'N' challenge.
            ?trace("send_name: 'n' node=~p, version=~w\n",
                   [Node, ?ERL_DIST_VER_5]),
            _ = ?to_port(FSend, Socket,
                         [<<$n, ?ERL_DIST_VER_5:16, Flags:32>>, NameBin]),
            ?ERL_DIST_VER_5;

       is_integer(Version), Version >= ?ERL_DIST_VER_6 ->
            Creation = case name_type(Flags) of
                           static -> erts_internal:get_creation();
                           dynamic -> 0
                       end,
            NameLen = byte_size(NameBin),
            ?trace("send_name: 'N' node=~p creation=~w\n",
                   [Node, Creation]),
            _ = ?to_port(FSend, Socket,
                         [<<$N, Flags:64, Creation:32, NameLen:16>>, NameBin]),
            ?ERL_DIST_VER_6
    end.

to_binary(Atom) when is_atom(Atom) ->
    atom_to_binary(Atom, latin1);
to_binary(List) when is_list(List) ->
    list_to_binary(List).

send_challenge(#hs_data{socket = Socket, this_node = Node, 
			this_flags = ThisFlags,
                        other_flags = OtherFlags,
			f_send = FSend},
	       Challenge ) ->
    case OtherFlags band ?DFLAG_HANDSHAKE_23 of
        0 ->
            %% Reply with old 'n' message
            ?trace("send: 'n' challenge=~w\n", [Challenge]),

            ?to_port(FSend, Socket, [<<$n,
                                       ?ERL_DIST_VER_5:16, % echo same Version back
                                       ThisFlags:32,
                                       Challenge:32>>,
                                     atom_to_list(Node)]);

        ?DFLAG_HANDSHAKE_23 ->
            %% Reply with new 'N' message
            Creation = erts_internal:get_creation(),
            NodeName = atom_to_binary(Node, latin1),
            NameLen = byte_size(NodeName),
            ?trace("send: 'N' challenge=~w creation=~w\n",
                   [Challenge,Creation]),
            ?to_port(FSend, Socket, [<<$N,
                                       ThisFlags:64,
                                       Challenge:32,
                                       Creation:32,
                                       NameLen:16>>, NodeName])
    end.

send_complement(#hs_data{socket = Socket,
                         f_send = FSend,
                         this_flags = Flags,
                         other_flags = Flags},
                SendNameVersion) ->
    if SendNameVersion =:= ?ERL_DIST_VER_5,
       (Flags band ?DFLAG_HANDSHAKE_23) =/= 0 ->
            %% We sent an old 'n' name message and need to complement
            %% with creation value.
            Creation = erts_internal:get_creation(),
            FlagsHigh = Flags bsr 32,
            ?trace("send_complement: 'c' flags_high=~w creation=~w\n", [FlagsHigh,Creation]),
            ?to_port(FSend, Socket, [<<$c, FlagsHigh:32, Creation:32>>]);
       true->
            ok % no complement msg needed
    end.

send_challenge_reply(#hs_data{socket = Socket, f_send = FSend}, 
		     Challenge, Digest) ->
    ?trace("send_reply: challenge=~w digest=~p\n",
	   [Challenge,Digest]),
    ?to_port(FSend, Socket, [$r,?int32(Challenge),Digest]).

send_challenge_ack(#hs_data{socket = Socket, f_send = FSend}, 
		   Digest) ->
    ?trace("send_ack: digest=~p\n", [Digest]),
    ?to_port(FSend, Socket, [$a,Digest]).


%%
%% Receive first handshake message sent from connecting side.
%% Close the connection if invalid data.
%%
recv_name(#hs_data{socket = Socket, f_recv = Recv} = HSData) ->
    case Recv(Socket, 0, infinity) of
        {ok, [$n | _] = Data} ->
            recv_name_old(HSData, Data);
        {ok, [$N | _] = Data} ->
            recv_name_new(HSData, Data);
	_ ->
	    ?shutdown(no_node)
    end.

recv_name_old(HSData,
             [$n, V1, V0, F3, F2, F1, F0 | Node] = Data) ->
    <<_Version:16>> = <<V1,V0>>,
    <<Flags:32>> = <<F3,F2,F1,F0>>,
    ?trace("recv_name: 'n' node=~p version=~w\n", [Node, _Version]),
    case is_node_name(Node) of
        true ->
            check_allowed(HSData, Node),
            {Flags, list_to_atom(Node), ?CREATION_UNKNOWN, ?ERL_DIST_VER_5};
        false ->
            ?shutdown(Data)
    end.

recv_name_new(HSData,
             [$N, F7,F6,F5,F4,F3,F2,F1,F0, Cr3,Cr2,Cr1,Cr0,
              NL1, NL0 | Rest] = Data) ->
    <<Flags:64>> = <<F7,F6,F5,F4,F3,F2,F1,F0>>,
    <<Creation:32>> = <<Cr3,Cr2,Cr1,Cr0>>,
    <<NameLen:16>> = <<NL1,NL0>>,
    {Name, _Residue} = lists:split(NameLen, Rest),
    ?trace("recv_name: 'N' name=~p creation=~w\n", [Name, Creation]),
    case is_name_ok(Name, Flags) of
        true ->
            check_allowed(HSData, Name),
            NodeOrHost = case name_type(Flags) of
                             static ->
                                 list_to_atom(Name);
                             dynamic ->
                                 %% Keep host name as string
                                 Name
                         end,
            {Flags, NodeOrHost, Creation, ?ERL_DIST_VER_6};
        false ->
            ?shutdown(Data)
    end.

is_node_name(NodeName) ->
    is_name_ok(NodeName, 0).

is_name_ok(NodeOrHost, Flags) ->
    case {string:split(NodeOrHost, "@", all), name_type(Flags)} of
        {[Name,Host], static} ->
            (not string:is_empty(Host))
                andalso (not string:is_empty(Name));

        {[Host], dynamic} ->
            not string:is_empty(Host);

        _ ->
            false
    end.

split_node(Node) ->
    Split = string:split(listify(Node), "@", all),
    case Split of
        [Name,Host] ->
            case string:is_empty(Name) of
                true ->
                    Split;
                false ->
                    case string:is_empty(Host) of
                        true ->
                            {name,Name};
                        false ->
                            {node,Name,Host}
                    end
            end;
        [Host] ->
            case string:is_empty(Host) of
                true ->
                    Split;
                false ->
                    {host,Host}
            end
    end.

%% Check if connecting node is allowed to connect
%% with allow-node-scheme.  An empty allowed list
%% allows all nodes.
%%
check_allowed(#hs_data{allowed = []}, _Node) ->
    ok;
check_allowed(#hs_data{allowed = Allowed} = HSData, Node) ->
    case is_allowed(Node, Allowed) of
        true ->
            ok;
        false ->
	    send_status(HSData#hs_data{other_node = Node}, not_allowed),
	    error_msg("** Connection attempt from "
		      "disallowed node ~s ** ~n", [Node]),
	    ?shutdown2(Node, {is_allowed, not_allowed})
    end.

%% The allowed list can contain node names, host names
%% or names before '@', in atom or list form:
%% [node@host.example.org, "host.example.org", "node@"].
%% An empty allowed list allows no nodes.
%%
%% Allow a node that matches any entry in the allowed list.
%% Also allow allowed entries as node to match, not from
%% this module; here the node has to be a valid name.
%%
is_allowed(_Node, []) ->
    false;
is_allowed(Node, [Node|_Allowed]) ->
    %% Just an optimization
    true;
is_allowed(Node, [AllowedNode|Allowed]) ->
    case split_node(AllowedNode) of
        {node,AllowedName,AllowedHost} ->
            %% Allowed node name
            case split_node(Node) of
                {node,AllowedName,AllowedHost} ->
                    true;
                _ ->
                    is_allowed(Node, Allowed)
            end;
        {host,AllowedHost} ->
            %% Allowed host name
            case split_node(Node) of
                {node,_,AllowedHost} ->
                    %% Matching Host part
                    true;
                {host,AllowedHost} ->
                    %% Host matches Host
                    true;
                _ ->
                    is_allowed(Node, Allowed)
            end;
        {name,AllowedName} ->
            %% Allowed name before '@'
            case split_node(Node) of
                {node,AllowedName,_} ->
                    %% Matching Name part
                    true;
                {name,AllowedName} ->
                    %% Name matches Name
                    true;
                _ ->
                    is_allowed(Node, Allowed)
            end;
        _ ->
            is_allowed(Node, Allowed)
    end.

listify(Atom) when is_atom(Atom) ->
    atom_to_list(Atom);
listify(Node) when is_list(Node) ->
    Node;
listify(Bin) when is_binary(Bin) ->
    binary_to_list(Bin).


publish_type(Flags) ->
    case Flags band ?DFLAG_PUBLISHED of
	0 ->
	    hidden;
	_ ->
	    normal
    end.

%% wait for challenge after connect
recv_challenge(#hs_data{socket=Socket, f_recv=Recv}=HSData) ->
    case Recv(Socket, 0, infinity) of
	{ok, [$n | _]=Msg} ->
            recv_challenge_old(HSData, Msg);
        {ok,[$N | _]=Msg} ->
            recv_challenge_new(HSData, Msg);
	Other ->
            ?shutdown2(no_node, {recv_challenge_failed, Other})
    end.

recv_challenge_old(#hs_data{other_node=Node},
                   [$n, V1,V0, F3,F2,F1,F0, C3,C2,C1,C0 | Ns]=Msg) ->
    <<_Version:16>> = <<V1,V0>>,
    <<Flags:32>> = <<F3,F2,F1,F0>>,
    <<Challenge:32>> = <<C3,C2,C1,C0>>,
    ?trace("recv: 'n' node=~p, challenge=~w version=~w\n",
           [Ns, Challenge, _Version]),
    try {list_to_existing_atom(Ns), Flags band ?DFLAG_HANDSHAKE_23} of
        {Node, 0} ->
            {Flags, Challenge, ?CREATION_UNKNOWN};
        _ ->
            ?shutdown2(no_node, {recv_challenge_failed, version, Msg})
    catch
        error:badarg ->
            ?shutdown2(no_node, {recv_challenge_failed, no_node, Ns})
    end;
recv_challenge_old(_, Other) ->
    ?shutdown2(no_node, {recv_challenge_failed, Other}).

recv_challenge_new(#hs_data{other_node=Node},
                   [$N,
                    F7,F6,F5,F4,F3,F2,F1,F0,
                    Ch3,Ch2,Ch1,Ch0,
                    Cr3,Cr2,Cr1,Cr0,
                    NL1,NL0 | Rest] = Msg) ->
    <<Flags:64>> = <<F7,F6,F5,F4,F3,F2,F1,F0>>,
    <<Challenge:32>> = <<Ch3,Ch2,Ch1,Ch0>>,
    <<Creation:32>> = <<Cr3,Cr2,Cr1,Cr0>>,
    <<NameLen:16>> = <<NL1,NL0>>,
    {Ns, _Residue} =
        try
            lists:split(NameLen, Rest)
        catch
            error:badarg ->
                ?shutdown2(no_node, {recv_challenge_failed, no_node, Msg})
        end,
    ?trace("recv: 'N' node=~p, challenge=~w creation=~w\n",
           [Ns, Challenge, Creation]),

    case Flags band ?DFLAG_HANDSHAKE_23 of
        ?DFLAG_HANDSHAKE_23 ->
            try list_to_existing_atom(Ns) of
                Node ->
                    {Flags, Challenge, Creation};
                _ ->
                    ?shutdown2(no_node, {recv_challenge_failed, no_node, Ns})
            catch
                error:badarg ->
                    ?shutdown2(no_node, {recv_challenge_failed, no_node, Ns})
            end;
       0 ->
            ?shutdown2(no_node, {recv_challenge_failed, version, Msg})
    end;
recv_challenge_new(_, Other) ->
    ?shutdown2(no_node, {recv_challenge_failed, Other}).


recv_complement(#hs_data{socket = Socket,
                         f_recv = Recv,
                         other_flags = Flags} = HSData,
                SendNameVersion) ->
    if SendNameVersion =:= ?ERL_DIST_VER_5,
       (Flags band ?DFLAG_HANDSHAKE_23) =/= 0 ->
            case Recv(Socket, 0, infinity) of
                {ok, [$c, F7,F6,F5,F4, Cr3,Cr2,Cr1,Cr0]} ->
                    <<FlagsHigh:32>> = <<F7,F6,F5,F4>>,
                    <<Creation:32>> = <<Cr3,Cr2,Cr1,Cr0>>,
                    ?trace("recv_complement: creation=~w\n", [Creation]),
                    HSData#hs_data{other_creation = Creation,
                                   other_flags = Flags bor (FlagsHigh bsl 32)};
                Other ->
                    ?shutdown2(no_node, {recv_complement_failed, Other})
            end;
         true ->
            HSData
    end.


%%
%% wait for challenge response after send_challenge
%%
recv_challenge_reply(#hs_data{socket = Socket, 
			      other_node = NodeB,
			      f_recv = FRecv}, 
		     ChallengeA, Cookie) ->
    case FRecv(Socket, 0, infinity) of
	{ok,[$r,CB3,CB2,CB1,CB0 | SumB]} when length(SumB) =:= 16 ->
	    SumA = gen_digest(ChallengeA, Cookie),
	    ChallengeB = ?u32(CB3,CB2,CB1,CB0),
	    ?trace("recv_reply: challenge=~w digest=~p\n",
		   [ChallengeB,SumB]),
	    ?trace("sum = ~p\n", [SumA]),
	    case list_to_binary(SumB) of
		SumA ->
		    ChallengeB;
		_ ->
		    error_msg("** Connection attempt from node ~w rejected."
                              " Invalid challenge reply. **~n", [NodeB]),
		    ?shutdown2(NodeB, {recv_challenge_reply_failed, bad_cookie})
	    end;
	Other ->
	    ?shutdown2(no_node, {recv_challenge_reply_failed, Other})
    end.

recv_challenge_ack(#hs_data{socket = Socket, f_recv = FRecv, 
			    other_node = NodeB}, 
		   ChallengeB, CookieA) ->
    case FRecv(Socket, 0, infinity) of
	{ok,[$a|SumB]} when length(SumB) =:= 16 ->
	    SumA = gen_digest(ChallengeB, CookieA),
	    ?trace("recv_ack: digest=~p\n", [SumB]),
	    ?trace("sum = ~p\n", [SumA]),
	    case list_to_binary(SumB) of
		SumA ->
		    ok;
		_ ->
		    error_msg("** Connection attempt to node ~w cancelled."
                              " Invalid challenge ack. **~n", [NodeB]),
		    ?shutdown2(NodeB, {recv_challenge_ack_failed, bad_cookie})
	    end;
	Other ->
	    ?shutdown2(NodeB, {recv_challenge_ack_failed, Other})
    end.

recv_status(#hs_data{kernel_pid = Kernel, socket = Socket, 
                     this_flags = MyFlgs,
		     other_node = Node, f_recv = Recv} = HSData) ->
    case Recv(Socket, 0, infinity) of
        {ok, "snamed:"++Rest} ->
            <<NameLen:16,
              NodeName:NameLen/binary,
              Creation:32,
              _/binary>> = list_to_binary(Rest),
            dynamic = name_type(MyFlgs),
            {node, _Name, Host} = split_node(NodeName),
            Host = HSData#hs_data.this_node,
            HSData#hs_data{this_node = binary_to_atom(NodeName, utf8),
                           this_creation = Creation};

	{ok, [$s|Stat]} ->
	    ?debug({dist_util,self(),recv_status, Node, Stat}),
	    case {Stat, name_type(MyFlgs)} of
                {"not_allowed", _} ->
                    ?shutdown2(Node, {recv_status_failed, not_allowed});
                {_, dynamic} ->
                    ?shutdown2(Node, {recv_status_failed, unexpected, Stat});
                _ ->
                    continue
            end,
            case Stat of
                "nok"  ->
                    %% wait to be killed by net_kernel
                    receive
                    after infinity -> ok
                    end;
                "alive" ->
                    Reply = is_pending(Kernel, Node),
                    ?debug({is_pending,self(),Reply}),
                    send_status(HSData, Reply),
                    if not Reply ->
                            ?shutdown(Node);
                       Reply ->
                            HSData
                    end;
                "ok" -> HSData;
                "ok_simultaneous" -> HSData;
                Other ->
                    ?shutdown2(Node, {recv_status_failed, unknown, Other})
            end;

	Error ->
	    ?debug({dist_util,self(),recv_status_error, 
		Node, Error}),
	    ?shutdown2(Node, {recv_status_failed, Error})
    end.


recv_status_reply(#hs_data{socket = Socket,
                           other_node = Node,
                           f_recv = Recv}) ->
    case Recv(Socket, 0, infinity) of
	{ok, [$s|Stat]} ->
	    ?debug({dist_util,self(),recv_status, Node, Stat}),
            case Stat of
                "true" -> true;
                "false" -> false;
                Other ->
                    ?shutdown2(Node, {recv_status_failed, unexpected, Other})
            end;

	Error ->
	    ?debug({dist_util,self(),recv_status_error,
		Node, Error}),
	    ?shutdown2(Node, {recv_status_failed, Error})
    end.


send_status(#hs_data{socket = Socket,
                     other_node = Node,
                     other_creation = Creation,
		    f_send = FSend},
            named) ->
    ?debug({dist_util, self(), send_status, Node}),
    NameBin = atom_to_binary(Node, utf8),
    NameLen = byte_size(NameBin),
    case FSend(Socket, [$s, "named:",
                       <<NameLen:16, NameBin/binary>>,
                       <<Creation:32>>]) of
	{error, _} ->
	    ?shutdown(Node);
	_ ->
	    true
    end;
send_status(#hs_data{socket = Socket, other_node = Node,
		    f_send = FSend}, Stat) ->
    ?debug({dist_util,self(),send_status, Node, Stat}),
    case FSend(Socket, [$s | atom_to_list(Stat)]) of
	{error, _} ->
	    ?shutdown(Node);
	_ -> 
	    true
    end.
    
    

%%
%% Send a TICK to the other side.
%%
%% This will happen every 15 seconds (by default) 
%% The idea here is that every 15 secs, we write a little 
%% something on the connection if we haven't written anything for 
%% the last 15 secs.
%% This will ensure that nodes that are not responding due to 
%% hardware errors (Or being suspended by means of ^Z) will 
%% be considered to be down. If we do not want to have this  
%% we must start the net_kernel (in erlang) without its 
%% ticker process, In that case this code will never run 

%% And then every 60 seconds we also check the connection and 
%% close it if we havn't received anything on it for the 
%% last 60 secs. If ticked == tick we havn't received anything 
%% on the connection the last 60 secs. 

%% The detection time interval is thus, by default, 45s < DT < 75s 

%% A HIDDEN node is always ticked if we haven't read anything
%% as a (primitive) hidden node only ticks when it receives a TICK !!
	
send_tick(#state{handle = DHandle, socket = Socket,
                 tick_intensity = TickIntensity,
                 publish_type = Type, f_tick = MFTick,
                 f_getstat = MFGetstat}, Tick) ->
    #tick{tick = T0,
	  read = Read,
	  write = Write,
	  ticked = Ticked0} = Tick,
    T = T0 + 1,
    T1 = T rem TickIntensity,
    case getstat(DHandle, Socket, MFGetstat) of
	{ok, Read, _, _} when Ticked0 =:= T ->
	    {error, not_responding};

        {ok, R, W1, Pend} ->
            RDiff = R - Read,
            W2 = case need_to_tick(Type, RDiff, W1-Write, Pend) of
                     true ->
                         MFTick(Socket),
                         W1 + 1;
                     false ->
                         W1
                 end,

            Ticked1 = case RDiff of
                          0 -> Ticked0;
                          _ -> T
                      end,

            {ok, Tick#tick{write = W2,
                           tick = T1,
                           read = R,
                           ticked = Ticked1}};

	Error ->
	    Error
    end.

need_to_tick(_, _, 0, 0) ->       % nothing written and empty send queue
    true;
need_to_tick(_, _, 0, false) ->   % nothing written and empty send queue
    true;
need_to_tick(hidden, 0, _, _) ->  % nothing read from hidden
    true;
need_to_tick(_, _, _, _) ->
    false.

send_aux_tick(#state{publish_type = normal}, Pend) when Pend /= false,
                                                        Pend /= 0 ->
    ok; %% Dont send tick if pending write.
send_aux_tick(#state{socket = Socket, f_tick = MFTick}, _Pend) ->
    MFTick(Socket).

%% ------------------------------------------------------------
%% Connection setup timeout timer.
%% After Timeout milliseconds this process terminates
%% which implies that the owning setup/accept process terminates.
%% The timer is reset before every network operation during the
%% connection setup !
%% ------------------------------------------------------------

start_timer(Timeout) ->
    spawn_link(?MODULE, setup_timer, [self(), Timeout*?trace_factor]).

setup_timer(Pid, Timeout) ->
    receive
	{Pid, reset} ->
	    setup_timer(Pid, Timeout)
    after Timeout ->
	    ?trace("Timer expires ~p, ~p~n",[Pid, Timeout]),
	    ?shutdown2(timer, setup_timer_timeout)
    end.

reset_timer(Timer) ->
    Timer ! {self(), reset},
    ok.

cancel_timer(Timer) ->
    unlink(Timer),
    exit(Timer, shutdown).
<|MERGE_RESOLUTION|>--- conflicted
+++ resolved
@@ -482,11 +482,7 @@
 	ok -> 
 	    {DHandle,NamedMe} = do_setnode(HSData), % Succeeds or exits the process.
 	    Address = FAddress(Socket,Node),
-<<<<<<< HEAD
-	    mark_nodeup(HSData,Address,NamedMe),
-=======
-	    TickIntensity = mark_nodeup(HSData,Address),
->>>>>>> 3c1f611a
+	    TickIntensity = mark_nodeup(HSData,Address,NamedMe),
 	    case FPostNodeup(Socket) of
 		ok ->
                     case HSData#hs_data.f_handshake_complete of
