%%
%% %CopyrightBegin%
%%
%% Copyright Ericsson AB 1997-2020. All Rights Reserved.
%%
%% Licensed under the Apache License, Version 2.0 (the "License");
%% you may not use this file except in compliance with the License.
%% You may obtain a copy of the License at
%%
%%     http://www.apache.org/licenses/LICENSE-2.0
%%
%% Unless required by applicable law or agreed to in writing, software
%% distributed under the License is distributed on an "AS IS" BASIS,
%% WITHOUT WARRANTIES OR CONDITIONS OF ANY KIND, either express or implied.
%% See the License for the specific language governing permissions and
%% limitations under the License.
%%
%% %CopyrightEnd%
%%
-module(erl_distribution_SUITE).

-include_lib("common_test/include/ct.hrl").
-include_lib("kernel/include/dist.hrl").

-export([all/0, suite/0,groups/0,init_per_suite/1, end_per_suite/1, 
	 init_per_group/2,end_per_group/2]).

-export([tick/1, tick_change/1,
         connect_node/1,
         nodenames/1, hostnames/1,
         illegal_nodenames/1, hidden_node/1,
         dyn_node_name/1,
	 setopts/1,
	 table_waste/1, net_setuptime/1,
	 inet_dist_options_options/1,

	 monitor_nodes_nodedown_reason/1,
	 monitor_nodes_complex_nodedown_reason/1,
	 monitor_nodes_node_type/1,
	 monitor_nodes_misc/1,
	 monitor_nodes_otp_6481/1,
	 monitor_nodes_errors/1,
	 monitor_nodes_combinations/1,
	 monitor_nodes_cleanup/1,
	 monitor_nodes_many/1,
         monitor_nodes_down_up/1,
         dist_ctrl_proc_smoke/1,
         dist_ctrl_proc_reject/1,
<<<<<<< HEAD
         erl_uds_dist_smoke_test/1]).
=======
         erl_1424/1]).
>>>>>>> cf647aa1

%% Performs the test at another node.
-export([get_socket_priorities/0,
	 tick_cli_test/1, tick_cli_test1/1,
	 tick_serv_test/2, tick_serv_test1/1,
	 run_remote_test/1,
         dyn_node_name_do/2,
	 setopts_do/2,
	 keep_conn/1, time_ping/1]).

-export([init_per_testcase/2, end_per_testcase/2]).

-export([dist_cntrlr_output_test_size/2]).

-export([pinger/1]).

-export([start_uds_rpc_server/1]).

-define(DUMMY_NODE,dummy@test01).

%%-----------------------------------------------------------------
%% The distribution is mainly tested in the big old test_suite.
%% This test only tests the net_ticktime configuration flag.
%% Should be started in a CC view with:
%% erl -sname master -rsh ctrsh
%%-----------------------------------------------------------------

suite() ->
    [{ct_hooks,[ts_install_cth]},
     {timetrap,{minutes,12}}].

all() -> 
    [dist_ctrl_proc_smoke,
     dist_ctrl_proc_reject,
     tick, tick_change, nodenames, hostnames, illegal_nodenames,
     connect_node,
     dyn_node_name,
     hidden_node, setopts,
     table_waste, net_setuptime, inet_dist_options_options,
     {group, monitor_nodes},
<<<<<<< HEAD
     erl_uds_dist_smoke_test].
=======
     erl_1424].
>>>>>>> cf647aa1

groups() -> 
    [{monitor_nodes, [],
      [monitor_nodes_nodedown_reason,
       monitor_nodes_complex_nodedown_reason,
       monitor_nodes_node_type, monitor_nodes_misc,
       monitor_nodes_otp_6481, monitor_nodes_errors,
       monitor_nodes_combinations, monitor_nodes_cleanup,
       monitor_nodes_many,
       monitor_nodes_down_up]}].

init_per_suite(Config) ->
    start_gen_tcp_dist_test_type_server(),
    Config.

end_per_suite(_Config) ->
    [slave:stop(N) || N <- nodes()],
    kill_gen_tcp_dist_test_type_server(),
    ok.

init_per_group(_GroupName, Config) ->
    Config.

end_per_group(_GroupName, Config) ->
    Config.

init_per_testcase(TC, Config) when TC == hostnames;
                                   TC == nodenames ->
    file:make_dir("hostnames_nodedir"),
    file:write_file("hostnames_nodedir/ignore_core_files",""),
    Config;
init_per_testcase(Func, Config) when is_atom(Func), is_list(Config) ->
    Config.

end_per_testcase(_Func, _Config) ->
    ok.

connect_node(Config) when is_list(Config) ->
    Connected = nodes(connected),
    true = net_kernel:connect_node(node()),
    Connected = nodes(connected),
    ok.

tick(Config) when is_list(Config) ->
    run_dist_configs(fun tick/2, Config).

tick(DCfg, _Config) ->
    %% First check that the normal case is OK!
    [Name1, Name2] = get_nodenames(2, dist_test),
    {ok, Node} = start_node(DCfg, Name1),
    rpc:call(Node, erl_distribution_SUITE, tick_cli_test, [node()]),

    erlang:monitor_node(Node, true),
    receive
	{nodedown, Node} ->
	    ct:fail("nodedown from other node")
    after 30000 ->
	    erlang:monitor_node(Node, false),
	    stop_node(Node)
    end,

    %% Now, set the net_ticktime for the other node to 12 secs.
    %% After the sleep(2sec) and cast the other node shall destroy
    %% the connection as it has not received anything on the connection.
    %% The nodedown message should arrive within 8 < T < 16 secs.

    %% We must have two slave nodes as the slave mechanism otherwise
    %% halts the client node after tick timeout (the connection is down
    %% and the slave node decides to halt !!

    %% Set the ticktime on the server node to 100 secs so the server
    %% node doesn't tick the client node within the interval ...

    {ok, ServNode} = start_node(DCfg, Name2,
				"-kernel net_ticktime 100"),
    rpc:call(ServNode, erl_distribution_SUITE, tick_serv_test, [Node, node()]),

    {ok, Node} = start_node(DCfg, Name1,
			 "-kernel net_ticktime 12"),
    rpc:call(Node, erl_distribution_SUITE, tick_cli_test, [ServNode]),

    spawn_link(erl_distribution_SUITE, keep_conn, [Node]),

    {tick_serv, ServNode} ! {i_want_the_result, self()},

    monitor_node(ServNode, true),
    monitor_node(Node, true),

    receive
	{tick_test, T} when is_integer(T) ->
	    stop_node(ServNode),
	    stop_node(Node),
	    T;
	{tick_test, Error} ->
	    stop_node(ServNode),
	    stop_node(Node),
	    ct:fail(Error);
	{nodedown, Node} ->
	    stop_node(ServNode),
	    ct:fail("client node died");
	{nodedown, ServNode} ->
	    stop_node(Node),
	    ct:fail("server node died")
    end,
    ok.

%% Checks that pinging nonexistyent nodes does not waste space in distribution table.
table_waste(Config) when is_list(Config) ->
    run_dist_configs(fun table_waste/2, Config).

table_waste(DCfg, _Config) ->
    {ok, HName} = inet:gethostname(),
    F = fun(0,_F) -> [];
	   (N,F) -> 
		Name = list_to_atom("erl_distribution_"++integer_to_list(N)++
					"@"++HName),
		pang = net_adm:ping(Name),
		F(N-1,F)
	end,
    F(256,F),
    {ok, N} = start_node(DCfg, erl_distribution_300),
    stop_node(N),
    ok.

%% Test that starting nodes with different legal name part works, and that illegal
%% ones are filtered
nodenames(Config) when is_list(Config) ->
    legal("a1@b"),
    legal("a-1@b"),
    legal("a_1@b"),

    %% Test that giving two -sname works as it should
    started = test_node("a_1@b", false, long_or_short() ++ "a_0@b"),

    illegal("cdé@a"),
    illegal("te欢st@a").

%% Test that starting nodes with different legal host part works, and that illegal
%% ones are filtered
hostnames(Config) when is_list(Config) ->
    Host = gethostname(),
    legal([$a,$@|atom_to_list(Host)]),
    legal("1@b1"),
    legal("b@b1-c"),
    legal("c@b1_c"),
    legal("d@b1#c"),
    legal("f@::1"),
    legal("g@1:bc3:4e3f:f20:0:1"),

    case file:native_name_encoding() of
        latin1 -> ignore;
        _ -> legal("e@b1é")
    end,
    long_hostnames(net_kernel:longnames()),

    illegal("h@testالع"),
    illegal("i@языtest"),
    illegal("j@te欢st").

long_hostnames(true) ->
    legal("k@b.b.c"),
    legal("l@b.b-c.d"),
    legal("m@b.b_c.d"),
    legal("n@127.0.0.1"),
    legal("o@207.123.456.789");
long_hostnames(false) ->
    illegal("k@b.b.c").

legal(Name) ->
    case test_node(Name) of
        started ->
            ok;
        not_started ->
            ct:fail("no ~p node started", [Name])
    end.

illegal(Name) ->
    case test_node(Name, true) of
        not_started ->
            ok;
        started ->
            ct:fail("~p node started with illegal name", [Name])
    end.

test_node(Name) ->
    test_node(Name, false).
test_node(Name, Illigal) ->
    test_node(Name, Illigal, "").
test_node(Name, Illigal, ExtraArgs) ->
    ProgName = ct:get_progname(),
    Command = ProgName ++ " -noinput " ++
        long_or_short() ++ Name ++ ExtraArgs ++
        " -eval \"net_adm:ping('" ++ atom_to_list(node()) ++ "')\"" ++
        case Illigal of
            true ->
                " -eval \"timer:sleep(10000),init:stop().\"";
            false ->
                ""
        end,
    net_kernel:monitor_nodes(true),
    BinCommand = unicode:characters_to_binary(Command, utf8),
    _Prt = open_port({spawn, BinCommand}, [stream,{cd,"hostnames_nodedir"}]),
    Node = list_to_atom(Name),
    receive
        {nodeup, Node} ->
            net_kernel:monitor_nodes(false),
            slave:stop(Node),
            started
    after 5000 ->
        net_kernel:monitor_nodes(false),
        not_started
    end.

long_or_short() ->
    case net_kernel:longnames() of
        true -> " -name ";
        false -> " -sname "
    end.

% get the localhost's name, depending on the using name policy
gethostname() ->
    Hostname = case net_kernel:longnames() of
       true->
           net_adm:localhost();
       _->
           {ok, Name}=inet:gethostname(),
           Name
    end,
    list_to_atom(Hostname).

%% Test that pinging an illegal nodename does not kill the node.
illegal_nodenames(Config) when is_list(Config) ->
    run_dist_configs(fun illegal_nodenames/2, Config).

illegal_nodenames(DCfg, _Config) ->
    {ok, Node}=start_node(DCfg, illegal_nodenames),
    monitor_node(Node, true),
    RPid=rpc:call(Node, erlang, spawn,
		  [?MODULE, pinger, [self()]]),
    receive
	{RPid, pinged} ->
            monitor_node(Node, false),
	    ok;
	{nodedown, Node} ->
	    ct:fail("Remote node died.")
    end,
    stop_node(Node),
    ok.

pinger(Starter) ->
    io:format("Starter:~p~n",[Starter]),
    net_adm:ping(a@b@c),
    Starter ! {self(), pinged},
    ok.


%% Test that you can set the net_setuptime properly.
net_setuptime(Config) when is_list(Config) ->
    run_dist_configs(fun net_setuptime/2, Config).

net_setuptime(DCfg, _Config) ->

    %% In this test case, we reluctantly accept shorter times than the given
    %% setup time, because the connection attempt can end in a
    %% "Host unreachable" error before the timeout fires.

    Res0 = do_test_setuptime(DCfg, "2"),
    io:format("Res0 = ~p", [Res0]),
    true = (Res0 =< 4000),
    Res1 = do_test_setuptime(DCfg, "0.3"),
    io:format("Res1 = ~p", [Res1]),
    true = (Res1 =< 500),
    ok.

do_test_setuptime(DCfg, Setuptime) when is_list(Setuptime) ->
    {ok, Node} = start_node(DCfg, dist_setuptime_test,
                            "-kernel net_setuptime " ++ Setuptime),
    Res = rpc:call(Node,?MODULE,time_ping,[?DUMMY_NODE]),
    stop_node(Node),
    Res.

time_ping(Node) ->
    T0 = erlang:monotonic_time(),
    pang = net_adm:ping(Node),
    T1 = erlang:monotonic_time(),
    erlang:convert_time_unit(T1 - T0, native, millisecond).

%% Keep the connection with the client node up.
%% This is necessary as the client node runs with much shorter
%% tick time !!
keep_conn(Node) ->
    sleep(1),
    rpc:cast(Node, erlang, time, []),
    keep_conn(Node).

tick_serv_test(Node, MasterNode) ->
    spawn(erl_distribution_SUITE, keep_conn, [MasterNode]),
    spawn(erl_distribution_SUITE, tick_serv_test1, [Node]).

tick_serv_test1(Node) ->
    register(tick_serv, self()),
    TestServer = receive {i_want_the_result, TS} -> TS end,
    monitor_node(Node, true),
    receive
	{nodedown, Node} ->
	    net_adm:ping(Node), %% Set up the connection again !!

	    {tick_test, Node} ! {whats_the_result, self()},
	    receive
		{tick_test, Res} ->
		    TestServer ! {tick_test, Res}
	    end
    end.

tick_cli_test(Node) ->
    spawn(erl_distribution_SUITE, tick_cli_test1, [Node]).

tick_cli_test1(Node) ->
    register(tick_test, self()),
    erlang:monitor_node(Node, true),
    sleep(2),
    rpc:call(Node, erlang, time, []), %% simulate action on the connection
    T1 = erlang:monotonic_time(),
    receive
	{nodedown, Node} ->
	    T2 = erlang:monotonic_time(),
	    receive
		{whats_the_result, From} ->
		    Diff = erlang:convert_time_unit(T2-T1, native,
						    millisecond),
		    case Diff of
			T when T > 8000, T < 16000 ->
			    From ! {tick_test, T};
			T ->
			    From ! {tick_test,
				    {"T not in interval 8000 < T < 16000",
				     T}}
		    end
	    end
    end.

dyn_node_name(Config) when is_list(Config) ->
    %%run_dist_configs(fun dyn_node_name/2, Config).
    dyn_node_name("", Config).

dyn_node_name(DCfg, _Config) ->
    {_N1F,Port1} = start_node_unconnected(DCfg ++ " -dist_listen false",
                                          undefined, ?MODULE, run_remote_test,
                                          ["dyn_node_name_do", atom_to_list(node())]),
    0 = wait_for_port_exit(Port1),
    ok.

dyn_node_name_do(TestNode, _Args) ->
    nonode@nohost = node(),
    [] = nodes(),
    [] = nodes(hidden),
    net_kernel:monitor_nodes(true, [{node_type,all}]),
    net_kernel:connect_node(TestNode),
    [] = nodes(),
    [TestNode] = nodes(hidden),
    MyName = node(),
    check([MyName], rpc:call(TestNode, erlang, nodes, [hidden])),

    {nodeup, MyName, [{node_type, visible}]} = receive_any(0),
    {nodeup, TestNode, [{node_type, hidden}]} = receive_any(0),

    true = net_kernel:disconnect(TestNode),

    {nodedown, TestNode, [{node_type, hidden}]} = receive_any(0),
    [] = nodes(hidden),
    {nodedown, MyName, [{node_type, visible}]} = receive_any(1000),

    nonode@nohost = node(),

    net_kernel:connect_node(TestNode),
    [] = nodes(),
    [TestNode] = nodes(hidden),
    MyName = node(),
    check([MyName], rpc:call(TestNode, erlang, nodes, [hidden])),

    {nodeup, MyName, [{node_type, visible}]} = receive_any(0),
    {nodeup, TestNode, [{node_type, hidden}]} = receive_any(0),

    true = rpc:cast(TestNode, net_kernel, disconnect, [MyName]),

    {nodedown, TestNode, [{node_type, hidden}]} = receive_any(1000),
    [] = nodes(hidden),
    {nodedown, MyName, [{node_type, visible}]} = receive_any(1000),
    nonode@nohost = node(),

    ok.

check(X, X) -> ok.

setopts(Config) when is_list(Config) ->
    run_dist_configs(fun setopts/2, Config).

setopts(DCfg, _Config) ->
    register(setopts_regname, self()),
    [N1,N2,N3,N4] = get_nodenames(4, setopts),

    {_N1F,Port1} = start_node_unconnected(DCfg, N1, ?MODULE, run_remote_test,
					["setopts_do", atom_to_list(node()), "1", "ping"]),
    0 = wait_for_port_exit(Port1),

    {_N2F,Port2} = start_node_unconnected(DCfg, N2, ?MODULE, run_remote_test,
				 ["setopts_do", atom_to_list(node()), "2", "ping"]),
    0 = wait_for_port_exit(Port2),

    {ok, LSock} = gen_tcp:listen(0, [{packet,2}, {active,false}]),
    {ok, LTcpPort} = inet:port(LSock),

    {N3F,Port3} = start_node_unconnected(DCfg, N3, ?MODULE, run_remote_test,
					["setopts_do", atom_to_list(node()),
					 "1", integer_to_list(LTcpPort)]),
    wait_and_connect(LSock, N3F, Port3),
    0 = wait_for_port_exit(Port3),

    {N4F,Port4} = start_node_unconnected(DCfg, N4, ?MODULE, run_remote_test,
					["setopts_do", atom_to_list(node()),
					 "2", integer_to_list(LTcpPort)]),
    wait_and_connect(LSock, N4F, Port4),
    0 = wait_for_port_exit(Port4),

    unregister(setopts_regname),
    ok.

wait_and_connect(LSock, NodeName, NodePort) ->
    {ok, Sock} = gen_tcp:accept(LSock),
    {ok, "Connect please"} = gen_tcp:recv(Sock, 0),
    flush_from_port(NodePort),
    pong = net_adm:ping(NodeName),
    gen_tcp:send(Sock, "Connect done"),
    gen_tcp:close(Sock).


flush_from_port(Port) ->
    flush_from_port(Port, 10).

flush_from_port(Port, Timeout) ->
    receive
	{Port,{data,String}} ->
	    io:format("~p: ~s\n", [Port, String]),
	    flush_from_port(Port, Timeout)
    after Timeout ->
	    timeout
    end.

wait_for_port_exit(Port) ->
    case (receive M -> M end) of
	{Port,{exit_status,Status}} ->
	    Status;
	{Port,{data,String}} ->
	    io:format("~p: ~s\n", [Port, String]),
	    wait_for_port_exit(Port)
    end.

run_remote_test([FuncStr, TestNodeStr | Args]) ->
    Status = try
	io:format("Node ~p started~n", [node()]),
	TestNode = list_to_atom(TestNodeStr),
	io:format("Node ~p spawning function ~p~n", [node(), FuncStr]),
	{Pid,Ref} = spawn_monitor(?MODULE, list_to_atom(FuncStr), [TestNode, Args]),
	io:format("Node ~p waiting for function ~p~n", [node(), FuncStr]),
	receive
	    {'DOWN', Ref, process, Pid, normal} ->
		0;
	    Other ->
		io:format("Node ~p got unexpected msg: ~p\n",[node(), Other]),
		1
	end
    catch
	C:E:S ->
	    io:format("Node ~p got EXCEPTION ~p:~p\nat ~p\n",
		      [node(), C, E, S]),
	    2
    end,
    io:format("Node ~p doing halt(~p).\n",[node(), Status]),
    erlang:halt(Status).

% Do the actual test on the remote node
setopts_do(TestNode, [OptNr, ConnectData]) ->
    [] = nodes(),
    {Opt, Val} = opt_from_nr(OptNr),
    ok = net_kernel:setopts(new, [{Opt, Val}]),

    [] = nodes(),
    {error, noconnection} = net_kernel:getopts(TestNode, [Opt]),

    case ConnectData of
	"ping" ->  % We connect
	    net_adm:ping(TestNode);
	TcpPort -> % Other connect
	    {ok, Sock} = gen_tcp:connect("localhost", list_to_integer(TcpPort),
					 [{active,false},{packet,2}]),
	    ok = gen_tcp:send(Sock, "Connect please"),
	    {ok, "Connect done"} = gen_tcp:recv(Sock, 0),
	    gen_tcp:close(Sock)
    end,
    [TestNode] = nodes(),
    {ok, [{Opt,Val}]} = net_kernel:getopts(TestNode, [Opt]),
    {error, noconnection} = net_kernel:getopts('pixie@fairyland', [Opt]),

    NewVal = change_val(Val),
    ok = net_kernel:setopts(TestNode, [{Opt, NewVal}]),
    {ok, [{Opt,NewVal}]} = net_kernel:getopts(TestNode, [Opt]),

    ok = net_kernel:setopts(TestNode, [{Opt, Val}]),
    {ok, [{Opt,Val}]} = net_kernel:getopts(TestNode, [Opt]),

    ok.

opt_from_nr("1") -> {nodelay, true};
opt_from_nr("2") -> {nodelay, false}.

change_val(true)  -> false;
change_val(false) -> true.

start_node_unconnected(DCfg, Name, Mod, Func, Args) ->
    FullName = full_node_name(Name),
    CmdLine = mk_node_cmdline(DCfg, Name,Mod,Func,Args),
    io:format("Starting node ~p: ~s~n", [FullName, CmdLine]),
    case open_port({spawn, CmdLine}, [exit_status]) of
	Port when is_port(Port) ->
	    {FullName, Port};
	Error ->
	    exit({failed_to_start_node, FullName, Error})
    end.

full_node_name(PreName) ->
    HostSuffix = lists:dropwhile(fun ($@) -> false; (_) -> true end,
				 atom_to_list(node())),
    list_to_atom(atom_to_list(PreName) ++ HostSuffix).

mk_node_cmdline(DCfg, Name,Mod,Func,Args) ->
    Static = "-noinput",
    Pa = filename:dirname(code:which(?MODULE)),
    Prog = case catch init:get_argument(progname) of
	       {ok,[[P]]} -> P;
	       _ -> exit(no_progname_argument_found)
	   end,
    NameSw = case net_kernel:longnames() of
		 false -> "-sname ";
		 true -> "-name ";
		 _ -> exit(not_distributed_node)
	     end,
    {ok, Pwd} = file:get_cwd(),
    NameStr = atom_to_list(Name),
    Prog ++ " "
	++ Static ++ " "
	++ NameSw ++ " " ++ NameStr
        ++ " " ++ DCfg
	++ " -pa " ++ Pa
	++ " -env ERL_CRASH_DUMP " ++ Pwd ++ "/erl_crash_dump." ++ NameStr
	++ " -setcookie " ++ atom_to_list(erlang:get_cookie())
	++ " -run " ++ atom_to_list(Mod) ++ " " ++ atom_to_list(Func)
	++ " " ++ string:join(Args, " ").


%% OTP-4255.
tick_change(Config) when is_list(Config) ->
    run_dist_configs(fun tick_change/2, Config).

tick_change(DCfg, _Config) ->
    [BN, CN] = get_nodenames(2, tick_change),
    DefaultTT = net_kernel:get_net_ticktime(),
    unchanged = net_kernel:set_net_ticktime(DefaultTT, 60),
    case DefaultTT of
	I when is_integer(I) -> ok;
	_                 -> ct:fail(DefaultTT)
    end,

    %% In case other nodes are connected
    case nodes(connected) of
	[] -> net_kernel:set_net_ticktime(10, 0);
	_ ->  rpc:multicall(nodes([this, connected]), net_kernel,
			    set_net_ticktime, [10, 5])
    end,

    wait_until(fun () -> 10 == net_kernel:get_net_ticktime() end),
    {ok, B} = start_node(DCfg, BN, "-kernel net_ticktime 10"),
    {ok, C} = start_node(DCfg, CN, "-kernel net_ticktime 10 -hidden"),

    OTE = process_flag(trap_exit, true),
    case catch begin
		   run_tick_change_test(DCfg, B, C, 10, 1),
		   run_tick_change_test(DCfg, B, C, 1, 10)
	       end of
	{'EXIT', Reason} ->
	    stop_node(B),
	    stop_node(C),
	    %% In case other nodes are connected
	    case nodes(connected) of
		[] -> net_kernel:set_net_ticktime(DefaultTT, 0);
		_ ->  rpc:multicall(nodes([this, connected]), net_kernel,
				    set_net_ticktime, [DefaultTT, 10])
	    end,
	    wait_until(fun () ->
			       DefaultTT == net_kernel:get_net_ticktime()
		       end),
	    process_flag(trap_exit, OTE),
	    ct:fail(Reason);
	_ ->
	    ok
    end,
    process_flag(trap_exit, OTE),
    stop_node(B),
    stop_node(C),

    %% In case other nodes are connected
    case nodes(connected) of
	[] -> net_kernel:set_net_ticktime(DefaultTT, 0);
	_ ->  rpc:multicall(nodes([this, connected]), net_kernel,
			    set_net_ticktime, [DefaultTT, 5])
    end,

    wait_until(fun () -> DefaultTT == net_kernel:get_net_ticktime() end),
    ok.


wait_for_nodedowns(Tester, Ref) ->
    receive
	{nodedown, Node} ->
	    io:format("~p~n", [{node(), {nodedown, Node}}]),
	    Tester ! {Ref, {node(), {nodedown, Node}}}
    end,
    wait_for_nodedowns(Tester, Ref).

run_tick_change_test(DCfg, B, C, PrevTT, TT) ->
    [DN, EN] = get_nodenames(2, tick_change),

    Tester = self(),
    Ref = make_ref(),
    MonitorNodes = fun (Nodes) ->
			   lists:foreach(
			     fun (N) ->
				     monitor_node(N,true)
			     end,
			     Nodes),
			   wait_for_nodedowns(Tester, Ref)
		   end,

    {ok, D} = start_node(DCfg, DN, "-kernel net_ticktime "
			 ++ integer_to_list(PrevTT)),

    NMA = spawn_link(fun () -> MonitorNodes([B, C, D]) end),
    NMB = spawn_link(B, fun () -> MonitorNodes([node(), C, D]) end),
    NMC = spawn_link(C, fun () -> MonitorNodes([node(), B, D]) end),

    MaxTT = case PrevTT > TT of
		true  -> PrevTT;
		false -> TT
	    end,

    CheckResult = make_ref(),
    spawn_link(fun () ->
		       receive
		       after (25 + MaxTT)*1000 ->
			       Tester ! CheckResult
		       end
	       end),

    %% In case other nodes than these are connected
    case nodes(connected) -- [B, C, D] of
	[] -> ok;
	OtherNodes -> rpc:multicall(OtherNodes, net_kernel,
				    set_net_ticktime, [TT, 20])
    end,

    change_initiated = net_kernel:set_net_ticktime(TT,20),
    {ongoing_change_to,_} = net_kernel:set_net_ticktime(TT,20),
    sleep(3),
    change_initiated = rpc:call(B,net_kernel,set_net_ticktime,[TT,15]),
    sleep(7),
    change_initiated = rpc:call(C,net_kernel,set_net_ticktime,[TT,10]),

    {ok, E} = start_node(DCfg, EN, "-kernel net_ticktime "
			 ++ integer_to_list(TT)),
    NME  = spawn_link(E, fun () -> MonitorNodes([node(), B, C, D]) end),
    NMA2 = spawn_link(fun () -> MonitorNodes([E]) end),
    NMB2 = spawn_link(B, fun () -> MonitorNodes([E]) end),
    NMC2 = spawn_link(C, fun () -> MonitorNodes([E]) end),

    receive CheckResult -> ok end,

    unlink(NMA),  exit(NMA, kill),
    unlink(NMB),  exit(NMB, kill),
    unlink(NMC),  exit(NMC, kill),
    unlink(NME),  exit(NME, kill),
    unlink(NMA2), exit(NMA2, kill),
    unlink(NMB2), exit(NMB2, kill),
    unlink(NMC2), exit(NMC2, kill),

    %% The node not changing ticktime should have been disconnected from the
    %% other nodes
    receive {Ref, {Node, {nodedown, D}}} when Node == node() -> ok
    after 0 -> exit({?LINE, no_nodedown})
    end,
    receive {Ref, {B, {nodedown, D}}} -> ok
    after 0 -> exit({?LINE, no_nodedown})
    end,
    receive {Ref, {C, {nodedown, D}}} -> ok
    after 0 -> exit({?LINE, no_nodedown})
    end,
    receive {Ref, {E, {nodedown, D}}} -> ok
    after 0 -> exit({?LINE, no_nodedown})
    end,

    %% No other connections should have been broken
    receive
	{Ref, Reason} ->
	    stop_node(E),
	    exit({?LINE, Reason});
	{'EXIT', Pid, Reason} when Pid == NMA;
				   Pid == NMB;
				   Pid == NMC;
				   Pid == NME;
				   Pid == NMA2;
				   Pid == NMB2;
				   Pid == NMC2 ->
	    stop_node(E),

	    exit({?LINE, {node(Pid), Reason}})
    after 0 ->
	    TT = net_kernel:get_net_ticktime(),
	    TT = rpc:call(B, net_kernel, get_net_ticktime, []),
	    TT = rpc:call(C, net_kernel, get_net_ticktime, []),
	    TT = rpc:call(E, net_kernel, get_net_ticktime, []),
	    stop_node(E),
	    ok
    end.

%%
%% Basic tests of hidden node.
%%
%% Basic test of hidden node.
hidden_node(Config) when is_list(Config) ->
    run_dist_configs(fun hidden_node/2, Config).

hidden_node(DCfg, _Config) ->
    HArgs = "-hidden",
    {ok, V} = start_node(DCfg, visible_node),
    VMN = start_monitor_nodes_proc(V),
    {ok, H} = start_node(DCfg, hidden_node, HArgs),
    %% Connect visible_node -> hidden_node
    connect_nodes(V, H),
    test_nodes(V, H),
    stop_node(H),
    sleep(5),
    check_monitor_nodes_res(VMN, H),
    stop_node(V),
    {ok, H} = start_node(DCfg, hidden_node, HArgs),
    HMN = start_monitor_nodes_proc(H),
    {ok, V} = start_node(DCfg, visible_node),
    %% Connect hidden_node -> visible_node
    connect_nodes(H, V),
    test_nodes(V, H),
    stop_node(V),
    sleep(5),
    check_monitor_nodes_res(HMN, V),
    stop_node(H),
    ok.

connect_nodes(A, B) ->
    %% Check that they haven't already connected.
    false = lists:member(A, rpc:call(B, erlang, nodes, [connected])),
    false = lists:member(B, rpc:call(A, erlang, nodes, [connected])),
    %% Connect them.
    pong = rpc:call(A, net_adm, ping, [B]).


test_nodes(V, H) ->
    %% No nodes should be visible on hidden_node
    [] = rpc:call(H, erlang, nodes, []),
    %% visible_node should be hidden on hidden_node
    true = lists:member(V, rpc:call(H, erlang, nodes, [hidden])),
    %% hidden_node node shouldn't be visible on visible_node
    false = lists:member(H, rpc:call(V, erlang, nodes, [])),
    %% hidden_node should be hidden on visible_node
    true = lists:member(H, rpc:call(V, erlang, nodes, [hidden])).

mn_loop(MNs) ->
    receive
	{nodeup, N} ->
	    mn_loop([{nodeup, N}|MNs]);
	{nodedown, N} ->
	    mn_loop([{nodedown, N}|MNs]);
	{monitor_nodes_result, Ref, From} ->
	    From ! {Ref, MNs};
	_ ->
	    mn_loop(MNs)
    end.

start_monitor_nodes_proc(Node) ->
    Ref = make_ref(),
    Starter = self(),
    Pid = spawn(Node,
		fun() ->
			net_kernel:monitor_nodes(true),
			Starter ! Ref,
			mn_loop([])
		end),
    receive
	Ref ->
	    ok
    end,
    Pid.


check_monitor_nodes_res(Pid, Node) ->
    Ref = make_ref(),
    Pid ! {monitor_nodes_result, Ref, self()},
    receive
	{Ref, MNs} ->
	    false = lists:keysearch(Node, 2, MNs)
    end.



%% Check the kernel inet_dist_{listen,connect}_options options.
inet_dist_options_options(Config) when is_list(Config) ->
    Prio = 1,
    case gen_udp:open(0, [{priority,Prio}]) of
	{ok,Socket} ->
	    case inet:getopts(Socket, [priority]) of
		{ok,[{priority,Prio}]} ->
		    ok = gen_udp:close(Socket),
		    do_inet_dist_options_options(Prio);
		_ ->
		    ok = gen_udp:close(Socket),
		    {skip,
		     "Can not set priority "++integer_to_list(Prio)++
			 " on socket"}
	    end;
	{error,_} ->
	    {skip, "Can not set priority on socket"}
    end.

do_inet_dist_options_options(Prio) ->
    PriorityString0 = "[{priority,"++integer_to_list(Prio)++"}]",
    PriorityString =
	case os:cmd("echo [{a,1}]") of
	    "[{a,1}]"++_ ->
		PriorityString0;
	    _ ->
		%% Some shells need quoting of [{}]
		"'"++PriorityString0++"'"
	end,
    InetDistOptions =
	"-hidden "
	"-kernel inet_dist_connect_options "++PriorityString++" "
	"-kernel inet_dist_listen_options "++PriorityString,
    {ok,Node1} =
	start_node("", inet_dist_options_1, InetDistOptions),
    {ok,Node2} =
	start_node("", inet_dist_options_2, InetDistOptions),
    %%
    pong =
	rpc:call(Node1, net_adm, ping, [Node2]),
    PrioritiesNode1 =
	rpc:call(Node1, ?MODULE, get_socket_priorities, []),
    PrioritiesNode2 =
	rpc:call(Node2, ?MODULE, get_socket_priorities, []),
    io:format("PrioritiesNode1 = ~p", [PrioritiesNode1]),
    io:format("PrioritiesNode2 = ~p", [PrioritiesNode2]),
    Elevated = [P || P <- PrioritiesNode1, P =:= Prio],
    Elevated = [P || P <- PrioritiesNode2, P =:= Prio],
    [_|_] = Elevated,
    %%
    stop_node(Node2),
    stop_node(Node1),
    ok.

get_socket_priorities() ->
    [Priority ||
	{ok,[{priority,Priority}]} <-
	    [inet:getopts(Port, [priority]) ||
		Port <- erlang:ports(),
		element(2, erlang:port_info(Port, name)) =:= "tcp_inet"]].



%%
%% Testcase:
%%   monitor_nodes_nodedown_reason
%%

monitor_nodes_nodedown_reason(Config) when is_list(Config) ->
    run_dist_configs(fun monitor_nodes_nodedown_reason/2, Config).

monitor_nodes_nodedown_reason(DCfg, _Config) ->
    MonNodeState = monitor_node_state(),
    ok = net_kernel:monitor_nodes(true),
    ok = net_kernel:monitor_nodes(true, [nodedown_reason]),

    Names = get_numbered_nodenames(5, node),
    [NN1, NN2, NN3, NN4, NN5] = Names,

    {ok, N1} = start_node(DCfg, NN1),
    {ok, N2} = start_node(DCfg, NN2),
    {ok, N3} = start_node(DCfg, NN3),
    {ok, N4} = start_node(DCfg, NN4, "-hidden"),

    receive {nodeup, N1} -> ok end,
    receive {nodeup, N2} -> ok end,
    receive {nodeup, N3} -> ok end,

    receive {nodeup, N1, []} -> ok end,
    receive {nodeup, N2, []} -> ok end,
    receive {nodeup, N3, []} -> ok end,

    stop_node(N1),
    stop_node(N4),
    true = net_kernel:disconnect(N2),
    TickTime = net_kernel:get_net_ticktime(),
    SleepTime = TickTime + (TickTime div 2),
    spawn(N3, fun () ->
		      block_emu(SleepTime*1000),
		      halt()
	      end),

    receive {nodedown, N1} -> ok end,
    receive {nodedown, N2} -> ok end,
    receive {nodedown, N3} -> ok end,

    receive {nodedown, N1, [{nodedown_reason, R1}]} -> connection_closed = R1 end,
    receive {nodedown, N2, [{nodedown_reason, R2}]} -> disconnect = R2 end,
    receive {nodedown, N3, [{nodedown_reason, R3}]} -> net_tick_timeout = R3 end,

    ok = net_kernel:monitor_nodes(false, [nodedown_reason]),

    {ok, N5} = start_node(DCfg, NN5),
    stop_node(N5),

    receive {nodeup, N5} -> ok end,
    receive {nodedown, N5} -> ok end,
    print_my_messages(),
    ok = check_no_nodedown_nodeup(1000),
    ok = net_kernel:monitor_nodes(false),
    MonNodeState = monitor_node_state(),
    ok.


monitor_nodes_complex_nodedown_reason(Config) when is_list(Config) ->
    run_dist_configs(fun monitor_nodes_complex_nodedown_reason/2, Config).

monitor_nodes_complex_nodedown_reason(DCfg, _Config) ->
    MonNodeState = monitor_node_state(),
    Me = self(),
    ok = net_kernel:monitor_nodes(true, [nodedown_reason]),
    [Name] = get_nodenames(1, monitor_nodes_complex_nodedown_reason),
    {ok, Node} = start_node(DCfg, Name, ""),
    Pid = spawn(Node,
		fun() ->
			Me ! {stuff,
			      self(),
			      [make_ref(),
			       {processes(), erlang:ports()}]}
		end),
    receive {nodeup, Node, []} -> ok end,
    {ok, NodeInfo} = net_kernel:node_info(Node),
    {value,{owner, Owner}} = lists:keysearch(owner, 1, NodeInfo),
    ComplexTerm = receive {stuff, Pid, _} = Msg ->
			  {Msg, term_to_binary(Msg)}
		  end,
    exit(Owner, ComplexTerm),
    receive
	{nodedown, Node, [{nodedown_reason, NodeDownReason}]} ->
	    ok
    end,
    %% If the complex nodedown_reason messed something up garbage collections
    %% are likely to dump core
    garbage_collect(),
    garbage_collect(),
    garbage_collect(),
    ComplexTerm = NodeDownReason,
    ok = net_kernel:monitor_nodes(false, [nodedown_reason]),
    no_msgs(),
    MonNodeState = monitor_node_state(),
    ok.




%%
%% Testcase:
%%   monitor_nodes_node_type
%%

monitor_nodes_node_type(Config) when is_list(Config) ->
    run_dist_configs(fun monitor_nodes_node_type/2, Config).

monitor_nodes_node_type(DCfg, _Config) ->
    MonNodeState = monitor_node_state(),
    ok = net_kernel:monitor_nodes(true),
    ok = net_kernel:monitor_nodes(true, [{node_type, all}]),
    Names = get_numbered_nodenames(9, node),
    [NN1, NN2, NN3, NN4, NN5, NN6, NN7, NN8, NN9] = Names,

    {ok, N1} = start_node(DCfg, NN1),
    {ok, N2} = start_node(DCfg, NN2),
    {ok, N3} = start_node(DCfg, NN3, "-hidden"),
    {ok, N4} = start_node(DCfg, NN4, "-hidden"),

    receive {nodeup, N1} -> ok end,
    receive {nodeup, N2} -> ok end,

    receive {nodeup, N1, [{node_type, visible}]} -> ok end,
    receive {nodeup, N2, [{node_type, visible}]} -> ok end,
    receive {nodeup, N3, [{node_type, hidden}]} -> ok end,
    receive {nodeup, N4, [{node_type, hidden}]} -> ok end,

    stop_node(N1),
    stop_node(N2),
    stop_node(N3),
    stop_node(N4),

    receive {nodedown, N1} -> ok end,
    receive {nodedown, N2} -> ok end,

    receive {nodedown, N1, [{node_type, visible}]} -> ok end,
    receive {nodedown, N2, [{node_type, visible}]} -> ok end,
    receive {nodedown, N3, [{node_type, hidden}]} -> ok end,
    receive {nodedown, N4, [{node_type, hidden}]} -> ok end,

    ok = net_kernel:monitor_nodes(false, [{node_type, all}]),
    {ok, N5} = start_node(DCfg, NN5),

    receive {nodeup, N5} -> ok end,
    stop_node(N5),
    receive {nodedown, N5} -> ok end,

    ok = net_kernel:monitor_nodes(true, [{node_type, hidden}]),
    {ok, N6} = start_node(DCfg, NN6),
    {ok, N7} = start_node(DCfg, NN7, "-hidden"),


    receive {nodeup, N6} -> ok end,
    receive {nodeup, N7, [{node_type, hidden}]} -> ok end,
    stop_node(N6),
    stop_node(N7),

    receive {nodedown, N6} -> ok end,
    receive {nodedown, N7, [{node_type, hidden}]} -> ok end,

    ok = net_kernel:monitor_nodes(true, [{node_type, visible}]),
    ok = net_kernel:monitor_nodes(false, [{node_type, hidden}]),
    ok = net_kernel:monitor_nodes(false),

    {ok, N8} = start_node(DCfg, NN8),
    {ok, N9} = start_node(DCfg, NN9, "-hidden"),

    receive {nodeup, N8, [{node_type, visible}]} -> ok end,
    stop_node(N8),
    stop_node(N9),

    receive {nodedown, N8, [{node_type, visible}]} -> ok end,
    print_my_messages(),
    ok = check_no_nodedown_nodeup(1000),
    ok = net_kernel:monitor_nodes(false, [{node_type, visible}]),
    MonNodeState = monitor_node_state(),
    ok.


%%
%% Testcase:
%%   monitor_nodes
%%

monitor_nodes_misc(Config) when is_list(Config) ->
    run_dist_configs(fun monitor_nodes_misc/2, Config).

monitor_nodes_misc(DCfg, _Config) ->
    MonNodeState = monitor_node_state(),
    ok = net_kernel:monitor_nodes(true),
    ok = net_kernel:monitor_nodes(true, [{node_type, all}, nodedown_reason]),
    ok = net_kernel:monitor_nodes(true, [nodedown_reason, {node_type, all}]),
    Names = get_numbered_nodenames(3, node),
    [NN1, NN2, NN3] = Names,

    {ok, N1} = start_node(DCfg, NN1),
    {ok, N2} = start_node(DCfg, NN2, "-hidden"),

    receive {nodeup, N1} -> ok end,

    receive {nodeup, N1, [{node_type, visible}]} -> ok end,
    receive {nodeup, N1, [{node_type, visible}]} -> ok end,
    receive {nodeup, N2, [{node_type, hidden}]} -> ok end,
    receive {nodeup, N2, [{node_type, hidden}]} -> ok end,

    stop_node(N1),
    stop_node(N2),

    VisbleDownInfo = lists:sort([{node_type, visible},
				 {nodedown_reason, connection_closed}]),
    HiddenDownInfo = lists:sort([{node_type, hidden},
				 {nodedown_reason, connection_closed}]),

    receive {nodedown, N1} -> ok end,

    receive {nodedown, N1, Info1A} -> VisbleDownInfo = lists:sort(Info1A) end,
    receive {nodedown, N1, Info1B} -> VisbleDownInfo = lists:sort(Info1B) end,
    receive {nodedown, N2, Info2A} -> HiddenDownInfo = lists:sort(Info2A) end,
    receive {nodedown, N2, Info2B} -> HiddenDownInfo = lists:sort(Info2B) end,

    ok = net_kernel:monitor_nodes(false, [{node_type, all}, nodedown_reason]),

    {ok, N3} = start_node(DCfg, NN3),
    receive {nodeup, N3} -> ok end,
    stop_node(N3),
    receive {nodedown, N3} -> ok end,
    print_my_messages(),
    ok = check_no_nodedown_nodeup(1000),
    ok = net_kernel:monitor_nodes(false),
    MonNodeState = monitor_node_state(),
    ok.


%% Tests that {nodeup, Node} messages are received before
%% messages from Node and that {nodedown, Node} messages are
%% received after messages from Node.
monitor_nodes_otp_6481(Config) when is_list(Config) ->
    run_dist_configs(fun monitor_nodes_otp_6481/2, Config).

monitor_nodes_otp_6481(DCfg, Config) ->
    io:format("Testing nodedown...~n"),
    monitor_nodes_otp_6481_test(DCfg, Config, nodedown),
    io:format("ok~n"),
    io:format("Testing nodeup...~n"),
    monitor_nodes_otp_6481_test(DCfg, Config, nodeup),
    io:format("ok~n"),
    ok.

monitor_nodes_otp_6481_test(DCfg, Config, TestType) when is_list(Config) ->
    MonNodeState = monitor_node_state(),
    NodeMsg = make_ref(),
    Me = self(),
    [Name] = get_nodenames(1, monitor_nodes_otp_6481),
    case TestType of
	nodedown -> ok = net_kernel:monitor_nodes(true);
	nodeup -> ok
    end,
    Seq = lists:seq(1,10000),
    MN = spawn_link(
	   fun () ->
		   lists:foreach(
		     fun (_) ->
			     ok = net_kernel:monitor_nodes(true)
		     end,
		     Seq),
		   Me ! {mon_set, self()},
		   receive after infinity -> ok end
	   end),
    receive {mon_set, MN} -> ok end,
    case TestType of
	nodedown -> ok;
	nodeup -> ok = net_kernel:monitor_nodes(true)
    end,

    %% Whitebox:
    %% nodedown test: Since this process was the first one monitoring
    %%                nodes this process will be the first one notified
    %%                on nodedown.
    %% nodeup test:   Since this process was the last one monitoring
    %%                nodes this process will be the last one notified
    %%                on nodeup

    %% Verify the monitor_nodes order expected
    TestMonNodeState = monitor_node_state(),
    %% io:format("~p~n", [TestMonNodeState]),
    TestMonNodeState =
	case TestType of
	    nodedown -> [];
	    nodeup -> [{self(), []}]
	end
	++ lists:map(fun (_) -> {MN, []} end, Seq)
	++ case TestType of
	       nodedown -> [{self(), []}];
	       nodeup -> []
	   end
	++ MonNodeState,

    {ok, Node} = start_node(DCfg, Name, "", this),
    receive {nodeup, Node} -> ok end,

    RemotePid = spawn(Node,
		      fun () ->
			      receive after 1500 -> ok end,
			      %% infinite loop of msgs
			      %% we want an endless stream of messages and the kill
			      %% the node mercilessly.
			      %% We then want to ensure that the nodedown message arrives
			      %% last ... without garbage after it.
			      _ = spawn(fun() -> node_loop_send(Me, NodeMsg, 1) end),
			      receive {Me, kill_it} -> ok end,
			      halt()
		      end),

    net_kernel:disconnect(Node),
    receive {nodedown, Node} -> ok end,

    %% Verify that '{nodeup, Node}' comes before '{NodeMsg, 1}' (the message
    %% bringing up the connection).
    {nodeup, Node} = receive Msg1 -> Msg1 end,
    {NodeMsg, N}   = receive Msg2 -> Msg2 end,
    %% msg stream has begun, kill the node
    RemotePid ! {self(), kill_it},

    %% Verify that '{nodedown, Node}' comes after the last '{NodeMsg, N}'
    %% message.
    {nodedown, Node} = flush_node_msgs(NodeMsg, N+1),
    no_msgs(500),

    Mon = erlang:monitor(process, MN),
    unlink(MN),
    exit(MN, bang),
    receive {'DOWN', Mon, process, MN, bang} -> ok end,
    ok = net_kernel:monitor_nodes(false),
    MonNodeState = monitor_node_state(),
    ok.

flush_node_msgs(NodeMsg, No) ->
    case receive Msg -> Msg end of
	{NodeMsg, N} when N >= No ->
	    flush_node_msgs(NodeMsg, N+1);
	OtherMsg ->
	    OtherMsg
    end.

node_loop_send(Pid, Msg, No) ->
    Pid ! {Msg, No},
    node_loop_send(Pid, Msg, No + 1).

monitor_nodes_errors(Config) when is_list(Config) ->
    MonNodeState = monitor_node_state(),
    error = net_kernel:monitor_nodes(asdf),
    {error,
     {unknown_options,
      [gurka]}} = net_kernel:monitor_nodes(true,
					   [gurka]),
    {error,
     {options_not_a_list,
      gurka}} = net_kernel:monitor_nodes(true,
					 gurka),
    {error,
     {option_value_mismatch,
      [{node_type,visible},
       {node_type,hidden}]}}
	= net_kernel:monitor_nodes(true,
				   [{node_type,hidden},
				    {node_type,visible}]),
    {error,
     {option_value_mismatch,
      [{node_type,visible},
       {node_type,all}]}}
	= net_kernel:monitor_nodes(true,
				   [{node_type,all},
				    {node_type,visible}]),
    {error,
     {bad_option_value,
      {node_type,
       blaha}}}
	= net_kernel:monitor_nodes(true, [{node_type, blaha}]),
    MonNodeState = monitor_node_state(),
    ok.

monitor_nodes_combinations(Config) when is_list(Config) ->
    run_dist_configs(fun monitor_nodes_combinations/2, Config).

monitor_nodes_combinations(DCfg, _Config) ->
    MonNodeState = monitor_node_state(),
    monitor_nodes_all_comb(true),
    [VisibleName, HiddenName] = get_nodenames(2,
					      monitor_nodes_combinations),
    {ok, Visible} = start_node(DCfg, VisibleName, ""),
    receive_all_comb_nodeup_msgs(visible, Visible),
    no_msgs(),
    stop_node(Visible),
    receive_all_comb_nodedown_msgs(visible, Visible, connection_closed),
    no_msgs(),
    {ok, Hidden} = start_node(DCfg, HiddenName, "-hidden"),
    receive_all_comb_nodeup_msgs(hidden, Hidden),
    no_msgs(),
    stop_node(Hidden),
    receive_all_comb_nodedown_msgs(hidden, Hidden, connection_closed),
    no_msgs(),
    monitor_nodes_all_comb(false),
    MonNodeState = monitor_node_state(),
    no_msgs(),
    ok.

monitor_nodes_all_comb(Flag) ->
    ok = net_kernel:monitor_nodes(Flag),
    ok = net_kernel:monitor_nodes(Flag,
				  [nodedown_reason]),
    ok = net_kernel:monitor_nodes(Flag,
				  [{node_type, hidden}]),
    ok = net_kernel:monitor_nodes(Flag,
				  [{node_type, visible}]),
    ok = net_kernel:monitor_nodes(Flag,
				  [{node_type, all}]),
    ok = net_kernel:monitor_nodes(Flag,
				  [nodedown_reason,
				   {node_type, hidden}]),
    ok = net_kernel:monitor_nodes(Flag,
				  [nodedown_reason,
				   {node_type, visible}]),
    ok = net_kernel:monitor_nodes(Flag,
				  [nodedown_reason,
				   {node_type, all}]),
    %% There currently are 8 different combinations
    8.


receive_all_comb_nodeup_msgs(visible, Node) ->
    io:format("Receive nodeup visible...~n"),
    Exp = [{nodeup, Node},
	   {nodeup, Node, []}]
	++ mk_exp_mn_all_comb_nodeup_msgs_common(visible, Node),
    receive_mn_msgs(Exp),
    io:format("ok~n"),
    ok;
receive_all_comb_nodeup_msgs(hidden, Node) ->
    io:format("Receive nodeup hidden...~n"),
    Exp = mk_exp_mn_all_comb_nodeup_msgs_common(hidden, Node),
    receive_mn_msgs(Exp),
    io:format("ok~n"),
    ok.

mk_exp_mn_all_comb_nodeup_msgs_common(Type, Node) ->
    InfoNt = [{node_type, Type}],
    [{nodeup, Node, InfoNt},
     {nodeup, Node, InfoNt},
     {nodeup, Node, InfoNt},
     {nodeup, Node, InfoNt}].

receive_all_comb_nodedown_msgs(visible, Node, Reason) ->
    io:format("Receive nodedown visible...~n"),
    Exp = [{nodedown, Node},
	   {nodedown, Node, [{nodedown_reason, Reason}]}]
	++ mk_exp_mn_all_comb_nodedown_msgs_common(visible,
						   Node,
						   Reason),
    receive_mn_msgs(Exp),
    io:format("ok~n"),
    ok;
receive_all_comb_nodedown_msgs(hidden, Node, Reason) ->
    io:format("Receive nodedown hidden...~n"),
    Exp = mk_exp_mn_all_comb_nodedown_msgs_common(hidden, Node, Reason),
    receive_mn_msgs(Exp),
    io:format("ok~n"),
    ok.

mk_exp_mn_all_comb_nodedown_msgs_common(Type, Node, Reason) ->
    InfoNt = [{node_type, Type}],
    InfoNdrNt = lists:sort([{nodedown_reason, Reason}]++InfoNt),
    [{nodedown, Node, InfoNt},
     {nodedown, Node, InfoNt},
     {nodedown, Node, InfoNdrNt},
     {nodedown, Node, InfoNdrNt}].

receive_mn_msgs([]) ->
    ok;
receive_mn_msgs(Msgs) ->
    io:format("Expecting msgs: ~p~n", [Msgs]),
    receive
	{_Dir, _Node} = Msg ->
	    io:format("received ~p~n", [Msg]),
	    case lists:member(Msg, Msgs) of
		true -> receive_mn_msgs(lists:delete(Msg, Msgs));
		false -> ct:fail({unexpected_message, Msg,
				  expected_messages, Msgs})
	    end;
	{Dir, Node, Info} ->
	    Msg = {Dir, Node, lists:sort(Info)},
	    io:format("received ~p~n", [Msg]),
	    case lists:member(Msg, Msgs) of
		true -> receive_mn_msgs(lists:delete(Msg, Msgs));
		false -> ct:fail({unexpected_message, Msg,
				  expected_messages, Msgs})
	    end;
	Msg ->
	    io:format("received ~p~n", [Msg]),
	    ct:fail({unexpected_message, Msg,
		     expected_messages, Msgs})
    end.

monitor_nodes_cleanup(Config) when is_list(Config) ->
    MonNodeState = monitor_node_state(),
    Me = self(),
    No = monitor_nodes_all_comb(true),
    Inf = spawn(fun () ->
			monitor_nodes_all_comb(true),
			Me ! {mons_set, self()},
			receive after infinity -> ok end
		end),
    TO = spawn(fun () ->
		       monitor_nodes_all_comb(true),
		       Me ! {mons_set, self()},
		       receive after 500 -> ok end
	       end),
    receive {mons_set, Inf} -> ok end,
    receive {mons_set, TO} -> ok end,
    MNLen = length(MonNodeState) + No*3,
    MNLen = length(monitor_node_state()),
    MonInf = erlang:monitor(process, Inf),
    MonTO = erlang:monitor(process, TO),
    exit(Inf, bang),
    No = monitor_nodes_all_comb(false),
    receive {'DOWN', MonInf, process, Inf, bang} -> ok end,
    receive {'DOWN', MonTO, process, TO, normal} -> ok end,
    MonNodeState = monitor_node_state(),
    no_msgs(),
    ok.

monitor_nodes_many(Config) when is_list(Config) ->
    run_dist_configs(fun monitor_nodes_many/2, Config).

monitor_nodes_many(DCfg, _Config) ->
    MonNodeState = monitor_node_state(),
    [Name] = get_nodenames(1, monitor_nodes_many),
    %% We want to perform more than 2^16 net_kernel:monitor_nodes
    %% since this will wrap an internal counter
    No = (1 bsl 16) + 17,
    repeat(fun () -> ok = net_kernel:monitor_nodes(true) end, No),
    No = length(monitor_node_state()) - length(MonNodeState),
    {ok, Node} = start_node(DCfg, Name),
    repeat(fun () -> receive {nodeup, Node} -> ok end end, No),
    stop_node(Node),
    repeat(fun () -> receive {nodedown, Node} -> ok end end, No),
    ok = net_kernel:monitor_nodes(false),
    no_msgs(10),
    MonNodeState = monitor_node_state(),
    ok.

%% Test order of messages nodedown and nodeup.
monitor_nodes_down_up(Config) when is_list(Config) ->
    [An] = get_nodenames(1, monitor_nodeup),
    {ok, A} = ct_slave:start(An),

    try
        monitor_nodes_yoyo(A)
    after
        catch ct_slave:stop(A)
    end.

monitor_nodes_yoyo(A) ->
    net_kernel:monitor_nodes(true),
    Papa = self(),

    %% Spawn lots of processes doing one erlang:monitor_node(A,true) each
    %% just to get lots of other monitors to fire when connection goes down
    %% and thereby give time for {nodeup,A} to race before {nodedown,A}.
    NodeMonCnt = 10000,
    NodeMons = [my_spawn_opt(fun F() ->
                                     monitor_node = receive_any(),
                                     monitor_node(A, true),
                                     Papa ! ready,
                                     {nodedown, A} =  receive_any(),
                                     F()
                             end,
                             [link, monitor, {priority, low}])
                ||
                   _ <- lists:seq(1, NodeMonCnt)],

    %% Spawn message spamming process to trigger new connection setups
    %% as quick as possible.
    Spammer = my_spawn_opt(fun F() ->
                                   {dummy, A} ! trigger_auto_connect,
                                   F()
                           end,
                           [link, monitor]),

    %% Now bring connection down and verify we get {nodedown,A} before {nodeup,A}.
    Yoyos = 20,
    [begin
         [P ! monitor_node || P <- NodeMons],
         [receive ready -> ok end || _ <- NodeMons],

         Owner = get_conn_owner(A),
         exit(Owner, kill),

         {nodedown, A} = receive_any(),
         {nodeup, A} = receive_any()
     end
     || _ <- lists:seq(1,Yoyos)],

    unlink(Spammer),
    exit(Spammer, die),
    receive {'DOWN',_,process,Spammer,_} -> ok end,

    [begin unlink(P), exit(P, die) end || P <- NodeMons],
    [receive {'DOWN',_,process,P,_} -> ok end || P <- NodeMons],

    net_kernel:monitor_nodes(false),
    ok.

receive_any() ->
    receive_any(infinity).

receive_any(Timeout) ->
    receive
        M -> M
    after
        Timeout -> timeout
    end.

my_spawn_opt(Fun, Opts) ->
    case spawn_opt(Fun, Opts) of
        {Pid, _Mref} -> Pid;
        Pid -> Pid
    end.

get_conn_owner(Node) ->
    {ok, NodeInfo} = net_kernel:node_info(Node),
    {value,{owner, Owner}} = lists:keysearch(owner, 1, NodeInfo),
    Owner.

dist_ctrl_proc_smoke(Config) when is_list(Config) ->
    dist_ctrl_proc_test(get_nodenames(2, ?FUNCTION_NAME)).

dist_ctrl_proc_reject(Config) when is_list(Config) ->
    ToReject = combinations(dist_util:rejectable_flags()),
    lists:map(fun(Flags) ->
                      ct:log("Try to reject ~p",[Flags]),
                      dist_ctrl_proc_test(get_nodenames(2, ?FUNCTION_NAME),
                        "-gen_tcp_dist_reject_flags " ++ integer_to_list(Flags))
              end, ToReject).

combinations([H | T]) ->
    lists:flatten([[(1 bsl H) bor C || C <- combinations(T)] | combinations(T)]);
combinations([]) ->
    [0];
combinations(BitField) ->
    lists:sort(combinations(bits(BitField, 0))).

bits(0, _) ->
    [];
bits(BitField, Cnt) when BitField band 1 == 1 ->
    [Cnt | bits(BitField bsr 1, Cnt + 1)];
bits(BitField, Cnt) ->
    bits(BitField bsr 1, Cnt + 1).

dist_ctrl_proc_test(Nodes) ->
    dist_ctrl_proc_test(Nodes,"").

dist_ctrl_proc_test([Name1,Name2], Extra) ->
    ThisNode = node(),
    GenTcpOptProlog = "-proto_dist gen_tcp "
        "-gen_tcp_dist_output_loop " ++ atom_to_list(?MODULE) ++ " " ++
        "dist_cntrlr_output_test_size " ++ Extra,
    {ok, Node1} = start_node("", Name1, "-proto_dist gen_tcp"),
    {ok, Node2} = start_node("", Name2, GenTcpOptProlog),
    NL = lists:sort([ThisNode, Node1, Node2]),
    wait_until(fun () ->
                       NL == lists:sort([node()|nodes()])
               end),
    wait_until(fun () ->
                       NL == lists:sort([rpc:call(Node1,erlang, node, [])
                                         | rpc:call(Node1, erlang, nodes, [])])
               end),
    wait_until(fun () ->
                       NL == lists:sort([rpc:call(Node2,erlang, node, [])
                                         | rpc:call(Node2, erlang, nodes, [])])
               end),

    smoke_communicate(Node1, gen_tcp_dist, dist_cntrlr_output_loop),
    smoke_communicate(Node2, erl_distribution_SUITE, dist_cntrlr_output_loop_size),

    stop_node(Node1),
    stop_node(Node2),
    ok.

smoke_communicate(Node, OLoopMod, OLoopFun) ->
    %% Verify that we actually are executing the distribution
    %% module we expect and also massage message passing over
    %% the connection a bit...
    Ps = rpc:call(Node, erlang, processes, []),
    try
        lists:foreach(
          fun (P) ->
                  case rpc:call(Node, erlang, process_info, [P, current_stacktrace]) of
                      undefined ->
                          ok;
                      {current_stacktrace, StkTrace} ->
                          lists:foreach(fun ({Mod, Fun, 2, _}) when Mod == OLoopMod,
                                                                    Fun == OLoopFun ->
                                                io:format("~p ~p~n", [P, StkTrace]),
                                                throw(found_it);
                                            (_) ->
                                                ok
                                        end, StkTrace)
                  end
          end, Ps),
        exit({missing, {OLoopMod, OLoopFun}})
    catch
        throw:found_it -> ok
    end,
    Bin = list_to_binary(lists:duplicate(1000,100)),
    BitStr = <<0:7999>>,
    List = [[Bin], atom, [BitStr|Bin], make_ref(), [[[BitStr|"hopp"]]],
            4711, 111122222211111111111111,"hej", fun () -> ok end, BitStr,
            self(), fun erlang:node/1],
    Pid = spawn_link(Node, fun () -> receive {From1, Msg1} -> From1 ! Msg1 end,
                                     receive {From2, Msg2} -> From2 ! Msg2 end
                           end),
    R = make_ref(),
    Pid ! {self(), [R, List]},
    receive [R, L1] -> List = L1 end,

    %% Send a huge message in order to trigger message fragmentation if enabled
    FragBin = <<0:(2*(1024*64*8))>>,
    Pid ! {self(), [R, List, FragBin]},
    receive [R, L2, B] -> List = L2, FragBin = B end,

    unlink(Pid),
    exit(Pid, kill),
    ok.


<<<<<<< HEAD
erl_uds_dist_smoke_test(Config) when is_list(Config) ->
    case os:type() of
        {win32,_} ->
            {skipped, "Not on Windows"};
        _ ->
            do_erl_uds_dist_smoke_test()
    end.

do_erl_uds_dist_smoke_test() ->
    [Node1, Node2] = lists:map(fun (Name) ->
                                       list_to_atom(atom_to_list(Name) ++ "@localhost")
                               end,
                               get_nodenames(2, erl_uds_dist_smoke_test)),
    {LPort, Acceptor} = uds_listen(),
    start_uds_node(Node1, LPort),
    start_uds_node(Node2, LPort),
    receive
        {uds_nodeup, N1} ->
            io:format("~p is up~n", [N1])
    end,
    receive
        {uds_nodeup, N2} ->
            io:format("~p is up~n", [N2])
    end,
    
    io:format("Testing ping net_adm:ping(~p) on ~p~n", [Node2, Node1]),
    Node1 ! {self(), {net_adm, ping, [Node2]}},
    receive
        {Node1, PingRes} ->
            io:format("~p~n", [PingRes]),
            pong = PingRes
    end,

    io:format("Testing nodes() on ~p~n", [Node1]),
    Node1 ! {self(), {erlang, nodes, []}},
    receive
        {Node1, N1List} ->
            io:format("~p~n", [N1List]),
            [Node2] = N1List
    end,

    io:format("Testing nodes() on ~p~n", [Node2]),
    Node2 ! {self(), {erlang, nodes, []}},
    receive
        {Node2, N2List} ->
            io:format("~p~n", [N2List]),
            [Node1] = N2List
    end,

    io:format("Shutting down~n", []),

    Node1 ! {self(), close},
    Node2 ! {self(), close},

    receive {Node1, C1} -> ok = C1 end,
    receive {Node2, C2} -> ok = C2 end,

    unlink(Acceptor),
    exit(Acceptor, kill),

    io:format("ok~n", []),

    ok.

%% Helpers for testing the erl_uds_dist example

uds_listen() ->
    Me = self(),
    {ok, LSock} = gen_tcp:listen(0, [binary, {packet, 4}, {active, false}]),
    {ok, LPort} = inet:port(LSock),
    {LPort, spawn_link(fun () ->
                               uds_accept_loop(LSock, Me)
                       end)}.

uds_accept_loop(LSock, TestProc) ->
    {ok, Sock} = gen_tcp:accept(LSock),
    _ = spawn_link(fun () ->
                           uds_rpc_client_init(Sock, TestProc)
                   end),
    uds_accept_loop(LSock, TestProc).

uds_rpc(Sock, MFA) ->
    ok = gen_tcp:send(Sock, term_to_binary(MFA)),
    case gen_tcp:recv(Sock, 0) of
        {error, Reason} ->
            error({recv_failed, Reason});
        {ok, Packet} ->
            binary_to_term(Packet)
    end.

uds_rpc_client_init(Sock, TestProc) ->
    case uds_rpc(Sock, {erlang, node, []}) of
        nonode@nohost ->
            %% Wait for distribution to come up...
            receive after 100 -> ok end,
            uds_rpc_client_init(Sock, TestProc);
        Node when is_atom(Node) ->
            register(Node, self()),
            TestProc ! {uds_nodeup, Node},
            uds_rpc_client_loop(Sock, Node)
    end.

uds_rpc_client_loop(Sock, Node) ->
    receive
        {From, close} ->
            ok = gen_tcp:send(Sock, term_to_binary(close)),
            From ! {Node, gen_tcp:close(Sock)},
            exit(normal);
        {From, ApplyData} ->
            From ! {Node, uds_rpc(Sock, ApplyData)},
            uds_rpc_client_loop(Sock, Node)
    end.

uds_rpc_server_loop(Sock) ->
    case gen_tcp:recv(Sock, 0) of
        {error, Reason} ->
            error({recv_failed, Reason});
        {ok, Packet} ->
            case binary_to_term(Packet) of
                {M, F, A} when is_atom(M), is_atom(F), is_list(A) ->
                    ok = gen_tcp:send(Sock, term_to_binary(apply(M, F, A)));
                {F, A} when is_function(F), is_list(A) ->
                    ok = gen_tcp:send(Sock, term_to_binary(apply(F, A)));
                close ->
                    ok = gen_tcp:close(Sock),
                    exit(normal);
                Other ->
                    error({unexpected_data, Other})
            end
    end,
    uds_rpc_server_loop(Sock).

start_uds_rpc_server([PortString]) ->
    Port = list_to_integer(PortString),
    {Pid, Mon} = spawn_monitor(fun () ->
                                       {ok, Sock} = gen_tcp:connect({127,0,0,1}, Port,
                                                                    [binary, {packet, 4},
                                                                     {active, false}]),
                                       uds_rpc_server_loop(Sock)
                               end),
    receive
        {'DOWN', Mon, process, Pid, Reason} ->
            if Reason == normal ->
                    halt();
               true ->
                    EStr = lists:flatten(io_lib:format("uds rpc server crashed: ~p", [Reason])),
                    (catch file:write_file("uds_rpc_server_crash."++os:getpid(), EStr)),
                    halt(EStr)
            end
    end.

start_uds_node(NodeName, LPort) ->
    Static = "-detached -noinput -proto_dist erl_uds",
    Pa = filename:dirname(code:which(?MODULE)),
    Prog = case catch init:get_argument(progname) of
	       {ok,[[P]]} -> P;
	       _ -> error(no_progname_argument_found)
	   end,
    {ok, Pwd} = file:get_cwd(),
    NameStr = atom_to_list(NodeName),
    CmdLine = Prog ++ " "
	++ Static
	++ " -sname " ++ NameStr
	++ " -pa " ++ Pa
	++ " -env ERL_CRASH_DUMP " ++ Pwd ++ "/erl_crash_dump." ++ NameStr
	++ " -setcookie " ++ atom_to_list(erlang:get_cookie())
        ++ " -run " ++ atom_to_list(?MODULE) ++ " start_uds_rpc_server "
        ++ integer_to_list(LPort),
    io:format("Starting: ~p~n", [CmdLine]),
    case open_port({spawn, CmdLine}, []) of
	Port when is_port(Port) ->
	    unlink(Port),
	    erlang:port_close(Port);
	Error ->
	    error({open_port_failed, Error})
    end,
    ok.

=======
erl_1424(Config) when is_list(Config) ->
    {error, Reason} = erl_epmd:names("."),
    {comment, lists:flatten(io_lib:format("Reason: ~p", [Reason]))}.
>>>>>>> cf647aa1

%% Misc. functions

run_dist_configs(Func, Config) ->
    GetOptProlog = "-proto_dist gen_tcp -gen_tcp_dist_output_loop "
        ++ atom_to_list(?MODULE) ++ " ",
    GenTcpDistTest = case get_gen_tcp_dist_test_type() of
                         default ->
                             {"gen_tcp_dist", "-proto_dist gen_tcp"};
                         size ->
                             {"gen_tcp_dist (get_size)",
                              GetOptProlog ++ "dist_cntrlr_output_test_size"}
                     end,
    lists:map(fun ({DCfgName, DCfg}) ->
                      io:format("~n~n=== Running ~s configuration ===~n~n",
                                [DCfgName]),
                      Func(DCfg, Config)
              end,
              [{"default", ""}, GenTcpDistTest]).

start_gen_tcp_dist_test_type_server() ->
    Me = self(),
    Go = make_ref(),
    io:format("STARTING: gen_tcp_dist_test_type_server~n",[]),
    {P, M} = spawn_monitor(fun () ->
                                   register(gen_tcp_dist_test_type_server, self()),
                                   Me ! Go,
                                   gen_tcp_dist_test_type_server()
                           end),
    receive
        Go ->
            ok;
        {'DOWN', M, process, P, _} ->
            start_gen_tcp_dist_test_type_server()
    end.

kill_gen_tcp_dist_test_type_server() ->
    case whereis(gen_tcp_dist_test_type_server) of
        undefined ->
            ok;
        Pid ->
            exit(Pid,kill),
            %% Sync death, before continuing...
            false = erlang:is_process_alive(Pid)
    end.

gen_tcp_dist_test_type_server() ->
    Type = case abs(erlang:monotonic_time(second)) rem 2 of
               0 -> default;
               1 -> size
           end,
    gen_tcp_dist_test_type_server(Type).

gen_tcp_dist_test_type_server(Type) ->
    receive
        {From, Ref} ->
            From ! {Ref, Type},
            NewType = case Type of
                          default -> size;
                          size -> default
                      end,
            gen_tcp_dist_test_type_server(NewType)
    end.

get_gen_tcp_dist_test_type() ->
    Ref = make_ref(),
    try
        gen_tcp_dist_test_type_server ! {self(), Ref},
        receive
            {Ref, Type} ->
                Type
        end
    catch
        error:badarg ->
            start_gen_tcp_dist_test_type_server(),
            get_gen_tcp_dist_test_type()
    end.

dist_cntrlr_output_test_size(DHandle, Socket) ->
    false = erlang:dist_ctrl_get_opt(DHandle, get_size),
    false = erlang:dist_ctrl_set_opt(DHandle, get_size, true),
    true = erlang:dist_ctrl_get_opt(DHandle, get_size),
    true = erlang:dist_ctrl_set_opt(DHandle, get_size, false),
    false = erlang:dist_ctrl_get_opt(DHandle, get_size),
    false = erlang:dist_ctrl_set_opt(DHandle, get_size, true),
    true = erlang:dist_ctrl_get_opt(DHandle, get_size),
    dist_cntrlr_output_loop_size(DHandle, Socket).

dist_cntrlr_output_loop_size(DHandle, Socket) ->
    receive
        dist_data ->
            %% Outgoing data from this node...
            dist_cntrlr_send_data_size(DHandle, Socket);
        _ ->
            ok %% Drop garbage message...
    end,
    dist_cntrlr_output_loop_size(DHandle, Socket).

dist_cntrlr_send_data_size(DHandle, Socket) ->
    case erlang:dist_ctrl_get_data(DHandle) of
        none ->
            erlang:dist_ctrl_get_data_notification(DHandle);
        {Size, Data} ->
            ok = ensure_iovec(Data),
            Size = erlang:iolist_size(Data),
            ok = gen_tcp:send(Socket, Data),
            dist_cntrlr_send_data_size(DHandle, Socket)
    end.

ensure_iovec([]) ->
    ok;
ensure_iovec([X|Y]) when is_binary(X) ->
    ensure_iovec(Y).

monitor_node_state() ->
    erts_debug:set_internal_state(available_internal_state, true),
    MonitoringNodes = erts_debug:get_internal_state(monitoring_nodes),
    erts_debug:set_internal_state(available_internal_state, false),
    MonitoringNodes.


check_no_nodedown_nodeup(TimeOut) ->
    receive
	{nodeup, _, _} = Msg -> ct:fail({unexpected_nodeup, Msg});
	{nodeup, _} = Msg -> ct:fail({unexpected_nodeup, Msg});
	{nodedown, _, _} = Msg -> ct:fail({unexpected_nodedown, Msg});
	{nodedown, _} = Msg -> ct:fail({unexpected_nodedown, Msg})
    after TimeOut ->
	    ok
    end.

print_my_messages() ->
    {messages, Messages} = process_info(self(), messages),
    io:format("Messages: ~p~n", [Messages]),
    ok.


sleep(T) -> receive after T * 1000 -> ok end.	

start_node(_DCfg, Name, Param, this) ->
    NewParam = Param ++ " -pa " ++ filename:dirname(code:which(?MODULE)),
    test_server:start_node(Name, peer, [{args, NewParam}, {erl, [this]}]);
start_node(DCfg, Name, Param, "this") ->
    NewParam = Param ++ " -pa " ++ filename:dirname(code:which(?MODULE)) ++ " " ++ DCfg,
    test_server:start_node(Name, peer, [{args, NewParam}, {erl, [this]}]);
start_node(DCfg, Name, Param, Rel) when is_atom(Rel) ->
    NewParam = Param ++ " -pa " ++ filename:dirname(code:which(?MODULE)) ++ " " ++ DCfg,
    test_server:start_node(Name, peer, [{args, NewParam}, {erl, [{release, atom_to_list(Rel)}]}]);
start_node(DCfg, Name, Param, Rel) when is_list(Rel) ->
    NewParam = Param ++ " -pa " ++ filename:dirname(code:which(?MODULE)) ++ " " ++ DCfg,
    test_server:start_node(Name, peer, [{args, NewParam}, {erl, [{release, Rel}]}]).

start_node(DCfg, Name, Param) ->
    NewParam = Param ++ " -pa " ++ filename:dirname(code:which(?MODULE)) ++ " " ++ DCfg,
    test_server:start_node(Name, slave, [{args, NewParam}]).

start_node(DCfg, Name) ->
    start_node(DCfg, Name, "").

stop_node(Node) ->
    test_server:stop_node(Node).

get_nodenames(N, T) ->
    get_nodenames(N, T, []).

get_nodenames(0, _, Acc) ->
    Acc;
get_nodenames(N, T, Acc) ->
    U = erlang:unique_integer([positive]),
    get_nodenames(N-1, T, [list_to_atom(atom_to_list(T)
					++ "-"
					++ ?MODULE_STRING
					++ "-"
					++ integer_to_list(U)) | Acc]).

get_numbered_nodenames(N, T) ->
    get_numbered_nodenames(N, T, []).

get_numbered_nodenames(0, _, Acc) ->
    Acc;
get_numbered_nodenames(N, T, Acc) ->
    U = erlang:unique_integer([positive]),
    NL = [list_to_atom(atom_to_list(T) ++ integer_to_list(N)
		       ++ "-"
		       ++ ?MODULE_STRING
		       ++ "-"
		       ++ integer_to_list(U)) | Acc],
    get_numbered_nodenames(N-1, T, NL).

wait_until(Fun) ->
    case Fun() of
	true ->
	    ok;
	_ ->
	    receive
	    after 100 ->
		    wait_until(Fun)
	    end
    end.

repeat(Fun, 0) when is_function(Fun) ->
    ok;
repeat(Fun, N) when is_function(Fun), is_integer(N), N > 0 ->
    Fun(),
    repeat(Fun, N-1).

no_msgs(Wait) ->
    receive after Wait -> no_msgs() end.

no_msgs() ->
    {messages, []} = process_info(self(), messages).

block_emu(Ms) ->
    erts_debug:set_internal_state(available_internal_state, true),
    Res = erts_debug:set_internal_state(block, Ms),
    erts_debug:set_internal_state(available_internal_state, false),
    Res.

    <|MERGE_RESOLUTION|>--- conflicted
+++ resolved
@@ -46,11 +46,8 @@
          monitor_nodes_down_up/1,
          dist_ctrl_proc_smoke/1,
          dist_ctrl_proc_reject/1,
-<<<<<<< HEAD
-         erl_uds_dist_smoke_test/1]).
-=======
+         erl_uds_dist_smoke_test/1,
          erl_1424/1]).
->>>>>>> cf647aa1
 
 %% Performs the test at another node.
 -export([get_socket_priorities/0,
@@ -91,11 +88,8 @@
      hidden_node, setopts,
      table_waste, net_setuptime, inet_dist_options_options,
      {group, monitor_nodes},
-<<<<<<< HEAD
-     erl_uds_dist_smoke_test].
-=======
+     erl_uds_dist_smoke_test,
      erl_1424].
->>>>>>> cf647aa1
 
 groups() -> 
     [{monitor_nodes, [],
@@ -1716,7 +1710,6 @@
     ok.
 
 
-<<<<<<< HEAD
 erl_uds_dist_smoke_test(Config) when is_list(Config) ->
     case os:type() of
         {win32,_} ->
@@ -1895,11 +1888,9 @@
     end,
     ok.
 
-=======
 erl_1424(Config) when is_list(Config) ->
     {error, Reason} = erl_epmd:names("."),
     {comment, lists:flatten(io_lib:format("Reason: ~p", [Reason]))}.
->>>>>>> cf647aa1
 
 %% Misc. functions
 
