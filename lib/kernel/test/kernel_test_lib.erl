%%
%% %CopyrightBegin%
%% 
%% Copyright Ericsson AB 2020-2022. All Rights Reserved.
%% 
%% Licensed under the Apache License, Version 2.0 (the "License");
%% you may not use this file except in compliance with the License.
%% You may obtain a copy of the License at
%%
%%     http://www.apache.org/licenses/LICENSE-2.0
%%
%% Unless required by applicable law or agreed to in writing, software
%% distributed under the License is distributed on an "AS IS" BASIS,
%% WITHOUT WARRANTIES OR CONDITIONS OF ANY KIND, either express or implied.
%% See the License for the specific language governing permissions and
%% limitations under the License.
%% 
%% %CopyrightEnd%
%%

-module(kernel_test_lib).

-export([init_per_suite/1,
         end_per_suite/1]).
-export([tc_try/2, tc_try/3, tc_try/4, tc_try/5]).
-export([socket_type/1,
	 listen/3,
         connect/4, connect/5,
         open/3,
         is_socket_backend/1,
         inet_backend_opts/1,
         explicit_inet_backend/0,
         test_inet_backends/0,
         which_inet_backend/1]).
-export([start_node/2, start_node/3,
         stop_node/1]).
-export([f/2,
         print/1, print/2]).
-export([good_hosts/1,
         lookup/3]).
-export([os_cmd/1, os_cmd/2]).

-export([
         proxy_call/3,

         %% Generic 'has support' test function(s)
         has_support_ipv6/0,

         which_local_host_info/1, which_local_host_info/2,
         which_local_addr/1, which_link_local_addr/1,

         %% Skipping
         not_yet_implemented/0,
         skip/1
        ]).


-include("kernel_test_lib.hrl").


%%%%%%%%%%%%%%%%%%%%%%%%%%%%%%%%%%%%%%%%%%%%%%%%%%%%%%%%%%%%%%%%%%%%%%%%%

init_per_suite([{allow_skip, Allow}|Config]) ->
    init_per_suite(Allow, Config);
init_per_suite(Config) ->
    init_per_suite(true, Config).

init_per_suite(AllowSkip, Config) when is_boolean(AllowSkip) ->

    print("kernel environment: "
          "~n   (kernel) app:  ~p"
          "~n   (all)    init: ~p"
          "~n   (kernel) init: ~p",
          [application:get_all_env(kernel),
           init:get_arguments(),
           case init:get_argument(kernel) of
               {ok, Args} -> Args;
               error -> undefined
           end]),

    ct:timetrap(timer:minutes(2)),

    try analyze_and_print_host_info() of
        {Factor, HostInfo} when (AllowSkip =:= true) andalso
                                is_integer(Factor) ->
            try maybe_skip(HostInfo) of
                true ->
                    {skip, "Unstable host and/or os (or combo thererof)"};
                false ->
                    print("try start (global) system monitor"),
                    case kernel_test_global_sys_monitor:start() of
                        {ok, _} ->
                            print("(global) system monitor started"),
                            [{kernel_factor, Factor} | Config];
                        {error, Reason} ->
                            print("Failed start (global) system monitor:"
                                  "~n      ~p", [Reason]),
                            {skip, "Failed start (global) system monitor"}
                    end
            catch
                throw:{skip, _} = SKIP ->
                    SKIP
            end;

        {Factor, _HostInfo} when (AllowSkip =:= false) andalso
                                 is_integer(Factor) ->
            [{kernel_factor, Factor} | Config]

    catch
        throw:{skip, _} = SKIP ->
            SKIP
    end.


end_per_suite(Config) when is_list(Config) ->
    kernel_test_global_sys_monitor:stop(),
    Config.

analyze_and_print_host_info() ->
    {OsFam, OsName} = os:type(),
    Version         =
        case os:version() of
            {Maj, Min, Rel} ->
                f("~w.~w.~w", [Maj, Min, Rel]);
            VStr ->
                VStr
        end,
    case {OsFam, OsName} of
        {unix, linux} ->
            analyze_and_print_linux_host_info(Version);
        {unix, openbsd} ->
            analyze_and_print_openbsd_host_info(Version);
        {unix, freebsd} ->
            analyze_and_print_freebsd_host_info(Version);           
        {unix, netbsd} ->
            analyze_and_print_netbsd_host_info(Version);           
        {unix, darwin} ->
            analyze_and_print_darwin_host_info(Version);
        {unix, sunos} ->
            analyze_and_print_solaris_host_info(Version);
        {win32, nt} ->
            analyze_and_print_win_host_info(Version);
        _ ->
            io:format("OS Family: ~p"
                      "~n   OS Type:               ~p"
                      "~n   Version:               ~p"
                      "~n   Num Online Schedulers: ~s"
                      "~n", [OsFam, OsName, Version, str_num_schedulers()]),
            {num_schedulers_to_factor(), []}
    end.

linux_which_distro(Version) ->
    case file:read_file_info("/etc/issue") of
        {ok, _} ->
            case [string:trim(S) ||
                     S <- string:tokens(os:cmd("cat /etc/issue"), [$\n])] of
                [DistroStr|_] ->
                    io:format("Linux: ~s"
                              "~n   ~s"
                              "~n",
                              [Version, DistroStr]),
                    case DistroStr of
                        "Wind River Linux" ++ _ ->
                            wind_river;
                        "MontaVista" ++ _ ->
                            montavista;
                        "Yellow Dog" ++ _ ->
                            yellow_dog;
                        _ ->
                            other
                    end;
                X ->
                    io:format("Linux: ~s"
                              "~n   ~p"
                              "~n",
                              [Version, X]),
                    other
            end;
        _ ->
            io:format("Linux: ~s"
                      "~n", [Version]),
            other
    end.
    
analyze_and_print_linux_host_info(Version) ->
    Distro =
        case file:read_file_info("/etc/issue") of
            {ok, _} ->
                linux_which_distro(Version);
            _ ->
                io:format("Linux: ~s"
                          "~n", [Version]),
                other
        end,
    Factor =
        case (catch linux_which_cpuinfo(Distro)) of
            {ok, {CPU, BogoMIPS}} ->
                io:format("CPU: "
                          "~n   Model:                 ~s"
                          "~n   BogoMIPS:              ~w"
                          "~n   Num Online Schedulers: ~s"
                          "~n", [CPU, BogoMIPS, str_num_schedulers()]),
                if
                    (BogoMIPS > 20000) ->
                        1;
                    (BogoMIPS > 10000) ->
                        2;
                    (BogoMIPS > 5000) ->
                        3;
                    (BogoMIPS > 2000) ->
                        5;
                    (BogoMIPS > 1000) ->
                        8;
                    true ->
                        10
                end;
            {ok, CPU} ->
                io:format("CPU: "
                          "~n   Model:                 ~s"
                          "~n   Num Online Schedulers: ~s"
                          "~n", [CPU, str_num_schedulers()]),
                NumChed = erlang:system_info(schedulers),
                if
                    (NumChed > 2) ->
                        2;
                    true ->
                        5
                end;
            _ ->
                5
        end,
    %% Check if we need to adjust the factor because of the memory
    try linux_which_meminfo() of
        AddFactor ->
            io:format("TS Scale Factor: ~w~n", [timetrap_scale_factor()]),
            {Factor + AddFactor, []}
    catch
        _:_:_ ->
            io:format("TS Scale Factor: ~w~n", [timetrap_scale_factor()]),
            {Factor, []}
    end.

linux_cpuinfo_lookup(Key) when is_list(Key) ->
    linux_info_lookup(Key, "/proc/cpuinfo").

linux_cpuinfo_cpu() ->
    case linux_cpuinfo_lookup("cpu") of
        [Model] ->
            Model;
        _ ->
            "-"
    end.

linux_cpuinfo_motherboard() ->
    case linux_cpuinfo_lookup("motherboard") of
        [MB] ->
            MB;
        _ ->
            "-"
    end.

linux_cpuinfo_bogomips() ->
    case linux_cpuinfo_lookup("bogomips") of
        BMips when is_list(BMips) ->
            try lists:sum([bogomips_to_int(BM) || BM <- BMips])
            catch
                _:_:_ ->
                    "-"
            end;
        _X ->
            "-"
    end.

linux_cpuinfo_total_bogomips() ->
    case linux_cpuinfo_lookup("total bogomips") of
        [TBM] ->
            try bogomips_to_int(TBM)
            catch
                _:_:_ ->
                    "-"
            end;
        _ ->
            "-"
    end.

bogomips_to_int(BM) ->
    try list_to_float(BM) of
        F ->
            floor(F)
    catch
        _:_:_ ->
            try list_to_integer(BM) of
                I ->
                    I
            catch
                _:_:_ ->
                    throw(noinfo)
            end
    end.

linux_cpuinfo_model() ->
    case linux_cpuinfo_lookup("model") of
        [M] ->
            M;
        _X ->
            "-"
    end.

linux_cpuinfo_platform() ->
    case linux_cpuinfo_lookup("platform") of
        [P] ->
            P;
        _ ->
            "-"
    end.

linux_cpuinfo_model_name() ->
    case linux_cpuinfo_lookup("model name") of
        [P|_] ->
            P;
        _ ->
            "-"
    end.

linux_cpuinfo_processor() ->
    case linux_cpuinfo_lookup("Processor") of
        [P] ->
            P;
        _ ->
            "-"
    end.

linux_which_cpuinfo(montavista) ->
    CPU =
        case linux_cpuinfo_cpu() of
            "-" ->
                throw(noinfo);
            Model ->
                case linux_cpuinfo_motherboard() of
                    "-" ->
                        Model;
                    MB ->
                        Model ++ " (" ++ MB ++ ")"
                end
        end,
    case linux_cpuinfo_bogomips() of
        "-" ->
            {ok, CPU};
        BMips ->
            {ok, {CPU, BMips}}
    end;

linux_which_cpuinfo(yellow_dog) ->
    CPU =
        case linux_cpuinfo_cpu() of
            "-" ->
                throw(noinfo);
            Model ->
                case linux_cpuinfo_motherboard() of
                    "-" ->
                        Model;
                    MB ->
                        Model ++ " (" ++ MB ++ ")"
                end
        end,
    {ok, CPU};

linux_which_cpuinfo(wind_river) ->
    CPU =
        case linux_cpuinfo_model() of
            "-" ->
                throw(noinfo);
            Model ->
                case linux_cpuinfo_platform() of
                    "-" ->
                        Model;
                    Platform ->
                        Model ++ " (" ++ Platform ++ ")"
                end
        end,
    case linux_cpuinfo_total_bogomips() of
        "-" ->
            {ok, CPU};
        BMips ->
            {ok, {CPU, BMips}}
    end;

%% Check for x86 (Intel or AMD)
linux_which_cpuinfo(other) ->
    CPU =
        case linux_cpuinfo_model_name() of
            "-" ->
                %% ARM (at least some distros...)
                case linux_cpuinfo_processor() of
                    "-" ->
			case linux_cpuinfo_model() of
			    "-" ->
				%% Ok, we give up
				throw(noinfo);
			    Model ->
				Model
			end;
                    Proc ->
                        Proc
                end;
            ModelName ->
                ModelName
        end,
    case linux_cpuinfo_bogomips() of
        "-" ->
            {ok, CPU};
        BMips ->
            {ok, {CPU, BMips}}
    end.

linux_meminfo_lookup(Key) when is_list(Key) ->
    linux_info_lookup(Key, "/proc/meminfo").

linux_meminfo_memtotal() ->
    case linux_meminfo_lookup("MemTotal") of
        [X] ->
            X;
        _ ->
            "-"
    end.
            
%% We *add* the value this return to the Factor.
linux_which_meminfo() ->
    case linux_meminfo_memtotal() of
        "-" ->
            0;
        MemTotal ->
            io:format("Memory:"
                      "~n   ~s"
                      "~n", [MemTotal]),
            case string:tokens(MemTotal, [$ ]) of
                [MemSzStr, MemUnit] ->
                    MemSz2 = list_to_integer(MemSzStr),
                    MemSz3 = 
                        case string:to_lower(MemUnit) of
                            "kb" ->
                                MemSz2;
                            "mb" ->
                                MemSz2*1024;
                            "gb" ->
                                MemSz2*1024*1024;
                            _ ->
                                throw(noinfo)
                        end,
                    if
                        (MemSz3 >= 8388608) ->
                            0;
                        (MemSz3 >= 4194304) ->
                            1;
                        (MemSz3 >= 2097152) ->
                            3;
                        true ->
                            5
                    end;
                _X ->
                    0
            end
    end.

%% Just to be clear: This is ***not*** scientific...
analyze_and_print_openbsd_host_info(Version) ->
    io:format("OpenBSD:"
              "~n   Version: ~p"
              "~n", [Version]),
    Extract =
        fun(Key) -> 
                string:tokens(string:trim(os:cmd("sysctl " ++ Key)), [$=])
        end,
    try
        begin
            CPU =
                case Extract("hw.model") of
                    ["hw.model", Model] ->
                        string:trim(Model);
                    _ ->
                        "-"
                end,
            CPUSpeed =
                case Extract("hw.cpuspeed") of
                    ["hw.cpuspeed", Speed] ->
                        list_to_integer(Speed);
                    _ ->
                        -1
                end,
            NCPU =
                case Extract("hw.ncpufound") of
                    ["hw.ncpufound", N] ->
                        list_to_integer(N);
                    _ ->
                        -1
                end,
            Memory =
                case Extract("hw.physmem") of
                    ["hw.physmem", PhysMem] ->
                        list_to_integer(PhysMem) div 1024;
                    _ ->
                        -1
                end,
            io:format("CPU:"
                      "~n   Model: ~s"
                      "~n   Speed: ~w"
                      "~n   N:     ~w"
                      "~nMemory:"
                      "~n   ~w KB"
                      "~n", [CPU, CPUSpeed, NCPU, Memory]),
            io:format("TS Scale Factor: ~w~n", [timetrap_scale_factor()]),
            CPUFactor =
                if
                    (CPUSpeed =:= -1) ->
                        1;
                    (CPUSpeed >= 2000) ->
                        if
                            (NCPU >= 4) ->
                                1;
                            (NCPU >= 2) ->
                                2;
                            true ->
                                3
                        end;
                    true ->
                        if
                            (NCPU >= 4) ->
                                2;
                            (NCPU >= 2) ->
                                3;
                            true ->
                                4
                        end
                end,
            MemAddFactor =
                if
                    (Memory =:= -1) ->
                        0;
                    (Memory >= 8388608) ->
                        0;
                    (Memory >= 4194304) ->
                        1;
                    (Memory >= 2097152) ->
                        2;
                    true ->
                        3
                end,
            {CPUFactor + MemAddFactor, []}
        end
    catch
        _:_:_ ->
            io:format("TS Scale Factor: ~w~n", [timetrap_scale_factor()]),
            {2, []}
    end.

analyze_and_print_freebsd_host_info(Version) ->
    io:format("FreeBSD:"
              "~n   Version: ~p"
              "~n", [Version]),
    %% This test require that the program 'sysctl' is in the path.
    %% First test with 'which sysctl', if that does not work
    %% try with 'which /sbin/sysctl'. If that does not work either,
    %% we skip the test...
    try
        begin
            SysCtl =
                case string:trim(os:cmd("which sysctl")) of
                    [] ->
                        case string:trim(os:cmd("which /sbin/sysctl")) of
                            [] ->
                                throw(sysctl);
                            SC2 ->
                                SC2
                        end;
                    SC1 ->
                        SC1
                end,
            Extract =
                fun(Key) ->
                        string:tokens(string:trim(os:cmd(SysCtl ++ " " ++ Key)),
                                      [$:])
                end,
            CPU      = analyze_freebsd_cpu(Extract),
            CPUSpeed = analyze_freebsd_cpu_speed(Extract),
            NCPU     = analyze_freebsd_ncpu(Extract),
            Memory   = analyze_freebsd_memory(Extract),
            io:format("CPU:"
                      "~n   Model:                 ~s"
                      "~n   Speed:                 ~w"
                      "~n   N:                     ~w"
                      "~n   Num Online Schedulers: ~s"
                      "~nMemory:"
                      "~n   ~w KB"
                      "~n",
                      [CPU, CPUSpeed, NCPU, str_num_schedulers(), Memory]),
            io:format("TS Scale Factor: ~w~n", [timetrap_scale_factor()]),
            CPUFactor =
                if
                    (CPUSpeed =:= -1) ->
                        1;
                    (CPUSpeed >= 2000) ->
                        if
                            (NCPU >= 4) ->
                                1;
                            (NCPU >= 2) ->
                                2;
                            true ->
                                3
                        end;
                    true ->
                        if
                            (NCPU =:= -1) ->
                                1;
                            (NCPU >= 4) ->
                                2;
                            (NCPU >= 2) ->
                                3;
                            true ->
                                4
                        end
                end,
            MemAddFactor =
                if
                    (Memory =:= -1) ->
                        0;
                    (Memory >= 8388608) ->
                        0;
                    (Memory >= 4194304) ->
                        1;
                    (Memory >= 2097152) ->
                        2;
                    true ->
                        3
                end,
            {CPUFactor + MemAddFactor, []}
        end
    catch
        _:_:_ ->
            io:format("CPU:"
                      "~n   Num Online Schedulers: ~s"
                      "~n", [str_num_schedulers()]),
            io:format("TS Scale Factor: ~w~n", [timetrap_scale_factor()]),
            Factor = case erlang:system_info(schedulers) of
                         1 ->
                             10;
                         2 ->
                             5;
                         _ ->
                             2
                     end,
            {Factor, []}
    end.


analyze_freebsd_cpu(Extract) ->
    analyze_freebsd_item(Extract, "hw.model", fun(X) -> X end, "-").

analyze_freebsd_cpu_speed(Extract) ->
    analyze_freebsd_item(Extract,
                         "hw.clockrate",
                         fun(X) -> list_to_integer(X) end,
                         -1).

analyze_freebsd_ncpu(Extract) ->
    analyze_freebsd_item(Extract,
                         "hw.ncpu",
                         fun(X) -> list_to_integer(X) end,
                         -1).

analyze_freebsd_memory(Extract) ->
    analyze_freebsd_item(Extract,
                         "hw.physmem",
                         fun(X) -> list_to_integer(X) div 1024 end,
                         -1).

analyze_freebsd_item(Extract, Key, Process, Default) ->
    try
        begin
            case Extract(Key) of
                [Key, Model] ->
                    Process(string:trim(Model));
                _ ->
                    Default
            end
        end
    catch
        _:_:_ ->
            Default
    end.

analyze_and_print_netbsd_host_info(Version) ->
    io:format("NetBSD:"
              "~n   Version: ~p"
              "~n", [Version]),
    %% This test require that the program 'sysctl' is in the path.
    %% First test with 'which sysctl', if that does not work
    %% try with 'which /sbin/sysctl'. If that does not work either,
    %% we skip the test...
    try
        begin
            SysCtl =
                case string:trim(os:cmd("which sysctl")) of
                    [] ->
                        case string:trim(os:cmd("which /sbin/sysctl")) of
                            [] ->
                                throw(sysctl);
                            SC2 ->
                                SC2
                        end;
                    SC1 ->
                        SC1
                end,
            Extract =
                fun(Key) ->
                        [string:trim(S) ||
                            S <-
                                string:tokens(string:trim(os:cmd(SysCtl ++ " " ++ Key)),
                                              [$=])]
                end,
            CPU      = analyze_netbsd_cpu(Extract),
            Machine  = analyze_netbsd_machine(Extract),
            Arch     = analyze_netbsd_machine_arch(Extract),
            CPUSpeed = analyze_netbsd_cpu_speed(Extract),
            NCPU     = analyze_netbsd_ncpu(Extract),
            Memory   = analyze_netbsd_memory(Extract),
            io:format("CPU:"
                      "~n   Model:          ~s (~s, ~s)"
                      "~n   Speed:          ~w MHz"
                      "~n   N:              ~w"
                      "~n   Num Schedulers: ~w"
                      "~nMemory:"
                      "~n   ~w KB"
                      "~n",
                      [CPU, Machine, Arch, CPUSpeed, NCPU,
                       erlang:system_info(schedulers), Memory]),
            CPUFactor =
                if
                    (CPUSpeed =:= -1) ->
                        1;
                    (CPUSpeed >= 2000) ->
                        if
                            (NCPU >= 4) ->
                                1;
                            (NCPU >= 2) ->
                                2;
                            true ->
                                3
                        end;
                    true ->
                        if
                            (NCPU =:= -1) ->
                                1;
                            (NCPU >= 4) ->
                                2;
                            (NCPU >= 2) ->
                                3;
                            true ->
                                4
                        end
                end,
            MemAddFactor =
                if
                    (Memory =:= -1) ->
                        0;
                    (Memory >= 8388608) ->
                        0;
                    (Memory >= 4194304) ->
                        1;
                    (Memory >= 2097152) ->
                        2;
                    true ->
                        3
                end,
            {CPUFactor + MemAddFactor, []}
        end
    catch
        _:_:_ ->
            io:format("CPU:"
                      "~n   Num Schedulers: ~w"
                      "~n", [erlang:system_info(schedulers)]),
            Factor = case erlang:system_info(schedulers) of
                         1 ->
                             10;
                         2 ->
                             5;
                         _ ->
                             2
                     end,
            {Factor, []}
    end.

analyze_netbsd_cpu(Extract) ->
    analyze_netbsd_item(Extract, "hw.model", fun(X) -> X end, "-").

analyze_netbsd_machine(Extract) ->
    analyze_netbsd_item(Extract, "hw.machine", fun(X) -> X end, "-").

analyze_netbsd_machine_arch(Extract) ->
    analyze_netbsd_item(Extract, "hw.machine_arch", fun(X) -> X end, "-").

analyze_netbsd_cpu_speed(Extract) ->
    analyze_netbsd_item(Extract, "machdep.dmi.processor-frequency", 
                        fun(X) -> case string:tokens(X, [$\ ]) of
                                      [MHz, "MHz"] ->
                                          list_to_integer(MHz);
                                      _ ->
                                          -1
                                  end
                        end, "-").

analyze_netbsd_ncpu(Extract) ->
    analyze_netbsd_item(Extract,
                        "hw.ncpu",
                        fun(X) -> list_to_integer(X) end,
                        -1).

analyze_netbsd_memory(Extract) ->
    analyze_netbsd_item(Extract,
                        "hw.physmem64",
                        fun(X) -> list_to_integer(X) div 1024 end,
                        -1).

analyze_netbsd_item(Extract, Key, Process, Default) ->
    analyze_freebsd_item(Extract, Key, Process, Default).

%% Model Identifier: Macmini7,1
%%       Processor Name: Intel Core i5
%%       Processor Speed: 2,6 GHz
%%       Number of Processors: 1
%%       Total Number of Cores: 2
%%       L2 Cache (per Core): 256 KB
%%       L3 Cache: 3 MB
%%       Hyper-Threading Technology: Enabled
%%       Memory: 16 GB

analyze_and_print_darwin_host_info(Version) ->
    %% This stuff is for macOS.
    %% If we ever tested on a pure darwin machine,
    %% we need to find some other way to find some info...
    %% Also, I suppose its possible that we for some other
    %% reason *fail* to get the info...
    case analyze_darwin_software_info() of
        [] ->
            io:format("Darwin:"
                      "~n   Version:               ~s"
                      "~n   Num Online Schedulers: ~s"
                      "~n", [Version, str_num_schedulers()]),
            {num_schedulers_to_factor(), []};
        SwInfo when  is_list(SwInfo) ->
            SystemVersion = analyze_darwin_sw_system_version(SwInfo),
            KernelVersion = analyze_darwin_sw_kernel_version(SwInfo),
            HwInfo        = analyze_darwin_hardware_info(),
            ModelName     = analyze_darwin_hw_model_name(HwInfo),
            ModelId       = analyze_darwin_hw_model_identifier(HwInfo),
            ProcName      = analyze_darwin_hw_processor_name(HwInfo),
            ProcSpeed     = analyze_darwin_hw_processor_speed(HwInfo),
            NumProc       = analyze_darwin_hw_number_of_processors(HwInfo),
            NumCores      = analyze_darwin_hw_total_number_of_cores(HwInfo),
            Memory        = analyze_darwin_hw_memory(HwInfo),
            io:format("Darwin:"
                      "~n   System Version:        ~s"
                      "~n   Kernel Version:        ~s"
                      "~n   Model:                 ~s (~s)"
                      "~n   Processor:             ~s (~s, ~s, ~s)"
                      "~n   Memory:                ~s"
                      "~n   Num Online Schedulers: ~s"
                      "~n", [SystemVersion, KernelVersion,
                             ModelName, ModelId,
                             ProcName, ProcSpeed, NumProc, NumCores, 
                             Memory,
                             str_num_schedulers()]),
            CPUFactor = analyze_darwin_cpu_to_factor(ProcName,
                                                     ProcSpeed,
                                                     NumProc,
                                                     NumCores),
            MemFactor = analyze_darwin_memory_to_factor(Memory),
            if (MemFactor =:= 1) ->
                    {CPUFactor, []};
               true ->
                    {CPUFactor + MemFactor, []}
            end
    end.

analyze_darwin_sw_system_version(SwInfo) ->
    proplists:get_value("system version", SwInfo, "-").

analyze_darwin_sw_kernel_version(SwInfo) ->
    proplists:get_value("kernel version", SwInfo, "-").

analyze_darwin_software_info() ->
    analyze_darwin_system_profiler("SPSoftwareDataType").

analyze_darwin_hw_model_name(HwInfo) ->
    proplists:get_value("model name", HwInfo, "-").

analyze_darwin_hw_model_identifier(HwInfo) ->
    proplists:get_value("model identifier", HwInfo, "-").

analyze_darwin_hw_processor_name(HwInfo) ->
    proplists:get_value("processor name", HwInfo, "-").

analyze_darwin_hw_processor_speed(HwInfo) ->
    proplists:get_value("processor speed", HwInfo, "-").

analyze_darwin_hw_number_of_processors(HwInfo) ->
    proplists:get_value("number of processors", HwInfo, "-").

analyze_darwin_hw_total_number_of_cores(HwInfo) ->
    proplists:get_value("total number of cores", HwInfo, "-").

analyze_darwin_hw_memory(HwInfo) ->
    proplists:get_value("memory", HwInfo, "-").

analyze_darwin_hardware_info() ->
    analyze_darwin_system_profiler("SPHardwareDataType").

%% This basically has the structure: "Key: Value"
%% But could also be (for example):
%%    "Something:" (which we ignore)
%%    "Key: Value1:Value2"
analyze_darwin_system_profiler(DataType) ->
    %% First, make sure the program actually exist:
    case os:cmd("which system_profiler") of
        [] ->
            [];
        _ ->
            D0 = os:cmd("system_profiler " ++ DataType),
            D1 = string:tokens(D0, [$\n]),
            D2 = [string:trim(S1) || S1 <- D1],
            D3 = [string:tokens(S2, [$:]) || S2 <- D2],
            analyze_darwin_system_profiler2(D3)
    end.

analyze_darwin_system_profiler2(L) ->
    analyze_darwin_system_profiler2(L, []).
    
analyze_darwin_system_profiler2([], Acc) ->
    [{string:to_lower(K), V} || {K, V} <- lists:reverse(Acc)];
analyze_darwin_system_profiler2([[_]|T], Acc) ->
    analyze_darwin_system_profiler2(T, Acc);
analyze_darwin_system_profiler2([[H1,H2]|T], Acc) ->
    analyze_darwin_system_profiler2(T, [{H1, string:trim(H2)}|Acc]);
analyze_darwin_system_profiler2([[H|TH0]|T], Acc) ->
    %% Some value parts has ':' in them, so put them together
    TH1 = colonize(TH0),
    analyze_darwin_system_profiler2(T, [{H, string:trim(TH1)}|Acc]).

%% This is only called if the length is at least 2
colonize([L1, L2]) ->
    L1 ++ ":" ++ L2;
colonize([H|T]) ->
    H ++ ":" ++ colonize(T).

%% The memory looks like this "<size> <unit>". Example: "2 GB" 
analyze_darwin_memory_to_factor(Mem) ->
    case [string:to_lower(S) || S <- string:tokens(Mem, [$\ ])] of
        [_SzStr, "tb"] ->
            1;
        [SzStr, "gb"] ->
            try list_to_integer(SzStr) of
                Sz when Sz < 2 ->
                    20;
                Sz when Sz < 4 ->
                    10;
                Sz when Sz < 8 ->
                    5;
                Sz when Sz < 16 ->
                    2;
                _ ->
                    1
            catch
                _:_:_ ->
                    20
            end;
        [_SzStr, "mb"] ->
            20;
        _ ->
            20
    end.

%% The speed is a string: "<speed> <unit>"
%% the speed may be a float, which we transforms into an integer of MHz.
%% To calculate a factor based on processor speed, number of procs
%% and number of cores is ... not an exact ... science ...
analyze_darwin_cpu_to_factor(_ProcName,
                             ProcSpeedStr, NumProcStr, NumCoresStr) ->
    Speed = 
        case [string:to_lower(S) || S <- string:tokens(ProcSpeedStr, [$\ ])] of
            [SpeedStr, "mhz"] ->
                try list_to_integer(SpeedStr) of
                    SpeedI ->
                        SpeedI
                catch
                    _:_:_ ->
                        try list_to_float(SpeedStr) of
                            SpeedF ->
                                trunc(SpeedF)
                        catch
                            _:_:_ ->
                                -1
                        end
                end;
            [SpeedStr, "ghz"] ->
                try list_to_float(SpeedStr) of
                    SpeedF ->
                        trunc(1000*SpeedF)
                catch
                    _:_:_ ->
                        try list_to_integer(SpeedStr) of
                            SpeedI ->
                                1000*SpeedI
                        catch
                            _:_:_ ->
                                -1
                        end
                end;
            _ ->
                -1
        end,
    NumProc = try list_to_integer(NumProcStr) of
                  NumProcI ->
                      NumProcI
              catch
                  _:_:_ ->
                      1
              end,
    NumCores = try list_to_integer(NumCoresStr) of
                   NumCoresI ->
                       NumCoresI
               catch
                   _:_:_ ->
                       1
               end,
    if
        (Speed > 3000) ->
            if
                (NumProc =:= 1) ->
                    if
                        (NumCores < 2) ->
                            5;
                        (NumCores < 4) ->
                            3;
                        (NumCores < 6) ->
                            2;
                        true ->
                            1
                    end;
                true ->
                    if
                        (NumCores < 4) ->
                            2;
                        true ->
                            1
                    end
            end;
        (Speed > 2000) ->
            if
                (NumProc =:= 1) ->
                    if
                        (NumCores < 2) ->
                            8;
                        (NumCores < 4) ->
                            5;
                        (NumCores < 6) ->
                            3;
                        true ->
                            1
                    end;
                true ->
                    if
                        (NumCores < 4) ->
                            5;
                        (NumCores < 8) ->
                            2;
                        true ->
                            1
                    end
            end;
        true ->
            if
                (NumProc =:= 1) ->
                    if
                        (NumCores < 2) ->
                            10;
                        (NumCores < 4) ->
                            7;
                        (NumCores < 6) ->
                            5;
                        (NumCores < 8) ->
                            3;
                        true ->
                            1
                    end;
                true ->
                    if
                        (NumCores < 4) ->
                            8;
                        (NumCores < 8) ->
                            4;
                        true ->
                            1
                    end
            end
    end.

analyze_and_print_solaris_host_info(Version) ->
    Release =
        case file:read_file_info("/etc/release") of
            {ok, _} ->
                case [string:trim(S) || S <- string:tokens(os:cmd("cat /etc/release"), [$\n])] of
                    [Rel | _] ->
                        Rel;
                    _ ->
                        "-"
                end;
            _ ->
                "-"
        end,
    %% Display the firmware device tree root properties (prtconf -b)
    Props = [list_to_tuple([string:trim(PS) || PS <- Prop]) ||
                Prop <- [string:tokens(S, [$:]) ||
                            S <- string:tokens(os:cmd("prtconf -b"), [$\n])]],
    BannerName = case lists:keysearch("banner-name", 1, Props) of
                     {value, {_, BN}} ->
                         string:trim(BN);
                     _ ->
                         "-"
                 end,
    InstructionSet =
        case string:trim(os:cmd("isainfo -k")) of
            "Pseudo-terminal will not" ++ _ ->
                "-";
            IS ->
                IS
        end,
    PtrConf = [list_to_tuple([string:trim(S) || S <- Items]) || Items <- [string:tokens(S, [$:]) || S <- string:tokens(os:cmd("prtconf"), [$\n])], length(Items) > 1],
    SysConf =
        case lists:keysearch("System Configuration", 1, PtrConf) of
            {value, {_, SC}} ->
                SC;
            _ ->
                "-"
        end,
    %% Because we count the lines of the output (which may contain
    %% any number of extra crap lines) we need to ensure we only
    %% count the "proper" stdout. So send it to a tmp file first
    %% and then count its number of lines...
    NumPhysCPU =
       try
            begin
                File1 = f("/tmp/psrinfo_p.~s.~w", [os:getpid(), os:system_time()]),
                os:cmd("psrinfo -p > " ++ File1),
                string:trim(os:cmd("cat " ++ File1))
            end
        catch
                _:_:_ ->
                    "-"
        end,
    %% Because we count the lines of the output (which may contain
    %% any number of extra crap lines) we need to ensure we only
    %% count the "proper" stdout. So send it to a tmp file first
    %% and then count its number of lines...
    NumVCPU =
        try
            begin
                File2 = f("/tmp/psrinfo.~s.~w", [os:getpid(), os:system_time()]),
                os:cmd("psrinfo > " ++ File2),
                [NumVCPUStr | _] = string:tokens(os:cmd("wc -l " ++ File2), [$\ ]),
                NumVCPUStr
            end
        catch
            _:_:_ ->
                "-"
        end,
    MemSz =
        case lists:keysearch("Memory size", 1, PtrConf) of
            {value, {_, MS}} ->
                MS;
            _ ->
                "-"
        end,
    io:format("Solaris: ~s"
              "~n   Release:                ~s"
              "~n   Banner Name:            ~s"
              "~n   Instruction Set:        ~s"
              "~n   CPUs:                   ~s (~s)"
              "~n   System Config:          ~s"
              "~n   Memory Size:            ~s"
              "~n   Num Online Schedulers:  ~s"
              "~n~n", [Version, Release, BannerName, InstructionSet,
                       NumPhysCPU, NumVCPU,
                       SysConf, MemSz,
                       str_num_schedulers()]),
    io:format("TS Scale Factor: ~w~n", [timetrap_scale_factor()]),
    MemFactor =
        try string:tokens(MemSz, [$ ]) of
            [SzStr, "Mega" ++ _] ->
                try list_to_integer(SzStr) of
                    Sz when Sz > 8192 ->
                        0;
                    Sz when Sz > 4096 ->
                        1;
                    Sz when Sz > 2048 ->
                        2;
                    _ -> 
                        5
                catch
                    _:_:_ ->
                        10
                end;
            [SzStr, "Giga" ++ _] ->
                try list_to_integer(SzStr) of
                    Sz when Sz > 8 ->
                        0;
                    Sz when Sz > 4 ->
                        1;
                    Sz when Sz > 2 ->
                        2;
                    _ -> 
                        5
                catch
                    _:_:_ ->
                        10
                end;
            _ ->
                10
        catch
            _:_:_ ->
                10
        end,
    {try erlang:system_info(schedulers) of
         1 ->
             10;
         2 ->
             5;
         N when (N =< 6) ->
             2;
         _ ->
             1
     catch
         _:_:_ ->
             10
     end + MemFactor, []}.    

analyze_and_print_win_host_info(Version) ->
    SysInfo    = which_win_system_info(),
    OsName     = win_sys_info_lookup(os_name,             SysInfo),
    OsVersion  = win_sys_info_lookup(os_version,          SysInfo),
    SysMan     = win_sys_info_lookup(system_manufacturer, SysInfo),
    SysMod     = win_sys_info_lookup(system_model,        SysInfo),
    NumProcs   = win_sys_info_lookup(num_processors,      SysInfo),
    TotPhysMem = win_sys_info_lookup(total_phys_memory,   SysInfo),
    io:format("Windows: ~s"
              "~n   OS Version:             ~s (~p)"
              "~n   System Manufacturer:    ~s"
              "~n   System Model:           ~s"
              "~n   Number of Processor(s): ~s"
              "~n   Total Physical Memory:  ~s"
              "~n   Num Online Schedulers:  ~s"
              "~n~n", [OsName, OsVersion, Version,
                       SysMan, SysMod, NumProcs, TotPhysMem,
                       str_num_schedulers()]),
    io:format("TS Scale Factor: ~w~n", [timetrap_scale_factor()]),
    MemFactor =
        try
            begin
                [MStr, MUnit|_] =
                    string:tokens(lists:delete($,, TotPhysMem), [$\ ]),
                case string:to_lower(MUnit) of
                    "gb" ->
                        try list_to_integer(MStr) of
                            M when M > 8 ->
                                0;
                            M when M > 4 ->
                                1;
                            M when M > 2 ->
                                2;
                            _ -> 
                                5
                        catch
                            _:_:_ ->
                                10
                        end;
                    "mb" ->
                        try list_to_integer(MStr) of
                            M when M > 8192 ->
                                0;
                            M when M > 4096 ->
                                1;
                            M when M > 2048 ->
                                2;
                            _ -> 
                                5
                        catch
                            _:_:_ ->
                                10
                        end;
                    _ ->
                        10
                end
            end
        catch
            _:_:_ ->
                10
        end,
    CPUFactor = 
        case erlang:system_info(schedulers) of
            1 ->
                10;
            2 ->
                5;
            _ ->
                2
        end,
    {CPUFactor + MemFactor, SysInfo}.

win_sys_info_lookup(Key, SysInfo) ->
    win_sys_info_lookup(Key, SysInfo, "-").

win_sys_info_lookup(Key, SysInfo, Def) ->
    case lists:keysearch(Key, 1, SysInfo) of
        {value, {Key, Value}} ->
            Value;
        false ->
            Def
    end.

%% This function only extracts the prop we actually care about!
which_win_system_info() ->
    F = fun() ->
                try
                    begin
                        SysInfo = os:cmd("systeminfo"),
                        process_win_system_info(
                          string:tokens(SysInfo, [$\r, $\n]), [])
                    end
                catch
                    C:E:S ->
                        io:format("Failed get or process System info: "
                                  "   Error Class: ~p"
                                  "   Error:       ~p"
                                  "   Stack:       ~p"
                                  "~n", [C, E, S]),
                        []
                end
        end,
    proxy_call(F, timer:minutes(1), []).

process_win_system_info([], Acc) ->
    Acc;
process_win_system_info([H|T], Acc) ->
    case string:tokens(H, [$:]) of
        [Key, Value] ->
            case string:to_lower(Key) of
                "os name" ->
                    process_win_system_info(T,
                                            [{os_name, string:trim(Value)}|Acc]);
                "os version" ->
                    process_win_system_info(T,
                                            [{os_version, string:trim(Value)}|Acc]);
                "system manufacturer" ->
                    process_win_system_info(T,
                                            [{system_manufacturer, string:trim(Value)}|Acc]);
                "system model" ->
                    process_win_system_info(T,
                                            [{system_model, string:trim(Value)}|Acc]);
                "processor(s)" ->
                    [NumProcStr|_] = string:tokens(Value, [$\ ]),
                    T2 = lists:nthtail(list_to_integer(NumProcStr), T),
                    process_win_system_info(T2,
                                            [{num_processors, NumProcStr}|Acc]);
                "total physical memory" ->
                    process_win_system_info(T,
                                            [{total_phys_memory, string:trim(Value)}|Acc]);
                _ ->
                    process_win_system_info(T, Acc)
            end;
        _ ->
            process_win_system_info(T, Acc)
    end.

str_num_schedulers() ->
    try erlang:system_info(schedulers_online) of
        N -> f("~w", [N])
    catch
        _:_:_ -> "-"
    end.

num_schedulers_to_factor() ->
    try erlang:system_info(schedulers_online) of
        1 ->
            10;
        2 ->
            5;
        N when (N =< 6) ->
            2;
        _ ->
            1
    catch
        _:_:_ ->
            10
    end.


linux_info_lookup(Key, File) ->
    LKey = string:to_lower(Key),
    try [string:trim(S) || S <- string:tokens(os:cmd("grep -i " ++ "\"" ++ LKey ++ "\"" ++ " " ++ File), [$:,$\n])] of
        Info ->
            linux_info_lookup_collect(LKey, Info, [])
    catch
        _:_:_ ->
            "-"
    end.

linux_info_lookup_collect(_Key, [], Values) ->
    lists:reverse(Values);
linux_info_lookup_collect(Key, [Key, Value|Rest], Values) ->
    linux_info_lookup_collect(Key, Rest, [Value|Values]);
linux_info_lookup_collect(Key1, [Key2, Value|Rest], Values) ->
    case string:to_lower(Key2) of
	Key1 ->
	    linux_info_lookup_collect(Key1, Rest, [Value|Values]);
	_ ->
	    lists:reverse(Values)
    end;
linux_info_lookup_collect(_, _, Values) ->
    lists:reverse(Values).

maybe_skip(_HostInfo) ->

    %% We have some crap machines that causes random test case failures
    %% for no obvious reason. So, attempt to identify those without actually
    %% checking for the host name...

    LinuxVersionVerify =
        fun(V) when (V > {3,6,11}) ->
                false; % OK - No skip
           (V) when (V =:= {3,6,11}) ->
                case string:trim(os:cmd("cat /etc/issue")) of
                    "Fedora release 16 " ++ _ -> % Stone age Fedora => Skip
                        true;
                    _ ->
                        false
                end;
           (V) when (V =:= {3,4,20}) ->
                case string:trim(os:cmd("cat /etc/issue")) of
                    "Wind River Linux 5.0.1.0" ++ _ -> % *Old* Wind River => skip
                        true;
                    _ ->
                        false
                end;
           (V) when (V =:= {2,6,32}) ->
                case string:trim(os:cmd("cat /etc/issue")) of
                    "Debian GNU/Linux 6.0 " ++ _ -> % Stone age Debian => Skip
                        true;
                    _ ->
                        false
                end;
           (V) when (V > {2,6,24}) ->
                false; % OK - No skip
           (V) when (V =:= {2,6,10}) ->
                case string:trim(os:cmd("cat /etc/issue")) of
                    "MontaVista" ++ _ -> % Stone age MontaVista => Skip
                        %% The real problem is that the machine is *very* slow
                        true;
                    _ ->
                        false
                end;
           (_) ->
                %% We are specifically checking for
                %% a *really* old gento...
                case string:find(string:strip(os:cmd("uname -a")), "gentoo") of
                    nomatch ->
                        false;
                    _ -> % Stone age gentoo => Skip
                        true
                end
        end,
    DarwinVersionVerify =
        fun(V) when (V > {9, 8, 0}) ->
                %% This version is OK: No Skip
                false;
           (_V) ->
                %% This version is *not* ok: Skip
                true
        end,
    SkipWindowsOnVirtual =
        %% fun() ->
        %%         SysMan = win_sys_info_lookup(system_manufacturer, HostInfo),
        %%         case string:to_lower(SysMan) of
        %%             "vmware" ++ _ ->
        %%                 true;
        %%             _ ->
        %%                 false
        %%         end
        %% end,
        fun() ->
                %% The host has been replaced and the VM has been reinstalled
                %% so for now we give it a chance...
                false
        end,
    COND = [{unix,  [{linux, LinuxVersionVerify}, 
                     {darwin, DarwinVersionVerify}]},
            {win32, SkipWindowsOnVirtual}],
    os_cond_skip(COND).

os_cond_skip(any) ->
    true;
os_cond_skip(Skippable) when is_list(Skippable) ->
    os_cond_skip(Skippable, os:type());
os_cond_skip(_Crap) ->
    false.

os_cond_skip(Skippable, {OsFam, OsName}) ->
    os_cond_skip(Skippable, OsFam, OsName);
os_cond_skip(Skippable, OsFam) ->
    os_cond_skip(Skippable, OsFam, undefined).

os_cond_skip(Skippable, OsFam, OsName) -> 
    %% Check if the entire family is to be skipped
    %% Example: [win32, unix]
    case lists:member(OsFam, Skippable) of
        true ->
            true;
        false ->
            %% Example: [{unix, freebsd}] | [{unix, [freebsd, darwin]}]
            case lists:keysearch(OsFam, 1, Skippable) of
                {value, {OsFam, OsName}} ->
                    true;
                {value, {OsFam, OsNames}} when is_list(OsNames) ->
                    %% OsNames is a list of: 
                    %%    [atom()|{atom(), function/0 | function/1}]
                    case lists:member(OsName, OsNames) of
                        true ->
                            true;
                        false ->
                            os_cond_skip_check(OsName, OsNames)
                    end;
                {value, {OsFam, Check}} when is_function(Check, 0) ->
                    Check();
                {value, {OsFam, Check}} when is_function(Check, 1) ->
                    Check(os:version());
                _ ->
                    false
            end
    end.

%% Performs a check via a provided fun with arity 0 or 1.
%% The argument is the result of os:version().
os_cond_skip_check(OsName, OsNames) ->
    case lists:keysearch(OsName, 1, OsNames) of
        {value, {OsName, Check}} when is_function(Check, 0) ->
            Check();
        {value, {OsName, Check}} when is_function(Check, 1) ->
            Check(os:version());
        _ ->
            false
    end.


%%%%%%%%%%%%%%%%%%%%%%%%%%%%%%%%%%%%%%%%%%%%%%%%%%%%%%%%%%%%%%%%%%%%%%%%%

lookup(Key, Config, Default) ->
    case lists:keysearch(Key, 1, Config) of
        {value, {Key, Val}} ->
            Val;
        _ ->
            Default
    end.


%% Extract N number of hosts from the config.
%% Prepend with the own host.
%% If not N number of hosts are available, issue a skip exit.
good_hosts(N) when is_integer(N) andalso (N > 0) ->
    GoodHosts         = ct:get_config(test_hosts, []),
    {ok, CurrentHost} = inet:gethostname(),
    GoodHosts2        = [CurrentHost] ++ (GoodHosts -- [CurrentHost]),
    good_hosts2(GoodHosts2, N).

good_hosts2(GoodHosts, N) ->
    good_hosts2(GoodHosts, N, []).

good_hosts2(_GoodHosts, N, Acc) when (N =:= 0) ->
    lists:reverse(Acc);
good_hosts2([], _N, _Acc) ->
    ?SKIPE("Not enough good hosts");
good_hosts2([H|T], N, Acc) ->
    case inet:gethostbyname(H) of
        {ok, _} ->
            good_hosts2(T, N-1, [H|Acc]); 
        {error, _} ->
            ?P("Host not found: ~p", [H]),
            good_hosts2(T, N, Acc)
    end.

    

%%%%%%%%%%%%%%%%%%%%%%%%%%%%%%%%%%%%%%%%%%%%%%%%%%%%%%%%%%%%%%%%%%%%%%%%%

set_tc_name(N) when is_atom(N) ->
    set_tc_name(atom_to_list(N));
set_tc_name(N) when is_list(N) ->
    put(tc_name, N).

%% get_tc_name() ->
%%     get(tc_name).

tc_begin(TC) ->
    OldVal = process_flag(trap_exit, true),
    put(old_trap_exit, OldVal),
    set_tc_name(TC),
    tc_print("begin ***",
             "~n----------------------------------------------------~n", "").
    
tc_end(Result) when is_list(Result) ->
    OldVal = erase(old_trap_exit),
    process_flag(trap_exit, OldVal),
    tc_print("done: ~s", [Result], 
             "", "----------------------------------------------------~n~n"),
    ok.


%% *** tc_try/2,3,4,5 ***
%% Case:   Basically the test case name
%% TCCond: A fun that is evaluated before the actual test case
%%         The point of this is that it can performs checks to
%%         see if we shall run the test case at all.
%%         For instance, the test case may only work in specific
%%         conditions.
%% Pre:    A fun that is nominally part of the test case
%%         but is an initiation that must be "undone". This is
%%         done by the Post fun (regardless if the TC is successfull
%%         or not). Example: Starts a couple of nodes,
%% TC:     The test case fun
%% Post:   A fun that undo what was done by the Pre fun.
%%         Example: Stops the nodes created by the Pre function.
tc_try(Case, TC) ->
    tc_try(Case, fun() -> ok end, TC).

tc_try(Case, TCCond, TC0) when is_function(TC0, 0) ->
    Pre  = fun()  -> undefined end,
    TC   = fun(_) -> TC0() end,
    Post = fun(_) -> ok end,
    tc_try(Case, TCCond, Pre, TC, Post).

tc_try(Case, Pre, TC, Post)
  when is_atom(Case) andalso
       is_function(Pre, 0) andalso
       is_function(TC, 1) andalso
       is_function(Post, 1) ->
    TCCond = fun() -> ok end,
    tc_try(Case, TCCond, Pre, TC, Post).

tc_try(Case, TCCond, Pre, TC, Post)
  when is_atom(Case) andalso
       is_function(TCCond, 0) andalso
       is_function(Pre, 0) andalso
       is_function(TC, 1) andalso
       is_function(Post, 1) ->
    tc_begin(Case),
    try TCCond() of
        ok ->
            tc_print("starting: try pre"),
            try Pre() of
                State ->
                    tc_print("pre done: try test case"),
                    try
                        begin
                            TC(State),
                            ?SLEEP(?SECS(1)),
                            tc_print("test case done: try post"),
                            (catch Post(State)),
                            tc_end("ok")
                        end
                    catch
                        C:{skip, _} = SKIP when (C =:= throw) orelse
                                                (C =:= exit) ->
                            tc_print("test case (~w) skip: try post", [C]),
                            (catch Post(State)),
                            tc_end( f("skipping(catched,~w,tc)", [C]) ),
                            SKIP;
                        C:E:S ->
                            tc_print("test case failed: try post"),
                            (catch Post(State)),
                            tc_end( f("failed(catched,~w,tc)", [C]) ),
                            erlang:raise(C, E, S)
                    end
            catch
<<<<<<< HEAD
                C:{skip, _} = SKIP when ((C =:= throw) orelse (C =:= exit)) ->
                    %% i("caught[tc] (skip): "
                    %%   "~n   C:    ~p"
                    %%   "~n   SKIP: ~p"
                    %%   "~n", [C, SKIP]),
                    tc_end( f("skipping(caught,~w,tc)", [C]) ),
                    SKIP;
                C:E:S ->
                    %% i("caught[tc]: "
                    %%   "~n   C: ~p"
                    %%   "~n   E: ~p"
                    %%   "~n   S: ~p"
                    %%    "~n", [C, E, S]),
                    tc_end( f("failed(caught,~w,tc)", [C]) ),
                    erlang:raise(C, E, S)
=======
                C:{skip, _} = SKIP when (C =:= throw) orelse
                                        (C =:= exit) ->
                    tc_end( f("skipping(catched,~w,tc-pre)", [C]) ),
                    SKIP;
                C:E:S ->
                    tc_print("tc-pre failed: auto-skip"
                             "~n   C: ~p"
                             "~n   E: ~p"
                             "~n   S: ~p",
                             [C, E, S]),
                    tc_end( f("auto-skip(catched,~w,tc-pre)", [C]) ),
                    SKIP = {skip, f("TC-Pre failure (~w)", [C])},
                    SKIP
>>>>>>> 860e3e7f
            end;
        {skip, _} = SKIP ->
            tc_end("skipping(cond)"),
            SKIP;
        {error, Reason} ->
            tc_end("failed(cond)"),
            exit({tc_cond_failed, Reason})
    catch
        C:{skip, _} = SKIP when ((C =:= throw) orelse (C =:= exit)) ->
<<<<<<< HEAD
            %% i("caught[cond] (skip): "
            %%   "~n   C:    ~p"
            %%   "~n   SKIP: ~p"
            %%   "~n", [C, SKIP]),
            tc_end( f("skipping(caught,~w,cond)", [C]) ),
            SKIP;
        C:E:S ->
            %% i("caught[cond]: "
            %%   "~n   C: ~p"
            %%   "~n   E: ~p"
            %%   "~n   S: ~p"
            %%   "~n", [C, E, S]),
            tc_end( f("failed(caught,~w,cond)", [C]) ),
=======
            tc_end( f("skipping(catched,~w,cond)", [C]) ),
            SKIP;
        C:E:S ->
            tc_end( f("failed(catched,~w,cond)", [C]) ),
>>>>>>> 860e3e7f
            erlang:raise(C, E, S)
    end.


tc_print(F) ->
    tc_print(F, [], "", "").

tc_print(F, A) ->
    tc_print(F, A, "", "").

tc_print(F, Before, After) ->
    tc_print(F, [], Before, After).

tc_print(F, A, Before, After) ->
    Name = tc_which_name(),
    FStr = f("*** [~s][~s][~p] " ++ F ++ "~n", 
             [formated_timestamp(),Name,self()|A]),
    io:format(user, Before ++ FStr ++ After, []).

tc_which_name() ->
    case get(tc_name) of
        undefined ->
            case get(sname) of
                undefined ->
                    "";
                SName when is_list(SName) ->
                    SName
            end;
        Name when is_list(Name) ->
            Name
    end.
    

%%%%%%%%%%%%%%%%%%%%%%%%%%%%%%%%%%%%%%%%%%%%%%%%%%%%%%%%%%%%%%%%%%%%%%%%%

start_node(Name, Args) ->
    start_node(Name, Args, []).

start_node(Name, Args, Opts) ->
    Pa = filename:dirname(code:which(?MODULE)),
    A = Args ++
        " -pa " ++ Pa ++ 
        " -s " ++ atom_to_list(kernel_test_sys_monitor) ++ " start" ++ 
        " -s global sync",
    case test_server:start_node(Name, peer, [{args, A}|Opts]) of
        {ok, _Node} = OK ->
            global:sync(),
	    OK;
        ERROR ->
            ERROR
    end.

stop_node(Node) ->
    test_server:stop_node(Node).


%%%%%%%%%%%%%%%%%%%%%%%%%%%%%%%%%%%%%%%%%%%%%%%%%%%%%%%%%%%%%%%%%%%%%%%%%%%

timetrap_scale_factor() ->
    case (catch test_server:timetrap_scale_factor()) of
        {'EXIT', _} ->
            1;
        N ->
            N
    end.


%%%%%%%%%%%%%%%%%%%%%%%%%%%%%%%%%%%%%%%%%%%%%%%%%%%%%%%%%%%%%%%%%%%%%%%%%

os_cmd(Cmd) ->
    os_cmd(Cmd, infinity).

os_cmd(Cmd, infinity) ->
    {ok, os:cmd(Cmd)};
os_cmd(Cmd, Timeout) when is_integer(Timeout) andalso (Timeout > 0) ->
    proxy_call(fun() -> {ok, os:cmd(Cmd)} end, Timeout, {error, timeout}).


%%%%%%%%%%%%%%%%%%%%%%%%%%%%%%%%%%%%%%%%%%%%%%%%%%%%%%%%%%%%%%%%%%%%%%%%%%%

socket_type(Config) ->
    case is_socket_backend(Config) of
	true ->
	    socket;
	false ->
	    port
    end.

%% gen_tcp wrappers

listen(Config, Port, Opts) ->
    InetBackendOpts = inet_backend_opts(Config),
    gen_tcp:listen(Port, InetBackendOpts ++ Opts).

connect(Config, Host, Port, Opts) ->
    InetBackendOpts = inet_backend_opts(Config),
    gen_tcp:connect(Host, Port, InetBackendOpts ++ Opts).

connect(Config, Host, Port, Opts, Timeout) ->
    InetBackendOpts = inet_backend_opts(Config),
    gen_tcp:connect(Host, Port, InetBackendOpts ++ Opts, Timeout).


%% gen_udp wrappers

open(Config, Port, Opts) ->
    InetBackendOpts = inet_backend_opts(Config),
    gen_udp:open(Port, InetBackendOpts ++ Opts).


inet_backend_opts(Config) when is_list(Config) ->
    case lists:keysearch(socket_create_opts, 1, Config) of
        {value, {socket_create_opts, InetBackendOpts}} ->
            InetBackendOpts;
        false ->
            []
    end.

is_socket_backend(Config) when is_list(Config) ->
    case lists:keysearch(socket_create_opts, 1, Config) of
        {value, {socket_create_opts, [{inet_backend, socket}]}} ->
            true;
        _ ->
            false
    end.


explicit_inet_backend() ->
    case application:get_all_env(kernel) of
        Env when is_list(Env) ->
            case lists:keysearch(inet_backend, 1, Env) of
                {value, {inet_backend, _}} ->
                    true;
                _ ->
                    false
            end;
        _ ->
            false
    end.


test_inet_backends() ->
    case application:get_all_env(kernel) of
        Env when is_list(Env) ->
            case lists:keysearch(test_inet_backends, 1, Env) of
                {value, {test_inet_backends, true}} ->
                    true;
                _ ->
                    false
            end;
        _ ->
            false 
    end.

which_inet_backend(Config) ->
    case lists:keysearch(socket_create_opts, 1, Config) of
        {value, {socket_create_opts, [{inet_backend, Backend}]}} ->
            Backend;
        _ ->
            default
    end.
    


proxy_call(F, Timeout, Default)
  when is_function(F, 0) andalso is_integer(Timeout) andalso (Timeout > 0) ->
    {P, M} = erlang:spawn_monitor(fun() -> exit(F()) end),
    receive
        {'DOWN', M, process, P, Reply} ->
            Reply
    after Timeout ->
            erlang:demonitor(M, [flush]),
            exit(P, kill),
            Default
    end.



%% This is an extremely simple check...
has_support_ipv6() ->
    case which_local_addr(inet6) of
        {ok, _Addr} ->
            ok;
        {error, _R1} ->
            skip("IPv6 Not Supported")
    end.



%% This gets the local "proper" address
%% (not {127, ...} or {169,254, ...} or {0, ...} or {16#fe80, ...})
%% We should really implement this using the (new) net module,
%% but until that gets the necessary functionality...
which_local_addr(Domain) ->
    case which_local_host_info(false, Domain) of
        {ok, [#{addr := Addr}|_]} ->
            {ok, Addr};
        {error, _Reason} = ERROR ->
            ERROR
    end.


%% This function returns the link local address of the local host
%% IPv4: 169.254.0.0/16 (169.254.0.0 - 169.254.255.255)
%% IPv6: fe80::/10
which_link_local_addr(Domain) ->
    case which_local_host_info(true, Domain) of
        {ok, [#{addr := Addr}|_]} ->
            {ok, Addr};
        {error, _Reason} = ERROR ->
            ERROR
    end.


%% Returns the interface (name), flags and address (not 127...,
%% or the equivalent IPv6 address) of the local host.
which_local_host_info(Domain) ->
    which_local_host_info(false, Domain).


which_local_host_info(LinkLocal, Domain)
  when is_boolean(LinkLocal) andalso ((Domain =:= inet) orelse (Domain =:= inet6)) ->
    case inet:getifaddrs() of
        {ok, IFL} ->
            which_local_host_info(LinkLocal, Domain, IFL, []);
        {error, _} = ERROR ->
            ERROR
    end.

%% There are a bunch of "special" interfaces that we exclude:
%% Here are some MacOS interfaces:
%%   lo      (skip) is the loopback interface
%%   en0     (keep) is your hardware interfaces (usually Ethernet and WiFi)
%%   p2p0    (skip) is a point to point link (usually VPN)
%%   stf0    (skip) is a "six to four" interface (IPv6 to IPv4)
%%   gif01   (skip) is a software interface
%%   bridge0 (skip) is a software bridge between other interfaces
%%   utun0   (skip) is used for "Back to My Mac"
%%   XHC20   (skip) is a USB network interface
%%   awdl0   (skip) is Apple Wireless Direct Link (Bluetooth) to iOS devices
%% What are these:
%%   ap0
%%   anpi0
%%.  vmenet0
%% On Mac, List hw: networksetup -listallhardwareports
which_local_host_info(_LinkLocal, _Domain, [], []) ->
    {error, no_address};
which_local_host_info(_LinkLocal, _Domain, [], Acc) ->
    {ok, lists:reverse(Acc)};
which_local_host_info(LinkLocal, Domain, [{"tun" ++ _, _}|IFL], Acc) ->
    which_local_host_info(LinkLocal, Domain, IFL, Acc);
which_local_host_info(LinkLocal, Domain, [{"docker" ++ _, _}|IFL], Acc) ->
    which_local_host_info(LinkLocal, Domain, IFL, Acc);
which_local_host_info(LinkLocal, Domain, [{"br-" ++ _, _}|IFL], Acc) ->
    which_local_host_info(LinkLocal, Domain, IFL, Acc);
which_local_host_info(LinkLocal, Domain, [{"ap" ++ _, _}|IFL], Acc) ->
    which_local_host_info(LinkLocal, Domain, IFL, Acc);
which_local_host_info(LinkLocal, Domain, [{"anpi" ++ _, _}|IFL], Acc) ->
    which_local_host_info(LinkLocal, Domain, IFL, Acc);
which_local_host_info(LinkLocal, Domain, [{"vmenet" ++ _, _}|IFL], Acc) ->
    which_local_host_info(LinkLocal, Domain, IFL, Acc);
which_local_host_info(LinkLocal, Domain, [{"utun" ++ _, _}|IFL], Acc) ->
    which_local_host_info(LinkLocal, Domain, IFL, Acc);
which_local_host_info(LinkLocal, Domain, [{"bridge" ++ _, _}|IFL], Acc) ->
    which_local_host_info(LinkLocal, Domain, IFL, Acc);
which_local_host_info(LinkLocal, Domain, [{"llw" ++ _, _}|IFL], Acc) ->
    which_local_host_info(LinkLocal, Domain, IFL, Acc);
which_local_host_info(LinkLocal, Domain, [{"awdl" ++ _, _}|IFL], Acc) ->
    which_local_host_info(LinkLocal, Domain, IFL, Acc);
which_local_host_info(LinkLocal, Domain, [{"p2p" ++ _, _}|IFL], Acc) ->
    which_local_host_info(LinkLocal, Domain, IFL, Acc);
which_local_host_info(LinkLocal, Domain, [{"stf" ++ _, _}|IFL], Acc) ->
    which_local_host_info(LinkLocal, Domain, IFL, Acc);
which_local_host_info(LinkLocal, Domain, [{"XHCZ" ++ _, _}|IFL], Acc) ->
    which_local_host_info(LinkLocal, Domain, IFL, Acc);
which_local_host_info(LinkLocal, Domain, [{Name, IFO}|IFL], Acc) ->
    case if_is_running_and_not_loopback(IFO) of
        true ->
            try which_local_host_info2(LinkLocal, Domain, IFO) of
                Info ->
                    which_local_host_info(LinkLocal, Domain, IFL,
                                          [Info#{name => Name}|Acc])
            catch
                throw:_:_ ->
                    which_local_host_info(LinkLocal, Domain, IFL, Acc)
            end;
        false ->
            which_local_host_info(LinkLocal, Domain, IFL, Acc)
    end;
which_local_host_info(LinkLocal, Domain, [_|IFL], Acc) ->
    which_local_host_info(LinkLocal, Domain, IFL, Acc).

if_is_running_and_not_loopback(If) ->
    lists:keymember(flags, 1, If) andalso
        begin
            {value, {flags, Flags}} = lists:keysearch(flags, 1, If),
            (not lists:member(loopback, Flags)) andalso
                lists:member(running, Flags)
        end.


which_local_host_info2(LinkLocal, inet = _Domain, IFO) ->
    Addr      = which_local_host_info3(
                  addr,  IFO,
                  fun({A, _, _, _}) when (A =:= 127) -> false;
                     ({A, B, _, _}) when (A =:= 169) andalso 
                                         (B =:= 254) -> LinkLocal;
                     ({_, _, _, _}) -> not LinkLocal;
                     (_) -> false
                  end),
    NetMask   = which_local_host_info3(netmask,  IFO,
                                       fun({_, _, _, _}) -> true;
                                          (_) -> false
                                       end),
    BroadAddr = which_local_host_info3(broadaddr,  IFO,
                                       fun({_, _, _, _}) -> true;
                                          (_) -> false
                                       end),
    Flags     = which_local_host_info3(flags, IFO, fun(_) -> true end),
    #{flags     => Flags,
      addr      => Addr,
      broadaddr => BroadAddr,
      netmask   => NetMask};
which_local_host_info2(LinkLocal, inet6 = _Domain, IFO) ->
    Addr    = which_local_host_info3(addr,  IFO,
                                     fun({A, _, _, _, _, _, _, _}) 
                                           when (A =:= 0) -> false;
                                        ({A, _, _, _, _, _, _, _})
                                           when (A =:= 16#fe80) -> LinkLocal;
                                        ({_, _, _, _, _, _, _, _}) -> not LinkLocal;
                                        (_) -> false
                                     end),
    NetMask = which_local_host_info3(netmask,  IFO,
                                       fun({_, _, _, _, _, _, _, _}) -> true;
                                          (_) -> false
                                       end),
    Flags   = which_local_host_info3(flags, IFO, fun(_) -> true end),
    #{flags   => Flags,
      addr    => Addr,
      netmask => NetMask}.

which_local_host_info3(_Key, [], _) ->
    throw({error, no_address});
which_local_host_info3(Key, [{Key, Val}|IFO], Check) ->
    case Check(Val) of
        true ->
            Val;
        false ->
            which_local_host_info3(Key, IFO, Check)
    end;
which_local_host_info3(Key, [_|IFO], Check) ->
    which_local_host_info3(Key, IFO, Check).



%%%%%%%%%%%%%%%%%%%%%%%%%%%%%%%%%%%%%%%%%%%%%%%%%%%%%%%%%%%%%%%%%%%%%%%%%

not_yet_implemented() ->
    skip("not yet implemented").

skip(Reason) ->
    throw({skip, Reason}).


%%%%%%%%%%%%%%%%%%%%%%%%%%%%%%%%%%%%%%%%%%%%%%%%%%%%%%%%%%%%%%%%%%%%%%%%%%%

f(F, A) ->
    lists:flatten(io_lib:format(F, A)).

formated_timestamp() ->
    format_timestamp(os:timestamp()).

format_timestamp({_N1, _N2, N3} = TS) ->
    {_Date, Time}   = calendar:now_to_local_time(TS),
    {Hour, Min, Sec} = Time,
    FormatTS = io_lib:format("~.2.0w:~.2.0w:~.2.0w.~.3.0w",
                             [Hour, Min, Sec, N3 div 1000]),  
    lists:flatten(FormatTS).

print(F) ->
    print(F, []).

print(F, A) ->
    io:format("~s ~p " ++ F ++ "~n", [formated_timestamp(), self() | A]).<|MERGE_RESOLUTION|>--- conflicted
+++ resolved
@@ -1687,23 +1687,6 @@
                             erlang:raise(C, E, S)
                     end
             catch
-<<<<<<< HEAD
-                C:{skip, _} = SKIP when ((C =:= throw) orelse (C =:= exit)) ->
-                    %% i("caught[tc] (skip): "
-                    %%   "~n   C:    ~p"
-                    %%   "~n   SKIP: ~p"
-                    %%   "~n", [C, SKIP]),
-                    tc_end( f("skipping(caught,~w,tc)", [C]) ),
-                    SKIP;
-                C:E:S ->
-                    %% i("caught[tc]: "
-                    %%   "~n   C: ~p"
-                    %%   "~n   E: ~p"
-                    %%   "~n   S: ~p"
-                    %%    "~n", [C, E, S]),
-                    tc_end( f("failed(caught,~w,tc)", [C]) ),
-                    erlang:raise(C, E, S)
-=======
                 C:{skip, _} = SKIP when (C =:= throw) orelse
                                         (C =:= exit) ->
                     tc_end( f("skipping(catched,~w,tc-pre)", [C]) ),
@@ -1717,7 +1700,6 @@
                     tc_end( f("auto-skip(catched,~w,tc-pre)", [C]) ),
                     SKIP = {skip, f("TC-Pre failure (~w)", [C])},
                     SKIP
->>>>>>> 860e3e7f
             end;
         {skip, _} = SKIP ->
             tc_end("skipping(cond)"),
@@ -1727,26 +1709,10 @@
             exit({tc_cond_failed, Reason})
     catch
         C:{skip, _} = SKIP when ((C =:= throw) orelse (C =:= exit)) ->
-<<<<<<< HEAD
-            %% i("caught[cond] (skip): "
-            %%   "~n   C:    ~p"
-            %%   "~n   SKIP: ~p"
-            %%   "~n", [C, SKIP]),
-            tc_end( f("skipping(caught,~w,cond)", [C]) ),
-            SKIP;
-        C:E:S ->
-            %% i("caught[cond]: "
-            %%   "~n   C: ~p"
-            %%   "~n   E: ~p"
-            %%   "~n   S: ~p"
-            %%   "~n", [C, E, S]),
-            tc_end( f("failed(caught,~w,cond)", [C]) ),
-=======
             tc_end( f("skipping(catched,~w,cond)", [C]) ),
             SKIP;
         C:E:S ->
             tc_end( f("failed(catched,~w,cond)", [C]) ),
->>>>>>> 860e3e7f
             erlang:raise(C, E, S)
     end.
 
