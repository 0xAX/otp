--- conflicted
+++ resolved
@@ -574,22 +574,8 @@
     SyncInt = maps:get(filesync_repeat_interval, logger_std_h:info(?MODULE)),
     timer:sleep(WaitT),
     logger:set_handler_config(?MODULE, logger_std_h,
-<<<<<<< HEAD
                               #{filesync_repeat_interval => no_repeat}),
     check_tracer(100),
-=======
-                              #{filesync_repeat_interval => no_repeat}),    
-    dbg:stop_clear(),
-
-    Received2 = lists:map(fun({trace,_M,handle_cast,[Op,_]}) -> {trace,Op};
-                             (Other) -> Other
-                          end, test_server:messages_get()),
-    ct:pal("Trace #2 =~n~p", [Received2]),
-    OneSync = [{trace,repeated_filesync}],
-    %% receive 1 initial repeated_filesync, then 1 per sec
-    Received2 =
-        lists:flatten([OneSync || _ <- lists:seq(1, 1 + trunc(WaitT/SyncInt))]),
->>>>>>> 681bc6ad
     ok.
 filesync(cleanup, _Config) ->
     dbg:stop_clear(),
@@ -814,11 +800,7 @@
     ok = stop_handler(?MODULE).
 
 op_switch_to_flush_file() ->
-<<<<<<< HEAD
     [{timetrap,{minutes,3}}].
-=======
-    [{timetrap,{seconds,180}}].
->>>>>>> 681bc6ad
 op_switch_to_flush_file(Config) ->
     Test =
         fun() ->
@@ -1189,8 +1171,9 @@
     {Log,HConfig,StdHConfig}.
     
 stop_handler(Name) ->
-    ok = logger:remove_handler(Name),
-    ct:pal("Handler ~p stopped!", [Name]).    
+    R = logger:remove_handler(Name),
+    ct:pal("Handler ~p stopped! Result: ~p", [Name,R]),
+    R.
 
 count_lines(File) ->
     wait_until_written(File, -1),
@@ -1498,7 +1481,7 @@
 tpl([]) ->
     ok.
 
-tracer({trace,_,call,{logger_std_h,handle_cast,[{Op,_}|_]}},
+tracer({trace,_,call,{logger_std_h,handle_cast,[Op|_]}},
        {Pid,[{Mod,Func,Op}|Expected]}) ->
     maybe_tracer_done(Pid,Expected,{Mod,Func,Op});
 tracer({trace,_,call,{Mod=logger_std_h,Func=write_to_dev,[_,Data,_,_,_]}},
