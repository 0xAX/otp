--- conflicted
+++ resolved
@@ -178,7 +178,6 @@
      {group, econnreset},
      {group, linger_zero},
      default_options, http_bad_packet, busy_send,
-<<<<<<< HEAD
      {group, busy_disconnect},
      fill_sendq,
      {group, partial_recv_and_close},
@@ -257,24 +256,6 @@
      partial_recv_and_close_2,
      partial_recv_and_close_3
     ].
-=======
-     busy_disconnect_passive, busy_disconnect_active,
-     fill_sendq, partial_recv_and_close,
-     partial_recv_and_close_2, partial_recv_and_close_3,
-     so_priority, recvtos, recvttl, recvtosttl,
-     recvtclass, primitive_accept,
-     multi_accept_close_listen, accept_timeout,
-     accept_timeouts_in_order, accept_timeouts_in_order2,
-     accept_timeouts_in_order3, accept_timeouts_in_order4,
-     accept_timeouts_in_order5, accept_timeouts_in_order6,
-     accept_timeouts_in_order7, accept_timeouts_mixed,
-     killing_acceptor, killing_multi_acceptors,
-     killing_multi_acceptors2, several_accepts_in_one_go, accept_system_limit,
-     active_once_closed, send_timeout, send_timeout_active,
-     send_timeout_resume, otp_7731, wrapping_oct,
-     zombie_sockets, otp_7816, otp_8102, otp_9389,
-     otp_12242, delay_send_error, bidirectional_traffic].
->>>>>>> deae5c45
 
 pktoptions_cases() ->
     [
@@ -307,7 +288,8 @@
 send_timeout_cases() ->
     [
      send_timeout,
-     send_timeout_active
+     send_timeout_active,
+     send_timeout_resume
     ].
 
 socket_monitor_cases() ->
@@ -5613,13 +5595,11 @@
 
 do_send_timeout_resume(Config) ->
     Dir = filename:dirname(code:which(?MODULE)),
-    {ok,RNode} =
-        test_server:start_node(
-          ?UNIQ_NODE_NAME, slave, [{args,"-pa " ++ Dir}]),
+    {ok, RNode} = ?START_NODE(?UNIQ_NODE_NAME, "-pa " ++ Dir),
     try
         do_send_timeout_resume(Config, RNode, 12)
     after
-        test_server:stop_node(RNode)
+        ?STOP_NODE(RNode)
     end.
 
 do_send_timeout_resume(Config, RNode, BlockPow) ->
@@ -6734,7 +6714,10 @@
     {ok,{{0,0,0,0},PortNum}}=inet:sockname(L),
 
     delay_send_error(Config, L, PortNum, false),
-    delay_send_error(Config, L, PortNum, true).
+    delay_send_error(Config, L, PortNum, true),
+    ?P("close listen socket"),
+    ok = gen_tcp:close(L).
+
 delay_send_error(Config, L, PortNum, Active) ->
     ?P("try connect - with delay_send:true active:~p",[Active]),
     {ok, C} =
@@ -6769,16 +6752,10 @@
                     ?P("closed (expected)"),
             ok
     end,
-<<<<<<< HEAD
     ?P("close accepted socket"),
     ok = gen_tcp:close(A),
     ?P("close connected socket"),
     ok = gen_tcp:close(C).
-=======
-    ok = gen_tcp:close(C),
-    ok = gen_tcp:close(S),
-    ok = gen_tcp:close(L).
->>>>>>> deae5c45
 
 
 delay_send_error2(Sock) ->
