--- conflicted
+++ resolved
@@ -31,17 +31,12 @@
   </header>
   <p>This document describes the changes made to the Kernel application.</p>
 
-<<<<<<< HEAD
 <section><title>Kernel 9.0.2</title>
-=======
-<section><title>Kernel 8.5.4.1</title>
->>>>>>> da340fd3
-
-    <section><title>Fixed Bugs and Malfunctions</title>
-      <list>
-        <item>
-          <p>
-<<<<<<< HEAD
+
+    <section><title>Fixed Bugs and Malfunctions</title>
+      <list>
+        <item>
+          <p>
 	    Fix bug where when you entered Alt+Enter in the terminal,
 	    the cursor would move to the last line, instead of moving
 	    to the next line.</p>
@@ -57,8 +52,6 @@
         </item>
         <item>
           <p>
-=======
->>>>>>> da340fd3
 	    Multiple socket:accept calls issue. When making multiple
 	    accept calls, only the last call is active.</p>
           <p>
@@ -66,7 +59,6 @@
         </item>
         <item>
           <p>
-<<<<<<< HEAD
 	    Fix the shell to ignore terminal delay when the terminal
 	    capabilities report that they should be used.</p>
           <p>
@@ -104,14 +96,11 @@
         </item>
         <item>
           <p>
-=======
->>>>>>> da340fd3
 	    gen_udp:connect with inet_backend = socket fails when the
 	    Address is a hostname (string or atom).</p>
           <p>
 	    Own Id: OTP-18650</p>
         </item>
-<<<<<<< HEAD
         <item>
           <p>
 	    Fixed problem which would cause shell to crash if
@@ -680,8 +669,29 @@
           <p>
 	    Own Id: OTP-18575 Aux Id: PR-7169 </p>
         </item>
-=======
->>>>>>> da340fd3
+      </list>
+    </section>
+
+</section>
+
+<section><title>Kernel 8.5.4.1</title>
+
+    <section><title>Fixed Bugs and Malfunctions</title>
+      <list>
+        <item>
+          <p>
+	    Multiple socket:accept calls issue. When making multiple
+	    accept calls, only the last call is active.</p>
+          <p>
+	    Own Id: OTP-18635 Aux Id: #7328 </p>
+        </item>
+        <item>
+          <p>
+	    gen_udp:connect with inet_backend = socket fails when the
+	    Address is a hostname (string or atom).</p>
+          <p>
+	    Own Id: OTP-18650</p>
+        </item>
       </list>
     </section>
 
