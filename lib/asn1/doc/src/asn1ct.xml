<?xml version="1.0" encoding="latin1" ?>
<!DOCTYPE erlref SYSTEM "erlref.dtd">

<erlref>
  <header>
    <copyright>
      <year>1997</year><year>2011</year>
      <holder>Ericsson AB. All Rights Reserved.</holder>
    </copyright>
    <legalnotice>
      The contents of this file are subject to the Erlang Public License,
      Version 1.1, (the "License"); you may not use this file except in
      compliance with the License. You should have received a copy of the
      Erlang Public License along with this software. If not, it can be
      retrieved online at http://www.erlang.org/.

      Software distributed under the License is distributed on an "AS IS"
      basis, WITHOUT WARRANTY OF ANY KIND, either express or implied. See
      the License for the specific language governing rights and limitations
      under the License.

    </legalnotice>

    <title>asn1ct</title>
    <prepared>Kenneth Lundin</prepared>
    <responsible>Kenneth Lundin</responsible>
    <docno>1</docno>
    <approved>Kenneth Lundin</approved>
    <checked></checked>
    <date>97-10-14</date>
    <rev>A</rev>
    <file>asn1.sgml</file>
  </header>
  <module>asn1ct</module>
  <modulesummary>ASN.1 compiler and compile-time support functions</modulesummary>
  <description>
    <p>The ASN.1 compiler takes an ASN.1 module as input and generates a 
      corresponding Erlang module which can encode and decode the data-types
      specified. Alternatively the compiler takes a specification module 
      (se below) specifying all input modules and generates one module with 
      encode/decode functions. There are also some generic functions which
      can be used in during development of applications which handles ASN.1
      data (encoded as BER or PER).</p>
  </description>
  <funcs>
    <func>
      <name>compile(Asn1module) -> ok | {error,Reason}</name>
      <name>compile(Asn1module , Options) -> ok | {error,Reason}</name>
      <fsummary>Compile an ASN.1 module and generate encode/decode functions according to the encoding rules BER or PER.</fsummary>
      <type>
        <v>Asn1module = atom() | string()</v>
        <v>Options = [Option| OldOption]</v>
        <v>Option = ber_bin | per_bin | uper_bin | der | compact_bit_string | 
	noobj | {n2n,EnumTypeName} |{outdir,Dir} | {i,IncludeDir} | optimize | 
<<<<<<< HEAD
	nif | asn1config | undec_rest | {inline,OutputName} | inline |
	{macro_name_prefix, Prefix} | {record_name_prefix, Prefix} | verbose</v>
=======
	driver | asn1config | undec_rest | {inline,OutputName} | inline |
	{macro_name_prefix, Prefix} | {record_name_prefix, Prefix} | verbose | warnings_as_errors</v>
>>>>>>> e9e118a2
        <v>OldOption = ber | per</v> 
        <v>Reason = term()</v>
        <v>Prefix = string()</v>
      </type>
      <desc>
        <p>Compiles the ASN.1 module <c>Asn1module</c> and generates an 
          Erlang module <c>Asn1module.erl</c> with encode and decode 
          functions for the types defined in <c>Asn1module</c>. For each 
          ASN.1 value defined in the module an Erlang function which 
          returns the value in Erlang representation is generated.</p>
        <p>If <c>Asn1module</c> is a filename without extension first
          <c>".asn1"</c> is assumed, then <c>".asn"</c> and finally
          <c>".py"</c> (to be compatible with the old ASN.1 compiler).
          Of course <c>Asn1module</c> can be a full pathname (relative or
          absolute) including filename with (or without) extension.
                    <marker id="asn1set"></marker>
</p>
        <p>If one wishes to compile a set of Asn1 modules into one
          Erlang file with encode/decode functions one has to list all
          involved files in a configuration file. This configuration
          file must have a double extension ".set.asn", (".asn" can
          alternatively be ".asn1" or ".py"). The input files' names
          must be listed, within quotation marks (""), one at each row
          in the file. If the input files are <c>File1.asn</c>,
          <c>File2.asn</c> and <c>File3.asn</c> the configuration file
          shall look like:</p>
        <pre>
File1.asn
File2.asn
File3.asn        </pre>
        <p>The output files will in this case get their names from the
          configuration file. If the configuration file has the name
          <c>SetOfFiles.set.asn</c> the name of the output files will be
          <c>SetOfFiles.hrl, SetOfFiles.erl and SetOfFiles.asn1db</c>.</p>
        <p>Sometimes in a system of ASN.1 modules there are different
          default tag modes, e.g. AUTOMATIC, IMPLICIT or EXPLICIT. The
          multi file compilation resolves the default tagging as if
          the modules were compiled separately.</p>
        <p>Another unwanted effect that may occur in multi file compilation
          is name collisions. The compiler solves this problem in two
          ways: If the definitions are identical then the output module
          keeps only one definition with the original name. But if
          definitions only have same name and differs in the definition, 
          then they will be renamed. The new names will be the definition
          name and the original module name concatenated.</p>
        <p>If any name collision have occurred the compiler reports a 
          "NOTICE: ..." message that tells if a definition was renamed,
          and the new name that must be used to encode/decode data.</p>

        <p>
	  <c>Options</c> is a list with options specific for the asn1
	  compiler and options that are applied to the Erlang compiler.
	  The latter are those that not is recognized as asn1 specific.
	  For <em>preferred option use</em> see <seealso
	  marker="asn1_ug#preferred option use">Preferred Option Use
	  section in users guide</seealso>. Available options are:
	</p>
	<taglist>
          <tag><c>ber | ber_bin | per | per_bin | uper_bin</c></tag>
          <item>
            <p>
	      The encoding rule to be used. The supported encoding rules
	      are BER (Basic Encoding Rules), 
	      PER aligned (Packed Encoding Rules) and PER unaligned. 
	      If the encoding rule option is omitted <c>ber</c> 
	      is the default.
	      The <c>per_bin</c> option means the aligned
	      variant. To use the unaligned variant the <c>uper_bin</c>
	      option has to be used.
	    </p>
	    <p>
	      The generated Erlang module always gets the same name
	      as the ASN.1 module and as a consequence of this only one
	    encoding rule per ASN.1 module can be used at runtime.
	    </p>
	    <p>
	      The <c>ber_bin</c> and <c>per_bin</c> options are
	      equivalent with the <c>OldOptions</c> <c>ber</c> and <c>per</c>
	      with the difference that the generated encoding/decoding
	      functions take advantage of the bit syntax, which in most
	      cases increases the performance considerably. The result
	      from encoding is a binary or an iolist.
	    </p>
          </item>
          <tag><c>der</c></tag>
          <item>
            <p>
	      By this option the Distinguished Encoding Rules (DER) is chosen.
	      DER is regarded as a specialized variant of the BER encoding 
              rule, therefore the <c>der</c> option only makes sense together
	      with the <c>ber</c> or <c>ber_bin</c> option. 
	      This option
              sometimes adds sorting and value checks when encoding, which
              implies a slower encoding. The decoding routines are the same
              as for <c>ber</c>.
	    </p>
          </item>
          <tag><c>compact_bit_string</c></tag>
          <item>
            <p>
	      Makes it possible to use a compact notation for values
              of the BIT STRING type in Erlang. The notation: 
	    </p>
            <pre>
BitString = {Unused,Binary},
Unused = integer(),
Binary = binary()            
	    </pre>
            <p>
	      <c>Unused</c> must be a number in the range 0 to 7. It
	      tells how many bits in the least significant byte in
	      <c>Binary</c> that is unused. 
	      For details see 
	      <seealso marker="asn1_ug#BIT STRING">
		BIT STRING type section in users guide
		</seealso>.
	    </p>
	  </item>
          <tag><c>{n2n,EnumTypeName}</c></tag>
          <item>
            <p>
	      Tells the compiler to generate functions for conversion between
	      names (as atoms) and numbers and vice versa for the EnumTypeName specified. There can be multiple occurrences of this option in order to specify several type names. The type names must be declared as ENUMERATIONS in the ASN.1 spec.
	      If the EnumTypeName does not exist in the ASN.1 spec the 
	      compilation will stop with an error code.
	      The generated conversion functions are named 
	      <c>name2num_EnumTypeName/1</c> and 
	      <c>num2name_EnumTypeName/1</c>.
	    </p>
          </item>
          <tag><c>noobj</c></tag>
          <item>
            <p>Do not compile (i.e do not produce object code) the generated 
              <c>.erl</c> file. If this option is omitted the generated Erlang module
              will be compiled.</p>
          </item>
          <tag><c>{i,IncludeDir}</c></tag>
          <item>
            <p>Adds <c>IncludeDir</c> to the search-path for
              <c>.asn1db</c> and asn1 source files. The compiler tries
              to open a <c>.asn1db</c> file when a module imports
              definitions from another ASN.1 module. If no
              <c>.asn1db</c> file is found the asn1 source file is
              parsed.  Several <c>{i,IncludeDir}</c> can be given.
              </p>
          </item>
          <tag><c>{outdir,Dir}</c></tag>
          <item>
            <p>Specifies the directory <c>Dir</c> where all generated files 
              shall be placed. If omitted the files are placed in the 
              current directory.</p>
          </item>
          <tag><c>optimize</c></tag>
          <item>
            <p>This option is only valid together with one of the
              <c>per_bin</c> 
              or <c>ber_bin</c> option. It gives time optimized code 
              generated and it uses another runtime module and 
              in the <c>per_bin</c> case a nif. The result 
              in the <c>per_bin</c> case from an encode when compiled
              with this option will be a binary.</p>
          </item>
          <tag><c>driver</c></tag>
          <item>
            <p>As of R15B this means the same as the <c>nif</c> option. Kept for
	    backwards compatability reasons.</p>
          </item>
	  <tag><c>nif</c></tag>
          <item>
            <p>Option valid together with <c>ber_bin</c> and <c>optimize</c>
	      options. It enables the use of several nifs that gives faster 
	      encode and decode. Nifs are only enabled by the explicit use of 
	      the option <c>nif</c></p>
          </item>
          <tag><c>asn1config</c></tag>
          <item>
            <p>When one of the specialized decodes, exclusive or
              selective decode, is wanted one has to give instructions in
              a configuration file. The option <c>asn1config</c> enables
              specialized decodes and takes the configuration file, which
              has the same name as the ASN.1 spec but with extension
              <c>.asn1config</c>, in concern.
              </p>
            <p>The instructions for exclusive decode must follow the
              <seealso marker="asn1_spec#Exclusive Instruction">instruction and grammar in the User's Guide</seealso>.
              </p>
            <p>You can also find the instructions for selective decode
              in the
              <seealso marker="asn1_spec#Selective Instruction">User's Guide</seealso>.
              </p>
          </item>
          <tag><c>undec_rest</c></tag>
          <item>
            <p>A buffer that holds a message, being decoded may
              also have some following bytes. Now it is possible to get
              those following bytes returned together with the decoded
              value. If an asn1 spec is compiled with this option a tuple
              <c>{ok,Value,Rest}</c> is returned. <c>Rest</c> may be a
              list or a binary. Earlier versions of the compiler ignored
              those following bytes.</p>
          </item>
          <tag><c>{inline,OutputName}</c></tag>
          <item>
            <p>Compiling with this option gives one output module
              containing all asn1 run-time functionality. The asn1 specs
              are provided in a target module Module.set.asn as described
              <seealso marker="#asn1set">above</seealso>. The name of the
              resulting module containing generated encode/decode functions
              and in-lined run-time functions will be
              <c>OutputName.erl</c>. The merging/in-lining of code is done
              by the <c>igor</c> module of <c>syntax_tools</c>. By default
              the functions generated from the first asn1 spec in the
              <c>.set.asn</c> are exported, unless a
              <c>{export,[atom()]}</c> or <c>{export_all,true}</c> option
              are provided. The list of atoms are names of chosen asn1
              specs from the <c>.set.asn</c> file. </p>
	      <p>When used together with <c>nif</c> for <c>ber_bin</c>, the
	      asn1 nifs will be used if the <c>asn1rt_nif</c> module is 
	      available. If it is not available, a slower erlang fallback
	      will be used.</p>
          </item>
          <tag><c>inline</c></tag>
          <item>
            <p>It is also possible to use the sole argument <c>inline</c>.
              It is as <c>{inline,OutputName}</c>, but the output file gets the
              default name of the source <c>.set.asn</c> file.</p>
          </item>
          <tag><c>{macro_name_prefix, Prefix}</c></tag>
          <item>
              <p>All macro names generated by the compiler are prefixed with
              <c>Prefix</c>. This is useful when multiple protocols that contains
              macros with identical names are included in a single module.</p>
          </item>
          <tag><c>{record_name_prefix, Prefix}</c></tag>
          <item>
            <p>All record names generated by the compiler are prefixed with
              <c>Prefix</c>. This is useful when multiple protocols that contains
              records with identical names are included in a single module.</p>
          </item>
          <tag><c>verbose</c></tag>
          <item>
            <p>Causes more verbose information from the compiler
              describing what it is doing.</p>
          </item>
          <tag><c>warnings_as_errors</c></tag>
          <item>
            <p>Causes warnings to be treated as errors.</p>
          </item>
        </taglist>
        <p>Any additional option that is applied will be passed to
          the final step when the generated .erl file is compiled.
          </p>
        <p>The compiler generates the following files:</p>
        <list type="bulleted">
          <item>
            <p><c>Asn1module.hrl</c> (if any SET or SEQUENCE is defined)</p>
          </item>
          <item>
            <p><c>Asn1module.erl</c> the Erlang module with encode, decode and value functions.</p>
          </item>
          <item>
            <p><c>Asn1module.asn1db</c> intermediate format used by the compiler when modules IMPORTS
              definitions from each other.</p>
          </item>
        </list>
      </desc>
    </func>
    <func>
      <name>encode(Module,Type,Value)-> {ok,Bytes} | {error,Reason}</name>
      <fsummary>Encode an ASN.1 value.</fsummary>
      <type>
        <v>Module = Type = atom()</v>
        <v>Value = term()</v>
        <v>Bytes = [Int] when integer(Int), Int >= 0, Int =&lt; 255</v>
        <v>Reason = term()</v>
      </type>
      <desc>
        <p>Encodes <c>Value</c> of <c>Type</c> defined in the ASN.1 module 
          <c>Module</c>. Returns a list of bytes if successful. To get as fast execution as 
          possible the 
          encode function only performs rudimentary tests that the input 
          <c>Value</c>
          is a correct instance of <c>Type</c>. The length of strings is for example
          not always checked. Returns <c>{ok,Bytes}</c> if successful or 
          <c>{error,Reason}</c> if an error occurred.
          </p>
      </desc>
    </func>
    <func>
      <name>decode(Module,Type,Bytes) -> {ok,Value}|{error,Reason}</name>
      <fsummary>Decode from Bytes into an ASN.1 value.</fsummary>
      <type>
        <v>Module = Type = atom()</v>
        <v>Value = Reason = term()</v>
        <v>Bytes = [Int] when integer(Int), Int >= 0, Int =&lt; 255</v>
      </type>
      <desc>
        <p>Decodes <c>Type</c> from <c>Module</c> from the list of bytes 
          <c>Bytes</c>. Returns <c>{ok,Value}</c> if successful.</p>
      </desc>
    </func>
    <func>
      <name>value(Module ,Type) -> {ok,Value} | {error,Reason}</name>
      <fsummary>Create an ASN.1 value for test purposes.</fsummary>
      <type>
        <v>Module = Type = atom()</v>
        <v>Value = term()</v>
        <v>Reason = term()</v>
      </type>
      <desc>
        <p>Returns an Erlang term which is an example of a valid Erlang 
          representation of a value of the ASN.1 type <c>Type</c>. The value
          is a random value and subsequent calls to this function will for most
          types return different values.</p>
      </desc>
    </func>
    <func>
      <name>test(Module) -> ok | {error,Reason}</name>
      <name>test(Module,Type) -> ok | {error,Reason}</name>
      <name>test(Module,Type,Value) -> ok | {error,Reason}</name>
      <fsummary>Perform a test of encode and decode for types in an  ASN.1 module.</fsummary>
      <desc>
        <p>Performs a test of encode and decode of all types in <c>Module</c>. 
          The generated functions are called by this function.
          This function is useful during test to secure that the generated
          encode and decode functions and the general runtime support work 
          as expected.          <br></br>
<c>test/1</c> iterates over all types in <c>Module</c>.          <br></br>
<c>test/2</c> tests type <c>Type</c> with a random value.          <br></br>
<c><![CDATA[test/3 tests type <c>Type]]></c> with <c>Value</c>.          <br></br>

          Schematically the following happens for each type in the module.</p>
        <p></p>
        <code type="none">
{ok,Value} = asn1ct:value(Module,Type),
{ok,Bytes} = asn1ct:encode(Module,Type,Value),
{ok,Value} = asn1ct:decode(Module,Type,Bytes).         </code>
      </desc>
    </func>
  </funcs>
  
</erlref>
<|MERGE_RESOLUTION|>--- conflicted
+++ resolved
@@ -52,13 +52,8 @@
         <v>Options = [Option| OldOption]</v>
         <v>Option = ber_bin | per_bin | uper_bin | der | compact_bit_string | 
 	noobj | {n2n,EnumTypeName} |{outdir,Dir} | {i,IncludeDir} | optimize | 
-<<<<<<< HEAD
 	nif | asn1config | undec_rest | {inline,OutputName} | inline |
-	{macro_name_prefix, Prefix} | {record_name_prefix, Prefix} | verbose</v>
-=======
-	driver | asn1config | undec_rest | {inline,OutputName} | inline |
 	{macro_name_prefix, Prefix} | {record_name_prefix, Prefix} | verbose | warnings_as_errors</v>
->>>>>>> e9e118a2
         <v>OldOption = ber | per</v> 
         <v>Reason = term()</v>
         <v>Prefix = string()</v>
