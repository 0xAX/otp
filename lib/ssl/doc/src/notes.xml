<?xml version="1.0" encoding="utf-8" ?>
<!DOCTYPE chapter SYSTEM "chapter.dtd">

<chapter>
  <header>
    <copyright>
      <year>1999</year><year>2018</year>
      <holder>Ericsson AB. All Rights Reserved.</holder>
    </copyright>
    <legalnotice>
      Licensed under the Apache License, Version 2.0 (the "License");
      you may not use this file except in compliance with the License.
      You may obtain a copy of the License at
 
          http://www.apache.org/licenses/LICENSE-2.0

      Unless required by applicable law or agreed to in writing, software
      distributed under the License is distributed on an "AS IS" BASIS,
      WITHOUT WARRANTIES OR CONDITIONS OF ANY KIND, either express or implied.
      See the License for the specific language governing permissions and
      limitations under the License.

    </legalnotice>

    <title>SSL Release Notes</title>
    <file>notes.xml</file>
  </header>
  <p>This document describes the changes made to the SSL application.</p>

<<<<<<< HEAD
<section><title>SSL 9.3.1</title>
=======
<section><title>SSL 9.2.3.2</title>
>>>>>>> 9127de8d

    <section><title>Fixed Bugs and Malfunctions</title>
      <list>
        <item>
          <p>
<<<<<<< HEAD
	    Missing check of size of user_data_buffer made internal
	    socket behave as an active socket instead of active N.
	    This could cause memory problems.</p>
          <p>
	    Own Id: OTP-15825 Aux Id: ERL-934, OTP-15823 </p>
        </item>
      </list>
    </section>

</section>

<section><title>SSL 9.3</title>

    <section><title>Fixed Bugs and Malfunctions</title>
      <list>
        <item>
          <p>
	    The distribution handshake with TLS distribution
	    (<c>inet_tls_dist</c>) does now utilize the socket option
	    <c>{nodelay, true}</c>, which decreases the distribution
	    setup time significantly.</p>
          <p>
	    Own Id: OTP-14792</p>
        </item>
        <item>
          <p>
	    Correct shutdown reason to avoid an incorrect crash
	    report</p>
          <p>
	    Own Id: OTP-15710 Aux Id: ERL-893 </p>
        </item>
        <item>
          <p>
	    Enhance documentation and type specifications.</p>
          <p>
	    Own Id: OTP-15746 Aux Id: ERIERL-333 </p>
        </item>
      </list>
    </section>


    <section><title>Improvements and New Features</title>
      <list>
        <item>
          <p>
	    TLS-1.0, TLS-1.1 and DTLS-1.0 are now considered legacy
	    and not supported by default</p>
          <p>
	    *** POTENTIAL INCOMPATIBILITY ***</p>
          <p>
	    Own Id: OTP-14865</p>
        </item>
        <item>
          <p>
	    Use new logger API in ssl. Introduce log levels and
	    verbose debug logging for SSL.</p>
          <p>
	    Own Id: OTP-15055</p>
        </item>
        <item>
          <p>
	    Add new API function str_to_suite/1, cipher_suites/3
	    (list cipher suites as rfc or OpenSSL name strings) and
	    suite_to_openssl_str/1</p>
          <p>
	    Own Id: OTP-15483 Aux Id: ERL-924 </p>
        </item>
        <item>
          <p>
	    Basic support for TLS 1.3 Server for experimental use.
	    The client is not yet functional, for more information
	    see the Standards Compliance chapter of the User's Guide.</p>
          <p>
	    Own Id: OTP-15591</p>
        </item>
        <item>
          <p>
	    Add support for PSK CCM ciphers from RFC 6655</p>
          <p>
	    Own Id: OTP-15626</p>
=======
	    Returned "alert error string" is now same as logged alert
	    string</p>
          <p>
	    Own Id: OTP-15844</p>
>>>>>>> 9127de8d
        </item>
      </list>
    </section>

</section>

<section><title>SSL 9.2.3.1</title>

    <section><title>Fixed Bugs and Malfunctions</title>
      <list>
        <item>
          <p>
	    Correct solution for retaining tcp flow control OTP-15802
	    (ERL-934) as to not break ssl:recv as reported in
	    (ERL-938)</p>
          <p>
	    Own Id: OTP-15823 Aux Id: ERL-934, ERL-938 </p>
        </item>
      </list>
    </section>

</section>

<section><title>SSL 9.2.3</title>

    <section><title>Fixed Bugs and Malfunctions</title>
      <list>
        <item>
          <p>
	    Missing check of size of user_data_buffer made internal
	    socket behave as an active socket instead of active N.
	    This could cause memory problems.</p>
          <p>
	    Own Id: OTP-15802 Aux Id: ERL-934 </p>
        </item>
      </list>
    </section>


    <section><title>Improvements and New Features</title>
      <list>
        <item>
          <p>
	    Back port of bug fix ERL-893 from OTP-22 and document
	    enhancements that will solve dialyzer warnings for users
	    of the ssl application.</p>
          <p>
	    This change also affects public_key, eldap (and inet
	    doc).</p>
          <p>
	    Own Id: OTP-15785 Aux Id: ERL-929, ERL-893, PR-2215 </p>
        </item>
      </list>
    </section>

</section>

<section><title>SSL 9.2.2</title>

    <section><title>Fixed Bugs and Malfunctions</title>
      <list>
        <item>
          <p>
	    With the default BEAST Mitigation strategy for TLS 1.0 an
	    empty TLS fragment could be sent after a one-byte
	    fragment. This glitch has been fixed.</p>
          <p>
	    Own Id: OTP-15054 Aux Id: ERIERL-346 </p>
        </item>
      </list>
    </section>

</section>

<section><title>SSL 9.2.1</title>

    <section><title>Fixed Bugs and Malfunctions</title>
      <list>
        <item>
          <p>
	    The timeout for a passive receive was sometimes not
	    cancelled and later caused a server crash. This bug has
	    now been corrected.</p>
          <p>
	    Own Id: OTP-14701 Aux Id: ERL-883, ERL-884 </p>
        </item>
        <item>
          <p>
	    Add tag for passive message (active N) in cb_info to
	    retain transport transparency.</p>
          <p>
	    Own Id: OTP-15679 Aux Id: ERL-861 </p>
        </item>
      </list>
    </section>

</section>

<section><title>SSL 9.2</title>

    <section><title>Fixed Bugs and Malfunctions</title>
      <list>
        <item>
          <p>
	    Fix bug that an incorrect return value for gen_statem
	    could be created when alert was a result of handling
	    renegotiation info extension</p>
          <p>
	    Own Id: OTP-15502</p>
        </item>
        <item>
          <p>
	    Correct check for 3des_ede_cbc, could cause ssl to claim
	    to support 3des_ede_cbc when cryptolib does not.</p>
          <p>
	    Own Id: OTP-15539</p>
        </item>
        <item>
          <p>
	    Improved DTLS error handling, avoids unexpected
	    connection failure in rare cases.</p>
          <p>
	    Own Id: OTP-15561</p>
        </item>
        <item>
          <p>
	    Corrected active once emulation bug that could cause the
	    ssl_closed meassage to not be sent. Bug introduced by
	    OTP-15449</p>
          <p>
	    Own Id: OTP-15666 Aux Id: ERIERL-316, </p>
        </item>
      </list>
    </section>


    <section><title>Improvements and New Features</title>
      <list>
        <item>
          <p>
	    Add client option {reuse_session, SessionID::binary()}
	    that can be used together with new option value
	    {reuse_sessions, save}. This makes it possible to reuse a
	    session from a specific connection establishment.</p>
          <p>
	    Own Id: OTP-15369</p>
        </item>
        <item>
          <p>
	    The Reason part of of the error return from the functions
	    connect and handshake has a better and documented format.
	    This will sometimes differ from previous returned
	    reasons, however those where only documented as term()
	    and should for that reason not be relied on.</p>
          <p>
	    *** POTENTIAL INCOMPATIBILITY ***</p>
          <p>
	    Own Id: OTP-15423</p>
        </item>
        <item>
          <p>
	    Refactor of state handling to improve TLS application
	    data throughput and reduce CPU overhead</p>
          <p>
	    Own Id: OTP-15445</p>
        </item>
        <item>
          <p>
	    The SSL code has been optimized in many small ways to
	    reduce CPU load for encryption/decryption, especially for
	    Erlang's distribution protocol over TLS.</p>
          <p>
	    Own Id: OTP-15529</p>
        </item>
        <item>
          <p>
	    Add support for active N</p>
          <p>
	    Own Id: OTP-15665 Aux Id: ERL-811, PR-2072 </p>
        </item>
      </list>
    </section>

</section>

<section><title>SSL 9.1.2</title>

    <section><title>Fixed Bugs and Malfunctions</title>
      <list>
        <item>
          <p>
	    Fix encoding of the SRP extension length field in ssl.
	    The old encoding of the SRP extension length could cause
	    interoperability problems with third party SSL
	    implementations when SRP was used.</p>
          <p>
	    Own Id: OTP-15477 Aux Id: ERL-790 </p>
        </item>
        <item>
          <p>
	    Guarantee active once data delivery, handling TCP stream
	    properly.</p>
          <p>
	    Own Id: OTP-15504 Aux Id: ERL-371 </p>
        </item>
        <item>
          <p>
	    Correct gen_statem returns for some error cases</p>
          <p>
	    Own Id: OTP-15505</p>
        </item>
      </list>
    </section>

</section>

<section><title>SSL 9.1.1</title>

    <section><title>Fixed Bugs and Malfunctions</title>
      <list>
        <item>
          <p>
	    Fixed renegotiation bug. Client did not handle server
	    initiated renegotiation correctly after rewrite to two
	    connection processes, due to ERL-622 commit
	    d87ac1c55188f5ba5cdf72384125d94d42118c18. This could
	    manifest it self as a " bad_record_mac" alert.</p>
          <p>
	    Also included are some optimizations</p>
          <p>
	    Own Id: OTP-15489 Aux Id: ERL-308 </p>
        </item>
      </list>
    </section>

</section>

<section><title>SSL 9.1</title>

    <section><title>Fixed Bugs and Malfunctions</title>
      <list>
        <item>
          <p>
	    PEM cache was not evicting expired entries due to due to
	    timezone confusion.</p>
          <p>
	    Own Id: OTP-15368</p>
        </item>
        <item>
          <p>
	    Make sure an error is returned if a "transport_accept
	    socket" is used in some other call than ssl:handshake* or
	    ssl:controlling_process</p>
          <p>
	    Own Id: OTP-15384 Aux Id: ERL-756 </p>
        </item>
        <item>
          <p>
	    Fix timestamp handling in the PEM-cache could cause
	    entries to not be invalidated at the correct time.</p>
          <p>
	    Own Id: OTP-15402</p>
        </item>
        <item>
          <p>
	    Extend check for undelivered data at closing, could under
	    some circumstances fail to deliver all data that was
	    actually received.</p>
          <p>
	    Own Id: OTP-15412 Aux Id: ERL-731 </p>
        </item>
        <item>
          <p>
	    Correct signature check for TLS-1.2 that allows different
	    algorithms for signature of peer cert and peer cert key.
	    Not all allowed combinations where accepted.</p>
          <p>
	    Own Id: OTP-15415 Aux Id: ERL-763 </p>
        </item>
        <item>
          <p>
	    Correct gen_statem return value, could cause
	    renegotiation to fail.</p>
          <p>
	    Own Id: OTP-15418 Aux Id: ERL-770 </p>
        </item>
      </list>
    </section>


    <section><title>Improvements and New Features</title>
      <list>
        <item>
          <p>
	    Add engine support for RSA key exchange</p>
          <p>
	    Own Id: OTP-15420 Aux Id: ERIERL-268 </p>
        </item>
        <item>
          <p>
	    ssl now uses active n internally to boost performance.
	    Old active once behavior can be restored by setting
	    application variable see manual page for ssl application
	    (man 6).</p>
          <p>
	    *** POTENTIAL INCOMPATIBILITY ***</p>
          <p>
	    Own Id: OTP-15449</p>
        </item>
      </list>
    </section>

</section>

<section><title>SSL 9.0.3</title>

    <section><title>Fixed Bugs and Malfunctions</title>
      <list>
        <item>
          <p>
	    Correct alert handling with new TLS sender process, from
	    ssl-9.0.2. CLOSE ALERTS could under some circumstances be
	    encoded using an incorrect cipher state. This would cause
	    the peer to regard them as unknown messages.</p>
          <p>
	    Own Id: OTP-15337 Aux Id: ERL-738 </p>
        </item>
        <item>
          <p>
	    Correct handling of socket packet option with new TLS
	    sender process, from ssl-9.0.2. When changing the socket
	    option {packet, 1|2|3|4} with ssl:setopts/2 the option
	    must internally be propagated to the sender process as
	    well as the reader process as this particular option also
	    affects the data to be sent.</p>
          <p>
	    Own Id: OTP-15348 Aux Id: ERL-747 </p>
        </item>
      </list>
    </section>

</section>

<section><title>SSL 9.0.2</title>

    <section><title>Fixed Bugs and Malfunctions</title>
      <list>
        <item>
          <p>
	    Use separate processes for sending and receiving
	    application data for TLS connections to avoid potential
	    deadlock that was most likely to occur when using TLS for
	    Erlang distribution. Note does not change the API.</p>
          <p>
	    Own Id: OTP-15122</p>
        </item>
        <item>
          <p>
	    Correct handling of empty server SNI extension</p>
          <p>
	    Own Id: OTP-15168</p>
        </item>
        <item>
          <p>
	    Correct PSK cipher suite handling and add
	    selected_cipher_suite to connection information</p>
          <p>
	    Own Id: OTP-15172</p>
        </item>
        <item>
          <p>
	    Adopt to the fact that cipher suite sign restriction are
	    relaxed in TLS-1.2</p>
          <p>
	    Own Id: OTP-15173</p>
        </item>
        <item>
          <p>
	    Enhance error handling of non existing PEM files</p>
          <p>
	    Own Id: OTP-15174</p>
        </item>
        <item>
          <p>
	    Correct close handling of transport accepted sockets in
	    the error state</p>
          <p>
	    Own Id: OTP-15216</p>
        </item>
        <item>
          <p>
	    Correct PEM cache to not add references to empty entries
	    when PEM file does not exist.</p>
          <p>
	    Own Id: OTP-15224</p>
        </item>
        <item>
          <p>
	    Correct handling of all PSK cipher suites</p>
          <p>
	    Before only some PSK suites would be correctly negotiated
	    and most PSK ciphers suites would fail the connection.</p>
          <p>
	    Own Id: OTP-15285</p>
        </item>
      </list>
    </section>


    <section><title>Improvements and New Features</title>
      <list>
        <item>
          <p>
	    TLS will now try to order certificate chains if they
	    appear to be unordered. That is prior to TLS 1.3,
	    “certificate_list” ordering was required to be
	    strict, however some implementations already allowed for
	    some flexibility. For maximum compatibility, all
	    implementations SHOULD be prepared to handle potentially
	    extraneous certificates and arbitrary orderings from any
	    TLS version.</p>
          <p>
	    Own Id: OTP-12983</p>
        </item>
        <item>
          <p>
	    TLS will now try to reconstructed an incomplete
	    certificate chains from its local CA-database and use
	    that data for the certificate path validation. This
	    especially makes sense for partial chains as then the
	    peer might not send an intermediate CA as it is
	    considered the trusted root in that case.</p>
          <p>
	    Own Id: OTP-15060</p>
        </item>
        <item>
          <p>
	    Option keyfile defaults to certfile and should be trumped
	    with key. This failed for engine keys.</p>
          <p>
	    Own Id: OTP-15193</p>
        </item>
        <item>
          <p>
	    Error message improvement when own certificate has
	    decoding issues, see also issue ERL-668.</p>
          <p>
	    Own Id: OTP-15234</p>
        </item>
        <item>
          <p>
	    Correct dialyzer spec for key option</p>
          <p>
	    Own Id: OTP-15281</p>
        </item>
      </list>
    </section>

</section>

<section><title>SSL 9.0.1</title>

    <section><title>Fixed Bugs and Malfunctions</title>
      <list>
        <item>
          <p>
	    Correct cipher suite handling for ECDHE_*, the incorrect
	    handling could cause an incorrrect suite to be selected
	    and most likly fail the handshake.</p>
          <p>
	    Own Id: OTP-15203</p>
        </item>
      </list>
    </section>

</section>

<section><title>SSL 9.0</title>

    <section><title>Fixed Bugs and Malfunctions</title>
      <list>
        <item>
          <p>
	    Correct handling of ECDH suites.</p>
          <p>
	    Own Id: OTP-14974</p>
        </item>
        <item>
          <p>
	    Proper handling of clients that choose to send an empty
	    answer to a certificate request</p>
          <p>
	    Own Id: OTP-15050</p>
        </item>
      </list>
    </section>


    <section><title>Improvements and New Features</title>
      <list>
        <item>
          <p>
	    Distribution over SSL (inet_tls) has, to improve
	    performance, been rewritten to not use intermediate
	    processes and ports.</p>
          <p>
	    Own Id: OTP-14465</p>
        </item>
        <item>
          <p>
	    Add suport for ECDHE_PSK cipher suites</p>
          <p>
	    Own Id: OTP-14547</p>
        </item>
        <item>
          <p>
	    For security reasons no longer support 3-DES cipher
	    suites by default</p>
          <p>
	    *** INCOMPATIBILITY with possibly ***</p>
          <p>
	    Own Id: OTP-14768</p>
        </item>
        <item>
          <p>
	    For security reasons RSA-key exchange cipher suites are
	    no longer supported by default</p>
          <p>
	    *** INCOMPATIBILITY with possible ***</p>
          <p>
	    Own Id: OTP-14769</p>
        </item>
        <item>
          <p>
	    The interoperability option to fallback to insecure
	    renegotiation now has to be explicitly turned on.</p>
          <p>
	    *** INCOMPATIBILITY with possibly ***</p>
          <p>
	    Own Id: OTP-14789</p>
        </item>
        <item>
          <p>
	    Drop support for SSLv2 enabled clients. SSLv2 has been
	    broken for decades and never supported by the Erlang
	    SSL/TLS implementation. This option was by default
	    disabled and enabling it has proved to sometimes break
	    connections not using SSLv2 enabled clients.</p>
          <p>
	    *** POTENTIAL INCOMPATIBILITY ***</p>
          <p>
	    Own Id: OTP-14824</p>
        </item>
        <item>
          <p>
	    Remove CHACHA20_POLY1305 ciphers form default for now. We
	    have discovered interoperability problems, ERL-538, that
	    we believe needs to be solved in crypto.</p>
          <p>
	    *** INCOMPATIBILITY with possibly ***</p>
          <p>
	    Own Id: OTP-14882</p>
        </item>
        <item>
          <p>
	    Generalize DTLS packet multiplexing to make it easier to
	    add future DTLS features and uses.</p>
          <p>
	    Own Id: OTP-14888</p>
        </item>
        <item>
          <p>
	    Use uri_string module instead of http_uri.</p>
          <p>
	    Own Id: OTP-14902</p>
        </item>
        <item>
          <p>
	    The SSL distribution protocol <c>-proto inet_tls</c> has
	    stopped setting the SSL option
	    <c>server_name_indication</c>. New verify funs for client
	    and server in <c>inet_tls_dist</c> has been added, not
	    documented yet, that checks node name if present in peer
	    certificate. Usage is still also yet to be documented.</p>
          <p>
	    Own Id: OTP-14969 Aux Id: OTP-14465, ERL-598 </p>
        </item>
        <item>
          <p>
	    Deprecate ssl:ssl_accept/[1,2,3] in favour of
	    ssl:handshake/[1,2,3]</p>
          <p>
	    Own Id: OTP-15056</p>
        </item>
        <item>
          <p>
	    Customizes the hostname verification of the peer
	    certificate, as different protocols that use TLS such as
	    HTTP or LDAP may want to do it differently</p>
          <p>
	    Own Id: OTP-15102 Aux Id: ERL-542, OTP-14962 </p>
        </item>
        <item>
          <p>
	    Add utility function for converting erlang cipher suites
	    to a string represenation (ERL-600).</p>
          <p>
	    Own Id: OTP-15106</p>
        </item>
        <item>
          <p>
	    First version with support for DTLS</p>
          <p>
	    Own Id: OTP-15142</p>
        </item>
      </list>
    </section>

</section>

<section><title>SSL 8.2.6.4</title>

    <section><title>Fixed Bugs and Malfunctions</title>
      <list>
        <item>
          <p>
	    Add engine support for RSA key exchange</p>
          <p>
	    Own Id: OTP-15420</p>
        </item>
      </list>
    </section>

</section>

<section><title>SSL 8.2.6.3</title>

    <section><title>Fixed Bugs and Malfunctions</title>
      <list>
        <item>
          <p>
	    Extend check for undelivered data at closing, could under
	    some circumstances fail to deliverd all data that was
	    acctualy recivied.</p>
          <p>
	    Own Id: OTP-15412</p>
        </item>
      </list>
    </section>

</section>

<section><title>SSL 8.2.6.2</title>

    <section><title>Fixed Bugs and Malfunctions</title>
      <list>
        <item>
          <p>
	    Correct handling of empty server SNI extension</p>
          <p>
	    Own Id: OTP-15168</p>
        </item>
        <item>
          <p>
	    Correct cipher suite handling for ECDHE_*, the incorrect
	    handling could cause an incorrrect suite to be selected
	    and most likly fail the handshake.</p>
          <p>
	    Own Id: OTP-15203</p>
        </item>
      </list>
    </section>

</section>

<section><title>SSL 8.2.6.1</title>

    <section><title>Fixed Bugs and Malfunctions</title>
      <list>
        <item>
          <p>
	    Improve cipher suite handling correcting ECC and TLS-1.2
	    requierments. Backport of solution for ERL-641</p>
          <p>
	    Own Id: OTP-15178</p>
        </item>
      </list>
    </section>


    <section><title>Improvements and New Features</title>
      <list>
        <item>
          <p>
	    Option keyfile defaults to certfile and should be trumped
	    with key. This failed for engine keys.</p>
          <p>
	    Own Id: OTP-15193</p>
        </item>
      </list>
    </section>

</section>

<section><title>SSL 8.2.6</title>

    <section><title>Fixed Bugs and Malfunctions</title>
      <list>
        <item>
          <p>
	    Proper handling of clients that choose to send an empty
	    answer to a certificate request</p>
          <p>
	    Own Id: OTP-15050</p>
        </item>
      </list>
    </section>

</section>

<section><title>SSL 8.2.5</title>

    <section><title>Fixed Bugs and Malfunctions</title>
      <list>
        <item>
          <p>
	    Fix filter function to not incorrectly exclude AEAD
	    cipher suites</p>
          <p>
	    Own Id: OTP-14981</p>
        </item>
      </list>
    </section>

</section>

<section><title>SSL 8.2.4</title>

    <section><title>Fixed Bugs and Malfunctions</title>
      <list>
        <item>
          <p>
	    Optimization of bad merge conflict resolution causing
	    dubble decode</p>
          <p>
	    Own Id: OTP-14843</p>
        </item>
        <item>
          <p>
	    Restore error propagation to OTP-19.3 behaviour, in
	    OTP-20.2 implementation adjustments to gen_statem needed
	    some further adjustments to avoid a race condition. This
	    could cause a TLS server to not always report file path
	    errors correctly.</p>
          <p>
	    Own Id: OTP-14852</p>
        </item>
        <item>
          <p>
	    Corrected RC4 suites listing function to regard TLS
	    version</p>
          <p>
	    Own Id: OTP-14871</p>
        </item>
        <item>
          <p>
	    Fix alert handling so that unexpected messages are logged
	    and alerted correctly</p>
          <p>
	    Own Id: OTP-14919</p>
        </item>
        <item>
          <p>
	    Correct handling of anonymous cipher suites</p>
          <p>
	    Own Id: OTP-14952</p>
        </item>
      </list>
    </section>


    <section><title>Improvements and New Features</title>
      <list>
        <item>
          <p>
	    Added new API functions to facilitate cipher suite
	    handling</p>
          <p>
	    Own Id: OTP-14760</p>
        </item>
        <item>
          <p>
	    Correct TLS_FALLBACK_SCSV handling so that this special
	    flag suite is always placed last in the cipher suite list
	    in accordance with the specs. Also make sure this
	    functionality is used in DTLS.</p>
          <p>
	    Own Id: OTP-14828</p>
        </item>
        <item>
          <p>
	    Add TLS record version sanity check for early as possible
	    error detection and consistency in ALERT codes generated</p>
          <p>
	    Own Id: OTP-14892</p>
        </item>
      </list>
    </section>

</section>

<section><title>SSL 8.2.3</title>

    <section><title>Fixed Bugs and Malfunctions</title>
      <list>
        <item>
          <p>
	    Packet options cannot be supported for unreliable
	    transports, that is, packet option for DTLS over udp will
	    not be supported.</p>
          <p>
	    Own Id: OTP-14664</p>
        </item>
        <item>
          <p>
	    Ensure data delivery before close if possible. This fix
	    is related to fix in PR-1479.</p>
          <p>
	    Own Id: OTP-14794</p>
        </item>
      </list>
    </section>


    <section><title>Improvements and New Features</title>
      <list>
        <item>
          <p>
	    The crypto API is extended to use private/public keys
	    stored in an Engine for sign/verify or encrypt/decrypt
	    operations.</p>
          <p>
	    The ssl application provides an API to use this new
	    engine concept in TLS.</p>
          <p>
	    Own Id: OTP-14448</p>
        </item>
        <item>
          <p>
	    Implemented renegotiation for DTLS</p>
          <p>
	    Own Id: OTP-14563</p>
        </item>
        <item>
          <p>
	    A new command line option <c>-ssl_dist_optfile</c> has
	    been added to facilitate specifying the many options
	    needed when using SSL as the distribution protocol.</p>
          <p>
	    Own Id: OTP-14657</p>
        </item>
      </list>
    </section>

</section>

<section><title>SSL 8.2.2</title>
    <section><title>Fixed Bugs and Malfunctions</title>
      <list>
        <item>
          <p>
	    TLS sessions must be registered with SNI if provided, so
	    that sessions where client hostname verification would
	    fail cannot connect reusing a session created when the
	    server name verification succeeded.</p>
          <p>
	    Own Id: OTP-14632</p>
        </item>
        <item>
	    <p> An erlang TLS server configured with cipher suites
	    using rsa key exchange, may be vulnerable to an Adaptive
	    Chosen Ciphertext attack (AKA Bleichenbacher attack)
	    against RSA, which when exploited, may result in
	    plaintext recovery of encrypted messages and/or a
	    Man-in-the-middle (MiTM) attack, despite the attacker not
	    having gained access to the server’s private key
	    itself. <url
	    href="https://nvd.nist.gov/vuln/detail/CVE-2017-1000385">CVE-2017-1000385</url>
	    </p> <p> Exploiting this vulnerability to perform
	    plaintext recovery of encrypted messages will, in most
	    practical cases, allow an attacker to read the plaintext
	    only after the session has completed. Only TLS sessions
	    established using RSA key exchange are vulnerable to this
	    attack. </p> <p> Exploiting this vulnerability to conduct
	    a MiTM attack requires the attacker to complete the
	    initial attack, which may require thousands of server
	    requests, during the handshake phase of the targeted
	    session within the window of the configured handshake
	    timeout. This attack may be conducted against any TLS
	    session using RSA signatures, but only if cipher suites
	    using RSA key exchange are also enabled on the server.
	    The limited window of opportunity, limitations in
	    bandwidth, and latency make this attack significantly
	    more difficult to execute. </p> <p> RSA key exchange is
	    enabled by default although least prioritized if server
	    order is honored. For such a cipher suite to be chosen it
	    must also be supported by the client and probably the
	    only shared cipher suite. </p> <p> Captured TLS sessions
	    encrypted with ephemeral cipher suites (DHE or ECDHE) are
	    not at risk for subsequent decryption due to this
	    vulnerability. </p> <p> As a workaround if default cipher
	    suite configuration was used you can configure the server
	    to not use vulnerable suites with the ciphers option like
	    this: </p> <c> {ciphers, [Suite || Suite &lt;-
	    ssl:cipher_suites(), element(1,Suite) =/= rsa]} </c> <p>
	    that is your code will look somethingh like this: </p>
	    <c> ssl:listen(Port, [{ciphers, [Suite || Suite &lt;-
	    ssl:cipher_suites(), element(1,S) =/= rsa]} | Options]).
	    </c> <p> Thanks to Hanno Böck, Juraj Somorovsky and
	    Craig Young for reporting this vulnerability. </p>
          <p>
	    Own Id: OTP-14748</p>
        </item>
      </list>
    </section>

    <section><title>Improvements and New Features</title>
      <list>
        <item>
          <p>
	    If no SNI is available and the hostname is an IP-address
	    also check for IP-address match. This check is not as
	    good as a DNS hostname check and certificates using
	    IP-address are not recommended.</p>
          <p>
	    Own Id: OTP-14655</p>
        </item>
      </list>
    </section>

</section>

<section><title>SSL 8.2.1</title>

    <section><title>Fixed Bugs and Malfunctions</title>
      <list>
        <item>
          <p>
	    Max session table works correctly again</p>
          <p>
	    Own Id: OTP-14556</p>
        </item>
      </list>
    </section>


    <section><title>Improvements and New Features</title>
      <list>
        <item>
          <p>
	    Customize alert handling for DTLS over UDP to mitigate
	    DoS attacks</p>
          <p>
	    Own Id: OTP-14078</p>
        </item>
        <item>
          <p>
	    Improved error propagation and reports</p>
          <p>
	    Own Id: OTP-14236</p>
        </item>
      </list>
    </section>

</section>

<section><title>SSL 8.2</title>

    <section><title>Fixed Bugs and Malfunctions</title>
      <list>
        <item>
          <p>
	    ECDH-ECDSA key exchange supported, was accidently
	    dismissed in earlier versions.</p>
          <p>
	    Own Id: OTP-14421</p>
        </item>
        <item>
          <p>
	    Correct close semantics for active once connections. This
	    was a timing dependent bug the resulted in the close
	    message not always reaching the ssl user process.</p>
          <p>
	    Own Id: OTP-14443</p>
        </item>
      </list>
    </section>


    <section><title>Improvements and New Features</title>
      <list>
        <item>
          <p>
	    TLS-1.2 clients will now always send hello messages on
	    its own format, as opposed to earlier versions that will
	    send the hello on the lowest supported version, this is a
	    change supported by the latest RFC.</p>
          <p>
	    This will make interoperability with some newer servers
	    smoother. Potentially, but unlikely, this could cause a
	    problem with older servers if they do not adhere to the
	    RFC and ignore unknown extensions.</p>
          <p>
	    *** POTENTIAL INCOMPATIBILITY ***</p>
          <p>
	    Own Id: OTP-13820</p>
        </item>
        <item>
          <p>
	    Allow Erlang/OTP to use OpenSSL in FIPS-140 mode, in
	    order to satisfy specific security requirements (mostly
	    by different parts of the US federal government). </p>
          <p>
	    See the new crypto users guide "FIPS mode" chapter about
	    building and using the FIPS support which is disabled by
	    default.</p>
          <p>
	    (Thanks to dszoboszlay and legoscia)</p>
          <p>
	    Own Id: OTP-13921 Aux Id: PR-1180 </p>
        </item>
        <item>
          <p>
	    Implemented DTLS cookie generation, required by spec,
	    instead of using a hardcoded value.</p>
          <p>
	    Own Id: OTP-14076</p>
        </item>
        <item>
          <p>
	    Implement sliding window replay protection of DTLS
	    records.</p>
          <p>
	    Own Id: OTP-14077</p>
        </item>
        <item>
          <p>
	    TLS client processes will by default call
	    public_key:pkix_verify_hostname/2 to verify the hostname
	    of the connection with the server certificates specified
	    hostname during certificate path validation. The user may
	    explicitly disables it. Also if the hostname cannot be
	    derived from the first argument to connect or is not
	    supplied by the server name indication option, the check
	    will not be performed.</p>
          <p>
	    Own Id: OTP-14197</p>
        </item>
        <item>
          <p>
	    Extend connection_information/[1,2] . The values
	    session_id, master_secret, client_random and
	    server_random can no be accessed by
	    connection_information/2. Note only session_id will be
	    added to connection_information/1. The rational is that
	    values concerning the connection security should have to
	    be explicitly requested.</p>
          <p>
	    Own Id: OTP-14291</p>
        </item>
        <item>
          <p>
	    Chacha cipher suites are currently not tested enough to
	    be most preferred ones</p>
          <p>
	    Own Id: OTP-14382</p>
        </item>
        <item>
          <p>
	    Basic support for DTLS that been tested together with
	    OpenSSL.</p>
          <p>
	    Test by providing the option {protocol, dtls} to the ssl
	    API functions connect and listen.</p>
          <p>
	    Own Id: OTP-14388</p>
        </item>
      </list>
    </section>
</section>

<section><title>SSL 8.1.3.1.1</title>

    <section><title>Fixed Bugs and Malfunctions</title>
      <list>
        <item>
          <p>
	    Fix alert handling so that unexpected messages are logged
	    and alerted correctly</p>
          <p>
	    Own Id: OTP-14929</p>
        </item>
      </list>
    </section>
</section>

<section><title>SSL 8.1.3.1</title>
    <section><title>Fixed Bugs and Malfunctions</title>
      <list>
        <item>
	    <p> An erlang TLS server configured with cipher suites
	    using rsa key exchange, may be vulnerable to an Adaptive
	    Chosen Ciphertext attack (AKA Bleichenbacher attack)
	    against RSA, which when exploited, may result in
	    plaintext recovery of encrypted messages and/or a
	    Man-in-the-middle (MiTM) attack, despite the attacker not
	    having gained access to the server’s private key
	    itself. <url
	    href="https://nvd.nist.gov/vuln/detail/CVE-2017-1000385">CVE-2017-1000385</url>
	    </p> <p> Exploiting this vulnerability to perform
	    plaintext recovery of encrypted messages will, in most
	    practical cases, allow an attacker to read the plaintext
	    only after the session has completed. Only TLS sessions
	    established using RSA key exchange are vulnerable to this
	    attack. </p> <p> Exploiting this vulnerability to conduct
	    a MiTM attack requires the attacker to complete the
	    initial attack, which may require thousands of server
	    requests, during the handshake phase of the targeted
	    session within the window of the configured handshake
	    timeout. This attack may be conducted against any TLS
	    session using RSA signatures, but only if cipher suites
	    using RSA key exchange are also enabled on the server.
	    The limited window of opportunity, limitations in
	    bandwidth, and latency make this attack significantly
	    more difficult to execute. </p> <p> RSA key exchange is
	    enabled by default although least prioritized if server
	    order is honored. For such a cipher suite to be chosen it
	    must also be supported by the client and probably the
	    only shared cipher suite. </p> <p> Captured TLS sessions
	    encrypted with ephemeral cipher suites (DHE or ECDHE) are
	    not at risk for subsequent decryption due to this
	    vulnerability. </p> <p> As a workaround if default cipher
	    suite configuration was used you can configure the server
	    to not use vulnerable suites with the ciphers option like
	    this: </p> <c> {ciphers, [Suite || Suite &lt;-
	    ssl:cipher_suites(), element(1,Suite) =/= rsa]} </c> <p>
	    that is your code will look somethingh like this: </p>
	    <c> ssl:listen(Port, [{ciphers, [Suite || Suite &lt;-
	    ssl:cipher_suites(), element(1,S) =/= rsa]} | Options]).
	    </c> <p> Thanks to Hanno Böck, Juraj Somorovsky and
	    Craig Young for reporting this vulnerability. </p>
          <p>
	    Own Id: OTP-14748</p>
        </item>
      </list>
    </section>
</section>
<section><title>SSL 8.1.3</title>

    <section><title>Fixed Bugs and Malfunctions</title>
      <list>
        <item>
          <p>
	    Remove debug printout</p>
          <p>
	    Own Id: OTP-14396</p>
        </item>
      </list>
    </section>

</section>

<section><title>SSL 8.1.2</title>

    <section><title>Fixed Bugs and Malfunctions</title>
      <list>
        <item>
          <p>
	    Correct active once emulation, for TLS. Now all data
	    received by the connection process will be delivered
	    through active once, even when the active once arrives
	    after that the gen_tcp socket is closed by the peer.</p>
          <p>
	    Own Id: OTP-14300</p>
        </item>
      </list>
    </section>

</section>

<section><title>SSL 8.1.1</title>

    <section><title>Fixed Bugs and Malfunctions</title>
      <list>
        <item>
          <p>
	    Corrected termination behavior, that caused a PEM cache
	    bug and sometimes resulted in connection failures.</p>
          <p>
	    Own Id: OTP-14100</p>
        </item>
        <item>
          <p>
	    Fix bug that could hang ssl connection processes when
	    failing to require more data for very large handshake
	    packages. Add option max_handshake_size to mitigate DoS
	    attacks.</p>
          <p>
	    Own Id: OTP-14138</p>
        </item>
        <item>
          <p>
	    Improved support for CRL handling that could fail to work
	    as intended when an id-ce-extKeyUsage was present in the
	    certificate. Also improvements where needed to
	    distributionpoint handling so that all revocations
	    actually are found and not deemed to be not determinable.</p>
          <p>
	    Own Id: OTP-14141</p>
        </item>
        <item>
          <p>
	    A TLS handshake might accidentally match old sslv2 format
	    and ssl application would incorrectly aborted TLS
	    handshake with ssl_v2_client_hello_no_supported. Parsing
	    was altered to avoid this problem.</p>
          <p>
	    Own Id: OTP-14222</p>
        </item>
        <item>
          <p>
	    Correct default cipher list to prefer AES 128 before 3DES</p>
          <p>
	    Own Id: OTP-14235</p>
        </item>
      </list>
    </section>


    <section><title>Improvements and New Features</title>
      <list>
        <item>
          <p>
	    Move PEM cache to a dedicated process, to avoid making
	    the SSL manager process a bottleneck. This improves
	    scalability of TLS connections.</p>
          <p>
	    Own Id: OTP-13874</p>
        </item>
      </list>
    </section>

</section>

<section><title>SSL 8.1</title>

    <section><title>Fixed Bugs and Malfunctions</title>
      <list>
        <item>
          <p>
	    List of possible anonymous suites, never supported by
	    default, where incorrect for some TLS versions.</p>
          <p>
	    Own Id: OTP-13926</p>
        </item>
      </list>
    </section>


    <section><title>Improvements and New Features</title>
      <list>
        <item>
          <p>
	    Experimental version of DTLS. It is runnable but not
	    complete and cannot be considered reliable for production
	    usage.</p>
          <p>
	    Own Id: OTP-12982</p>
        </item>
        <item>
          <p>
	    Add API options to handle ECC curve selection.</p>
          <p>
	    Own Id: OTP-13959</p>
        </item>
      </list>
    </section>

</section>

<section><title>SSL 8.0.3</title>

    <section><title>Fixed Bugs and Malfunctions</title>
      <list>
        <item>
          <p>
	    A timing related bug in event handling could cause
	    interoperability problems between an erlang TLS server
	    and some TLS clients, especially noticed with Firefox as
	    TLS client.</p>
          <p>
	    Own Id: OTP-13917</p>
        </item>
        <item>
          <p>
	    Correct ECC curve selection, the error could cause the
	    default to always be selected.</p>
          <p>
	    Own Id: OTP-13918</p>
        </item>
      </list>
    </section>

</section>

<section><title>SSL 8.0.2</title>

    <section><title>Fixed Bugs and Malfunctions</title>
      <list>
        <item>
          <p>
	    Correctly formed handshake messages received out of order
	    will now correctly fail the connection with unexpected
	    message.</p>
          <p>
	    Own Id: OTP-13853</p>
	</item>

	<item>
	  <p>Correct handling of signature algorithm selection</p>
          <p>
	    Own Id: OTP-13711</p>
        </item>

      </list>
    </section>


    <section><title>Improvements and New Features</title>
      <list>
        <item>
          <p>
	    ssl application now behaves gracefully also on partially
	    incorrect input from peer.</p>
          <p>
	    Own Id: OTP-13834</p>
        </item>
        <item>
          <p>
	    Add application environment configuration
	    bypass_pem_cache. This can be used as a workaround for
	    the current implementation of the PEM-cache that has
	    proven to be a bottleneck.</p>
          <p>
	    Own Id: OTP-13883</p>
        </item>
      </list>
    </section>

</section>

<section><title>SSL 8.0.1</title>

    <section><title>Fixed Bugs and Malfunctions</title>
      <list>
        <item>
          <p>
	    The TLS/SSL protocol version selection for the SSL server
	    has been corrected to follow RFC 5246 Appendix E.1
	    especially in case where the list of supported versions
	    has gaps. Now the server selects the highest protocol
	    version it supports that is not higher than what the
	    client supports.</p>
          <p>
	    Own Id: OTP-13753 Aux Id: seq13150 </p>
        </item>
      </list>
    </section>

</section>

<section><title>SSL 8.0</title>

    <section><title>Fixed Bugs and Malfunctions</title>
      <list>
        <item>
          <p>
	    Server now rejects, a not requested client cert, as an
	    incorrect handshake message and ends the connection.</p>
          <p>
	    Own Id: OTP-13651</p>
        </item>
      </list>
    </section>


    <section><title>Improvements and New Features</title>
      <list>
        <item>
          <p>
	    Remove default support for DES cipher suites</p>
          <p>
	    *** POTENTIAL INCOMPATIBILITY ***</p>
          <p>
	    Own Id: OTP-13195</p>
        </item>
        <item>
          <p>
	    Deprecate the function <c>crypto:rand_bytes</c> and make
	    sure that <c>crypto:strong_rand_bytes</c> is used in all
	    places that are cryptographically significant.</p>
          <p>
	    Own Id: OTP-13214</p>
        </item>
        <item>
          <p>
	    Better error handling of user error during TLS upgrade.
	    ERL-69 is solved by gen_statem rewrite of ssl
	    application.</p>
          <p>
	    Own Id: OTP-13255</p>
        </item>
        <item>
          <p>
	    Provide user friendly error message when crypto rejects a
	    key</p>
          <p>
	    Own Id: OTP-13256</p>
        </item>
        <item>
          <p>
	    Add ssl:getstat/1 and ssl:getstat/2</p>
          <p>
	    Own Id: OTP-13415</p>
        </item>
        <item>
          <p>
	    TLS distribution connections now allow specifying the
	    options <c>verify_fun</c>, <c>crl_check</c> and
	    <c>crl_cache</c>. See the documentation. GitHub pull req
	    #956 contributed by Magnus Henoch.</p>
          <p>
	    Own Id: OTP-13429 Aux Id: Pull#956 </p>
        </item>
        <item>
          <p>
	    Remove confusing error message when closing a distributed
	    erlang node running over TLS</p>
          <p>
	    Own Id: OTP-13431</p>
        </item>
        <item>
          <p>
	    Remove default support for use of md5 in TLS 1.2
	    signature algorithms</p>
          <p>
	    Own Id: OTP-13463</p>
        </item>
        <item>
          <p>
	    ssl now uses gen_statem instead of gen_fsm to implement
	    the ssl connection process, this solves some timing
	    issues in addition to making the code more intuitive as
	    the behaviour can be used cleanly instead of having a lot
	    of workaround for shortcomings of the behaviour.</p>
          <p>
	    Own Id: OTP-13464</p>
        </item>
        <item>
          <p>
	    Phase out interoperability with clients that offer SSLv2.
	    By default they are no longer supported, but an option to
	    provide interoperability is offered.</p>
          <p>
	    *** POTENTIAL INCOMPATIBILITY ***</p>
          <p>
	    Own Id: OTP-13465</p>
        </item>
        <item>
          <p>
	    OpenSSL has functions to generate short (eight hex
	    digits) hashes of issuers of certificates and CRLs. These
	    hashes are used by the "c_rehash" script to populate
	    directories of CA certificates and CRLs, e.g. in the
	    Apache web server. Add functionality to let an Erlang
	    program find the right CRL for a given certificate in
	    such a directory.</p>
          <p>
	    Own Id: OTP-13530</p>
        </item>
        <item>
          <p>
	    Some legacy TLS 1.0 software does not tolerate the 1/n-1
	    content split BEAST mitigation technique. Add a
	    beast_mitigation SSL option (defaulting to
	    one_n_minus_one) to select or disable the BEAST
	    mitigation technique.</p>
          <p>
	    Own Id: OTP-13629</p>
        </item>
        <item>
          <p>
	    Enhance error log messages to facilitate for users to
	    understand the error</p>
          <p>
	    Own Id: OTP-13632</p>
        </item>
        <item>
          <p>
	    Increased default DH params to 2048-bit</p>
          <p>
	    Own Id: OTP-13636</p>
        </item>
        <item>
          <p>
	    Propagate CRL unknown CA error so that public_key
	    validation process continues correctly and determines
	    what should happen.</p>
          <p>
	    Own Id: OTP-13656</p>
        </item>
        <item>
          <p>
	    Introduce a flight concept for handshake packages. This
	    is a preparation for enabling DTLS, however it can also
	    have a positive effects for TLS on slow and unreliable
	    networks.</p>
          <p>
	    Own Id: OTP-13678</p>
        </item>
      </list>
    </section>

</section>

 <section><title>SSL 7.3.3.2</title>

      <section><title>Fixed Bugs and Malfunctions</title>
      <list>
	<item>
	  <p> An erlang TLS server configured with cipher suites
	  using rsa key exchange, may be vulnerable to an Adaptive
	  Chosen Ciphertext attack (AKA Bleichenbacher attack)
	  against RSA, which when exploited, may result in
	  plaintext recovery of encrypted messages and/or a
	  Man-in-the-middle (MiTM) attack, despite the attacker not
	  having gained access to the server’s private key
	  itself. <url
	  href="https://nvd.nist.gov/vuln/detail/CVE-2017-1000385">CVE-2017-1000385</url>
	  </p> <p> Exploiting this vulnerability to perform
	  plaintext recovery of encrypted messages will, in most
	  practical cases, allow an attacker to read the plaintext
	  only after the session has completed. Only TLS sessions
	  established using RSA key exchange are vulnerable to this
	  attack. </p> <p> Exploiting this vulnerability to conduct
	  a MiTM attack requires the attacker to complete the
	  initial attack, which may require thousands of server
	  requests, during the handshake phase of the targeted
	  session within the window of the configured handshake
	  timeout. This attack may be conducted against any TLS
	  session using RSA signatures, but only if cipher suites
	  using RSA key exchange are also enabled on the server.
	  The limited window of opportunity, limitations in
	  bandwidth, and latency make this attack significantly
	  more difficult to execute. </p> <p> RSA key exchange is
	  enabled by default although least prioritized if server
	  order is honored. For such a cipher suite to be chosen it
	  must also be supported by the client and probably the
	  only shared cipher suite. </p> <p> Captured TLS sessions
	  encrypted with ephemeral cipher suites (DHE or ECDHE) are
	  not at risk for subsequent decryption due to this
	  vulnerability. </p> <p> As a workaround if default cipher
	  suite configuration was used you can configure the server
	  to not use vulnerable suites with the ciphers option like
	  this: </p> <c> {ciphers, [Suite || Suite &lt;-
	  ssl:cipher_suites(), element(1,Suite) =/= rsa]} </c> <p>
	  that is your code will look somethingh like this: </p>
	  <c> ssl:listen(Port, [{ciphers, [Suite || Suite &lt;-
	  ssl:cipher_suites(), element(1,S) =/= rsa]} | Options]).
	  </c> <p> Thanks to Hanno Böck, Juraj Somorovsky and
	  Craig Young for reporting this vulnerability. </p>
	  <p>
	  Own Id: OTP-14748</p>
	</item>
	    </list>
      </section>
      
  </section>

<section><title>SSL 7.3.3</title>

    <section><title>Fixed Bugs and Malfunctions</title>
      <list>
        <item>
          <p>
	    Correct ssl:prf/5 to use the negotiated cipher suite's
	    prf function in ssl:prf/5 instead of the default prf.</p>
          <p>
	    Own Id: OTP-13546</p>
        </item>
        <item>
          <p>
	    Timeouts may have the value 0, guards have been corrected
	    to allow this</p>
          <p>
	    Own Id: OTP-13635</p>
        </item>
        <item>
          <p>
	    Change of internal handling of hash sign pairs as the
	    used one enforced to much restrictions making some valid
	    combinations unavailable.</p>
          <p>
	    Own Id: OTP-13670</p>
        </item>
      </list>
    </section>

 <section><title>SSL 7.3.3.0.1</title>

      <section><title>Fixed Bugs and Malfunctions</title>
      <list>
	<item>
	  <p> An erlang TLS server configured with cipher suites
	  using rsa key exchange, may be vulnerable to an Adaptive
	  Chosen Ciphertext attack (AKA Bleichenbacher attack)
	  against RSA, which when exploited, may result in
	  plaintext recovery of encrypted messages and/or a
	  Man-in-the-middle (MiTM) attack, despite the attacker not
	  having gained access to the server’s private key
	  itself. <url
	  href="https://nvd.nist.gov/vuln/detail/CVE-2017-1000385">CVE-2017-1000385</url>
	  </p> <p> Exploiting this vulnerability to perform
	  plaintext recovery of encrypted messages will, in most
	  practical cases, allow an attacker to read the plaintext
	  only after the session has completed. Only TLS sessions
	  established using RSA key exchange are vulnerable to this
	  attack. </p> <p> Exploiting this vulnerability to conduct
	  a MiTM attack requires the attacker to complete the
	  initial attack, which may require thousands of server
	  requests, during the handshake phase of the targeted
	  session within the window of the configured handshake
	  timeout. This attack may be conducted against any TLS
	  session using RSA signatures, but only if cipher suites
	  using RSA key exchange are also enabled on the server.
	  The limited window of opportunity, limitations in
	  bandwidth, and latency make this attack significantly
	  more difficult to execute. </p> <p> RSA key exchange is
	  enabled by default although least prioritized if server
	  order is honored. For such a cipher suite to be chosen it
	  must also be supported by the client and probably the
	  only shared cipher suite. </p> <p> Captured TLS sessions
	  encrypted with ephemeral cipher suites (DHE or ECDHE) are
	  not at risk for subsequent decryption due to this
	  vulnerability. </p> <p> As a workaround if default cipher
	  suite configuration was used you can configure the server
	  to not use vulnerable suites with the ciphers option like
	  this: </p> <c> {ciphers, [Suite || Suite &lt;-
	  ssl:cipher_suites(), element(1,Suite) =/= rsa]} </c> <p>
	  that is your code will look somethingh like this: </p>
	  <c> ssl:listen(Port, [{ciphers, [Suite || Suite &lt;-
	  ssl:cipher_suites(), element(1,S) =/= rsa]} | Options]).
	  </c> <p> Thanks to Hanno Böck, Juraj Somorovsky and
	  Craig Young for reporting this vulnerability. </p>
	  <p>
	  Own Id: OTP-14748</p>
	</item>
	    </list>
      </section>
      
  </section>
    <section><title>Improvements and New Features</title>
      <list>
        <item>
          <p>
	    Create a little randomness in sending of session
	    invalidation messages, to mitigate load when whole table
	    is invalidated.</p>
          <p>
	    Own Id: OTP-13490</p>
        </item>
      </list>
    </section>

</section>

<section><title>SSL 7.3.2</title>

    <section><title>Fixed Bugs and Malfunctions</title>
      <list>
        <item>
          <p>
	    Correct cipher suites conversion and gaurd expression.
	    Caused problems with GCM cipher suites and client side
	    option to set signature_algorithms extention values.</p>
          <p>
	    Own Id: OTP-13525</p>
        </item>
      </list>
    </section>

</section>

<section><title>SSL 7.3.1</title>

    <section><title>Fixed Bugs and Malfunctions</title>
      <list>
        <item>
          <p>
	    Corrections to cipher suite handling using the 3 and 4
	    tuple format in addition to commit
	    89d7e21cf4ae988c57c8ef047bfe85127875c70c</p>
          <p>
	    Own Id: OTP-13511</p>
        </item>
      </list>
    </section>


    <section><title>Improvements and New Features</title>
      <list>
        <item>
          <p>
	    Make values for the TLS-1.2 signature_algorithms
	    extension configurable</p>
          <p>
	    Own Id: OTP-13261</p>
        </item>
      </list>
    </section>

</section>

<section><title>SSL 7.3</title>

    <section><title>Fixed Bugs and Malfunctions</title>
      <list>
        <item>
          <p>
	    Make sure there is only one poller validator at a time
	    for validating the session cache.</p>
          <p>
	    Own Id: OTP-13185</p>
        </item>
        <item>
          <p>
	    A timing related issue could cause ssl to hang,
	    especially happened with newer versions of OpenSSL in
	    combination with ECC ciphers.</p>
          <p>
	    Own Id: OTP-13253</p>
        </item>
        <item>
          <p>
	    Work around a race condition in the TLS distribution
	    start.</p>
          <p>
	    Own Id: OTP-13268</p>
        </item>
        <item>
          <p>
	    Big handshake messages are now correctly fragmented in
	    the TLS record layer.</p>
          <p>
	    Own Id: OTP-13306</p>
        </item>
        <item>
          <p>
	    Improve portability of ECC tests in Crypto and SSL for
	    "exotic" OpenSSL versions.</p>
          <p>
	    Own Id: OTP-13311</p>
        </item>
        <item>
          <p>
	    Certificate extensions marked as critical are ignored
	    when using verify_none</p>
          <p>
	    Own Id: OTP-13377</p>
        </item>
        <item>
          <p>
	    If a certificate doesn't contain a CRL Distribution
	    Points extension, and the relevant CRL is not in the
	    cache, and the <c>crl_check</c> option is not set to
	    <c>best_effort</c> , the revocation check should fail.</p>
          <p>
	    Own Id: OTP-13378</p>
        </item>
        <item>
          <p>
	    Enable TLS distribution over IPv6</p>
          <p>
	    Own Id: OTP-13391</p>
        </item>
      </list>
    </section>


    <section><title>Improvements and New Features</title>
      <list>
        <item>
          <p>
	    Improve error reporting for TLS distribution</p>
          <p>
	    Own Id: OTP-13219</p>
        </item>
        <item>
          <p>
	    Include options from connect, listen and accept in
	    <c>connection_information/1,2</c></p>
          <p>
	    Own Id: OTP-13232</p>
        </item>
        <item>
          <p>
	    Allow adding extra options for outgoing TLS distribution
	    connections, as supported for plain TCP connections.</p>
          <p>
	    Own Id: OTP-13285</p>
        </item>
        <item>
          <p>
	    Use loopback as server option in TLS-distribution module</p>
          <p>
	    Own Id: OTP-13300</p>
        </item>
        <item>
          <p>
	    Verify certificate signature against original certificate
	    binary.</p>
          <p>
	    This avoids bugs due to encoding errors when re-encoding
	    a decode certificate. As there exists several decode step
	    and using of different ASN.1 specification this is a risk
	    worth avoiding.</p>
          <p>
	    Own Id: OTP-13334</p>
        </item>
        <item>
          <p>
	    Use <c>application:ensure_all_started/2</c> instead of
	    hard-coding dependencies</p>
          <p>
	    Own Id: OTP-13363</p>
        </item>
      </list>
    </section>

</section>

<section><title>SSL 7.2</title>

    <section><title>Fixed Bugs and Malfunctions</title>
      <list>
        <item>
          <p>
	    Honor distribution port range options</p>
          <p>
	    Own Id: OTP-12838</p>
        </item>
        <item>
          <p>
	    Correct supervisor specification in TLS distribution.</p>
          <p>
	    Own Id: OTP-13134</p>
        </item>
        <item>
          <p>
	    Correct cache timeout</p>
          <p>
	    Own Id: OTP-13141</p>
        </item>
        <item>
          <p>
	    Avoid crash and restart of ssl process when key file does
	    not exist.</p>
          <p>
	    Own Id: OTP-13144</p>
        </item>
        <item>
          <p>
	    Enable passing of raw socket options on the format
	    {raw,_,_,_} to the underlying socket.</p>
          <p>
	    Own Id: OTP-13166</p>
        </item>
        <item>
          <p>
	    Hibernation with small or a zero timeout will now work as
	    expected</p>
          <p>
	    Own Id: OTP-13189</p>
        </item>
      </list>
    </section>


    <section><title>Improvements and New Features</title>
      <list>
        <item>
          <p>
	    Add upper limit for session cache, configurable on ssl
	    application level.</p>
          <p>
	    If upper limit is reached, invalidate the current cache
	    entries, e.i the session lifetime is the max time a
	    session will be keept, but it may be invalidated earlier
	    if the max limit for the table is reached. This will keep
	    the ssl manager process well behaved, not exhusting
	    memeory. Invalidating the entries will incrementally
	    empty the cache to make room for fresh sessions entries.</p>
          <p>
	    Own Id: OTP-12392</p>
        </item>
        <item>
          <p>
	    Use new time functions to measure passed time.</p>
          <p>
	    Own Id: OTP-12457</p>
        </item>
        <item>
          <p>
	    Improved error handling in TLS distribution</p>
          <p>
	    Own Id: OTP-13142</p>
        </item>
        <item>
          <p>
	    Distribution over TLS now honors the nodelay distribution
	    flag</p>
          <p>
	    Own Id: OTP-13143</p>
        </item>
      </list>
    </section>

</section>

<section><title>SSL 7.1</title>
    <section><title>Fixed Bugs and Malfunctions</title>
      <list>
        <item>
          <p>
	    Add DER encoded ECPrivateKey as valid input format for
	    key option.</p>
          <p>
	    Own Id: OTP-12974</p>
        </item>
        <item>
          <p>
	    Correct return value of default session callback module</p>
          <p>
	    This error had the symptom that the client check for
	    unique session would always fail, potentially making the
	    client session table grow a lot and causing long setup
	    times.</p>
          <p>
	    Own Id: OTP-12980</p>
        </item>
      </list>
    </section>


    <section><title>Improvements and New Features</title>
      <list>
        <item>
          <p>
	    Add possibility to downgrade an SSL/TLS connection to a
	    tcp connection, and give back the socket control to a
	    user process.</p>
          <p>
	    This also adds the possibility to specify a timeout to
	    the ssl:close function.</p>
          <p>
	    Own Id: OTP-11397</p>
        </item>
        <item>
          <p>
	    Add application setting to be able to change fatal alert
	    shutdown timeout, also shorten the default timeout. The
	    fatal alert timeout is the number of milliseconds between
	    sending of a fatal alert and closing the connection.
	    Waiting a little while improves the peers chances to
	    properly receiving the alert so it may shutdown
	    gracefully.</p>
          <p>
	    Own Id: OTP-12832</p>
        </item>
      </list>
    </section>

</section>

<section><title>SSL 7.0</title>

    <section><title>Fixed Bugs and Malfunctions</title>
      <list>
        <item>
          <p>
	    Ignore signature_algorithm (TLS 1.2 extension) sent to
	    TLS 1.0 or TLS 1.1 server</p>
          <p>
	    Own Id: OTP-12670</p>
        </item>
        <item>
          <p>
	    Improve error handling in TLS distribution module to
	    avoid lingering sockets.</p>
          <p>
	    Own Id: OTP-12799 Aux Id: Tom Briden </p>
        </item>
        <item>
          <p>
	    Add option {client_renegotiation, boolean()} option to
	    the server-side of the SSL application.</p>
          <p>
	    Own Id: OTP-12815</p>
        </item>
      </list>
    </section>


    <section><title>Improvements and New Features</title>
      <list>
        <item>
          <p>
	    Add new API functions to handle CRL-verification</p>
          <p>
	    Own Id: OTP-10362 Aux Id: kunagi-215 [126] </p>
        </item>
        <item>
          <p>
	    Remove default support for SSL-3.0, due to Poodle
	    vunrability in protocol specification.</p>
          <p>
	    Add padding check for TLS-1.0 to remove Poodle
	    vunrability from TLS 1.0, also add the option
	    padding_check. This option only affects TLS-1.0
	    connections and if set to false it disables the block
	    cipher padding check to be able to interoperate with
	    legacy software.</p>
          <p>
	    Remove default support for RC4 cipher suites, as they are
	    consider too weak.</p>
          <p>
	    *** POTENTIAL INCOMPATIBILITY ***</p>
          <p>
	    Own Id: OTP-12390</p>
        </item>
        <item>
          <p>
	    Add support for TLS ALPN (Application-Layer Protocol
	    Negotiation) extension.</p>
          <p>
	    Own Id: OTP-12580</p>
        </item>
        <item>
          <p>
	    Add SNI (Server Name Indication) support for the server
	    side.</p>
          <p>
	    Own Id: OTP-12736</p>
        </item>
      </list>
    </section>

</section>

<section><title>SSL 6.0.1.1</title>
    <section><title>Fixed Bugs and Malfunctions</title>
    <list>
          <item>
          <p>
	    Gracefully ignore proprietary hash_sign algorithms</p>
          <p>
	    Own Id: OTP-12829</p>
        </item>
    </list>
    </section>
</section>


<section><title>SSL 6.0.1</title>

    <section><title>Fixed Bugs and Malfunctions</title>
      <list>
        <item>
          <p>
	    Terminate gracefully when receving bad input to premaster
	    secret calculation</p>
          <p>
	    Own Id: OTP-12783</p>
        </item>
      </list>
    </section>

</section>

<section><title>SSL 6.0</title>

    <section><title>Fixed Bugs and Malfunctions</title>
      <list>
        <item>
          <p>
	    Exclude self-signed trusted anchor certificates from
	    certificate prospective certification path according to
	    RFC 3280.</p>
          <p>
	    This will avoid some unnecessary certificate processing.</p>
          <p>
	    Own Id: OTP-12449</p>
        </item>
      </list>
    </section>


    <section><title>Improvements and New Features</title>
      <list>
        <item>
          <p>
	    Separate client and server session cache internally.</p>
          <p>
	    Avoid session table growth when client starts many
	    connections in such a manner that many connections are
	    started before session reuse is possible. Only save a new
	    session in client if there is no equivalent session
	    already stored.</p>
          <p>
	    Own Id: OTP-11365</p>
        </item>
        <item>
          <p>
	    The PEM cache is now validated by a background process,
	    instead of always keeping it if it is small enough and
	    clearing it otherwise. That strategy required that small
	    caches where cleared by API function if a file changes on
	    disk.</p>
          <p>
	    However export the API function to clear the cache as it
	    may still be useful.</p>
          <p>
	    Own Id: OTP-12391</p>
        </item>
        <item>
          <p>
	    Add padding check for TLS-1.0 to remove Poodle
	    vulnerability from TLS 1.0, also add the option
	    padding_check. This option only affects TLS-1.0
	    connections and if set to false it disables the block
	    cipher padding check to be able to interoperate with
	    legacy software.</p>
          <p>
	    *** POTENTIAL INCOMPATIBILITY ***</p>
          <p>
	    Own Id: OTP-12420</p>
        </item>
        <item>
          <p>
	    Add support for TLS_FALLBACK_SCSV used to prevent
	    undesired TLS version downgrades. If used by a client
	    that is vulnerable to the POODLE attack, and the server
	    also supports TLS_FALLBACK_SCSV, the attack can be
	    prevented.</p>
          <p>
	    Own Id: OTP-12458</p>
        </item>
      </list>
    </section>

</section>

<section><title>SSL 5.3.8</title>

    <section><title>Fixed Bugs and Malfunctions</title>
      <list>
        <item>
          <p>
	    Make sure the clean rule for ssh, ssl, eunit and otp_mibs
	    actually removes generated files.</p>
          <p>
	    Own Id: OTP-12200</p>
        </item>
      </list>
    </section>


    <section><title>Improvements and New Features</title>
      <list>
        <item>
          <p>
	    Change code to reflect that state data may be secret to
	    avoid breaking dialyzer contracts.</p>
          <p>
	    Own Id: OTP-12341</p>
        </item>
      </list>
    </section>

</section>

<section><title>SSL 5.3.7</title>

    <section><title>Fixed Bugs and Malfunctions</title>
      <list>
        <item>
          <p>
	    Handle the fact that servers may send an empty SNI
	    extension to the client.</p>
          <p>
	    Own Id: OTP-12198</p>
        </item>
      </list>
    </section>

</section>

<section><title>SSL 5.3.6</title>

    <section><title>Fixed Bugs and Malfunctions</title>
      <list>
        <item>
          <p>
	    Corrected handling of ECC certificates, there where
	    several small issues with the handling of such
	    certificates in the ssl and public_key application. Now
	    ECC signed ECC certificates shall work and not only RSA
	    signed ECC certificates.</p>
          <p>
	    Own Id: OTP-12026</p>
        </item>
        <item>
          <p>
	    Check that the certificate chain ends with a trusted ROOT
	    CA e.i. a self-signed certificate, but provide an option
	    partial_chain to enable the application to define an
	    intermediat CA as trusted.</p>
          <p>
	    Own Id: OTP-12149</p>
        </item>
      </list>
    </section>


    <section><title>Improvements and New Features</title>
      <list>
        <item>
          <p>
	    Add decode functions for SNI (Server Name Indication)</p>
          <p>
	    Own Id: OTP-12048</p>
        </item>
      </list>
    </section>

</section>

<section><title>SSL 5.3.5</title>

    <section><title>Fixed Bugs and Malfunctions</title>
      <list>
        <item>
          <p>
	    ssl:recv now returns {error, einval} if applied to a non
	    passive socket, the same as gen_tcp:recv. </p>
          <p>
	    Thanks to Danil Zagoskin for reporting this issue</p>
          <p>
	    Own Id: OTP-11878</p>
        </item>
        <item>
          <p>
	    Corrected handling of default values for
	    signature_algorithms extension in TLS-1.2 and
	    corresponding values used in previous versions that does
	    not support this extension. </p>
          <p>
	    Thanks to Danil Zagoskin</p>
          <p>
	    Own Id: OTP-11886</p>
        </item>
        <item>
          <p>
	    Handle socket option inheritance when pooling of accept
	    sockets is used</p>
          <p>
	    Own Id: OTP-11897</p>
        </item>
        <item>
          <p>
	    Make sure that the list of versions, possibly supplied in
	    the versions option, is not order dependent.</p>
          <p>
	    Thanks to Ransom Richardson for reporting this issue</p>
          <p>
	    Own Id: OTP-11912</p>
        </item>
        <item>
          <p>
	    Reject connection if the next_protocol message is sent
	    twice.</p>
          <p>
	    Own Id: OTP-11926</p>
        </item>
        <item>
          <p>
	    Correct options handling when ssl:ssl_accept/3 is called
	    with new ssl options after calling ssl:listen/2</p>
          <p>
	    Own Id: OTP-11950</p>
        </item>
      </list>
    </section>


    <section><title>Improvements and New Features</title>
      <list>
        <item>
          <p>
	    Gracefully handle unknown alerts</p>
          <p>
	    Thanks to Atul Atri for reporting this issue</p>
          <p>
	    Own Id: OTP-11874</p>
        </item>
        <item>
          <p>
	    Gracefully ignore cipher suites sent by client not
	    supported by the SSL/TLS version that the client has
	    negotiated.</p>
          <p>
	    Thanks to Danil Zagoskin for reporting this issue</p>
          <p>
	    Own Id: OTP-11875</p>
        </item>
        <item>
          <p>
	    Gracefully handle structured garbage, i.e a client sends
	    some garbage in a ssl record instead of a valid fragment.</p>
          <p>
	    Thanks to Danil Zagoskin</p>
          <p>
	    Own Id: OTP-11880</p>
        </item>
        <item>
          <p>
	    Gracefully handle invalid alerts</p>
          <p>
	    Own Id: OTP-11890</p>
        </item>
        <item>
          <p>
	    Generalize handling of default ciphers</p>
          <p>
	    Thanks to Andreas Schultz</p>
          <p>
	    Own Id: OTP-11966</p>
        </item>
        <item>
          <p>
	    Make sure change cipher spec is correctly handled</p>
          <p>
	    Own Id: OTP-11975</p>
        </item>
      </list>
    </section>

</section>

<section><title>SSL 5.3.4</title>

    <section><title>Fixed Bugs and Malfunctions</title>
      <list>
        <item>
          <p>
	    Fix incorrect dialyzer spec and types, also enhance
	    documentation. </p>
          <p>
	    Thanks to Ayaz Tuncer.</p>
          <p>
	    Own Id: OTP-11627</p>
        </item>
        <item>
          <p>
	    Fix possible mismatch between SSL/TLS version and default
	    ciphers. Could happen when you specified SSL/TLS-version
	    in optionlist to listen or accept.</p>
          <p>
	    Own Id: OTP-11712</p>
        </item>
        <item>
          <p>
	    Application upgrade (appup) files are corrected for the
	    following applications: </p>
          <p>
	    <c>asn1, common_test, compiler, crypto, debugger,
	    dialyzer, edoc, eldap, erl_docgen, et, eunit, gs, hipe,
	    inets, observer, odbc, os_mon, otp_mibs, parsetools,
	    percept, public_key, reltool, runtime_tools, ssh,
	    syntax_tools, test_server, tools, typer, webtool, wx,
	    xmerl</c></p>
          <p>
	    A new test utility for testing appup files is added to
	    test_server. This is now used by most applications in
	    OTP.</p>
          <p>
	    (Thanks to Tobias Schlager)</p>
          <p>
	    Own Id: OTP-11744</p>
        </item>
      </list>
    </section>


    <section><title>Improvements and New Features</title>
      <list>
        <item>
          <p>
	    Moved elliptic curve definition from the crypto
	    NIF/OpenSSL into Erlang code, adds the RFC-5639 brainpool
	    curves and makes TLS use them (RFC-7027).</p>
          <p>
	    Thanks to Andreas Schultz</p>
          <p>
	    Own Id: OTP-11578</p>
        </item>
        <item>
          <p>
	    Unicode adaptations</p>
          <p>
	    Own Id: OTP-11620</p>
        </item>
        <item>
          <p>
	    Added option honor_cipher_order. This instructs the
	    server to prefer its own cipher ordering rather than the
	    client's and can help protect against things like BEAST
	    while maintaining compatability with clients which only
	    support older ciphers. </p>
          <p>
	    Thanks to Andrew Thompson for the implementation, and
	    Andreas Schultz for the test cases.</p>
          <p>
	    Own Id: OTP-11621</p>
        </item>
        <item>
          <p>
	    Replace boolean checking in validate_option with
	    is_boolean guard. </p>
          <p>
	    Thanks to Andreas Schultz.</p>
          <p>
	    Own Id: OTP-11634</p>
        </item>
        <item>
          <p>
	    Some function specs are corrected or moved and some edoc
	    comments are corrected in order to allow use of edoc.
	    (Thanks to Pierre Fenoll)</p>
          <p>
	    Own Id: OTP-11702</p>
        </item>
        <item>
          <p>
	    Correct clean up of certificate database when certs are
	    inputed in pure DER format.The incorrect code could cause
	    a memory leek when certs where inputed in DER. Thanks to
	    Bernard Duggan for reporting this.</p>
          <p>
	    Own Id: OTP-11733</p>
        </item>
        <item>
          <p>
	    Improved documentation of the cacertfile option</p>
          <p>
	    Own Id: OTP-11759 Aux Id: seq12535 </p>
        </item>
        <item>
          <p>
	    Avoid next protocol negotiation failure due to incorrect
	    option format.</p>
          <p>
	    Own Id: OTP-11760</p>
        </item>
        <item>
          <p>
	    Handle v1 CRLs, with no extensions and fixes issues with
	    IDP (Issuing Distribution Point) comparison during CRL
	    validation. </p>
          <p>
	    Thanks to Andrew Thompson</p>
          <p>
	    Own Id: OTP-11761</p>
        </item>
        <item>
          <p>
	    Server now ignores client ECC curves that it does not
	    support instead of crashing. </p>
          <p>
	    Thanks to Danil Zagoskin for reporting the issue and
	    suggesting a solution.</p>
          <p>
	    Own Id: OTP-11780</p>
        </item>
        <item>
          <p>
	    Handle SNI (Server Name Indication) alert
	    unrecognized_name and gracefully deal with unexpected
	    alerts. </p>
          <p>
	    Thanks to Masatake Daimon for reporting this.</p>
          <p>
	    Own Id: OTP-11815</p>
        </item>
        <item>
          <p>
	    Add possibility to specify ssl options when calling
	    ssl:ssl_accept</p>
          <p>
	    Own Id: OTP-11837</p>
        </item>
      </list>
    </section>

</section>

<section><title>SSL 5.3.3</title>

    <section><title>Fixed Bugs and Malfunctions</title>
      <list>
        <item>
          <p>
	    Add missing validation of the server_name_indication
	    option and test for its explicit use. It was not possible
	    to set or disable the default server_name_indication as
	    the validation of the option was missing.</p>
          <p>
	    Own Id: OTP-11567</p>
        </item>
        <item>
          <p>
	    Elliptic curve selection in server mode now properly
	    selects a curve suggested by the client, if possible, and
	    the fallback alternative is changed to a more widely
	    supported curve.</p>
          <p>
	    Own Id: OTP-11575</p>
        </item>
        <item>
          <p>
	    Bug in the TLS hello extension handling caused the server
	    to behave as it did not understand secure renegotiation.</p>
          <p>
	    Own Id: OTP-11595</p>
        </item>
      </list>
    </section>

</section>

<section><title>SSL 5.3.2</title>

    <section><title>Fixed Bugs and Malfunctions</title>
      <list>
        <item>
          <p>
	    Honors the clients advertised support of elliptic curves
	    and no longer sends incorrect elliptic curve extension in
	    server hello.</p>
          <p>
	    Own Id: OTP-11370</p>
        </item>
        <item>
          <p>
	    Fix initialization of DTLS fragment reassembler, in
	    previously contributed code, for future support of DTLS .
	    Thanks to Andreas Schultz.</p>
          <p>
	    Own Id: OTP-11376</p>
        </item>
        <item>
          <p>
	    Corrected type error in client_preferred_next_protocols
	    documentation. Thanks to Julien Barbot.</p>
          <p>
	    Own Id: OTP-11457</p>
        </item>
      </list>
    </section>


    <section><title>Improvements and New Features</title>
      <list>
        <item>
          <p>
	    TLS code has been refactored to prepare for future DTLS
	    support. Also some DTLS code is in place but not yet
	    runnable, some of it contributed by Andreas Schultz and
	    some of it written by the OTP team. Thanks to to Andreas
	    for his participation.</p>
          <p>
	    Own Id: OTP-11292</p>
        </item>
        <item>
          <p>
	    Remove extraneous dev debug code left in the close
	    function. Thanks to Ken Key.</p>
          <p>
	    Own Id: OTP-11447</p>
        </item>
        <item>
          <p>
	    Add SSL Server Name Indication (SNI) client support.
	    Thanks to Julien Barbot.</p>
          <p>
	    Own Id: OTP-11460</p>
        </item>
      </list>
    </section>

</section>

<section><title>SSL 5.3.1</title>

    <section><title>Fixed Bugs and Malfunctions</title>
      <list>
        <item>
          <p>
	    Setopts during renegotiation caused the renegotiation to
	    be unsuccessful.</p>
          <p>
	    If calling setopts during a renegotiation the FSM state
	    might change during the handling of the setopts messages,
	    this is now handled correctly.</p>
          <p>
	    Own Id: OTP-11228</p>
        </item>
        <item>
          <p>
	    Now handles signature_algorithm field in digitally_signed
	    properly with proper defaults. Prior to this change some
	    elliptic curve cipher suites could fail reporting the
	    error "bad certificate".</p>
          <p>
	    Own Id: OTP-11229</p>
        </item>
        <item>
          <p>
	    The code emulating the inet header option was changed in
	    the belief that it made it inet compatible. However the
	    testing is a bit hairy as the inet option is actually
	    broken, now the tests are corrected and the header option
	    should work in the same broken way as inet again,
	    preferably use the bitsyntax instead.</p>
          <p>
	    Own Id: OTP-11230</p>
        </item>
      </list>
    </section>


    <section><title>Improvements and New Features</title>
      <list>
        <item>
          <p>
	    Make the ssl manager name for erlang distribution over
	    SSL/TLS relative to the module name of the ssl_manager.</p>
          <p>
	    This can be beneficial when making tools that rename
	    modules for internal processing in the tool.</p>
          <p>
	    Own Id: OTP-11255</p>
        </item>
        <item>
          <p>
	    Add documentation regarding log_alert option.</p>
          <p>
	    Own Id: OTP-11271</p>
        </item>
      </list>
    </section>

</section>

<section><title>SSL 5.3</title>

    <section><title>Fixed Bugs and Malfunctions</title>
      <list>
        <item>
          <p>
	    Honor the versions option to ssl:connect and ssl:listen.</p>
          <p>
	    Own Id: OTP-10905</p>
        </item>
        <item>
          <p>
	    Next protocol negotiation with reused sessions will now
	    succeed</p>
          <p>
	    Own Id: OTP-10909</p>
        </item>
      </list>
    </section>


    <section><title>Improvements and New Features</title>
      <list>
        <item>
          <p>
	    Add support for PSK (Pre Shared Key) and SRP (Secure
	    Remote Password) chipher suits, thanks to Andreas
	    Schultz.</p>
          <p>
	    Own Id: OTP-10450 Aux Id: kunagi-269 [180] </p>
        </item>
        <item>
          <p>
	    Fix SSL Next Protocol Negotiation documentation. Thanks
	    to Julien Barbot.</p>
          <p>
	    Own Id: OTP-10955</p>
        </item>
        <item>
          <p>
	    Fix ssl_connection to support reading proxy/chain
	    certificates. Thanks to Valentin Kuznetsov.</p>
          <p>
	    Own Id: OTP-10980</p>
        </item>
        <item>
          <p>
	    Integrate elliptic curve contribution from Andreas
	    Schultz </p>
          <p>
	    In order to be able to support elliptic curve cipher
	    suites in SSL/TLS, additions to handle elliptic curve
	    infrastructure has been added to public_key and crypto.</p>
          <p>
	    This also has resulted in a rewrite of the crypto API to
	    gain consistency and remove unnecessary overhead. All OTP
	    applications using crypto has been updated to use the new
	    API.</p>
          <p>
	    Impact: Elliptic curve cryptography (ECC) offers
	    equivalent security with smaller key sizes than other
	    public key algorithms. Smaller key sizes result in
	    savings for power, memory, bandwidth, and computational
	    cost that make ECC especially attractive for constrained
	    environments.</p>
          <p>
	    Own Id: OTP-11009</p>
        </item>
      </list>
    </section>

</section>

<section><title>SSL 5.2.1</title>
    <section><title>Improvements and New Features</title>
      <list>
        <item>
          <p>
	    Transport callback handling is changed so that gen_tcp is
	    treated as a special case where inet will be called
	    directly for functions such as setopts, as gen_tcp does
	    not have its own setopts. This will enable users to use
	    the transport callback for other customizations such as
	    websockets.</p>
          <p>
	    Own Id: OTP-10847</p>
        </item>
        <item>
          <p>
	    Follow up to OTP-10451 solved in ssl-5.2 R16A. Make sure
	    format_error return good strings. Replace confusing
	    legacy atoms with more descriptive atoms.</p>
          <p>
	    Own Id: OTP-10864</p>
        </item>
      </list>
    </section>

</section>
<section><title>SSL 5.1.2.1</title>
<section><title>Improvements and New Features</title>
<list>
  <item>
    <p>
      Make log_alert configurable as option in ssl, SSLLogLevel
    added as option to inets conf file</p>
    <p>
    Own Id: OTP-11259</p>
  </item>
</list>
</section>
</section>
<section><title>SSL 5.2</title>
    <section><title>Fixed Bugs and Malfunctions</title>
      <list>
        <item>
          <p>
	    SSL: TLS 1.2, advertise sha224 support, thanks to Andreas
	    Schultz.</p>
          <p>
	    Own Id: OTP-10586</p>
        </item>
        <item>
          <p>
	    If an ssl server is restarted with new options and a
	    client tries to reuse a session the server must make sure
	    that it complies to the new options before agreeing to
	    reuse it.</p>
          <p>
	    Own Id: OTP-10595</p>
        </item>
        <item>
          <p>
	    Now handles cleaning of CA-certificate database correctly
	    so that there will be no memory leek, bug was introduced
	    in ssl- 5.1 when changing implementation to increase
	    parallel execution.</p>
          <p>
	    Impact: Improved memory usage, especially if you have
	    many different certificates and upgrade tcp-connections
	    to TLS-connections.</p>
          <p>
	    Own Id: OTP-10710</p>
        </item>
      </list>
    </section>


    <section><title>Improvements and New Features</title>
      <list>
        <item>
          <p>
	    Support Next Protocol Negotiation in TLS, thanks to Ben
	    Murphy for the contribution.</p>
          <p>
	    Impact: Could give performance benefit if used as it
	    saves a round trip.</p>
          <p>
	    Own Id: OTP-10361 Aux Id: kunagi-214 [125] </p>
        </item>
        <item>
          <p>
	    TLS 1.2 will now be the default TLS version if sufficient
	    crypto support is available otherwise TLS 1.1 will be
	    default.</p>
          <p>
	    Impact: A default TLS connection will have higher
	    security and hence it may be perceived as slower then
	    before.</p>
          <p>
	    Own Id: OTP-10425 Aux Id: kunagi-275 [186] </p>
        </item>
        <item>
          <p>
	    It is now possible to call controlling_process on a
	    listen socket, same as in gen_tcp.</p>
          <p>
	    Own Id: OTP-10447</p>
        </item>
        <item>
          <p>
	    Remove filter mechanisms that made error messages
	    backwards compatible with old ssl but hid information
	    about what actually happened.</p>
          <p>
	    This does not break the documented API however other
	    reason terms may be returned, so code that matches on the
	    reason part of {error, Reason} may fail.</p>
          <p>
	    *** POTENTIAL INCOMPATIBILITY ***</p>
          <p>
	    Own Id: OTP-10451 Aux Id: kunagi-270 [181] </p>
        </item>
        <item>
          <p>
	    Added missing dependencies to Makefile</p>
          <p>
	    Own Id: OTP-10594</p>
        </item>
        <item>
          <p>
	    Removed deprecated function ssl:pid/0, it has been
	    pointless since R14 but has been keep for backwards
	    compatibility.</p>
          <p>
	    *** POTENTIAL INCOMPATIBILITY ***</p>
          <p>
	    Own Id: OTP-10613 Aux Id: kunagi-331 [242] </p>
        </item>
        <item>
          <p>
	    Refactor to simplify addition of key exchange methods,
	    thanks to Andreas Schultz.</p>
          <p>
	    Own Id: OTP-10709</p>
        </item>
      </list>
    </section>

</section>

<section><title>SSL 5.1.2</title>

    <section><title>Fixed Bugs and Malfunctions</title>
      <list>
        <item>
          <p>
	    ssl:ssl_accept/2 timeout is no longer ignored</p>
          <p>
	    Own Id: OTP-10600</p>
        </item>
      </list>
    </section>

</section>

<section><title>SSL 5.1.1</title>

    <section><title>Fixed Bugs and Malfunctions</title>
      <list>
        <item>
          <p>
	    ssl:recv/3 could "loose" data when the timeout occurs. If
	    the timout in ssl:connect or ssl:ssl_accept expired the
	    ssl connection process was not terminated as it should,
	    this due to gen_fsm:send_all_state_event timout is a
	    client side time out. These timouts are now handled by
	    the gen_fsm-procss instead.</p>
          <p>
	    Own Id: OTP-10569</p>
        </item>
      </list>
    </section>


    <section><title>Improvements and New Features</title>
      <list>
        <item>
          <p>
	    Better termination handling that avoids hanging.</p>
          <p>
	    Own Id: OTP-10574</p>
        </item>
      </list>
    </section>

</section>

<section><title>SSL 5.1</title>

    <section><title>Fixed Bugs and Malfunctions</title>
      <list>
        <item>
          <p>
	    Sometimes the client process could receive an extra
	    {error, closed} message after ssl:recv had returned
	    {error, closed}.</p>
          <p>
	    Own Id: OTP-10118</p>
        </item>
        <item>
          <p>
	    ssl v3 alert number 41 (no_certificate_RESERVED) is now
	    recognized</p>
          <p>
	    Own Id: OTP-10196</p>
        </item>
      </list>
    </section>


    <section><title>Improvements and New Features</title>
      <list>
        <item>
          <p>
	    Experimental support for TLS 1.1 is now available, will
	    be officially supported from OTP-R16. Thanks to Andreas
	    Schultz for implementing the first version.</p>
          <p>
	    Own Id: OTP-8871</p>
        </item>
        <item>
          <p>
	    Experimental support for TLS 1.2 is now available, will
	    be officially supported from OTP-R16. Thanks to Andreas
	    Schultz for implementing the first version.</p>
          <p>
	    Own Id: OTP-8872</p>
        </item>
        <item>
          <p>
	    Removed some bottlenecks increasing the applications
	    parallelism especially for the client side.</p>
          <p>
	    Own Id: OTP-10113</p>
        </item>
        <item>
          <p>
	    Workaround for handling certificates that wrongly encode
	    X509countryname in utf-8 when the actual value is a valid
	    ASCCI value of length 2. Such certificates are accepted
	    by many browsers such as Chrome and Fierfox so for
	    interoperability reasons we will too.</p>
          <p>
	    Own Id: OTP-10222</p>
        </item>
      </list>
    </section>

</section>

<section><title>SSL 5.0.1</title>

    <section><title>Fixed Bugs and Malfunctions</title>
      <list>
        <item>
          <p>
	    Robustness and improvement to distribution over SSL</p>
          <p>
	    Fix a bug where ssl_tls_dist_proxy would crash at caller
	    timeout. Fix a bug where a timeout from the SSL layer
	    would block the distribution indefinately. Run the proxy
	    exclusively on the loopback interface. (Thanks to Paul
	    Guyot)</p>
          <p>
	    Own Id: OTP-9915</p>
        </item>
        <item>
          <p>
	    Fix setup loop of SSL TLS dist proxy</p>
          <p>
	    Fix potential leak of processes waiting indefinately for
	    data from closed sockets during socket setup phase.
	    (Thanks to Paul Guyot)</p>
          <p>
	    Own Id: OTP-9916</p>
        </item>
        <item>
          <p>
	    Correct spelling of registered (Thanks to Richard
	    Carlsson)</p>
          <p>
	    Own Id: OTP-9925</p>
        </item>
        <item>
          <p>
	    Added TLS PRF function to the SSL API for generation of
	    additional key material from a TLS session. (Thanks to
	    Andreas Schultz)</p>
          <p>
	    Own Id: OTP-10024</p>
        </item>
      </list>
    </section>

</section>

<section><title>SSL 5.0</title>

    <section><title>Fixed Bugs and Malfunctions</title>
      <list>
        <item>
          <p>
	    Invalidation handling of sessions could cause the
	    time_stamp field in the session record to be set to
	    undefined crashing the session clean up process. This did
	    not affect the connections but would result in that the
	    session table would grow.</p>
          <p>
	    Own Id: OTP-9696 Aux Id: seq11947 </p>
        </item>
        <item>
          <p>
	    Changed code to use ets:foldl and throw instead of
	    ets:next traversal, avoiding the need to explicitly call
	    ets:safe_fixtable. It was possible to get a badarg-crash
	    under special circumstances.</p>
          <p>
	    Own Id: OTP-9703 Aux Id: seq11947 </p>
        </item>
        <item>
          <p>
	    Send ssl_closed notification to active ssl user when a
	    tcp error occurs.</p>
          <p>
	    Own Id: OTP-9734 Aux Id: seq11946 </p>
        </item>
        <item>
          <p>
	    If a passive receive was ongoing during a renegotiation
	    the process evaluating ssl:recv could be left hanging for
	    ever.</p>
          <p>
	    Own Id: OTP-9744</p>
        </item>
      </list>
    </section>


    <section><title>Improvements and New Features</title>
      <list>
        <item>
          <p>
	    Support for the old ssl implementation is dropped and the
	    code is removed.</p>
          <p>
	    Own Id: OTP-7048</p>
        </item>
        <item>
          <p>
	    The erlang distribution can now be run over the new ssl
	    implementation. All options can currently not be set but
	    it is enough to replace to old ssl implementation.</p>
          <p>
	    Own Id: OTP-7053</p>
        </item>
        <item>
          <p>
	    public_key, ssl and crypto now supports PKCS-8</p>
          <p>
	    Own Id: OTP-9312</p>
        </item>
        <item>
          <p>
	    Implements a CBC timing attack counter measure. Thanks to
	    Andreas Schultz for providing the patch.</p>
          <p>
	    Own Id: OTP-9683</p>
        </item>
        <item>
          <p>
	    Mitigates an SSL/TLS Computational DoS attack by
	    disallowing the client to renegotiate many times in a row
	    in a short time interval, thanks to Tuncer Ayaz for
	    alerting us about this.</p>
          <p>
	    Own Id: OTP-9739</p>
        </item>
        <item>
          <p>
	    Implements the 1/n-1 splitting countermeasure to the
	    Rizzo Duong BEAST attack, affects SSL 3.0 and TLS 1.0.
	    Thanks to Tuncer Ayaz for alerting us about this.</p>
          <p>
	    Own Id: OTP-9750</p>
        </item>
      </list>
    </section>

</section>

<section><title>SSL 4.1.6</title>

    <section><title>Fixed Bugs and Malfunctions</title>
      <list>
        <item>
          <p>
	    replace "a ssl" with "an ssl" reindent
	    pkix_path_validation/3 Trivial documentation fixes
	    (Thanks to Christian von Roques )</p>
          <p>
	    Own Id: OTP-9464</p>
        </item>
      </list>
    </section>


    <section><title>Improvements and New Features</title>
      <list>
        <item>
          <p>
	    Adds function clause to avoid denial of service attack.
	    Thanks to Vinod for reporting this vulnerability.</p>
          <p>
	    Own Id: OTP-9364</p>
        </item>
        <item>
          <p>
	    Error handling code now takes care of inet:getopts/2 and
	    inets:setopts/2 crashes. Thanks to Richard Jones for
	    reporting this.</p>
          <p>
	    Own Id: OTP-9382</p>
        </item>
        <item>
          <p>
	    Support explicit use of packet option httph and httph_bin</p>
          <p>
	    Own Id: OTP-9461</p>
        </item>
        <item>
          <p>
	    Decoding of hello extensions could fail to come to the
	    correct conclusion due to an error in a binary match
	    pattern. Thanks to Ben Murphy.</p>
          <p>
	    Own Id: OTP-9589</p>
        </item>
      </list>
    </section>

</section>

<section>
    <title>SSL 4.1.5</title>
    
    <section><title>Improvements and New Features</title>
    <list>
      <item>
	<p>Calling gen_tcp:connect with option {ip, {127,0,0,1}} results in 
	an exit with reason badarg. Neither SSL nor INETS This was not 
	catched, resulting in crashes with incomprehensible reasons.</p>
	<p>Own Id: OTP-9289 Aux Id: seq11845</p>
      </item>
    </list>
    </section>
    
  </section>
  
  <section>
    <title>SSL 4.1.3</title>
  
    <section><title>Fixed Bugs and Malfunctions</title>
    <list>
      <item>
	<p>
	Fixed error in cache-handling fix from ssl-4.1.2</p>
	<p>
	Own Id: OTP-9018 Aux Id: seq11739 </p>
      </item>
      <item>
	<p>Verification of a critical extended_key_usage-extension
	corrected</p>
	<p>Own Id: OTP-9029 Aux Id: seq11541 </p>
      </item>
    </list>
    </section>

  </section>

  <section>
    <title>SSL 4.1.2</title>

    <section><title>Fixed Bugs and Malfunctions</title>
      <list>
        <item>
          <p>
	    The ssl application caches certificate files, it will now
	    invalidate cache entries if the diskfile is changed.</p>
          <p>
	    Own Id: OTP-8965 Aux Id: seq11739 </p>
        </item>
        <item>
          <p>
	    Now runs the terminate function before returning from the
	    call made by ssl:close/1, as before the caller of
	    ssl:close/1 could get problems with the reuseaddr option.</p>
          <p>
	    Own Id: OTP-8992</p>
        </item>
      </list>
    </section>

</section>

<section><title>SSL 4.1.1</title>

    <section><title>Fixed Bugs and Malfunctions</title>
      <list>
        <item>
          <p>
	    Correct handling of client certificate verify message
	    When checking the client certificate verify message the
	    server used the wrong algorithm identifier to determine
	    the signing algorithm, causing a function clause error in
	    the public_key application when the key-exchange
	    algorithm and the public key algorithm of the client
	    certificate happen to differ.</p>
          <p>
	    Own Id: OTP-8897</p>
        </item>
      </list>
    </section>


    <section><title>Improvements and New Features</title>
      <list>
        <item>
          <p>
	    For testing purposes ssl now also support some anonymous
	    cipher suites when explicitly configured to do so.</p>
          <p>
	    Own Id: OTP-8870</p>
        </item>
        <item>
          <p>
	    Sends an error alert instead of crashing if a crypto
	    function for the selected cipher suite fails.</p>
          <p>
	    Own Id: OTP-8930 Aux Id: seq11720 </p>
        </item>
      </list>
    </section>

</section>

<section><title>SSL 4.1</title>

    <section><title>Improvements and New Features</title>
      <list>
        <item>
          <p>
	    Updated ssl to ignore CA certs that violate the asn1-spec
	    for a certificate, and updated public key asn1 spec to
	    handle inherited DSS-params.</p>
          <p>
	    Own Id: OTP-7884</p>
        </item>
        <item>
          <p>
	    Changed ssl implementation to retain backwards
	    compatibility for old option {verify, 0} that shall be
	    equivalent to {verify, verify_none}, also separate the
	    cases unknown ca and selfsigned peer cert, and restored
	    return value of deprecated function
	    public_key:pem_to_der/1.</p>
          <p>
	    Own Id: OTP-8858</p>
        </item>
        <item>
          <p>
	    Changed the verify fun so that it differentiate between
	    the peer certificate and CA certificates by using
	    valid_peer or valid as the second argument to the verify
	    fun. It may not always be trivial or even possible to
	    know when the peer certificate is reached otherwise.</p>
          <p>
	    *** POTENTIAL INCOMPATIBILITY ***</p>
          <p>
	    Own Id: OTP-8873</p>
        </item>
      </list>
    </section>

</section>

<section><title>SSL 4.0.1</title>

    <section><title>Fixed Bugs and Malfunctions</title>
      <list>
        <item>
          <p>
	    The server now verifies the client certificate verify
	    message correctly, instead of causing a case-clause.</p>
          <p>
	    Own Id: OTP-8721</p>
        </item>
        <item>
          <p>
	    The client hello message now always include ALL available
	    cipher suites (or those specified by the ciphers option).
	    Previous implementation would filter them based on the
	    client certificate key usage extension (such filtering
	    only makes sense for the server certificate).</p>
          <p>
	    Own Id: OTP-8772</p>
        </item>
        <item>
          <p>
	    Fixed handling of the option {mode, list} that was broken
	    for some packet types for instance line.</p>
          <p>
	    Own Id: OTP-8785</p>
        </item>
        <item>
          <p>
	    Empty packets were not delivered to the client.</p>
          <p>
	    Own Id: OTP-8790</p>
        </item>
        <item>
	    <p> Building in a source tree without prebuilt platform
	    independent build results failed on the SSL examples
	    when: </p> <list><item> cross building. This has been
	    solved by not building the SSL examples during a cross
	    build. </item><item> building on Windows. </item></list>
          <p>
	    Own Id: OTP-8791</p>
        </item>
        <item>
          <p>
	    Fixed a handshake error which occurred on some ssl
	    implementations.</p>
          <p>
	    Own Id: OTP-8793</p>
        </item>
      </list>
    </section>


    <section><title>Improvements and New Features</title>
      <list>
        <item>
          <p>
	    Revise the public_key API - Cleaned up and documented the
	    public_key API to make it useful for general use, also
	    changed ssl to use the new API.</p>
          <p>
	    Own Id: OTP-8722</p>
        </item>
        <item>
          <p>
	    Added support for inputing certificates and keys directly
	    in DER format these options will override the pem-file
	    options if specified.</p>
          <p>
	    Own Id: OTP-8723</p>
        </item>
        <item>
          <p>
	    To gain interoperability ssl will not check for padding
	    errors when using TLS 1.0. It is first in TLS 1.1 that
	    checking the padding is an requirement.</p>
          <p>
	    Own Id: OTP-8740</p>
        </item>
        <item>
          <p>
	    Changed the semantics of the verify_fun option in the
	    ssl-application so that it takes care of both application
	    handling of path validation errors and verification of
	    application specific extensions. This means that it is
	    now possible for the server application in verify_peer
	    mode to handle path validation errors. This change moved
	    some functionality earlier in ssl to the public_key
	    application.</p>
          <p>
	    Own Id: OTP-8770</p>
        </item>
        <item>
          <p>
	    Added the functionality so that the verification fun will
	    be called when a certificate is considered valid by the
	    path validation to allow access to each certificate in
	    the path to the user application. Also try to verify
	    subject-AltName, if unable to verify it let the
	    application verify it.</p>
          <p>
	    Own Id: OTP-8825</p>
        </item>
      </list>
    </section>

</section>

<section><title>SSL 4.0</title>
    
    <section><title>Improvements and New Features</title>
    <list>
      <item>
	<p>
	  New ssl now support client/server-certificates signed by
	dsa keys.</p>
	<p>
	Own Id: OTP-8587</p>
      </item>
      <item>
	<p>
	  Ssl has now switched default implementation and removed
	  deprecated certificate handling. All certificate handling
	is done by the public_key application.</p>
	<p>
	Own Id: OTP-8695</p>
      </item>
    </list>
    </section>
    </section>
</chapter><|MERGE_RESOLUTION|>--- conflicted
+++ resolved
@@ -27,17 +27,12 @@
   </header>
   <p>This document describes the changes made to the SSL application.</p>
 
-<<<<<<< HEAD
 <section><title>SSL 9.3.1</title>
-=======
-<section><title>SSL 9.2.3.2</title>
->>>>>>> 9127de8d
-
-    <section><title>Fixed Bugs and Malfunctions</title>
-      <list>
-        <item>
-          <p>
-<<<<<<< HEAD
+
+    <section><title>Fixed Bugs and Malfunctions</title>
+      <list>
+        <item>
+          <p>
 	    Missing check of size of user_data_buffer made internal
 	    socket behave as an active socket instead of active N.
 	    This could cause memory problems.</p>
@@ -118,12 +113,22 @@
 	    Add support for PSK CCM ciphers from RFC 6655</p>
           <p>
 	    Own Id: OTP-15626</p>
-=======
+        </item>
+      </list>
+    </section>
+
+</section>
+
+<section><title>SSL 9.2.3.2</title>
+
+    <section><title>Fixed Bugs and Malfunctions</title>
+      <list>
+        <item>
+          <p>
 	    Returned "alert error string" is now same as logged alert
 	    string</p>
           <p>
 	    Own Id: OTP-15844</p>
->>>>>>> 9127de8d
         </item>
       </list>
     </section>
