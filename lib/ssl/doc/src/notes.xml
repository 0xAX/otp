<?xml version="1.0" encoding="utf-8" ?>
<!DOCTYPE chapter SYSTEM "chapter.dtd">

<chapter>
  <header>
    <copyright>
      <year>1999</year><year>2022</year>
      <holder>Ericsson AB. All Rights Reserved.</holder>
    </copyright>
    <legalnotice>
      Licensed under the Apache License, Version 2.0 (the "License");
      you may not use this file except in compliance with the License.
      You may obtain a copy of the License at
 
          http://www.apache.org/licenses/LICENSE-2.0

      Unless required by applicable law or agreed to in writing, software
      distributed under the License is distributed on an "AS IS" BASIS,
      WITHOUT WARRANTIES OR CONDITIONS OF ANY KIND, either express or implied.
      See the License for the specific language governing permissions and
      limitations under the License.

    </legalnotice>

    <title>SSL Release Notes</title>
    <file>notes.xml</file>
  </header>
  <p>This document describes the changes made to the SSL application.</p>

<<<<<<< HEAD
<section><title>SSL 10.8.2</title>
=======
<section><title>SSL 10.2.4.4</title>
>>>>>>> b8e48c3a

    <section><title>Fixed Bugs and Malfunctions</title>
      <list>
        <item>
          <p>
	    Improved handling of unexpected messages during the
	    handshake, taking the right action for unexpected
	    messages.</p>
          <p>
	    Own Id: OTP-18145</p>
        </item>
      </list>
    </section>

</section>

<<<<<<< HEAD
<section><title>SSL 10.8.1</title>

    <section><title>Fixed Bugs and Malfunctions</title>
      <list>
        <item>
          <p>
	    When a TLS-1.3 enabled client tried to talk to a TLS-1.2
	    server that coalesces TLS-1.2 handshake message over one
	    TLS record, the connection could fail due to some message
	    being handled in the wrong state, this has been fixed.</p>
          <p>
	    Own Id: OTP-18087 Aux Id: GH-5961 </p>
        </item>
        <item>
          <p>
	    Correctly handles supported protocol version change from
	    default to something else by sni_fun supplied to
	    ssl:handshake/[2,3] together with a TCP-socket (so called
	    upgrade).</p>
          <p>
	    Own Id: OTP-18100 Aux Id: GH-5985 </p>
        </item>
        <item>
          <p>
	    Also, TLS-1.3 should respond with a protocol version
	    alert if previous versions, that are supported but not
	    configured, are attempted.</p>
          <p>
	    Own Id: OTP-18129 Aux Id: GH-5950 </p>
        </item>
      </list>
    </section>

</section>

<section><title>SSL 10.8</title>

    <section><title>Fixed Bugs and Malfunctions</title>
      <list>
        <item>
          <p>
	    When a TLS-1.3 enabled client tried to talk to a TLS-1.2
	    server that coalesces TLS-1.2 handshake message over one
	    TLS record, the connection could fail due to some message
	    being handled in the wrong state, this has been fixed.</p>
          <p>
	    Own Id: OTP-18087 Aux Id: GH-5961 </p>
        </item>
        <item>
          <p>
	    Fixed tls-1.3 session ticket lifetime which was discarded
	    to quickly before.</p>
          <p>
	    Own Id: OTP-18092 Aux Id: PR-5959 </p>
        </item>
      </list>
    </section>


    <section><title>Improvements and New Features</title>
      <list>
        <item>
          <p>
	    With this change, it is possible to provide several
	    certificates. Most appropriate will be selected based on
	    negotiated properties.</p>
          <p>
	    Own Id: OTP-15993 Aux Id: GH-4143 </p>
        </item>
        <item>
          <p>
	    Add options for users to be able to set spawn_opts for
	    TLS processes (sender and receiver) this may be useful
	    for tuning trade-offs between CPU and Memory usage.</p>
          <p>
	    Own Id: OTP-17855 Aux Id: PR-5328 </p>
        </item>
        <item>
          <p>
	    Allow key file passwords to be input as a single binary,
	    that is we change the data type to be the more for the
	    purpose logical data type iodata() instead of string().</p>
          <p>
	    Own Id: OTP-17890</p>
        </item>
        <item>
          <p>
	    Logging enhancement, add location information to the
	    warning log message.</p>
          <p>
	    Own Id: OTP-18000 Aux Id: PR-5790 </p>
        </item>
        <item>
          <p>
	    Now also accepts the signature_algs_cert option in
	    TLS-1.2 configuration.</p>
          <p>
	    Own Id: OTP-18014</p>
        </item>
        <item>
          <p>
	    Handle certificate selection correctly for server
	    fallback and certificate authorities considerations.</p>
          <p>
	    Own Id: OTP-18045 Aux Id: ERIERL-792, OTP-15993 </p>
        </item>
        <item>
          <p>
	    Enhance handling of handshake decoding errors, especially
	    for certificate authorities extension to ensure graceful
	    termination.</p>
          <p>
	    Own Id: OTP-18085</p>
        </item>
      </list>
    </section>

</section>

<section><title>SSL 10.7.3.2</title>

    <section><title>Fixed Bugs and Malfunctions</title>
      <list>
        <item>
          <p>
	    Improved handling of unexpected messages during the
	    handshake, taking the right action for unexpected
	    messages.</p>
          <p>
	    Own Id: OTP-18145</p>
        </item>
      </list>
    </section>

</section>

<section><title>SSL 10.7.3.1</title>

    <section><title>Fixed Bugs and Malfunctions</title>
      <list>
        <item>
          <p>
	    When a TLS-1.3 enabled client tried to talk to a TLS-1.2
	    server that coalesces TLS-1.2 handshake message over one
	    TLS record, the connection could fail due to some message
	    being handled in the wrong state, this has been fixed.</p>
          <p>
	    Own Id: OTP-18087 Aux Id: GH-5961 </p>
        </item>
        <item>
          <p>
	    Fixed tls-1.3 session ticket lifetime which was discarded
	    to quickly before.</p>
          <p>
	    Own Id: OTP-18092 Aux Id: PR-5959 </p>
        </item>
        <item>
          <p>
	    Correctly handles supported protocol version change from
	    default to something else by sni_fun supplied to
	    ssl:handshake/[2,3] together with a TCP-socket (so called
	    upgrade).</p>
          <p>
	    Own Id: OTP-18100 Aux Id: GH-5985 </p>
        </item>
        <item>
          <p>
	    Also, TLS-1.3 should respond with a protocol version
	    alert if previous versions, that are supported but not
	    configured, are attempted.</p>
          <p>
	    Own Id: OTP-18129 Aux Id: GH-5950 </p>
        </item>
      </list>
    </section>


    <section><title>Improvements and New Features</title>
      <list>
        <item>
          <p>
	    Enhance handling of handshake decoding errors, especially
	    for certificate authorities extension to ensure graceful
	    termination.</p>
          <p>
	    Own Id: OTP-18085</p>
        </item>
      </list>
    </section>

</section>

<section><title>SSL 10.7.3</title>

    <section><title>Fixed Bugs and Malfunctions</title>
      <list>
        <item>
          <p>
	    Client certification could fail if TLS-1.3 enabled client
	    negotiated TLS-1.2 connection with the server, this is
	    due to the wrong version being used when decoding the
	    certificate request message from the server.</p>
          <p>
	    Own Id: OTP-18028 Aux Id: GH-5835 </p>
        </item>
        <item>
          <p>
	    socket option packet_size was not handled in ssl:setops/2
	    and ssl:getotps/2</p>
          <p>
	    Own Id: OTP-18062 Aux Id: GH-5898 </p>
        </item>
        <item>
          <p>
	    Remove legacy code to fix interoperability with new
	    socket inet_backend.</p>
          <p>
	    Own Id: OTP-18071 Aux Id: GH-5930 </p>
        </item>
      </list>
    </section>

</section>

<section><title>SSL 10.7.2</title>

    <section><title>Fixed Bugs and Malfunctions</title>
      <list>
        <item>
          <p>
	    With this change, potential hanging of pre TLS1.3 client
	    receiving OSCP staple message is avoided.</p>
          <p>
	    Own Id: OTP-17994</p>
        </item>
      </list>
    </section>

</section>

<section><title>SSL 10.7.1</title>

    <section><title>Fixed Bugs and Malfunctions</title>
      <list>
        <item>
          <p>
	    Client certification could fail for TLS-1.3 servers that
	    did not include the certificate_authorities extension in
	    its certificate request message.</p>
          <p>
	    Own Id: OTP-17971 Aux Id: GH-5783 </p>
        </item>
      </list>
    </section>

</section>

<section><title>SSL 10.7</title>

    <section><title>Fixed Bugs and Malfunctions</title>
      <list>
        <item>
          <p>
	    Improved error handling.</p>
          <p>
	    Own Id: OTP-17759 Aux Id: GH-5367 </p>
        </item>
        <item>
          <p>
	    Before this change, net_kernel used with TLS distribution
	    might be leaking processes in case of connectivity
	    issues.</p>
          <p>
	    Own Id: OTP-17815 Aux Id: GH-5332 </p>
        </item>
        <item>
          <p>
	    Fix makefile dependency bugs.</p>
          <p>
	    Own Id: OTP-17847 Aux Id: PR-5574 GH-5548 </p>
        </item>
        <item>
          <p>
	    Make sure the TLS sender process handles explicit calls
	    to erlang:disconnect_node properly, avoiding potential
	    hanging problems in net_kernel.</p>
          <p>
	    Own Id: OTP-17929 Aux Id: GH-5708 </p>
        </item>
      </list>
    </section>


    <section><title>Improvements and New Features</title>
      <list>
        <item>
          <p>
	    Add support for TLS-1.3 certificate_authorities
	    extension. And process certificate_authorities field in
	    pre-TLS-1.3 certificate requests.</p>
          <p>
	    Own Id: OTP-15719</p>
        </item>
        <item>
          <p>
	    Support password fun for protected keyfiles in
	    ssl:connect function.</p>
          <p>
	    Own Id: OTP-17816 Aux Id: PR-5607 </p>
        </item>
        <item>
          <p>
	    Add in some cases earlier detection of possible DoS
	    attacks by malicious clients sending unexpected TLS
	    messages instead of the client hello. Note that such
	    attacks are already mitigated by providing a timeout for
	    the TLS handshake.</p>
          <p>
	    Own Id: OTP-17903</p>
        </item>
      </list>
    </section>

</section>

<section><title>SSL 10.6.1</title>

    <section><title>Fixed Bugs and Malfunctions</title>
      <list>
        <item>
          <p>
	    Improve SNI (server name indication) handling so that
	    protocol version can be selected with regards to SNI.
	    Also, make sure that ssl:connection_information/1 returns
	    the correct SNI value.</p>
          <p>
	    Own Id: OTP-17794 Aux Id: GH-5341, GH-4450 </p>
        </item>
        <item>
          <p>
	    Fixed cipher suite listing functions so that the listing
	    of all cipher suites will be complete. Another fix for
	    cipher suite handling in OTP-24.1 accidentally excludes a
	    few cipher suites from the listing of all cipher suites.</p>
          <p>
	    Own Id: OTP-17829 Aux Id: ERIERL-708 </p>
        </item>
        <item>
          <p>
	    Reenable legacy cipher suite
	    TLS_RSA_WITH_3DES_EDE_CBC_SHA for explicit configuration
	    in TLS-1.2, not supported by default.</p>
          <p>
	    Own Id: OTP-17879 Aux Id: GH-5624 </p>
        </item>
      </list>
    </section>


    <section><title>Improvements and New Features</title>
      <list>
        <item>
          <p>
	    Avoid unnecessary logs by better adjusting the tls_sender
	    process to the new supervisor structure in OTP-24.2</p>
          <p>
	    Own Id: OTP-17831</p>
        </item>
      </list>
    </section>

</section>

<section><title>SSL 10.6</title>

    <section><title>Fixed Bugs and Malfunctions</title>
      <list>
        <item>
          <p>
	    Allow re-connect on DTLS sockets</p>
          <p>
	    Can happen when a computer reboots and connects from the
	    same client port without the server noticing should be
	    allowed according to RFC.</p>
          <p>
	    Own Id: OTP-17411 Aux Id: ERL-1203, GH-4393 </p>
        </item>
        <item>
          <p>
	    Fix tls and non-tls distribution to use
	    erl_epmd:address_please to figure out if IPv4 or IPv6
	    addresses should be used when connecting to the remote
	    node.</p>
          <p>
	    Before this fix, a dns lookup of the remote node hostname
	    determined which IP version was to be used which meant
	    that the hostname had to resolve to a valid ip address.</p>
          <p>
	    Own Id: OTP-17809 Aux Id: PR-5337 GH-5334 </p>
        </item>
      </list>
    </section>


    <section><title>Improvements and New Features</title>
      <list>
        <item>
          <p>
	    Use supervisor significant child to manage tls connection
	    process and tls sender process dependency.</p>
          <p>
	    Own Id: OTP-17417</p>
        </item>
        <item>
          <p>
	    Random generation adjustment for TLS1.3</p>
          <p>
	    Own Id: OTP-17699</p>
        </item>
        <item>
          <p>
	    Allow any {03,XX} TLS record version in the client hello
	    for maximum interoperability</p>
          <p>
	    Own Id: OTP-17761 Aux Id: GH-5380 </p>
        </item>
      </list>
    </section>

</section>

<section><title>SSL 10.5.3</title>

    <section><title>Fixed Bugs and Malfunctions</title>
      <list>
        <item>
          <p>
	    Correct typo of ECC curve name in signature algorithm
	    handling. Will make the signature algorithm
	    ecdsa_secp521r1_sha512 succeed.</p>
          <p>
	    Own Id: OTP-17756 Aux Id: GH-5383, PR-5397 </p>
        </item>
        <item>
          <p>
	    Suppress authenticity warning when option verify_none is
	    explicitly supplied.</p>
          <p>
	    Own Id: OTP-17757 Aux Id: GH-5352, PR-5395 </p>
        </item>
      </list>
    </section>

</section>

<section><title>SSL 10.5.2</title>

    <section><title>Fixed Bugs and Malfunctions</title>
      <list>
        <item>
          <p>
	    Fix TLS-1.2 RSA-PSS negotiation and also fix broken
	    certificate request message for pre-TLS-1.3 servers.</p>
          <p>
	    Own Id: OTP-17688 Aux Id: GH-5255 </p>
        </item>
        <item>
          <p>
	    Fix CRL issuer verification that under some circumstances
	    could fail with a function_clause error.</p>
          <p>
	    Own Id: OTP-17723 Aux Id: GH-5300 </p>
        </item>
      </list>
    </section>

</section>

<section><title>SSL 10.5.1</title>

    <section><title>Fixed Bugs and Malfunctions</title>
      <list>
        <item>
          <p>
	    Before that change, TLS downgrade could occasionally fail
	    when data intended for downgraded socket were delivered
	    together with CLOSE_NOTIFY alert to ssl app.</p>
          <p>
	    Own Id: OTP-17393</p>
        </item>
        <item>
          <p>
	    Avoid re-encoding of decoded certificates. This could
	    cause unexpected failures as some subtle encoding errors
	    can be tolerated when decoding but hence creating another
	    sequence of bytes if the decoded value is re-encoded.</p>
          <p>
	    Own Id: OTP-17657</p>
        </item>
        <item>
          <p>
	    Fix possible process leak when the process doing
	    ssl:transport_accept dies before initiating the TLS
	    handshake.</p>
          <p>
	    Own Id: OTP-17666 Aux Id: GH-5239 </p>
        </item>
        <item>
          <p>
	    Fix dtls memory leak, the replay window code was broken.</p>
          <p>
	    Own Id: OTP-17670 Aux Id: GH-5224 </p>
        </item>
      </list>
    </section>

</section>

<section><title>SSL 10.5</title>

    <section><title>Fixed Bugs and Malfunctions</title>
      <list>
        <item>
          <p>
	    Fix Makefile dependency generation to work no matter what
	    the <c>ERL_TOP</c> folder is called.</p>
          <p>
	    Own Id: OTP-17423 Aux Id: GH-4823 PR-4829 </p>
        </item>
        <item>
          <p>
	    If trying to downgrade a TLS-1.3 connection to a plain
	    TCP connection, possible TLS-1.3 session ticket messages
	    will be ignored in the "downgrade" state while waiting
	    for the close notify alert.</p>
          <p>
	    Own Id: OTP-17517 Aux Id: GH-5009 </p>
        </item>
        <item>
          <p>
	    Corrected error handling to correctly generate an
	    insufficient security alert when there are no suitable
	    groups that can be negotiated in TLS-1.3 instead of
	    crashing resulting in an internal error alert.</p>
          <p>
	    Own Id: OTP-17521</p>
        </item>
        <item>
          <p>
	    Properly handle default session data storage.</p>
          <p>
	    When a client tries to reuse an expired session the
	    default server storage handling would crash losing other
	    session data. This would cause a error report and
	    possible loss of abbreviated handshakes.</p>
          <p>
	    Own Id: OTP-17635 Aux Id: GH-5192 </p>
        </item>
      </list>
    </section>


    <section><title>Improvements and New Features</title>
      <list>
        <item>
          <p>
	    Add support for RSA-PSS-PSS signatures and
	    signature_algorithms_cert in TLS-1.2. This is a TLS-1.3
	    RFC requirement to backport this functionality.</p>
          <p>
	    Own Id: OTP-16590 Aux Id: ERL-625, GH-5029 </p>
        </item>
        <item>
          <p>
	    Use inet:monitor/1 to monitor listen-sockets so that we
	    are compatible with the new socket backend for gen_tcp.</p>
          <p>
	    Own Id: OTP-17392 Aux Id: PR-5050 </p>
        </item>
        <item>
          <p>
	    Enhance ssl:prf/4 handling and testing</p>
          <p>
	    Own Id: OTP-17464</p>
        </item>
        <item>
          <p>
	    Enhanced cipher suite filtering functionality, making
	    sure TLS-1.3 and TLS-1.2 cipher suites can be supported
	    correctly together even when TLS-1.2 anonymous ciphers
	    are included.</p>
          <p>
	    Own Id: OTP-17501 Aux Id: GH-4978 </p>
        </item>
        <item>
          <p>
	    Enhance gracefulness especially in TLS-1.3</p>
          <p>
	    Own Id: OTP-17530</p>
        </item>
      </list>
    </section>

</section>

<section><title>SSL 10.4.2</title>

    <section><title>Fixed Bugs and Malfunctions</title>
      <list>
        <item>
          <p>
	    Handle cross-signed root certificates when old root
	    expired as reported in GH-4877.</p>
          <p>
	    Own Id: OTP-17475 Aux Id: GH-4877 </p>
        </item>
        <item>
          <p>
	    The signature selection algorithm has been changed to
	    also verify if the client supports signatures using the
	    elliptic curve of the server's public/private key pair.
	    This change fixes #4958.</p>
          <p>
	    Own Id: OTP-17529 Aux Id: PR-4979, GH-4958 </p>
        </item>
      </list>
    </section>


    <section><title>Improvements and New Features</title>
      <list>
        <item>
          <p>
	    Slight optimization of certificate decoding.</p>
          <p>
	    Own Id: OTP-17150 Aux Id: GH-4877 </p>
        </item>
      </list>
    </section>

</section>

<section><title>SSL 10.4.1</title>

    <section><title>Fixed Bugs and Malfunctions</title>
      <list>
        <item>
          <p>
	    Fix cache invalidation problem for CA certs provided by
	    the cacertfile option.</p>
          <p>
	    Own Id: OTP-17435 Aux Id: ERIERL-653 </p>
        </item>
      </list>
    </section>

</section>

<section><title>SSL 10.4</title>

    <section><title>Fixed Bugs and Malfunctions</title>
      <list>
        <item>
	    <p>Missing runtime dependencies has been added to this
	    application.</p>
          <p>
	    Own Id: OTP-17243 Aux Id: PR-4557 </p>
        </item>
        <item>
          <p>
	    TLS handshake should fail if OCSP staple is requested but
	    missing. Note that OCSP support is still considered
	    experimental and only partially implemented.</p>
          <p>
	    Own Id: OTP-17343</p>
        </item>
      </list>
    </section>


    <section><title>Improvements and New Features</title>
      <list>
        <item>
          <p>
	    Removed ssl:ssl_accept/1,2,3 and ssl:cipher:suites/0,1
	    use ssl:handshake/1,2,3 and ssl:cipher_suites/2,3
	    instead.</p>
          <p>
	    *** POTENTIAL INCOMPATIBILITY ***</p>
          <p>
	    Own Id: OTP-16974</p>
        </item>
        <item>
          <p>
	    Make TLS handshakes in Erlang distribution concurrent.</p>
          <p>
	    Own Id: OTP-17044 Aux Id: PR-2654 </p>
        </item>
        <item>
          <p>
	    Randomize internal <c>{active,n}</c> optimization when
	    running Erlang distribution over TLS to spread RAM/CPU
	    spike that may occur when starting up a big cluster.</p>
          <p>
	    Own Id: OTP-17117 Aux Id: PR-2933 </p>
        </item>
        <item>
          <p>
	    TLS connections now support EdDSA certificates.</p>
          <p>
	    Own Id: OTP-17142 Aux Id: PR-4756, GH-4637, GH-4650 </p>
        </item>
        <item>
          <p>
	    Enhance documentation and logging of certificate
	    handling.</p>
          <p>
	    Own Id: OTP-17384 Aux Id: GH-4800 </p>
        </item>
      </list>
    </section>

</section>

<section><title>SSL 10.3.1.3</title>

    <section><title>Fixed Bugs and Malfunctions</title>
      <list>
        <item>
          <p>
	    Improved handling of unexpected messages during the
	    handshake, taking the right action for unexpected
	    messages.</p>
          <p>
	    Own Id: OTP-18145</p>
        </item>
      </list>
    </section>

</section>

<section><title>SSL 10.3.1.2</title>

    <section><title>Fixed Bugs and Malfunctions</title>
      <list>
        <item>
          <p>
	    Handle cross-signed root certificates when old root
	    expired as reported in GH-4877.</p>
          <p>
	    Own Id: OTP-17475 Aux Id: GH-4877 </p>
        </item>
        <item>
          <p>
	    The signature selection algorithm has been changed to
	    also verify if the client supports signatures using the
	    elliptic curve of the server's public/private key pair.
	    This change fixes #4958.</p>
          <p>
	    Own Id: OTP-17529 Aux Id: PR-4979, GH-4958 </p>
        </item>
      </list>
    </section>


    <section><title>Improvements and New Features</title>
      <list>
        <item>
          <p>
	    Slight optimization of certificate decoding.</p>
          <p>
	    Own Id: OTP-17150 Aux Id: GH-4877 </p>
        </item>
      </list>
    </section>

</section>

<section><title>SSL 10.3.1.1</title>

    <section><title>Fixed Bugs and Malfunctions</title>
      <list>
        <item>
          <p>
	    Fix cache invalidation problem for CA certs provided by
	    the cacertfile option.</p>
          <p>
	    Own Id: OTP-17435 Aux Id: ERIERL-653 </p>
        </item>
      </list>
    </section>

</section>

<section><title>SSL 10.3.1</title>

    <section><title>Fixed Bugs and Malfunctions</title>
      <list>
        <item>
          <p>
	    Retain backwards compatible behavior of verify_fun when
	    handling incomplete chains that are not verifiable.</p>
          <p>
	    Own Id: OTP-17296 Aux Id: GH-4682 </p>
        </item>
        <item>
          <p>
	    Avoid server session handler crash, this will increase
	    session ruse opportunities.</p>
          <p>
	    Own Id: OTP-17348 Aux Id: ERIERL-641 </p>
        </item>
      </list>
    </section>

</section>

<section><title>SSL 10.3</title>

    <section><title>Fixed Bugs and Malfunctions</title>
      <list>
        <item>
          <p>
	    Fix CRL handling that previously could fail to find the
	    issuer cert under some circumstances.</p>
          <p>
	    Own Id: OTP-17261 Aux Id: GH-4589 </p>
        </item>
        <item>
          <p>
	    TLS-1.3 client could, under some circumstances, select an
	    incorrect algorithm to sign the certificate verification
	    message causing a TLS Decrypt Alert being issued by the
	    server.</p>
          <p>
	    Own Id: OTP-17281 Aux Id: GH-4620 </p>
        </item>
        <item>
          <p>
	    Correct handling of default values for emulated socket
	    options and retain the order of the ssl options list to
	    ensure backwards compatible behavior if options should be
	    set more than once.</p>
          <p>
	    Own Id: OTP-17282</p>
        </item>
      </list>
    </section>


    <section><title>Improvements and New Features</title>
      <list>
        <item>
          <p>
	    Enhance pre TLS-1.3 session handling so the client and
	    server side handling is completely separated and client
	    disregards oldest session when reaching max limit of the
	    session table.</p>
          <p>
	    Own Id: OTP-16876</p>
        </item>
        <item>
          <p>
	    This change implements the early data feature for TLS 1.3
	    clients.</p>
          <p>
	    TLS 1.3 allows clients to send data in the first flight
	    using a Pre-Shared Key to authenticate the server and to
	    encrypt the early data.</p>
          <p>
	    Own Id: OTP-16985</p>
        </item>
        <item>
          <p>
	    This change implements the early data feature for TLS 1.3
	    servers.</p>
          <p>
	    Own Id: OTP-17042</p>
        </item>
      </list>
    </section>

</section>

=======
>>>>>>> b8e48c3a
<section><title>SSL 10.2.4.3</title>

    <section><title>Fixed Bugs and Malfunctions</title>
      <list>
        <item>
          <p>
	    Fix cache invalidation problem for CA certs provided by
	    the cacertfile option.</p>
          <p>
	    Own Id: OTP-17435 Aux Id: ERIERL-653 </p>
        </item>
      </list>
    </section>

</section>

<section><title>SSL 10.2.4.2</title>

    <section><title>Fixed Bugs and Malfunctions</title>
      <list>
        <item>
          <p>
	    Fix handling of emulated socket options, the previous
	    patch was incomplete,</p>
          <p>
	    Own Id: OTP-17305</p>
        </item>
      </list>
    </section>

</section>

<section><title>SSL 10.2.4.1</title>

    <section><title>Fixed Bugs and Malfunctions</title>
      <list>
        <item>
          <p>
	    Backport of OTP-17282</p>
          <p>
	    Correct handling of default values for emulated socket
	    options and retain the order of the ssl options list to
	    ensure backwards compatible behavior if options should be
	    set more than once.</p>
          <p>
	    Own Id: OTP-17289 Aux Id: GH-4585 </p>
        </item>
      </list>
    </section>

</section>

<section><title>SSL 10.2.4</title>

    <section><title>Fixed Bugs and Malfunctions</title>
      <list>
        <item>
          <p>
	    Enhance logging option log_level to support none and all,
	    also restore backwards compatibility for log_alert
	    option.</p>
          <p>
	    Own Id: OTP-17228 Aux Id: ERIERL-614 </p>
        </item>
      </list>
    </section>

</section>

<section><title>SSL 10.2.3</title>

    <section><title>Fixed Bugs and Malfunctions</title>
      <list>
        <item>
          <p>
	    Avoid race when the first two upgrade server handshakes
	    (that is servers that use a gen_tcp socket as input to
	    ssl:handshake/2,3) start close to each other. Could lead
	    to that one of the handshakes would fail.</p>
          <p>
	    Own Id: OTP-17190 Aux Id: ERIERL-606 </p>
        </item>
      </list>
    </section>

</section>

<section><title>SSL 10.2.2</title>

    <section><title>Fixed Bugs and Malfunctions</title>
      <list>
        <item>
          <p>
	    Avoid that upgrade (from TCP to TLS) servers starts
	    multiple session cache handlers for the same server. This
	    applies to Erlang distribution over TLS servers.</p>
          <p>
	    Own Id: OTP-17139 Aux Id: ERL-1458, OTP-16239 </p>
        </item>
        <item>
          <p>
	    Legacy cipher suites defined before TLS-1.2 (but still
	    supported) should be possible to use in TLS-1.2. They
	    where accidentally excluded for available cipher suites
	    for TLS-1.2 in OTP-23.2.2.</p>
          <p>
	    Own Id: OTP-17174 Aux Id: ERIERL-597 </p>
        </item>
      </list>
    </section>


    <section><title>Improvements and New Features</title>
      <list>
        <item>
          <p>
	    Enable Erlang distribution over TLS to run TLS-1.3,
	    although TLS-1.2 will still be default.</p>
          <p>
	    Own Id: OTP-16239 Aux Id: ERL-1458, OTP-17139 </p>
        </item>
      </list>
    </section>

</section>

<section><title>SSL 10.2.1</title>

    <section><title>Fixed Bugs and Malfunctions</title>
      <list>
        <item>
          <p>
	    Fix CVE-2020-35733 this only affects ssl-10.2 (OTP-23.2).
	    This vulnerability could enable a man in the middle
	    attack using a fake chain to a known trusted ROOT. Also
	    limits alternative chain handling, for handling of
	    possibly extraneous certs, to improve memory management.</p>
          <p>
	    Own Id: OTP-17098</p>
        </item>
      </list>
    </section>


    <section><title>Improvements and New Features</title>
      <list>
        <item>
          <p>
	    Add support for AES CCM based cipher suites defined in
	    RFC 7251</p>
          <p>
	    Also Correct cipher suite name conversion to OpenSSL
	    names. A few names where corrected earlier in OTP-16267
	    For backwards compatible reasons we support usage of
	    openSSL names for cipher suites. Mostly anonymous suites
	    names where incorrect, but also some legacy suites.</p>
          <p>
	    Own Id: OTP-17100</p>
        </item>
      </list>
    </section>

</section>

<section><title>SSL 10.2</title>

    <section><title>Fixed Bugs and Malfunctions</title>
      <list>
        <item>
          <p>
	    SSL's Erlang Distribution Protocol modules inet_tls_dist
	    and inet6_tls_dist lacked a callback function, so the
	    start flag "-dist_listen false" did not work, which has
	    now been fixed.</p>
          <p>
	    Own Id: OTP-15126 Aux Id: ERL-1375 </p>
        </item>
        <item>
          <p>
	    Correct OpenSSL names for newer cipher suites using DHE
	    in their name that accidentally got the wrong value when
	    fixing other older names using EDH instead.</p>
          <p>
	    Own Id: OTP-16267 Aux Id: ERIERL-571, ERIERL-477 </p>
        </item>
        <item>
          <p>
	    This change improves the handling of DTLS listening
	    dockets, making it possible to open multiple listeners on
	    the same port with different IP addresses.</p>
          <p>
	    Own Id: OTP-16849 Aux Id: ERL-1339 </p>
        </item>
        <item>
          <p>
	    Fix a bug that causes cross-build failure.</p>
          <p>
	    This change excludes the ssl.d dependency file from the
	    source tarballs.</p>
          <p>
	    Own Id: OTP-16921</p>
        </item>
        <item>
          <p>
	    This change fixes ssl:peername/1 when called on a DTLS
	    client socket.</p>
          <p>
	    Own Id: OTP-16923 Aux Id: ERL-1341, PR-2786 </p>
        </item>
        <item>
          <p>
	    Retain emulation of active once on a closed socket to
	    behave as before 23.1</p>
          <p>
	    Own Id: OTP-17018 Aux Id: ERL-1409 </p>
        </item>
        <item>
          <p>
	    Corrected server session cache entry deletion pre
	    TLS-1.3. May increase session reuse.</p>
          <p>
	    Own Id: OTP-17019 Aux Id: ERL-1412 </p>
        </item>
      </list>
    </section>


    <section><title>Improvements and New Features</title>
      <list>
        <item>
          <p>
	    Handle extraneous certs in certificate chains as well as
	    chains that are incomplete but can be reconstructed or
	    unordered chains. The cert and certfile options will now
	    accept a list of certificates so that the user may
	    specify the chain explicitly.</p>
          <p>
	    Also, the default value of the depth option has been
	    increased to allow longer chains by default.</p>
          <p>
	    Own Id: OTP-16277</p>
        </item>
        <item>
          <p>
	    This change implements optional NSS-style keylog in
	    ssl:connection_information/2 for debugging purposes.</p>
          <p>
	    The keylog contains various TLS secrets that can be
	    loaded in Wireshark to decrypt TLS packets.</p>
          <p>
	    Own Id: OTP-16445 Aux Id: PR-2823 </p>
        </item>
        <item>
          <p>
	    Use new gen_statem feature of changing callback mode to
	    improve code maintainability.</p>
          <p>
	    Own Id: OTP-16529</p>
        </item>
        <item>
          <p>
	    The handling of Service Name Indication has been aligned
	    with RFC8446.</p>
          <p>
	    Own Id: OTP-16762</p>
        </item>
        <item>
          <p>
	    Add explicit session reuse option to TLS clients for pre
	    TLS-1.3 sessions. Also, add documentation to Users Guide
	    for such sessions.</p>
          <p>
	    Own Id: OTP-16893</p>
        </item>
      </list>
    </section>

</section>

<section><title>SSL 10.1</title>

    <section><title>Fixed Bugs and Malfunctions</title>
      <list>
        <item>
          <p>
	    If a passive socket is created, ssl:recv/2,3 is never
	    called and then the peer closes the socket the
	    controlling process will no longer receive an active
	    close message.</p>
          <p>
	    Own Id: OTP-16697 Aux Id: ERIERL-496 </p>
        </item>
        <item>
          <p>
	    Data deliver with ssl:recv/2,3 could fail for when using
	    packet mode. This has been fixed by correcting the flow
	    control handling of passive sockets when packet mode is
	    used.</p>
          <p>
	    Own Id: OTP-16764</p>
        </item>
        <item>
          <p>
	    This change fixes a potential man-in-the-middle
	    vulnerability when the ssl client is configured to
	    automatically handle session tickets ({session_tickets,
	    auto}).</p>
          <p>
	    Own Id: OTP-16765</p>
        </item>
        <item>
          <p>
	    Fix the internal handling of options 'verify' and
	    'verify_fun'.</p>
          <p>
	    This change fixes a vulnerability when setting the ssl
	    option 'verify' to verify_peer in a continued handshake
	    won't take any effect resulting in the acceptance of
	    expired peer certificates.</p>
          <p>
	    Own Id: OTP-16767 Aux Id: ERIERL-512 </p>
        </item>
        <item>
          <p>
	    This change fixes the handling of stateless session
	    tickets when anti-replay is enabled.</p>
          <p>
	    Own Id: OTP-16776 Aux Id: ERL-1316 </p>
        </item>
        <item>
          <p>
	    Fix a crash due to the faulty handling of stateful
	    session tickets received by servers expecting stateless
	    session tickets.</p>
          <p>
	    This change also improves the handling of faulty/invalid
	    tickets.</p>
          <p>
	    Own Id: OTP-16777 Aux Id: ERL-1317 </p>
        </item>
        <item>
          <p>
	    Correct flow ctrl checks from OTP-16764 to work as
	    intended. Probably will not have a noticeable affect but
	    will make connections more well behaved under some
	    circumstances.</p>
          <p>
	    Own Id: OTP-16837 Aux Id: ERL-1319, OTP-16764 </p>
        </item>
        <item>
          <p>
	    Distribution over TLS could exhibit livelock-like
	    behaviour when there is a constant stream of distribution
	    messages. Distribution data is now chunked every 16 Mb to
	    avoid that.</p>
          <p>
	    Own Id: OTP-16851 Aux Id: PR-2703 </p>
        </item>
      </list>
    </section>


    <section><title>Improvements and New Features</title>
      <list>
        <item>
          <p>
	    Implement the cookie extension for TLS 1.3.</p>
          <p>
	    Own Id: OTP-15855</p>
        </item>
        <item>
          <p>
	    Experimental OCSP client support.</p>
          <p>
	    Own Id: OTP-16448</p>
        </item>
        <item>
          <p>
	    TLS 1.0 -TLS-1.2 sessions tables now have a absolute max
	    value instead of using a shrinking mechanism when
	    reaching the limit. To avoid out of memory problems under
	    heavy load situations. Note that this change infers that
	    implementations of ssl_session_cache_api needs to
	    implement the size function (introduce in OTP 19) for
	    session reuse to be optimally utilized.</p>
          <p>
	    Own Id: OTP-16802 Aux Id: ERIERL-516 </p>
        </item>
      </list>
    </section>

</section>

<section><title>SSL 10.0</title>

    <section><title>Fixed Bugs and Malfunctions</title>
      <list>
        <item>
          <p>
	    Fix a bug that causes cross-build failure.</p>
          <p>
	    This change excludes the ssl.d dependency file from the
	    source tar balls.</p>
          <p>
	    Own Id: OTP-16562 Aux Id: ERL-1168 </p>
        </item>
        <item>
          <p>
	    Correct translation of OpenSSL legacy names for two
	    legacy cipher suites</p>
          <p>
	    Own Id: OTP-16573 Aux Id: ERIERL-477 </p>
        </item>
        <item>
          <p>
	    Correct documentation for PSK identity and SRP username.</p>
          <p>
	    Own Id: OTP-16585</p>
        </item>
        <item>
          <p>
	    Make sure client hostname check is run when client uses
	    its own verify_fun</p>
          <p>
	    Own Id: OTP-16626 Aux Id: ERL-1232 </p>
        </item>
        <item>
          <p>
	    Improved signature selection mechanism in TLS 1.3 for
	    increased interoperability.</p>
          <p>
	    Own Id: OTP-16638 Aux Id: ERL-1206 </p>
        </item>
      </list>
    </section>


    <section><title>Improvements and New Features</title>
      <list>
        <item>
          <p>
	    Drop support for SSL-3.0. Support for this legacy TLS
	    version has not been enabled by default since OTP 19. Now
	    all code to support it has been removed, that is SSL-3.0
	    protocol version can not be used and is considered
	    invalid.</p>
          <p>
	    *** POTENTIAL INCOMPATIBILITY ***</p>
          <p>
	    Own Id: OTP-14790</p>
        </item>
        <item>
          <p>
	    Added support for RSA-PSS signature schemes</p>
          <p>
	    Own Id: OTP-15247</p>
        </item>
        <item>
          <p>
	    Improve interoperability by implementing the middlebox
	    compatibility mode.</p>
          <p>
	    The middlebox compatibility mode makes the TLS 1.3
	    handshake look more like a TLS 1.2 handshake and
	    increases the chance of successfully establishing TLS 1.3
	    connections through legacy middleboxes.</p>
          <p>
	    Own Id: OTP-15589</p>
        </item>
        <item>
          <p>
	    Utilize new properties of <seemfa
	    marker="erts:erlang#dist_ctrl_get_data/1"><c>erlang:dist_ctrl_get_data()</c></seemfa>
	    for performance improvement of Erlang distribution over
	    TLS.</p>
          <p>
	    Own Id: OTP-16127 Aux Id: OTP-15618 </p>
        </item>
        <item>
          <p>
	    Calls of deprecated functions in the <seeguide
	    marker="crypto:new_api#the-old-api">Old Crypto
	    API</seeguide> are replaced by calls of their <seeguide
	    marker="crypto:new_api#the-new-api">substitutions</seeguide>.</p>
          <p>
	    Own Id: OTP-16346</p>
        </item>
        <item>
          <p>
	    Implement cipher suite TLS_AES_128_CCM_8_SHA256.</p>
          <p>
	    Own Id: OTP-16391</p>
        </item>
        <item>
          <p>
	    This change adds TLS-1.3 to the list of default supported
	    versions. That is, TLS-1.3 and TLS-1.2 are configured
	    when ssl option 'versions' is not explicitly set.</p>
          <p>
	    *** POTENTIAL INCOMPATIBILITY ***</p>
          <p>
	    Own Id: OTP-16400</p>
        </item>
        <item>
	    <p>Refactored the internal handling of deprecated and
	    removed functions.</p>
          <p>
	    Own Id: OTP-16469</p>
        </item>
        <item>
          <p>
	    Extended ssl:versions so that it lists supported,
	    available and implemented TLS/DTLS versions.</p>
          <p>
	    Own Id: OTP-16519</p>
        </item>
        <item>
          <p>
	    Added new option exclusive for ssl:cipher_suites/2,3</p>
          <p>
	    Own Id: OTP-16532</p>
        </item>
        <item>
          <p>
	    Avoid DoS attack against stateful session_tickets by
	    making session ticket ids unpredictable.</p>
          <p>
	    Own Id: OTP-16533</p>
        </item>
        <item>
          <p>
	    Add support for the max_fragment_length extension (RFC
	    6066).</p>
          <p>
	    Own Id: OTP-16547 Aux Id: PR-2547 </p>
        </item>
        <item>
          <p>
	    Add srp_username in ssl:connection_info, update the
	    document with types of this function.</p>
          <p>
	    Own Id: OTP-16584</p>
        </item>
      </list>
    </section>

</section>

<section><title>SSL 9.6.2.3</title>

    <section><title>Fixed Bugs and Malfunctions</title>
      <list>
        <item>
          <p>
	    Correct flow ctrl checks from OTP-16764 to work as
	    intended. Probably will not have a noticeable affect but
	    will make connections more well behaved under some
	    circumstances.</p>
          <p>
	    Own Id: OTP-16837 Aux Id: ERL-1319, OTP-16764 </p>
        </item>
        <item>
          <p>
	    Fix a bug that causes cross-build failure.</p>
          <p>
	    This change excludes the ssl.d dependency file from the
	    source tar balls.</p>
          <p>
	    Own Id: OTP-16921</p>
        </item>
      </list>
    </section>

</section>

<section><title>SSL 9.6.2.2</title>

    <section><title>Fixed Bugs and Malfunctions</title>
      <list>
        <item>
          <p>
	    Data deliver with ssl:recv/2,3 could fail for when using
	    packet mode. This has been fixed by correcting the flow
	    control handling of passive sockets when packet mode is
	    used.</p>
          <p>
	    Own Id: OTP-16764</p>
        </item>
        <item>
          <p>
	    Fix the internal handling of options 'verify' and
	    'verify_fun'.</p>
          <p>
	    This change fixes a vulnerability when setting the ssl
	    option 'verify' to verify_peer in a continued handshake
	    won't take any effect resulting in the acceptance of
	    expired peer certificates.</p>
          <p>
	    Own Id: OTP-16767 Aux Id: ERIERL-512 </p>
        </item>
      </list>
    </section>

</section>

<section><title>SSL 9.6.2.1</title>

    <section><title>Improvements and New Features</title>
      <list>
        <item>
          <p>
	    If a passive socket is created, ssl:recv/2,3 is never
	    called and then the peer closes the socket the
	    controlling process will no longer receive an active
	    close message.</p>
          <p>
	    Own Id: OTP-16697 Aux Id: ERIERL-496 </p>
        </item>
      </list>
    </section>

</section>

<section><title>SSL 9.6.2</title>

    <section><title>Fixed Bugs and Malfunctions</title>
      <list>
        <item>
          <p>
	    Fix timing bug that could cause ssl sockets to become
	    unresponsive after an ssl:recv/3 call timed out</p>
          <p>
	    Own Id: OTP-16619 Aux Id: ERL-1213 </p>
        </item>
      </list>
    </section>

</section>

<section><title>SSL 9.6.1</title>

    <section><title>Fixed Bugs and Malfunctions</title>
      <list>
        <item>
          <p>
	    Correct error handling when the partial_chain fun claims
	    a certificate to be the trusted cert that is not part of
	    the chain. This bug would hide the appropriate alert
	    generating an "INTERNAL_ERROR" alert instead.</p>
          <p>
	    Own Id: OTP-16567 Aux Id: ERIERL-481 </p>
        </item>
      </list>
    </section>

</section>

<section><title>SSL 9.6</title>

    <section><title>Fixed Bugs and Malfunctions</title>
      <list>
        <item>
          <p>
	    Correct handling of TLS record limit in TLS-1.3. The max
	    value differs from previous versions. Also the payload
	    data max record check was broken, that is record overflow
	    problems could occur if user sent large amounts of data.</p>
          <p>
	    Own Id: OTP-16258</p>
        </item>
        <item>
          <p>
	    Correct close handling for DTLS</p>
          <p>
	    Own Id: OTP-16348 Aux Id: ERL-1110 </p>
        </item>
        <item>
          <p>
	    Fix ssl:getstat/1-2 to also work for DTLS sockets</p>
          <p>
	    Own Id: OTP-16352 Aux Id: ERL-1099 </p>
        </item>
        <item>
          <p>
	    Correct internal handling och socket active mode to avoid
	    reviving TCP data aimed for a downgraded TLS socket.</p>
          <p>
	    Own Id: OTP-16425</p>
        </item>
        <item>
          <p>
	    When using the host name as fallback for SNI (server name
	    indication) strip a possible trailing dot that is allowed
	    in a host name but not in the SNI. Also if the server
	    receives a SNI with a trailing dot send an
	    UNRECOGNIZED_NAME alert.</p>
          <p>
	    Own Id: OTP-16437 Aux Id: ERL-1135 </p>
        </item>
        <item>
          <p>
	    Immediately remove session entries if handshake is
	    abruptly closed at transport level.</p>
          <p>
	    Own Id: OTP-16479</p>
        </item>
      </list>
    </section>


    <section><title>Improvements and New Features</title>
      <list>
        <item>
          <p>
	    Implementation of the key and initialization vector
	    update feature, and general hardening of TLS 1.3.</p>
          <p>
	    There are cryptographic limits on the amount of plaintext
	    which can be safely encrypted under a given set of keys.</p>
          <p>
	    This change enforces those limits by triggering automatic
	    key updates on TLS 1.3 connections.</p>
          <p>
	    Own Id: OTP-15856</p>
        </item>
        <item>
          <p>
	    Add support for TLS 1.3 Session Tickets (stateful and
	    stateless). This allows session resumption using keying
	    material from a previous successful handshake.</p>
          <p>
	    Own Id: OTP-16253</p>
        </item>
        <item>
          <p>
	    Add support for key exchange with Edward curves and
	    PSS-RSA padding in signature verification.</p>
          <p>
	    Own Id: OTP-16528</p>
        </item>
      </list>
    </section>

</section>

<section><title>SSL 9.5.3</title>

    <section><title>Fixed Bugs and Malfunctions</title>
      <list>
        <item>
          <p>
	    Enhance error handling, all ALERTS shall be handled
	    gracefully and not cause a crash.</p>
          <p>
	    Own Id: OTP-16413 Aux Id: ERL-1136 </p>
        </item>
        <item>
          <p>
	    Enhance alert logging, in some places the role indication
	    of the alert origin was missing. So the log would say
	    undefined instead of client or server.</p>
          <p>
	    Own Id: OTP-16424</p>
        </item>
        <item>
          <p>
	    Two different optimizations did not work together and
	    resulted in the possible breakage of connections using
	    stream ciphers (that is RC4). Reworked the implementation
	    to avoid this.</p>
          <p>
	    Own Id: OTP-16426 Aux Id: ERL-1136 </p>
        </item>
      </list>
    </section>

</section>

<section><title>SSL 9.5.2</title>

    <section><title>Fixed Bugs and Malfunctions</title>
      <list>
        <item>
          <p>
	    Fix the handling of GREASE values sent by web browsers
	    when establishing TLS 1.3 connections. This change
	    improves handling of GREASE values in various protocol
	    elements sent in a TLS 1.3 ClientHello.</p>
          <p>
	    Own Id: OTP-16388 Aux Id: ERL-1130 </p>
        </item>
        <item>
          <p>
	    Correct DTLS listen emulation, could cause problems with
	    opening a new DTLS listen socket for a port previously
	    used by a now closed DTLS listen socket.</p>
          <p>
	    Own Id: OTP-16396 Aux Id: ERL-1118 </p>
        </item>
      </list>
    </section>

</section>

<section><title>SSL 9.5.1</title>

    <section><title>Fixed Bugs and Malfunctions</title>
      <list>
        <item>
          <p>
	    Add missing alert handling clause for TLS record
	    handling. Could sometimes cause confusing error behaviors
	    of TLS connections.</p>
          <p>
	    Own Id: OTP-16357 Aux Id: ERL-1166 </p>
        </item>
        <item>
          <p>
	    Fix handling of ssl:recv that happens during a
	    renegotiation. Using the passive receive function
	    ssl:recv/[2,3] during a renegotiation would fail the
	    connection with unexpected msg.</p>
          <p>
	    Own Id: OTP-16361</p>
        </item>
      </list>
    </section>

</section>

<section><title>SSL 9.5</title>

    <section><title>Fixed Bugs and Malfunctions</title>
      <list>
        <item>
          <p>
	    Corrected CRL handling which could cause CRL verification
	    to fail. This could happen when the CRL distribution
	    point explicitly specifies the CRL issuer, that is not
	    using the fallback.</p>
          <p>
	    Own Id: OTP-16156 Aux Id: ERL-1030 </p>
        </item>
        <item>
          <p>
	    Correct handling of unordered chains so that it works as
	    expected</p>
          <p>
	    Own Id: OTP-16293</p>
        </item>
        <item>
          <p>
	    Fix bug causing ssl application to crash when handshake
	    is paused and ClientHello contains extensions for session
	    resumption (psk_key_exchange_modes, pre_shared_key).</p>
          <p>
	    Own Id: OTP-16295 Aux Id: ERL-1095 </p>
        </item>
        <item>
          <p>
	    Fix connectivity problems with legacy servers when client
	    is configured to support a range of protocol versions
	    including TLS 1.3.</p>
          <p>
	    Own Id: OTP-16303</p>
        </item>
      </list>
    </section>


    <section><title>Improvements and New Features</title>
      <list>
        <item>
          <p>
	    Improve session handling for TLS-1.3 compatibility mode
	    and cleaner internal handling so that removal of old
	    session data can be more efficient, hopefully mitigating
	    problems with big session tables during heavy load.</p>
          <p>
	    Own Id: OTP-15524 Aux Id: OTP-15352 </p>
        </item>
        <item>
          <p>
	    Correct handling of DTLS listen socket emulation. Could
	    cause failure to create new listen socket after process
	    that owned previous listen socket died.</p>
          <p>
	    Own Id: OTP-15809 Aux Id: ERL-917 </p>
        </item>
        <item>
          <p>
	    Add detailed info in ALERT description when client does
	    not send a requested cert.</p>
          <p>
	    Own Id: OTP-16266</p>
        </item>
      </list>
    </section>

</section>

<section><title>SSL 9.4</title>

    <section><title>Fixed Bugs and Malfunctions</title>
      <list>
        <item>
          <p>
	    Handling of zero size fragments in TLS could cause an
	    infinite loop. This has now been corrected.</p>
          <p>
	    Own Id: OTP-15328 Aux Id: ERIERL-379 </p>
        </item>
        <item>
          <p>
	    DTLS record check needs to consider that a resent hello
	    message can have a different version than the negotiated.</p>
          <p>
	    Own Id: OTP-15807 Aux Id: ERL-920 </p>
        </item>
      </list>
    </section>


    <section><title>Improvements and New Features</title>
      <list>
        <item>
          <p>
	    Basic support for TLS 1.3 Client for experimental use.
	    For more information see the Standards Compliance chapter
	    of the User's Guide.</p>
          <p>
	    Own Id: OTP-15431</p>
        </item>
        <item>
          <p>
	    Correct solution for retaining tcp flow control OTP-15802
	    (ERL-934) as to not break ssl:recv as reported in
	    (ERL-938)</p>
          <p>
	    Own Id: OTP-15823 Aux Id: ERL-934, ERL-938 </p>
        </item>
        <item>
          <p>
	    Enhance dialyzer specs to reflect implementation better
	    and avoid dialyzer warnings for the user that wants to
	    use TLS with unix domain sockets.</p>
          <p>
	    Own Id: OTP-15851 Aux Id: PR-2235 </p>
        </item>
        <item>
          <p>
	    Add support for ECDSA signature algorithms in TLS 1.3.</p>
          <p>
	    Own Id: OTP-15854</p>
        </item>
        <item>
          <p>
	    Correct error handling of TLS downgrade, possible return
	    values form ssl:close/2 when downgrading is {ok, Port} or
	    {error, Reason}, it could happen that only ok was
	    returned instead of {error, closed} when downgrade failed
	    due to that the peer closed the TCP connection.</p>
          <p>
	    Own Id: OTP-16027</p>
        </item>
      </list>
    </section>

</section>

<section><title>SSL 9.3.5</title>

    <section><title>Improvements and New Features</title>
      <list>
        <item>
          <p>
	    Enhance error handling for erroneous alerts from the
	    peer.</p>
          <p>
	    Own Id: OTP-15943</p>
        </item>
      </list>
    </section>

</section>

<section><title>SSL 9.3.4</title>

    <section><title>Fixed Bugs and Malfunctions</title>
      <list>
        <item>
          <p>
	    Fix handling of certificate decoding problems in TLS 1.3
	    similarly as in TLS 1.2.</p>
          <p>
	    Own Id: OTP-15900</p>
        </item>
        <item>
          <p>
	    Hibernation now works as expected in all cases, was
	    accidentally broken by optimization efforts.</p>
          <p>
	    Own Id: OTP-15910</p>
        </item>
        <item>
          <p>
	    Fix interoperability problems with openssl when the TLS
	    1.3 server is configured with the option
	    signature_algs_cert.</p>
          <p>
	    Own Id: OTP-15913</p>
        </item>
      </list>
    </section>

</section>

<section><title>SSL 9.3.3</title>

    <section><title>Fixed Bugs and Malfunctions</title>
      <list>
        <item>
          <p>
	    Correct handshake handling, might cause strange symptoms
	    such as ASN.1 certificate decoding issues.</p>
          <p>
	    Own Id: OTP-15879 Aux Id: ERL-968 </p>
        </item>
        <item>
          <p>
	    Fix handling of the signature_algorithms_cert extension
	    in the ClientHello handshake message.</p>
          <p>
	    Own Id: OTP-15887 Aux Id: ERL-973 </p>
        </item>
        <item>
          <p>
	    Handle new ClientHello extensions when handshake is
	    paused by the {handshake, hello} ssl option.</p>
          <p>
	    Own Id: OTP-15888 Aux Id: ERL-975 </p>
        </item>
      </list>
    </section>

</section>

<section><title>SSL 9.3.2</title>

    <section><title>Fixed Bugs and Malfunctions</title>
      <list>
        <item>
          <p>
	    Returned "alert error string" is now same as logged alert
	    string</p>
          <p>
	    Own Id: OTP-15844</p>
        </item>
        <item>
          <p>
	    Fix returned extension map fields to follow the
	    documentation.</p>
          <p>
	    Own Id: OTP-15862 Aux Id: ERL-951 </p>
        </item>
        <item>
          <p>
	    Avoid DTLS crash due to missing gen_server return value
	    in DTLS packet demux process.</p>
          <p>
	    Own Id: OTP-15864 Aux Id: ERL-962 </p>
        </item>
      </list>
    </section>

</section>

<section><title>SSL 9.3.1</title>

    <section><title>Fixed Bugs and Malfunctions</title>
      <list>
        <item>
          <p>
	    Missing check of size of user_data_buffer made internal
	    socket behave as an active socket instead of active N.
	    This could cause memory problems.</p>
          <p>
	    Own Id: OTP-15825 Aux Id: ERL-934, OTP-15823 </p>
        </item>
      </list>
    </section>

</section>

<section><title>SSL 9.3</title>

    <section><title>Fixed Bugs and Malfunctions</title>
      <list>
        <item>
          <p>
	    The distribution handshake with TLS distribution
	    (<c>inet_tls_dist</c>) does now utilize the socket option
	    <c>{nodelay, true}</c>, which decreases the distribution
	    setup time significantly.</p>
          <p>
	    Own Id: OTP-14792</p>
        </item>
        <item>
          <p>
	    Correct shutdown reason to avoid an incorrect crash
	    report</p>
          <p>
	    Own Id: OTP-15710 Aux Id: ERL-893 </p>
        </item>
        <item>
          <p>
	    Enhance documentation and type specifications.</p>
          <p>
	    Own Id: OTP-15746 Aux Id: ERIERL-333 </p>
        </item>
      </list>
    </section>


    <section><title>Improvements and New Features</title>
      <list>
        <item>
          <p>
	    TLS-1.0, TLS-1.1 and DTLS-1.0 are now considered legacy
	    and not supported by default</p>
          <p>
	    *** POTENTIAL INCOMPATIBILITY ***</p>
          <p>
	    Own Id: OTP-14865</p>
        </item>
        <item>
          <p>
	    Use new logger API in ssl. Introduce log levels and
	    verbose debug logging for SSL.</p>
          <p>
	    Own Id: OTP-15055</p>
        </item>
        <item>
          <p>
	    Add new API function str_to_suite/1, cipher_suites/3
	    (list cipher suites as rfc or OpenSSL name strings) and
	    suite_to_openssl_str/1</p>
          <p>
	    Own Id: OTP-15483 Aux Id: ERL-924 </p>
        </item>
        <item>
          <p>
	    Basic support for TLS 1.3 Server for experimental use.
	    The client is not yet functional, for more information
	    see the Standards Compliance chapter of the User's Guide.</p>
          <p>
	    Own Id: OTP-15591</p>
        </item>
        <item>
          <p>
	    Add support for PSK CCM ciphers from RFC 6655</p>
          <p>
	    Own Id: OTP-15626</p>
        </item>
      </list>
    </section>

</section>

<section><title>SSL 9.2.3.7</title>

    <section><title>Fixed Bugs and Malfunctions</title>
      <list>
        <item>
          <p>
	    Data deliver with ssl:recv/2,3 could fail for when using
	    packet mode. This has been fixed by correcting the flow
	    control handling of passive sockets when packet mode is
	    used.</p>
          <p>
	    Own Id: OTP-16764</p>
        </item>
      </list>
    </section>

</section>

<section><title>SSL 9.2.3.6</title>

    <section><title>Fixed Bugs and Malfunctions</title>
      <list>
        <item>
          <p>
	    Fix timing bug that could cause ssl sockets to become
	    unresponsive after an ssl:recv/3 call timed out</p>
          <p>
	    Own Id: OTP-16619 Aux Id: ERL-1213 </p>
        </item>
      </list>
    </section>

</section>

<section><title>SSL 9.2.3.5</title>

    <section><title>Fixed Bugs and Malfunctions</title>
      <list>
        <item>
          <p>
	    Handling of zero size fragments in TLS could cause an
	    infinite loop. This has now been corrected.</p>
          <p>
	    Own Id: OTP-15328 Aux Id: ERIERL-379 </p>
        </item>
      </list>
    </section>

</section>

<section><title>SSL 9.2.3.4</title>

    <section><title>Fixed Bugs and Malfunctions</title>
      <list>
        <item>
          <p>
	    Hibernation now works as expected in all cases, was
	    accidentally broken by optimization efforts.</p>
          <p>
	    Own Id: OTP-15910</p>
        </item>
      </list>
    </section>

</section>

<section><title>SSL 9.2.3.3</title>

    <section><title>Fixed Bugs and Malfunctions</title>
      <list>
        <item>
          <p>
	    Correct handshake handling, might cause strange symptoms
	    such as ASN.1 certificate decoding issues.</p>
          <p>
	    Own Id: OTP-15879 Aux Id: ERL-968 </p>
        </item>
      </list>
    </section>

</section>

<section><title>SSL 9.2.3.2</title>

    <section><title>Fixed Bugs and Malfunctions</title>
      <list>
        <item>
          <p>
	    Returned "alert error string" is now same as logged alert
	    string</p>
          <p>
	    Own Id: OTP-15844</p>
        </item>
      </list>
    </section>

</section>

<section><title>SSL 9.2.3.1</title>

    <section><title>Fixed Bugs and Malfunctions</title>
      <list>
        <item>
          <p>
	    Correct solution for retaining tcp flow control OTP-15802
	    (ERL-934) as to not break ssl:recv as reported in
	    (ERL-938)</p>
          <p>
	    Own Id: OTP-15823 Aux Id: ERL-934, ERL-938 </p>
        </item>
      </list>
    </section>

</section>

<section><title>SSL 9.2.3</title>

    <section><title>Fixed Bugs and Malfunctions</title>
      <list>
        <item>
          <p>
	    Missing check of size of user_data_buffer made internal
	    socket behave as an active socket instead of active N.
	    This could cause memory problems.</p>
          <p>
	    Own Id: OTP-15802 Aux Id: ERL-934 </p>
        </item>
      </list>
    </section>


    <section><title>Improvements and New Features</title>
      <list>
        <item>
          <p>
	    Back port of bug fix ERL-893 from OTP-22 and document
	    enhancements that will solve dialyzer warnings for users
	    of the ssl application.</p>
          <p>
	    This change also affects public_key, eldap (and inet
	    doc).</p>
          <p>
	    Own Id: OTP-15785 Aux Id: ERL-929, ERL-893, PR-2215 </p>
        </item>
      </list>
    </section>

</section>

<section><title>SSL 9.2.2</title>

    <section><title>Fixed Bugs and Malfunctions</title>
      <list>
        <item>
          <p>
	    With the default BEAST Mitigation strategy for TLS 1.0 an
	    empty TLS fragment could be sent after a one-byte
	    fragment. This glitch has been fixed.</p>
          <p>
	    Own Id: OTP-15054 Aux Id: ERIERL-346 </p>
        </item>
      </list>
    </section>

</section>

<section><title>SSL 9.2.1</title>

    <section><title>Fixed Bugs and Malfunctions</title>
      <list>
        <item>
          <p>
	    The timeout for a passive receive was sometimes not
	    cancelled and later caused a server crash. This bug has
	    now been corrected.</p>
          <p>
	    Own Id: OTP-14701 Aux Id: ERL-883, ERL-884 </p>
        </item>
        <item>
          <p>
	    Add tag for passive message (active N) in cb_info to
	    retain transport transparency.</p>
          <p>
	    Own Id: OTP-15679 Aux Id: ERL-861 </p>
        </item>
      </list>
    </section>

</section>

<section><title>SSL 9.2</title>

    <section><title>Fixed Bugs and Malfunctions</title>
      <list>
        <item>
          <p>
	    Fix bug that an incorrect return value for gen_statem
	    could be created when alert was a result of handling
	    renegotiation info extension</p>
          <p>
	    Own Id: OTP-15502</p>
        </item>
        <item>
          <p>
	    Correct check for 3des_ede_cbc, could cause ssl to claim
	    to support 3des_ede_cbc when cryptolib does not.</p>
          <p>
	    Own Id: OTP-15539</p>
        </item>
        <item>
          <p>
	    Improved DTLS error handling, avoids unexpected
	    connection failure in rare cases.</p>
          <p>
	    Own Id: OTP-15561</p>
        </item>
        <item>
          <p>
	    Corrected active once emulation bug that could cause the
	    ssl_closed meassage to not be sent. Bug introduced by
	    OTP-15449</p>
          <p>
	    Own Id: OTP-15666 Aux Id: ERIERL-316, </p>
        </item>
      </list>
    </section>


    <section><title>Improvements and New Features</title>
      <list>
        <item>
          <p>
	    Add client option {reuse_session, SessionID::binary()}
	    that can be used together with new option value
	    {reuse_sessions, save}. This makes it possible to reuse a
	    session from a specific connection establishment.</p>
          <p>
	    Own Id: OTP-15369</p>
        </item>
        <item>
          <p>
	    The Reason part of of the error return from the functions
	    connect and handshake has a better and documented format.
	    This will sometimes differ from previous returned
	    reasons, however those where only documented as term()
	    and should for that reason not be relied on.</p>
          <p>
	    *** POTENTIAL INCOMPATIBILITY ***</p>
          <p>
	    Own Id: OTP-15423</p>
        </item>
        <item>
          <p>
	    Refactor of state handling to improve TLS application
	    data throughput and reduce CPU overhead</p>
          <p>
	    Own Id: OTP-15445</p>
        </item>
        <item>
          <p>
	    The SSL code has been optimized in many small ways to
	    reduce CPU load for encryption/decryption, especially for
	    Erlang's distribution protocol over TLS.</p>
          <p>
	    Own Id: OTP-15529</p>
        </item>
        <item>
          <p>
	    Add support for active N</p>
          <p>
	    Own Id: OTP-15665 Aux Id: ERL-811, PR-2072 </p>
        </item>
      </list>
    </section>

</section>

<section><title>SSL 9.1.2</title>

    <section><title>Fixed Bugs and Malfunctions</title>
      <list>
        <item>
          <p>
	    Fix encoding of the SRP extension length field in ssl.
	    The old encoding of the SRP extension length could cause
	    interoperability problems with third party SSL
	    implementations when SRP was used.</p>
          <p>
	    Own Id: OTP-15477 Aux Id: ERL-790 </p>
        </item>
        <item>
          <p>
	    Guarantee active once data delivery, handling TCP stream
	    properly.</p>
          <p>
	    Own Id: OTP-15504 Aux Id: ERL-371 </p>
        </item>
        <item>
          <p>
	    Correct gen_statem returns for some error cases</p>
          <p>
	    Own Id: OTP-15505</p>
        </item>
      </list>
    </section>

</section>

<section><title>SSL 9.1.1</title>

    <section><title>Fixed Bugs and Malfunctions</title>
      <list>
        <item>
          <p>
	    Fixed renegotiation bug. Client did not handle server
	    initiated renegotiation correctly after rewrite to two
	    connection processes, due to ERL-622 commit
	    d87ac1c55188f5ba5cdf72384125d94d42118c18. This could
	    manifest it self as a " bad_record_mac" alert.</p>
          <p>
	    Also included are some optimizations</p>
          <p>
	    Own Id: OTP-15489 Aux Id: ERL-308 </p>
        </item>
      </list>
    </section>

</section>

<section><title>SSL 9.1</title>

    <section><title>Fixed Bugs and Malfunctions</title>
      <list>
        <item>
          <p>
	    PEM cache was not evicting expired entries due to due to
	    timezone confusion.</p>
          <p>
	    Own Id: OTP-15368</p>
        </item>
        <item>
          <p>
	    Make sure an error is returned if a "transport_accept
	    socket" is used in some other call than ssl:handshake* or
	    ssl:controlling_process</p>
          <p>
	    Own Id: OTP-15384 Aux Id: ERL-756 </p>
        </item>
        <item>
          <p>
	    Fix timestamp handling in the PEM-cache could cause
	    entries to not be invalidated at the correct time.</p>
          <p>
	    Own Id: OTP-15402</p>
        </item>
        <item>
          <p>
	    Extend check for undelivered data at closing, could under
	    some circumstances fail to deliver all data that was
	    actually received.</p>
          <p>
	    Own Id: OTP-15412 Aux Id: ERL-731 </p>
        </item>
        <item>
          <p>
	    Correct signature check for TLS-1.2 that allows different
	    algorithms for signature of peer cert and peer cert key.
	    Not all allowed combinations where accepted.</p>
          <p>
	    Own Id: OTP-15415 Aux Id: ERL-763 </p>
        </item>
        <item>
          <p>
	    Correct gen_statem return value, could cause
	    renegotiation to fail.</p>
          <p>
	    Own Id: OTP-15418 Aux Id: ERL-770 </p>
        </item>
      </list>
    </section>


    <section><title>Improvements and New Features</title>
      <list>
        <item>
          <p>
	    Add engine support for RSA key exchange</p>
          <p>
	    Own Id: OTP-15420 Aux Id: ERIERL-268 </p>
        </item>
        <item>
          <p>
	    ssl now uses active n internally to boost performance.
	    Old active once behavior can be restored by setting
	    application variable see manual page for ssl application
	    (man 6).</p>
          <p>
	    *** POTENTIAL INCOMPATIBILITY ***</p>
          <p>
	    Own Id: OTP-15449</p>
        </item>
      </list>
    </section>

</section>

<section><title>SSL 9.0.3</title>

    <section><title>Fixed Bugs and Malfunctions</title>
      <list>
        <item>
          <p>
	    Correct alert handling with new TLS sender process, from
	    ssl-9.0.2. CLOSE ALERTS could under some circumstances be
	    encoded using an incorrect cipher state. This would cause
	    the peer to regard them as unknown messages.</p>
          <p>
	    Own Id: OTP-15337 Aux Id: ERL-738 </p>
        </item>
        <item>
          <p>
	    Correct handling of socket packet option with new TLS
	    sender process, from ssl-9.0.2. When changing the socket
	    option {packet, 1|2|3|4} with ssl:setopts/2 the option
	    must internally be propagated to the sender process as
	    well as the reader process as this particular option also
	    affects the data to be sent.</p>
          <p>
	    Own Id: OTP-15348 Aux Id: ERL-747 </p>
        </item>
      </list>
    </section>

</section>

<section><title>SSL 9.0.2</title>

    <section><title>Fixed Bugs and Malfunctions</title>
      <list>
        <item>
          <p>
	    Use separate processes for sending and receiving
	    application data for TLS connections to avoid potential
	    deadlock that was most likely to occur when using TLS for
	    Erlang distribution. Note does not change the API.</p>
          <p>
	    Own Id: OTP-15122</p>
        </item>
        <item>
          <p>
	    Correct handling of empty server SNI extension</p>
          <p>
	    Own Id: OTP-15168</p>
        </item>
        <item>
          <p>
	    Correct PSK cipher suite handling and add
	    selected_cipher_suite to connection information</p>
          <p>
	    Own Id: OTP-15172</p>
        </item>
        <item>
          <p>
	    Adopt to the fact that cipher suite sign restriction are
	    relaxed in TLS-1.2</p>
          <p>
	    Own Id: OTP-15173</p>
        </item>
        <item>
          <p>
	    Enhance error handling of non existing PEM files</p>
          <p>
	    Own Id: OTP-15174</p>
        </item>
        <item>
          <p>
	    Correct close handling of transport accepted sockets in
	    the error state</p>
          <p>
	    Own Id: OTP-15216</p>
        </item>
        <item>
          <p>
	    Correct PEM cache to not add references to empty entries
	    when PEM file does not exist.</p>
          <p>
	    Own Id: OTP-15224</p>
        </item>
        <item>
          <p>
	    Correct handling of all PSK cipher suites</p>
          <p>
	    Before only some PSK suites would be correctly negotiated
	    and most PSK ciphers suites would fail the connection.</p>
          <p>
	    Own Id: OTP-15285</p>
        </item>
      </list>
    </section>


    <section><title>Improvements and New Features</title>
      <list>
        <item>
          <p>
	    TLS will now try to order certificate chains if they
	    appear to be unordered. That is prior to TLS 1.3,
	    “certificate_list” ordering was required to be
	    strict, however some implementations already allowed for
	    some flexibility. For maximum compatibility, all
	    implementations SHOULD be prepared to handle potentially
	    extraneous certificates and arbitrary orderings from any
	    TLS version.</p>
          <p>
	    Own Id: OTP-12983</p>
        </item>
        <item>
          <p>
	    TLS will now try to reconstructed an incomplete
	    certificate chains from its local CA-database and use
	    that data for the certificate path validation. This
	    especially makes sense for partial chains as then the
	    peer might not send an intermediate CA as it is
	    considered the trusted root in that case.</p>
          <p>
	    Own Id: OTP-15060</p>
        </item>
        <item>
          <p>
	    Option keyfile defaults to certfile and should be trumped
	    with key. This failed for engine keys.</p>
          <p>
	    Own Id: OTP-15193</p>
        </item>
        <item>
          <p>
	    Error message improvement when own certificate has
	    decoding issues, see also issue ERL-668.</p>
          <p>
	    Own Id: OTP-15234</p>
        </item>
        <item>
          <p>
	    Correct dialyzer spec for key option</p>
          <p>
	    Own Id: OTP-15281</p>
        </item>
      </list>
    </section>

</section>

<section><title>SSL 9.0.1</title>

    <section><title>Fixed Bugs and Malfunctions</title>
      <list>
        <item>
          <p>
	    Correct cipher suite handling for ECDHE_*, the incorrect
	    handling could cause an incorrrect suite to be selected
	    and most likely fail the handshake.</p>
          <p>
	    Own Id: OTP-15203</p>
        </item>
      </list>
    </section>

</section>

<section><title>SSL 9.0</title>

    <section><title>Fixed Bugs and Malfunctions</title>
      <list>
        <item>
          <p>
	    Correct handling of ECDH suites.</p>
          <p>
	    Own Id: OTP-14974</p>
        </item>
        <item>
          <p>
	    Proper handling of clients that choose to send an empty
	    answer to a certificate request</p>
          <p>
	    Own Id: OTP-15050</p>
        </item>
      </list>
    </section>


    <section><title>Improvements and New Features</title>
      <list>
        <item>
          <p>
	    Distribution over SSL (inet_tls) has, to improve
	    performance, been rewritten to not use intermediate
	    processes and ports.</p>
          <p>
	    Own Id: OTP-14465</p>
        </item>
        <item>
          <p>
	    Add support for ECDHE_PSK cipher suites</p>
          <p>
	    Own Id: OTP-14547</p>
        </item>
        <item>
          <p>
	    For security reasons no longer support 3-DES cipher
	    suites by default</p>
          <p>
	    *** INCOMPATIBILITY with possibly ***</p>
          <p>
	    Own Id: OTP-14768</p>
        </item>
        <item>
          <p>
	    For security reasons RSA-key exchange cipher suites are
	    no longer supported by default</p>
          <p>
	    *** INCOMPATIBILITY with possible ***</p>
          <p>
	    Own Id: OTP-14769</p>
        </item>
        <item>
          <p>
	    The interoperability option to fallback to insecure
	    renegotiation now has to be explicitly turned on.</p>
          <p>
	    *** INCOMPATIBILITY with possibly ***</p>
          <p>
	    Own Id: OTP-14789</p>
        </item>
        <item>
          <p>
	    Drop support for SSLv2 enabled clients. SSLv2 has been
	    broken for decades and never supported by the Erlang
	    SSL/TLS implementation. This option was by default
	    disabled and enabling it has proved to sometimes break
	    connections not using SSLv2 enabled clients.</p>
          <p>
	    *** POTENTIAL INCOMPATIBILITY ***</p>
          <p>
	    Own Id: OTP-14824</p>
        </item>
        <item>
          <p>
	    Remove CHACHA20_POLY1305 ciphers form default for now. We
	    have discovered interoperability problems, ERL-538, that
	    we believe needs to be solved in crypto.</p>
          <p>
	    *** INCOMPATIBILITY with possibly ***</p>
          <p>
	    Own Id: OTP-14882</p>
        </item>
        <item>
          <p>
	    Generalize DTLS packet multiplexing to make it easier to
	    add future DTLS features and uses.</p>
          <p>
	    Own Id: OTP-14888</p>
        </item>
        <item>
          <p>
	    Use uri_string module instead of http_uri.</p>
          <p>
	    Own Id: OTP-14902</p>
        </item>
        <item>
          <p>
	    The SSL distribution protocol <c>-proto inet_tls</c> has
	    stopped setting the SSL option
	    <c>server_name_indication</c>. New verify funs for client
	    and server in <c>inet_tls_dist</c> has been added, not
	    documented yet, that checks node name if present in peer
	    certificate. Usage is still also yet to be documented.</p>
          <p>
	    Own Id: OTP-14969 Aux Id: OTP-14465, ERL-598 </p>
        </item>
        <item>
          <p>
	    Deprecate ssl:ssl_accept/[1,2,3] in favour of
	    ssl:handshake/[1,2,3]</p>
          <p>
	    Own Id: OTP-15056</p>
        </item>
        <item>
          <p>
	    Customizes the hostname verification of the peer
	    certificate, as different protocols that use TLS such as
	    HTTP or LDAP may want to do it differently</p>
          <p>
	    Own Id: OTP-15102 Aux Id: ERL-542, OTP-14962 </p>
        </item>
        <item>
          <p>
	    Add utility function for converting erlang cipher suites
	    to a string representation (ERL-600).</p>
          <p>
	    Own Id: OTP-15106</p>
        </item>
        <item>
          <p>
	    First version with support for DTLS</p>
          <p>
	    Own Id: OTP-15142</p>
        </item>
      </list>
    </section>

</section>

<section><title>SSL 8.2.6.4</title>

    <section><title>Fixed Bugs and Malfunctions</title>
      <list>
        <item>
          <p>
	    Add engine support for RSA key exchange</p>
          <p>
	    Own Id: OTP-15420</p>
        </item>
      </list>
    </section>

</section>

<section><title>SSL 8.2.6.3</title>

    <section><title>Fixed Bugs and Malfunctions</title>
      <list>
        <item>
          <p>
	    Extend check for undelivered data at closing, could under
	    some circumstances fail to deliverd all data that was
	    acctualy recivied.</p>
          <p>
	    Own Id: OTP-15412</p>
        </item>
      </list>
    </section>

</section>

<section><title>SSL 8.2.6.2</title>

    <section><title>Fixed Bugs and Malfunctions</title>
      <list>
        <item>
          <p>
	    Correct handling of empty server SNI extension</p>
          <p>
	    Own Id: OTP-15168</p>
        </item>
        <item>
          <p>
	    Correct cipher suite handling for ECDHE_*, the incorrect
	    handling could cause an incorrrect suite to be selected
	    and most likely fail the handshake.</p>
          <p>
	    Own Id: OTP-15203</p>
        </item>
      </list>
    </section>

</section>

<section><title>SSL 8.2.6.1</title>

    <section><title>Fixed Bugs and Malfunctions</title>
      <list>
        <item>
          <p>
	    Improve cipher suite handling correcting ECC and TLS-1.2
	    requierments. Backport of solution for ERL-641</p>
          <p>
	    Own Id: OTP-15178</p>
        </item>
      </list>
    </section>


    <section><title>Improvements and New Features</title>
      <list>
        <item>
          <p>
	    Option keyfile defaults to certfile and should be trumped
	    with key. This failed for engine keys.</p>
          <p>
	    Own Id: OTP-15193</p>
        </item>
      </list>
    </section>

</section>

<section><title>SSL 8.2.6</title>

    <section><title>Fixed Bugs and Malfunctions</title>
      <list>
        <item>
          <p>
	    Proper handling of clients that choose to send an empty
	    answer to a certificate request</p>
          <p>
	    Own Id: OTP-15050</p>
        </item>
      </list>
    </section>

</section>

<section><title>SSL 8.2.5</title>

    <section><title>Fixed Bugs and Malfunctions</title>
      <list>
        <item>
          <p>
	    Fix filter function to not incorrectly exclude AEAD
	    cipher suites</p>
          <p>
	    Own Id: OTP-14981</p>
        </item>
      </list>
    </section>

</section>

<section><title>SSL 8.2.4</title>

    <section><title>Fixed Bugs and Malfunctions</title>
      <list>
        <item>
          <p>
	    Optimization of bad merge conflict resolution causing
	    dubble decode</p>
          <p>
	    Own Id: OTP-14843</p>
        </item>
        <item>
          <p>
	    Restore error propagation to OTP-19.3 behaviour, in
	    OTP-20.2 implementation adjustments to gen_statem needed
	    some further adjustments to avoid a race condition. This
	    could cause a TLS server to not always report file path
	    errors correctly.</p>
          <p>
	    Own Id: OTP-14852</p>
        </item>
        <item>
          <p>
	    Corrected RC4 suites listing function to regard TLS
	    version</p>
          <p>
	    Own Id: OTP-14871</p>
        </item>
        <item>
          <p>
	    Fix alert handling so that unexpected messages are logged
	    and alerted correctly</p>
          <p>
	    Own Id: OTP-14919</p>
        </item>
        <item>
          <p>
	    Correct handling of anonymous cipher suites</p>
          <p>
	    Own Id: OTP-14952</p>
        </item>
      </list>
    </section>


    <section><title>Improvements and New Features</title>
      <list>
        <item>
          <p>
	    Added new API functions to facilitate cipher suite
	    handling</p>
          <p>
	    Own Id: OTP-14760</p>
        </item>
        <item>
          <p>
	    Correct TLS_FALLBACK_SCSV handling so that this special
	    flag suite is always placed last in the cipher suite list
	    in accordance with the specs. Also make sure this
	    functionality is used in DTLS.</p>
          <p>
	    Own Id: OTP-14828</p>
        </item>
        <item>
          <p>
	    Add TLS record version sanity check for early as possible
	    error detection and consistency in ALERT codes generated</p>
          <p>
	    Own Id: OTP-14892</p>
        </item>
      </list>
    </section>

</section>

<section><title>SSL 8.2.3</title>

    <section><title>Fixed Bugs and Malfunctions</title>
      <list>
        <item>
          <p>
	    Packet options cannot be supported for unreliable
	    transports, that is, packet option for DTLS over udp will
	    not be supported.</p>
          <p>
	    Own Id: OTP-14664</p>
        </item>
        <item>
          <p>
	    Ensure data delivery before close if possible. This fix
	    is related to fix in PR-1479.</p>
          <p>
	    Own Id: OTP-14794</p>
        </item>
      </list>
    </section>


    <section><title>Improvements and New Features</title>
      <list>
        <item>
          <p>
	    The crypto API is extended to use private/public keys
	    stored in an Engine for sign/verify or encrypt/decrypt
	    operations.</p>
          <p>
	    The ssl application provides an API to use this new
	    engine concept in TLS.</p>
          <p>
	    Own Id: OTP-14448</p>
        </item>
        <item>
          <p>
	    Implemented renegotiation for DTLS</p>
          <p>
	    Own Id: OTP-14563</p>
        </item>
        <item>
          <p>
	    A new command line option <c>-ssl_dist_optfile</c> has
	    been added to facilitate specifying the many options
	    needed when using SSL as the distribution protocol.</p>
          <p>
	    Own Id: OTP-14657</p>
        </item>
      </list>
    </section>

</section>

<section><title>SSL 8.2.2</title>
    <section><title>Fixed Bugs and Malfunctions</title>
      <list>
        <item>
          <p>
	    TLS sessions must be registered with SNI if provided, so
	    that sessions where client hostname verification would
	    fail cannot connect reusing a session created when the
	    server name verification succeeded.</p>
          <p>
	    Own Id: OTP-14632</p>
        </item>
        <item>
	    <p> An erlang TLS server configured with cipher suites
	    using rsa key exchange, may be vulnerable to an Adaptive
	    Chosen Ciphertext attack (AKA Bleichenbacher attack)
	    against RSA, which when exploited, may result in
	    plaintext recovery of encrypted messages and/or a
	    Man-in-the-middle (MiTM) attack, despite the attacker not
	    having gained access to the server’s private key
	    itself. <url
	    href="https://nvd.nist.gov/vuln/detail/CVE-2017-1000385">CVE-2017-1000385</url>
	    </p> <p> Exploiting this vulnerability to perform
	    plaintext recovery of encrypted messages will, in most
	    practical cases, allow an attacker to read the plaintext
	    only after the session has completed. Only TLS sessions
	    established using RSA key exchange are vulnerable to this
	    attack. </p> <p> Exploiting this vulnerability to conduct
	    a MiTM attack requires the attacker to complete the
	    initial attack, which may require thousands of server
	    requests, during the handshake phase of the targeted
	    session within the window of the configured handshake
	    timeout. This attack may be conducted against any TLS
	    session using RSA signatures, but only if cipher suites
	    using RSA key exchange are also enabled on the server.
	    The limited window of opportunity, limitations in
	    bandwidth, and latency make this attack significantly
	    more difficult to execute. </p> <p> RSA key exchange is
	    enabled by default although least prioritized if server
	    order is honored. For such a cipher suite to be chosen it
	    must also be supported by the client and probably the
	    only shared cipher suite. </p> <p> Captured TLS sessions
	    encrypted with ephemeral cipher suites (DHE or ECDHE) are
	    not at risk for subsequent decryption due to this
	    vulnerability. </p> <p> As a workaround if default cipher
	    suite configuration was used you can configure the server
	    to not use vulnerable suites with the ciphers option like
	    this: </p> <c> {ciphers, [Suite || Suite &lt;-
	    ssl:cipher_suites(), element(1,Suite) =/= rsa]} </c> <p>
	    that is your code will look somethingh like this: </p>
	    <c> ssl:listen(Port, [{ciphers, [Suite || Suite &lt;-
	    ssl:cipher_suites(), element(1,S) =/= rsa]} | Options]).
	    </c> <p> Thanks to Hanno Böck, Juraj Somorovsky and
	    Craig Young for reporting this vulnerability. </p>
          <p>
	    Own Id: OTP-14748</p>
        </item>
      </list>
    </section>

    <section><title>Improvements and New Features</title>
      <list>
        <item>
          <p>
	    If no SNI is available and the hostname is an IP-address
	    also check for IP-address match. This check is not as
	    good as a DNS hostname check and certificates using
	    IP-address are not recommended.</p>
          <p>
	    Own Id: OTP-14655</p>
        </item>
      </list>
    </section>

</section>

<section><title>SSL 8.2.1</title>

    <section><title>Fixed Bugs and Malfunctions</title>
      <list>
        <item>
          <p>
	    Max session table works correctly again</p>
          <p>
	    Own Id: OTP-14556</p>
        </item>
      </list>
    </section>


    <section><title>Improvements and New Features</title>
      <list>
        <item>
          <p>
	    Customize alert handling for DTLS over UDP to mitigate
	    DoS attacks</p>
          <p>
	    Own Id: OTP-14078</p>
        </item>
        <item>
          <p>
	    Improved error propagation and reports</p>
          <p>
	    Own Id: OTP-14236</p>
        </item>
      </list>
    </section>

</section>

<section><title>SSL 8.2</title>

    <section><title>Fixed Bugs and Malfunctions</title>
      <list>
        <item>
          <p>
	    ECDH-ECDSA key exchange supported, was accidentally
	    dismissed in earlier versions.</p>
          <p>
	    Own Id: OTP-14421</p>
        </item>
        <item>
          <p>
	    Correct close semantics for active once connections. This
	    was a timing dependent bug the resulted in the close
	    message not always reaching the ssl user process.</p>
          <p>
	    Own Id: OTP-14443</p>
        </item>
      </list>
    </section>


    <section><title>Improvements and New Features</title>
      <list>
        <item>
          <p>
	    TLS-1.2 clients will now always send hello messages on
	    its own format, as opposed to earlier versions that will
	    send the hello on the lowest supported version, this is a
	    change supported by the latest RFC.</p>
          <p>
	    This will make interoperability with some newer servers
	    smoother. Potentially, but unlikely, this could cause a
	    problem with older servers if they do not adhere to the
	    RFC and ignore unknown extensions.</p>
          <p>
	    *** POTENTIAL INCOMPATIBILITY ***</p>
          <p>
	    Own Id: OTP-13820</p>
        </item>
        <item>
          <p>
	    Allow Erlang/OTP to use OpenSSL in FIPS-140 mode, in
	    order to satisfy specific security requirements (mostly
	    by different parts of the US federal government). </p>
          <p>
	    See the new crypto users guide "FIPS mode" chapter about
	    building and using the FIPS support which is disabled by
	    default.</p>
          <p>
	    (Thanks to dszoboszlay and legoscia)</p>
          <p>
	    Own Id: OTP-13921 Aux Id: PR-1180 </p>
        </item>
        <item>
          <p>
	    Implemented DTLS cookie generation, required by spec,
	    instead of using a hardcoded value.</p>
          <p>
	    Own Id: OTP-14076</p>
        </item>
        <item>
          <p>
	    Implement sliding window replay protection of DTLS
	    records.</p>
          <p>
	    Own Id: OTP-14077</p>
        </item>
        <item>
          <p>
	    TLS client processes will by default call
	    public_key:pkix_verify_hostname/2 to verify the hostname
	    of the connection with the server certificates specified
	    hostname during certificate path validation. The user may
	    explicitly disables it. Also if the hostname cannot be
	    derived from the first argument to connect or is not
	    supplied by the server name indication option, the check
	    will not be performed.</p>
          <p>
	    Own Id: OTP-14197</p>
        </item>
        <item>
          <p>
	    Extend connection_information/[1,2] . The values
	    session_id, master_secret, client_random and
	    server_random can no be accessed by
	    connection_information/2. Note only session_id will be
	    added to connection_information/1. The rational is that
	    values concerning the connection security should have to
	    be explicitly requested.</p>
          <p>
	    Own Id: OTP-14291</p>
        </item>
        <item>
          <p>
	    Chacha cipher suites are currently not tested enough to
	    be most preferred ones</p>
          <p>
	    Own Id: OTP-14382</p>
        </item>
        <item>
          <p>
	    Basic support for DTLS that been tested together with
	    OpenSSL.</p>
          <p>
	    Test by providing the option {protocol, dtls} to the ssl
	    API functions connect and listen.</p>
          <p>
	    Own Id: OTP-14388</p>
        </item>
      </list>
    </section>
</section>

<section><title>SSL 8.1.3.1.1</title>

    <section><title>Fixed Bugs and Malfunctions</title>
      <list>
        <item>
          <p>
	    Fix alert handling so that unexpected messages are logged
	    and alerted correctly</p>
          <p>
	    Own Id: OTP-14929</p>
        </item>
      </list>
    </section>
</section>

<section><title>SSL 8.1.3.1</title>
    <section><title>Fixed Bugs and Malfunctions</title>
      <list>
        <item>
	    <p> An erlang TLS server configured with cipher suites
	    using rsa key exchange, may be vulnerable to an Adaptive
	    Chosen Ciphertext attack (AKA Bleichenbacher attack)
	    against RSA, which when exploited, may result in
	    plaintext recovery of encrypted messages and/or a
	    Man-in-the-middle (MiTM) attack, despite the attacker not
	    having gained access to the server’s private key
	    itself. <url
	    href="https://nvd.nist.gov/vuln/detail/CVE-2017-1000385">CVE-2017-1000385</url>
	    </p> <p> Exploiting this vulnerability to perform
	    plaintext recovery of encrypted messages will, in most
	    practical cases, allow an attacker to read the plaintext
	    only after the session has completed. Only TLS sessions
	    established using RSA key exchange are vulnerable to this
	    attack. </p> <p> Exploiting this vulnerability to conduct
	    a MiTM attack requires the attacker to complete the
	    initial attack, which may require thousands of server
	    requests, during the handshake phase of the targeted
	    session within the window of the configured handshake
	    timeout. This attack may be conducted against any TLS
	    session using RSA signatures, but only if cipher suites
	    using RSA key exchange are also enabled on the server.
	    The limited window of opportunity, limitations in
	    bandwidth, and latency make this attack significantly
	    more difficult to execute. </p> <p> RSA key exchange is
	    enabled by default although least prioritized if server
	    order is honored. For such a cipher suite to be chosen it
	    must also be supported by the client and probably the
	    only shared cipher suite. </p> <p> Captured TLS sessions
	    encrypted with ephemeral cipher suites (DHE or ECDHE) are
	    not at risk for subsequent decryption due to this
	    vulnerability. </p> <p> As a workaround if default cipher
	    suite configuration was used you can configure the server
	    to not use vulnerable suites with the ciphers option like
	    this: </p> <c> {ciphers, [Suite || Suite &lt;-
	    ssl:cipher_suites(), element(1,Suite) =/= rsa]} </c> <p>
	    that is your code will look somethingh like this: </p>
	    <c> ssl:listen(Port, [{ciphers, [Suite || Suite &lt;-
	    ssl:cipher_suites(), element(1,S) =/= rsa]} | Options]).
	    </c> <p> Thanks to Hanno Böck, Juraj Somorovsky and
	    Craig Young for reporting this vulnerability. </p>
          <p>
	    Own Id: OTP-14748</p>
        </item>
      </list>
    </section>
</section>
<section><title>SSL 8.1.3</title>

    <section><title>Fixed Bugs and Malfunctions</title>
      <list>
        <item>
          <p>
	    Remove debug printout</p>
          <p>
	    Own Id: OTP-14396</p>
        </item>
      </list>
    </section>

</section>

<section><title>SSL 8.1.2</title>

    <section><title>Fixed Bugs and Malfunctions</title>
      <list>
        <item>
          <p>
	    Correct active once emulation, for TLS. Now all data
	    received by the connection process will be delivered
	    through active once, even when the active once arrives
	    after that the gen_tcp socket is closed by the peer.</p>
          <p>
	    Own Id: OTP-14300</p>
        </item>
      </list>
    </section>

</section>

<section><title>SSL 8.1.1</title>

    <section><title>Fixed Bugs and Malfunctions</title>
      <list>
        <item>
          <p>
	    Corrected termination behavior, that caused a PEM cache
	    bug and sometimes resulted in connection failures.</p>
          <p>
	    Own Id: OTP-14100</p>
        </item>
        <item>
          <p>
	    Fix bug that could hang ssl connection processes when
	    failing to require more data for very large handshake
	    packages. Add option max_handshake_size to mitigate DoS
	    attacks.</p>
          <p>
	    Own Id: OTP-14138</p>
        </item>
        <item>
          <p>
	    Improved support for CRL handling that could fail to work
	    as intended when an id-ce-extKeyUsage was present in the
	    certificate. Also improvements where needed to
	    distributionpoint handling so that all revocations
	    actually are found and not deemed to be not determinable.</p>
          <p>
	    Own Id: OTP-14141</p>
        </item>
        <item>
          <p>
	    A TLS handshake might accidentally match old sslv2 format
	    and ssl application would incorrectly aborted TLS
	    handshake with ssl_v2_client_hello_no_supported. Parsing
	    was altered to avoid this problem.</p>
          <p>
	    Own Id: OTP-14222</p>
        </item>
        <item>
          <p>
	    Correct default cipher list to prefer AES 128 before 3DES</p>
          <p>
	    Own Id: OTP-14235</p>
        </item>
      </list>
    </section>


    <section><title>Improvements and New Features</title>
      <list>
        <item>
          <p>
	    Move PEM cache to a dedicated process, to avoid making
	    the SSL manager process a bottleneck. This improves
	    scalability of TLS connections.</p>
          <p>
	    Own Id: OTP-13874</p>
        </item>
      </list>
    </section>

</section>

<section><title>SSL 8.1</title>

    <section><title>Fixed Bugs and Malfunctions</title>
      <list>
        <item>
          <p>
	    List of possible anonymous suites, never supported by
	    default, where incorrect for some TLS versions.</p>
          <p>
	    Own Id: OTP-13926</p>
        </item>
      </list>
    </section>


    <section><title>Improvements and New Features</title>
      <list>
        <item>
          <p>
	    Experimental version of DTLS. It is runnable but not
	    complete and cannot be considered reliable for production
	    usage.</p>
          <p>
	    Own Id: OTP-12982</p>
        </item>
        <item>
          <p>
	    Add API options to handle ECC curve selection.</p>
          <p>
	    Own Id: OTP-13959</p>
        </item>
      </list>
    </section>

</section>

<section><title>SSL 8.0.3</title>

    <section><title>Fixed Bugs and Malfunctions</title>
      <list>
        <item>
          <p>
	    A timing related bug in event handling could cause
	    interoperability problems between an erlang TLS server
	    and some TLS clients, especially noticed with Firefox as
	    TLS client.</p>
          <p>
	    Own Id: OTP-13917</p>
        </item>
        <item>
          <p>
	    Correct ECC curve selection, the error could cause the
	    default to always be selected.</p>
          <p>
	    Own Id: OTP-13918</p>
        </item>
      </list>
    </section>

</section>

<section><title>SSL 8.0.2</title>

    <section><title>Fixed Bugs and Malfunctions</title>
      <list>
        <item>
          <p>
	    Correctly formed handshake messages received out of order
	    will now correctly fail the connection with unexpected
	    message.</p>
          <p>
	    Own Id: OTP-13853</p>
	</item>

	<item>
	  <p>Correct handling of signature algorithm selection</p>
          <p>
	    Own Id: OTP-13711</p>
        </item>

      </list>
    </section>


    <section><title>Improvements and New Features</title>
      <list>
        <item>
          <p>
	    ssl application now behaves gracefully also on partially
	    incorrect input from peer.</p>
          <p>
	    Own Id: OTP-13834</p>
        </item>
        <item>
          <p>
	    Add application environment configuration
	    bypass_pem_cache. This can be used as a workaround for
	    the current implementation of the PEM-cache that has
	    proven to be a bottleneck.</p>
          <p>
	    Own Id: OTP-13883</p>
        </item>
      </list>
    </section>

</section>

<section><title>SSL 8.0.1</title>

    <section><title>Fixed Bugs and Malfunctions</title>
      <list>
        <item>
          <p>
	    The TLS/SSL protocol version selection for the SSL server
	    has been corrected to follow RFC 5246 Appendix E.1
	    especially in case where the list of supported versions
	    has gaps. Now the server selects the highest protocol
	    version it supports that is not higher than what the
	    client supports.</p>
          <p>
	    Own Id: OTP-13753 Aux Id: seq13150 </p>
        </item>
      </list>
    </section>

</section>

<section><title>SSL 8.0</title>

    <section><title>Fixed Bugs and Malfunctions</title>
      <list>
        <item>
          <p>
	    Server now rejects, a not requested client cert, as an
	    incorrect handshake message and ends the connection.</p>
          <p>
	    Own Id: OTP-13651</p>
        </item>
      </list>
    </section>


    <section><title>Improvements and New Features</title>
      <list>
        <item>
          <p>
	    Remove default support for DES cipher suites</p>
          <p>
	    *** POTENTIAL INCOMPATIBILITY ***</p>
          <p>
	    Own Id: OTP-13195</p>
        </item>
        <item>
          <p>
	    Deprecate the function <c>crypto:rand_bytes</c> and make
	    sure that <c>crypto:strong_rand_bytes</c> is used in all
	    places that are cryptographically significant.</p>
          <p>
	    Own Id: OTP-13214</p>
        </item>
        <item>
          <p>
	    Better error handling of user error during TLS upgrade.
	    ERL-69 is solved by gen_statem rewrite of ssl
	    application.</p>
          <p>
	    Own Id: OTP-13255</p>
        </item>
        <item>
          <p>
	    Provide user friendly error message when crypto rejects a
	    key</p>
          <p>
	    Own Id: OTP-13256</p>
        </item>
        <item>
          <p>
	    Add ssl:getstat/1 and ssl:getstat/2</p>
          <p>
	    Own Id: OTP-13415</p>
        </item>
        <item>
          <p>
	    TLS distribution connections now allow specifying the
	    options <c>verify_fun</c>, <c>crl_check</c> and
	    <c>crl_cache</c>. See the documentation. GitHub pull req
	    #956 contributed by Magnus Henoch.</p>
          <p>
	    Own Id: OTP-13429 Aux Id: Pull#956 </p>
        </item>
        <item>
          <p>
	    Remove confusing error message when closing a distributed
	    erlang node running over TLS</p>
          <p>
	    Own Id: OTP-13431</p>
        </item>
        <item>
          <p>
	    Remove default support for use of md5 in TLS 1.2
	    signature algorithms</p>
          <p>
	    Own Id: OTP-13463</p>
        </item>
        <item>
          <p>
	    ssl now uses gen_statem instead of gen_fsm to implement
	    the ssl connection process, this solves some timing
	    issues in addition to making the code more intuitive as
	    the behaviour can be used cleanly instead of having a lot
	    of workaround for shortcomings of the behaviour.</p>
          <p>
	    Own Id: OTP-13464</p>
        </item>
        <item>
          <p>
	    Phase out interoperability with clients that offer SSLv2.
	    By default they are no longer supported, but an option to
	    provide interoperability is offered.</p>
          <p>
	    *** POTENTIAL INCOMPATIBILITY ***</p>
          <p>
	    Own Id: OTP-13465</p>
        </item>
        <item>
          <p>
	    OpenSSL has functions to generate short (eight hex
	    digits) hashes of issuers of certificates and CRLs. These
	    hashes are used by the "c_rehash" script to populate
	    directories of CA certificates and CRLs, e.g. in the
	    Apache web server. Add functionality to let an Erlang
	    program find the right CRL for a given certificate in
	    such a directory.</p>
          <p>
	    Own Id: OTP-13530</p>
        </item>
        <item>
          <p>
	    Some legacy TLS 1.0 software does not tolerate the 1/n-1
	    content split BEAST mitigation technique. Add a
	    beast_mitigation SSL option (defaulting to
	    one_n_minus_one) to select or disable the BEAST
	    mitigation technique.</p>
          <p>
	    Own Id: OTP-13629</p>
        </item>
        <item>
          <p>
	    Enhance error log messages to facilitate for users to
	    understand the error</p>
          <p>
	    Own Id: OTP-13632</p>
        </item>
        <item>
          <p>
	    Increased default DH params to 2048-bit</p>
          <p>
	    Own Id: OTP-13636</p>
        </item>
        <item>
          <p>
	    Propagate CRL unknown CA error so that public_key
	    validation process continues correctly and determines
	    what should happen.</p>
          <p>
	    Own Id: OTP-13656</p>
        </item>
        <item>
          <p>
	    Introduce a flight concept for handshake packages. This
	    is a preparation for enabling DTLS, however it can also
	    have a positive effects for TLS on slow and unreliable
	    networks.</p>
          <p>
	    Own Id: OTP-13678</p>
        </item>
      </list>
    </section>

</section>

 <section><title>SSL 7.3.3.2</title>

      <section><title>Fixed Bugs and Malfunctions</title>
      <list>
	<item>
	  <p> An erlang TLS server configured with cipher suites
	  using rsa key exchange, may be vulnerable to an Adaptive
	  Chosen Ciphertext attack (AKA Bleichenbacher attack)
	  against RSA, which when exploited, may result in
	  plaintext recovery of encrypted messages and/or a
	  Man-in-the-middle (MiTM) attack, despite the attacker not
	  having gained access to the server’s private key
	  itself. <url
	  href="https://nvd.nist.gov/vuln/detail/CVE-2017-1000385">CVE-2017-1000385</url>
	  </p> <p> Exploiting this vulnerability to perform
	  plaintext recovery of encrypted messages will, in most
	  practical cases, allow an attacker to read the plaintext
	  only after the session has completed. Only TLS sessions
	  established using RSA key exchange are vulnerable to this
	  attack. </p> <p> Exploiting this vulnerability to conduct
	  a MiTM attack requires the attacker to complete the
	  initial attack, which may require thousands of server
	  requests, during the handshake phase of the targeted
	  session within the window of the configured handshake
	  timeout. This attack may be conducted against any TLS
	  session using RSA signatures, but only if cipher suites
	  using RSA key exchange are also enabled on the server.
	  The limited window of opportunity, limitations in
	  bandwidth, and latency make this attack significantly
	  more difficult to execute. </p> <p> RSA key exchange is
	  enabled by default although least prioritized if server
	  order is honored. For such a cipher suite to be chosen it
	  must also be supported by the client and probably the
	  only shared cipher suite. </p> <p> Captured TLS sessions
	  encrypted with ephemeral cipher suites (DHE or ECDHE) are
	  not at risk for subsequent decryption due to this
	  vulnerability. </p> <p> As a workaround if default cipher
	  suite configuration was used you can configure the server
	  to not use vulnerable suites with the ciphers option like
	  this: </p> <c> {ciphers, [Suite || Suite &lt;-
	  ssl:cipher_suites(), element(1,Suite) =/= rsa]} </c> <p>
	  that is your code will look somethingh like this: </p>
	  <c> ssl:listen(Port, [{ciphers, [Suite || Suite &lt;-
	  ssl:cipher_suites(), element(1,S) =/= rsa]} | Options]).
	  </c> <p> Thanks to Hanno Böck, Juraj Somorovsky and
	  Craig Young for reporting this vulnerability. </p>
	  <p>
	  Own Id: OTP-14748</p>
	</item>
	    </list>
      </section>
      
  </section>

<section><title>SSL 7.3.3</title>

    <section><title>Fixed Bugs and Malfunctions</title>
      <list>
        <item>
          <p>
	    Correct ssl:prf/5 to use the negotiated cipher suite's
	    prf function in ssl:prf/5 instead of the default prf.</p>
          <p>
	    Own Id: OTP-13546</p>
        </item>
        <item>
          <p>
	    Timeouts may have the value 0, guards have been corrected
	    to allow this</p>
          <p>
	    Own Id: OTP-13635</p>
        </item>
        <item>
          <p>
	    Change of internal handling of hash sign pairs as the
	    used one enforced to much restrictions making some valid
	    combinations unavailable.</p>
          <p>
	    Own Id: OTP-13670</p>
        </item>
      </list>
    </section>

 <section><title>SSL 7.3.3.0.1</title>

      <section><title>Fixed Bugs and Malfunctions</title>
      <list>
	<item>
	  <p> An erlang TLS server configured with cipher suites
	  using rsa key exchange, may be vulnerable to an Adaptive
	  Chosen Ciphertext attack (AKA Bleichenbacher attack)
	  against RSA, which when exploited, may result in
	  plaintext recovery of encrypted messages and/or a
	  Man-in-the-middle (MiTM) attack, despite the attacker not
	  having gained access to the server’s private key
	  itself. <url
	  href="https://nvd.nist.gov/vuln/detail/CVE-2017-1000385">CVE-2017-1000385</url>
	  </p> <p> Exploiting this vulnerability to perform
	  plaintext recovery of encrypted messages will, in most
	  practical cases, allow an attacker to read the plaintext
	  only after the session has completed. Only TLS sessions
	  established using RSA key exchange are vulnerable to this
	  attack. </p> <p> Exploiting this vulnerability to conduct
	  a MiTM attack requires the attacker to complete the
	  initial attack, which may require thousands of server
	  requests, during the handshake phase of the targeted
	  session within the window of the configured handshake
	  timeout. This attack may be conducted against any TLS
	  session using RSA signatures, but only if cipher suites
	  using RSA key exchange are also enabled on the server.
	  The limited window of opportunity, limitations in
	  bandwidth, and latency make this attack significantly
	  more difficult to execute. </p> <p> RSA key exchange is
	  enabled by default although least prioritized if server
	  order is honored. For such a cipher suite to be chosen it
	  must also be supported by the client and probably the
	  only shared cipher suite. </p> <p> Captured TLS sessions
	  encrypted with ephemeral cipher suites (DHE or ECDHE) are
	  not at risk for subsequent decryption due to this
	  vulnerability. </p> <p> As a workaround if default cipher
	  suite configuration was used you can configure the server
	  to not use vulnerable suites with the ciphers option like
	  this: </p> <c> {ciphers, [Suite || Suite &lt;-
	  ssl:cipher_suites(), element(1,Suite) =/= rsa]} </c> <p>
	  that is your code will look somethingh like this: </p>
	  <c> ssl:listen(Port, [{ciphers, [Suite || Suite &lt;-
	  ssl:cipher_suites(), element(1,S) =/= rsa]} | Options]).
	  </c> <p> Thanks to Hanno Böck, Juraj Somorovsky and
	  Craig Young for reporting this vulnerability. </p>
	  <p>
	  Own Id: OTP-14748</p>
	</item>
	    </list>
      </section>
      
  </section>
    <section><title>Improvements and New Features</title>
      <list>
        <item>
          <p>
	    Create a little randomness in sending of session
	    invalidation messages, to mitigate load when whole table
	    is invalidated.</p>
          <p>
	    Own Id: OTP-13490</p>
        </item>
      </list>
    </section>

</section>

<section><title>SSL 7.3.2</title>

    <section><title>Fixed Bugs and Malfunctions</title>
      <list>
        <item>
          <p>
	    Correct cipher suites conversion and guard expression.
	    Caused problems with GCM cipher suites and client side
	    option to set signature_algorithms extension values.</p>
          <p>
	    Own Id: OTP-13525</p>
        </item>
      </list>
    </section>

</section>

<section><title>SSL 7.3.1</title>

    <section><title>Fixed Bugs and Malfunctions</title>
      <list>
        <item>
          <p>
	    Corrections to cipher suite handling using the 3 and 4
	    tuple format in addition to commit
	    89d7e21cf4ae988c57c8ef047bfe85127875c70c</p>
          <p>
	    Own Id: OTP-13511</p>
        </item>
      </list>
    </section>


    <section><title>Improvements and New Features</title>
      <list>
        <item>
          <p>
	    Make values for the TLS-1.2 signature_algorithms
	    extension configurable</p>
          <p>
	    Own Id: OTP-13261</p>
        </item>
      </list>
    </section>

</section>

<section><title>SSL 7.3</title>

    <section><title>Fixed Bugs and Malfunctions</title>
      <list>
        <item>
          <p>
	    Make sure there is only one poller validator at a time
	    for validating the session cache.</p>
          <p>
	    Own Id: OTP-13185</p>
        </item>
        <item>
          <p>
	    A timing related issue could cause ssl to hang,
	    especially happened with newer versions of OpenSSL in
	    combination with ECC ciphers.</p>
          <p>
	    Own Id: OTP-13253</p>
        </item>
        <item>
          <p>
	    Work around a race condition in the TLS distribution
	    start.</p>
          <p>
	    Own Id: OTP-13268</p>
        </item>
        <item>
          <p>
	    Big handshake messages are now correctly fragmented in
	    the TLS record layer.</p>
          <p>
	    Own Id: OTP-13306</p>
        </item>
        <item>
          <p>
	    Improve portability of ECC tests in Crypto and SSL for
	    "exotic" OpenSSL versions.</p>
          <p>
	    Own Id: OTP-13311</p>
        </item>
        <item>
          <p>
	    Certificate extensions marked as critical are ignored
	    when using verify_none</p>
          <p>
	    Own Id: OTP-13377</p>
        </item>
        <item>
          <p>
	    If a certificate doesn't contain a CRL Distribution
	    Points extension, and the relevant CRL is not in the
	    cache, and the <c>crl_check</c> option is not set to
	    <c>best_effort</c> , the revocation check should fail.</p>
          <p>
	    Own Id: OTP-13378</p>
        </item>
        <item>
          <p>
	    Enable TLS distribution over IPv6</p>
          <p>
	    Own Id: OTP-13391</p>
        </item>
      </list>
    </section>


    <section><title>Improvements and New Features</title>
      <list>
        <item>
          <p>
	    Improve error reporting for TLS distribution</p>
          <p>
	    Own Id: OTP-13219</p>
        </item>
        <item>
          <p>
	    Include options from connect, listen and accept in
	    <c>connection_information/1,2</c></p>
          <p>
	    Own Id: OTP-13232</p>
        </item>
        <item>
          <p>
	    Allow adding extra options for outgoing TLS distribution
	    connections, as supported for plain TCP connections.</p>
          <p>
	    Own Id: OTP-13285</p>
        </item>
        <item>
          <p>
	    Use loopback as server option in TLS-distribution module</p>
          <p>
	    Own Id: OTP-13300</p>
        </item>
        <item>
          <p>
	    Verify certificate signature against original certificate
	    binary.</p>
          <p>
	    This avoids bugs due to encoding errors when re-encoding
	    a decode certificate. As there exists several decode step
	    and using of different ASN.1 specification this is a risk
	    worth avoiding.</p>
          <p>
	    Own Id: OTP-13334</p>
        </item>
        <item>
          <p>
	    Use <c>application:ensure_all_started/2</c> instead of
	    hard-coding dependencies</p>
          <p>
	    Own Id: OTP-13363</p>
        </item>
      </list>
    </section>

</section>

<section><title>SSL 7.2</title>

    <section><title>Fixed Bugs and Malfunctions</title>
      <list>
        <item>
          <p>
	    Honor distribution port range options</p>
          <p>
	    Own Id: OTP-12838</p>
        </item>
        <item>
          <p>
	    Correct supervisor specification in TLS distribution.</p>
          <p>
	    Own Id: OTP-13134</p>
        </item>
        <item>
          <p>
	    Correct cache timeout</p>
          <p>
	    Own Id: OTP-13141</p>
        </item>
        <item>
          <p>
	    Avoid crash and restart of ssl process when key file does
	    not exist.</p>
          <p>
	    Own Id: OTP-13144</p>
        </item>
        <item>
          <p>
	    Enable passing of raw socket options on the format
	    {raw,_,_,_} to the underlying socket.</p>
          <p>
	    Own Id: OTP-13166</p>
        </item>
        <item>
          <p>
	    Hibernation with small or a zero timeout will now work as
	    expected</p>
          <p>
	    Own Id: OTP-13189</p>
        </item>
      </list>
    </section>


    <section><title>Improvements and New Features</title>
      <list>
        <item>
          <p>
	    Add upper limit for session cache, configurable on ssl
	    application level.</p>
          <p>
	    If upper limit is reached, invalidate the current cache
	    entries, e.i the session lifetime is the max time a
	    session will be kept, but it may be invalidated earlier
	    if the max limit for the table is reached. This will keep
	    the ssl manager process well behaved, not exhusting
	    memory. Invalidating the entries will incrementally
	    empty the cache to make room for fresh sessions entries.</p>
          <p>
	    Own Id: OTP-12392</p>
        </item>
        <item>
          <p>
	    Use new time functions to measure passed time.</p>
          <p>
	    Own Id: OTP-12457</p>
        </item>
        <item>
          <p>
	    Improved error handling in TLS distribution</p>
          <p>
	    Own Id: OTP-13142</p>
        </item>
        <item>
          <p>
	    Distribution over TLS now honors the nodelay distribution
	    flag</p>
          <p>
	    Own Id: OTP-13143</p>
        </item>
      </list>
    </section>

</section>

<section><title>SSL 7.1</title>
    <section><title>Fixed Bugs and Malfunctions</title>
      <list>
        <item>
          <p>
	    Add DER encoded ECPrivateKey as valid input format for
	    key option.</p>
          <p>
	    Own Id: OTP-12974</p>
        </item>
        <item>
          <p>
	    Correct return value of default session callback module</p>
          <p>
	    This error had the symptom that the client check for
	    unique session would always fail, potentially making the
	    client session table grow a lot and causing long setup
	    times.</p>
          <p>
	    Own Id: OTP-12980</p>
        </item>
      </list>
    </section>


    <section><title>Improvements and New Features</title>
      <list>
        <item>
          <p>
	    Add possibility to downgrade an SSL/TLS connection to a
	    tcp connection, and give back the socket control to a
	    user process.</p>
          <p>
	    This also adds the possibility to specify a timeout to
	    the ssl:close function.</p>
          <p>
	    Own Id: OTP-11397</p>
        </item>
        <item>
          <p>
	    Add application setting to be able to change fatal alert
	    shutdown timeout, also shorten the default timeout. The
	    fatal alert timeout is the number of milliseconds between
	    sending of a fatal alert and closing the connection.
	    Waiting a little while improves the peers chances to
	    properly receiving the alert so it may shutdown
	    gracefully.</p>
          <p>
	    Own Id: OTP-12832</p>
        </item>
      </list>
    </section>

</section>

<section><title>SSL 7.0</title>

    <section><title>Fixed Bugs and Malfunctions</title>
      <list>
        <item>
          <p>
	    Ignore signature_algorithm (TLS 1.2 extension) sent to
	    TLS 1.0 or TLS 1.1 server</p>
          <p>
	    Own Id: OTP-12670</p>
        </item>
        <item>
          <p>
	    Improve error handling in TLS distribution module to
	    avoid lingering sockets.</p>
          <p>
	    Own Id: OTP-12799 Aux Id: Tom Briden </p>
        </item>
        <item>
          <p>
	    Add option {client_renegotiation, boolean()} option to
	    the server-side of the SSL application.</p>
          <p>
	    Own Id: OTP-12815</p>
        </item>
      </list>
    </section>


    <section><title>Improvements and New Features</title>
      <list>
        <item>
          <p>
	    Add new API functions to handle CRL-verification</p>
          <p>
	    Own Id: OTP-10362 Aux Id: kunagi-215 [126] </p>
        </item>
        <item>
          <p>
	    Remove default support for SSL-3.0, due to Poodle
	    vunrability in protocol specification.</p>
          <p>
	    Add padding check for TLS-1.0 to remove Poodle
	    vunrability from TLS 1.0, also add the option
	    padding_check. This option only affects TLS-1.0
	    connections and if set to false it disables the block
	    cipher padding check to be able to interoperate with
	    legacy software.</p>
          <p>
	    Remove default support for RC4 cipher suites, as they are
	    consider too weak.</p>
          <p>
	    *** POTENTIAL INCOMPATIBILITY ***</p>
          <p>
	    Own Id: OTP-12390</p>
        </item>
        <item>
          <p>
	    Add support for TLS ALPN (Application-Layer Protocol
	    Negotiation) extension.</p>
          <p>
	    Own Id: OTP-12580</p>
        </item>
        <item>
          <p>
	    Add SNI (Server Name Indication) support for the server
	    side.</p>
          <p>
	    Own Id: OTP-12736</p>
        </item>
      </list>
    </section>

</section>

<section><title>SSL 6.0.1.1</title>
    <section><title>Fixed Bugs and Malfunctions</title>
    <list>
          <item>
          <p>
	    Gracefully ignore proprietary hash_sign algorithms</p>
          <p>
	    Own Id: OTP-12829</p>
        </item>
    </list>
    </section>
</section>


<section><title>SSL 6.0.1</title>

    <section><title>Fixed Bugs and Malfunctions</title>
      <list>
        <item>
          <p>
	    Terminate gracefully when receiving bad input to premaster
	    secret calculation</p>
          <p>
	    Own Id: OTP-12783</p>
        </item>
      </list>
    </section>

</section>

<section><title>SSL 6.0</title>

    <section><title>Fixed Bugs and Malfunctions</title>
      <list>
        <item>
          <p>
	    Exclude self-signed trusted anchor certificates from
	    certificate prospective certification path according to
	    RFC 3280.</p>
          <p>
	    This will avoid some unnecessary certificate processing.</p>
          <p>
	    Own Id: OTP-12449</p>
        </item>
      </list>
    </section>


    <section><title>Improvements and New Features</title>
      <list>
        <item>
          <p>
	    Separate client and server session cache internally.</p>
          <p>
	    Avoid session table growth when client starts many
	    connections in such a manner that many connections are
	    started before session reuse is possible. Only save a new
	    session in client if there is no equivalent session
	    already stored.</p>
          <p>
	    Own Id: OTP-11365</p>
        </item>
        <item>
          <p>
	    The PEM cache is now validated by a background process,
	    instead of always keeping it if it is small enough and
	    clearing it otherwise. That strategy required that small
	    caches where cleared by API function if a file changes on
	    disk.</p>
          <p>
	    However export the API function to clear the cache as it
	    may still be useful.</p>
          <p>
	    Own Id: OTP-12391</p>
        </item>
        <item>
          <p>
	    Add padding check for TLS-1.0 to remove Poodle
	    vulnerability from TLS 1.0, also add the option
	    padding_check. This option only affects TLS-1.0
	    connections and if set to false it disables the block
	    cipher padding check to be able to interoperate with
	    legacy software.</p>
          <p>
	    *** POTENTIAL INCOMPATIBILITY ***</p>
          <p>
	    Own Id: OTP-12420</p>
        </item>
        <item>
          <p>
	    Add support for TLS_FALLBACK_SCSV used to prevent
	    undesired TLS version downgrades. If used by a client
	    that is vulnerable to the POODLE attack, and the server
	    also supports TLS_FALLBACK_SCSV, the attack can be
	    prevented.</p>
          <p>
	    Own Id: OTP-12458</p>
        </item>
      </list>
    </section>

</section>

<section><title>SSL 5.3.8</title>

    <section><title>Fixed Bugs and Malfunctions</title>
      <list>
        <item>
          <p>
	    Make sure the clean rule for ssh, ssl, eunit and otp_mibs
	    actually removes generated files.</p>
          <p>
	    Own Id: OTP-12200</p>
        </item>
      </list>
    </section>


    <section><title>Improvements and New Features</title>
      <list>
        <item>
          <p>
	    Change code to reflect that state data may be secret to
	    avoid breaking dialyzer contracts.</p>
          <p>
	    Own Id: OTP-12341</p>
        </item>
      </list>
    </section>

</section>

<section><title>SSL 5.3.7</title>

    <section><title>Fixed Bugs and Malfunctions</title>
      <list>
        <item>
          <p>
	    Handle the fact that servers may send an empty SNI
	    extension to the client.</p>
          <p>
	    Own Id: OTP-12198</p>
        </item>
      </list>
    </section>

</section>

<section><title>SSL 5.3.6</title>

    <section><title>Fixed Bugs and Malfunctions</title>
      <list>
        <item>
          <p>
	    Corrected handling of ECC certificates, there where
	    several small issues with the handling of such
	    certificates in the ssl and public_key application. Now
	    ECC signed ECC certificates shall work and not only RSA
	    signed ECC certificates.</p>
          <p>
	    Own Id: OTP-12026</p>
        </item>
        <item>
          <p>
	    Check that the certificate chain ends with a trusted ROOT
	    CA e.i. a self-signed certificate, but provide an option
	    partial_chain to enable the application to define an
	    intermediat CA as trusted.</p>
          <p>
	    Own Id: OTP-12149</p>
        </item>
      </list>
    </section>


    <section><title>Improvements and New Features</title>
      <list>
        <item>
          <p>
	    Add decode functions for SNI (Server Name Indication)</p>
          <p>
	    Own Id: OTP-12048</p>
        </item>
      </list>
    </section>

</section>

<section><title>SSL 5.3.5</title>

    <section><title>Fixed Bugs and Malfunctions</title>
      <list>
        <item>
          <p>
	    ssl:recv now returns {error, einval} if applied to a non
	    passive socket, the same as gen_tcp:recv. </p>
          <p>
	    Thanks to Danil Zagoskin for reporting this issue</p>
          <p>
	    Own Id: OTP-11878</p>
        </item>
        <item>
          <p>
	    Corrected handling of default values for
	    signature_algorithms extension in TLS-1.2 and
	    corresponding values used in previous versions that does
	    not support this extension. </p>
          <p>
	    Thanks to Danil Zagoskin</p>
          <p>
	    Own Id: OTP-11886</p>
        </item>
        <item>
          <p>
	    Handle socket option inheritance when pooling of accept
	    sockets is used</p>
          <p>
	    Own Id: OTP-11897</p>
        </item>
        <item>
          <p>
	    Make sure that the list of versions, possibly supplied in
	    the versions option, is not order dependent.</p>
          <p>
	    Thanks to Ransom Richardson for reporting this issue</p>
          <p>
	    Own Id: OTP-11912</p>
        </item>
        <item>
          <p>
	    Reject connection if the next_protocol message is sent
	    twice.</p>
          <p>
	    Own Id: OTP-11926</p>
        </item>
        <item>
          <p>
	    Correct options handling when ssl:ssl_accept/3 is called
	    with new ssl options after calling ssl:listen/2</p>
          <p>
	    Own Id: OTP-11950</p>
        </item>
      </list>
    </section>


    <section><title>Improvements and New Features</title>
      <list>
        <item>
          <p>
	    Gracefully handle unknown alerts</p>
          <p>
	    Thanks to Atul Atri for reporting this issue</p>
          <p>
	    Own Id: OTP-11874</p>
        </item>
        <item>
          <p>
	    Gracefully ignore cipher suites sent by client not
	    supported by the SSL/TLS version that the client has
	    negotiated.</p>
          <p>
	    Thanks to Danil Zagoskin for reporting this issue</p>
          <p>
	    Own Id: OTP-11875</p>
        </item>
        <item>
          <p>
	    Gracefully handle structured garbage, i.e a client sends
	    some garbage in a ssl record instead of a valid fragment.</p>
          <p>
	    Thanks to Danil Zagoskin</p>
          <p>
	    Own Id: OTP-11880</p>
        </item>
        <item>
          <p>
	    Gracefully handle invalid alerts</p>
          <p>
	    Own Id: OTP-11890</p>
        </item>
        <item>
          <p>
	    Generalize handling of default ciphers</p>
          <p>
	    Thanks to Andreas Schultz</p>
          <p>
	    Own Id: OTP-11966</p>
        </item>
        <item>
          <p>
	    Make sure change cipher spec is correctly handled</p>
          <p>
	    Own Id: OTP-11975</p>
        </item>
      </list>
    </section>

</section>

<section><title>SSL 5.3.4</title>

    <section><title>Fixed Bugs and Malfunctions</title>
      <list>
        <item>
          <p>
	    Fix incorrect dialyzer spec and types, also enhance
	    documentation. </p>
          <p>
	    Thanks to Ayaz Tuncer.</p>
          <p>
	    Own Id: OTP-11627</p>
        </item>
        <item>
          <p>
	    Fix possible mismatch between SSL/TLS version and default
	    ciphers. Could happen when you specified SSL/TLS-version
	    in optionlist to listen or accept.</p>
          <p>
	    Own Id: OTP-11712</p>
        </item>
        <item>
          <p>
	    Application upgrade (appup) files are corrected for the
	    following applications: </p>
          <p>
	    <c>asn1, common_test, compiler, crypto, debugger,
	    dialyzer, edoc, eldap, erl_docgen, et, eunit, gs, hipe,
	    inets, observer, odbc, os_mon, otp_mibs, parsetools,
	    percept, public_key, reltool, runtime_tools, ssh,
	    syntax_tools, test_server, tools, typer, webtool, wx,
	    xmerl</c></p>
          <p>
	    A new test utility for testing appup files is added to
	    test_server. This is now used by most applications in
	    OTP.</p>
          <p>
	    (Thanks to Tobias Schlager)</p>
          <p>
	    Own Id: OTP-11744</p>
        </item>
      </list>
    </section>


    <section><title>Improvements and New Features</title>
      <list>
        <item>
          <p>
	    Moved elliptic curve definition from the crypto
	    NIF/OpenSSL into Erlang code, adds the RFC-5639 brainpool
	    curves and makes TLS use them (RFC-7027).</p>
          <p>
	    Thanks to Andreas Schultz</p>
          <p>
	    Own Id: OTP-11578</p>
        </item>
        <item>
          <p>
	    Unicode adaptations</p>
          <p>
	    Own Id: OTP-11620</p>
        </item>
        <item>
          <p>
	    Added option honor_cipher_order. This instructs the
	    server to prefer its own cipher ordering rather than the
	    client's and can help protect against things like BEAST
	    while maintaining compatibility with clients which only
	    support older ciphers. </p>
          <p>
	    Thanks to Andrew Thompson for the implementation, and
	    Andreas Schultz for the test cases.</p>
          <p>
	    Own Id: OTP-11621</p>
        </item>
        <item>
          <p>
	    Replace boolean checking in validate_option with
	    is_boolean guard. </p>
          <p>
	    Thanks to Andreas Schultz.</p>
          <p>
	    Own Id: OTP-11634</p>
        </item>
        <item>
          <p>
	    Some function specs are corrected or moved and some edoc
	    comments are corrected in order to allow use of edoc.
	    (Thanks to Pierre Fenoll)</p>
          <p>
	    Own Id: OTP-11702</p>
        </item>
        <item>
          <p>
	    Correct clean up of certificate database when certs are
	    inputted in pure DER format.The incorrect code could cause
	    a memory leek when certs where inputted in DER. Thanks to
	    Bernard Duggan for reporting this.</p>
          <p>
	    Own Id: OTP-11733</p>
        </item>
        <item>
          <p>
	    Improved documentation of the cacertfile option</p>
          <p>
	    Own Id: OTP-11759 Aux Id: seq12535 </p>
        </item>
        <item>
          <p>
	    Avoid next protocol negotiation failure due to incorrect
	    option format.</p>
          <p>
	    Own Id: OTP-11760</p>
        </item>
        <item>
          <p>
	    Handle v1 CRLs, with no extensions and fixes issues with
	    IDP (Issuing Distribution Point) comparison during CRL
	    validation. </p>
          <p>
	    Thanks to Andrew Thompson</p>
          <p>
	    Own Id: OTP-11761</p>
        </item>
        <item>
          <p>
	    Server now ignores client ECC curves that it does not
	    support instead of crashing. </p>
          <p>
	    Thanks to Danil Zagoskin for reporting the issue and
	    suggesting a solution.</p>
          <p>
	    Own Id: OTP-11780</p>
        </item>
        <item>
          <p>
	    Handle SNI (Server Name Indication) alert
	    unrecognized_name and gracefully deal with unexpected
	    alerts. </p>
          <p>
	    Thanks to Masatake Daimon for reporting this.</p>
          <p>
	    Own Id: OTP-11815</p>
        </item>
        <item>
          <p>
	    Add possibility to specify ssl options when calling
	    ssl:ssl_accept</p>
          <p>
	    Own Id: OTP-11837</p>
        </item>
      </list>
    </section>

</section>

<section><title>SSL 5.3.3</title>

    <section><title>Fixed Bugs and Malfunctions</title>
      <list>
        <item>
          <p>
	    Add missing validation of the server_name_indication
	    option and test for its explicit use. It was not possible
	    to set or disable the default server_name_indication as
	    the validation of the option was missing.</p>
          <p>
	    Own Id: OTP-11567</p>
        </item>
        <item>
          <p>
	    Elliptic curve selection in server mode now properly
	    selects a curve suggested by the client, if possible, and
	    the fallback alternative is changed to a more widely
	    supported curve.</p>
          <p>
	    Own Id: OTP-11575</p>
        </item>
        <item>
          <p>
	    Bug in the TLS hello extension handling caused the server
	    to behave as it did not understand secure renegotiation.</p>
          <p>
	    Own Id: OTP-11595</p>
        </item>
      </list>
    </section>

</section>

<section><title>SSL 5.3.2</title>

    <section><title>Fixed Bugs and Malfunctions</title>
      <list>
        <item>
          <p>
	    Honors the clients advertised support of elliptic curves
	    and no longer sends incorrect elliptic curve extension in
	    server hello.</p>
          <p>
	    Own Id: OTP-11370</p>
        </item>
        <item>
          <p>
	    Fix initialization of DTLS fragment reassembler, in
	    previously contributed code, for future support of DTLS .
	    Thanks to Andreas Schultz.</p>
          <p>
	    Own Id: OTP-11376</p>
        </item>
        <item>
          <p>
	    Corrected type error in client_preferred_next_protocols
	    documentation. Thanks to Julien Barbot.</p>
          <p>
	    Own Id: OTP-11457</p>
        </item>
      </list>
    </section>


    <section><title>Improvements and New Features</title>
      <list>
        <item>
          <p>
	    TLS code has been refactored to prepare for future DTLS
	    support. Also some DTLS code is in place but not yet
	    runnable, some of it contributed by Andreas Schultz and
	    some of it written by the OTP team. Thanks to to Andreas
	    for his participation.</p>
          <p>
	    Own Id: OTP-11292</p>
        </item>
        <item>
          <p>
	    Remove extraneous dev debug code left in the close
	    function. Thanks to Ken Key.</p>
          <p>
	    Own Id: OTP-11447</p>
        </item>
        <item>
          <p>
	    Add SSL Server Name Indication (SNI) client support.
	    Thanks to Julien Barbot.</p>
          <p>
	    Own Id: OTP-11460</p>
        </item>
      </list>
    </section>

</section>

<section><title>SSL 5.3.1</title>

    <section><title>Fixed Bugs and Malfunctions</title>
      <list>
        <item>
          <p>
	    Setopts during renegotiation caused the renegotiation to
	    be unsuccessful.</p>
          <p>
	    If calling setopts during a renegotiation the FSM state
	    might change during the handling of the setopts messages,
	    this is now handled correctly.</p>
          <p>
	    Own Id: OTP-11228</p>
        </item>
        <item>
          <p>
	    Now handles signature_algorithm field in digitally_signed
	    properly with proper defaults. Prior to this change some
	    elliptic curve cipher suites could fail reporting the
	    error "bad certificate".</p>
          <p>
	    Own Id: OTP-11229</p>
        </item>
        <item>
          <p>
	    The code emulating the inet header option was changed in
	    the belief that it made it inet compatible. However the
	    testing is a bit hairy as the inet option is actually
	    broken, now the tests are corrected and the header option
	    should work in the same broken way as inet again,
	    preferably use the bitsyntax instead.</p>
          <p>
	    Own Id: OTP-11230</p>
        </item>
      </list>
    </section>


    <section><title>Improvements and New Features</title>
      <list>
        <item>
          <p>
	    Make the ssl manager name for erlang distribution over
	    SSL/TLS relative to the module name of the ssl_manager.</p>
          <p>
	    This can be beneficial when making tools that rename
	    modules for internal processing in the tool.</p>
          <p>
	    Own Id: OTP-11255</p>
        </item>
        <item>
          <p>
	    Add documentation regarding log_alert option.</p>
          <p>
	    Own Id: OTP-11271</p>
        </item>
      </list>
    </section>

</section>

<section><title>SSL 5.3</title>

    <section><title>Fixed Bugs and Malfunctions</title>
      <list>
        <item>
          <p>
	    Honor the versions option to ssl:connect and ssl:listen.</p>
          <p>
	    Own Id: OTP-10905</p>
        </item>
        <item>
          <p>
	    Next protocol negotiation with reused sessions will now
	    succeed</p>
          <p>
	    Own Id: OTP-10909</p>
        </item>
      </list>
    </section>


    <section><title>Improvements and New Features</title>
      <list>
        <item>
          <p>
	    Add support for PSK (Pre Shared Key) and SRP (Secure
	    Remote Password) cipher suites, thanks to Andreas
	    Schultz.</p>
          <p>
	    Own Id: OTP-10450 Aux Id: kunagi-269 [180] </p>
        </item>
        <item>
          <p>
	    Fix SSL Next Protocol Negotiation documentation. Thanks
	    to Julien Barbot.</p>
          <p>
	    Own Id: OTP-10955</p>
        </item>
        <item>
          <p>
	    Fix ssl_connection to support reading proxy/chain
	    certificates. Thanks to Valentin Kuznetsov.</p>
          <p>
	    Own Id: OTP-10980</p>
        </item>
        <item>
          <p>
	    Integrate elliptic curve contribution from Andreas
	    Schultz </p>
          <p>
	    In order to be able to support elliptic curve cipher
	    suites in SSL/TLS, additions to handle elliptic curve
	    infrastructure has been added to public_key and crypto.</p>
          <p>
	    This also has resulted in a rewrite of the crypto API to
	    gain consistency and remove unnecessary overhead. All OTP
	    applications using crypto has been updated to use the new
	    API.</p>
          <p>
	    Impact: Elliptic curve cryptography (ECC) offers
	    equivalent security with smaller key sizes than other
	    public key algorithms. Smaller key sizes result in
	    savings for power, memory, bandwidth, and computational
	    cost that make ECC especially attractive for constrained
	    environments.</p>
          <p>
	    Own Id: OTP-11009</p>
        </item>
      </list>
    </section>

</section>

<section><title>SSL 5.2.1</title>
    <section><title>Improvements and New Features</title>
      <list>
        <item>
          <p>
	    Transport callback handling is changed so that gen_tcp is
	    treated as a special case where inet will be called
	    directly for functions such as setopts, as gen_tcp does
	    not have its own setopts. This will enable users to use
	    the transport callback for other customizations such as
	    websockets.</p>
          <p>
	    Own Id: OTP-10847</p>
        </item>
        <item>
          <p>
	    Follow up to OTP-10451 solved in ssl-5.2 R16A. Make sure
	    format_error return good strings. Replace confusing
	    legacy atoms with more descriptive atoms.</p>
          <p>
	    Own Id: OTP-10864</p>
        </item>
      </list>
    </section>

</section>
<section><title>SSL 5.1.2.1</title>
<section><title>Improvements and New Features</title>
<list>
  <item>
    <p>
      Make log_alert configurable as option in ssl, SSLLogLevel
    added as option to inets conf file</p>
    <p>
    Own Id: OTP-11259</p>
  </item>
</list>
</section>
</section>
<section><title>SSL 5.2</title>
    <section><title>Fixed Bugs and Malfunctions</title>
      <list>
        <item>
          <p>
	    SSL: TLS 1.2, advertise sha224 support, thanks to Andreas
	    Schultz.</p>
          <p>
	    Own Id: OTP-10586</p>
        </item>
        <item>
          <p>
	    If an ssl server is restarted with new options and a
	    client tries to reuse a session the server must make sure
	    that it complies to the new options before agreeing to
	    reuse it.</p>
          <p>
	    Own Id: OTP-10595</p>
        </item>
        <item>
          <p>
	    Now handles cleaning of CA-certificate database correctly
	    so that there will be no memory leek, bug was introduced
	    in ssl- 5.1 when changing implementation to increase
	    parallel execution.</p>
          <p>
	    Impact: Improved memory usage, especially if you have
	    many different certificates and upgrade tcp-connections
	    to TLS-connections.</p>
          <p>
	    Own Id: OTP-10710</p>
        </item>
      </list>
    </section>


    <section><title>Improvements and New Features</title>
      <list>
        <item>
          <p>
	    Support Next Protocol Negotiation in TLS, thanks to Ben
	    Murphy for the contribution.</p>
          <p>
	    Impact: Could give performance benefit if used as it
	    saves a round trip.</p>
          <p>
	    Own Id: OTP-10361 Aux Id: kunagi-214 [125] </p>
        </item>
        <item>
          <p>
	    TLS 1.2 will now be the default TLS version if sufficient
	    crypto support is available otherwise TLS 1.1 will be
	    default.</p>
          <p>
	    Impact: A default TLS connection will have higher
	    security and hence it may be perceived as slower then
	    before.</p>
          <p>
	    Own Id: OTP-10425 Aux Id: kunagi-275 [186] </p>
        </item>
        <item>
          <p>
	    It is now possible to call controlling_process on a
	    listen socket, same as in gen_tcp.</p>
          <p>
	    Own Id: OTP-10447</p>
        </item>
        <item>
          <p>
	    Remove filter mechanisms that made error messages
	    backwards compatible with old ssl but hid information
	    about what actually happened.</p>
          <p>
	    This does not break the documented API however other
	    reason terms may be returned, so code that matches on the
	    reason part of {error, Reason} may fail.</p>
          <p>
	    *** POTENTIAL INCOMPATIBILITY ***</p>
          <p>
	    Own Id: OTP-10451 Aux Id: kunagi-270 [181] </p>
        </item>
        <item>
          <p>
	    Added missing dependencies to Makefile</p>
          <p>
	    Own Id: OTP-10594</p>
        </item>
        <item>
          <p>
	    Removed deprecated function ssl:pid/0, it has been
	    pointless since R14 but has been keep for backwards
	    compatibility.</p>
          <p>
	    *** POTENTIAL INCOMPATIBILITY ***</p>
          <p>
	    Own Id: OTP-10613 Aux Id: kunagi-331 [242] </p>
        </item>
        <item>
          <p>
	    Refactor to simplify addition of key exchange methods,
	    thanks to Andreas Schultz.</p>
          <p>
	    Own Id: OTP-10709</p>
        </item>
      </list>
    </section>

</section>

<section><title>SSL 5.1.2</title>

    <section><title>Fixed Bugs and Malfunctions</title>
      <list>
        <item>
          <p>
	    ssl:ssl_accept/2 timeout is no longer ignored</p>
          <p>
	    Own Id: OTP-10600</p>
        </item>
      </list>
    </section>

</section>

<section><title>SSL 5.1.1</title>

    <section><title>Fixed Bugs and Malfunctions</title>
      <list>
        <item>
          <p>
	    ssl:recv/3 could "loose" data when the timeout occurs. If
	    the timeout in ssl:connect or ssl:ssl_accept expired the
	    ssl connection process was not terminated as it should,
	    this due to gen_fsm:send_all_state_event timeout is a
	    client side time out. These timouts are now handled by
	    the gen_fsm-procss instead.</p>
          <p>
	    Own Id: OTP-10569</p>
        </item>
      </list>
    </section>


    <section><title>Improvements and New Features</title>
      <list>
        <item>
          <p>
	    Better termination handling that avoids hanging.</p>
          <p>
	    Own Id: OTP-10574</p>
        </item>
      </list>
    </section>

</section>

<section><title>SSL 5.1</title>

    <section><title>Fixed Bugs and Malfunctions</title>
      <list>
        <item>
          <p>
	    Sometimes the client process could receive an extra
	    {error, closed} message after ssl:recv had returned
	    {error, closed}.</p>
          <p>
	    Own Id: OTP-10118</p>
        </item>
        <item>
          <p>
	    ssl v3 alert number 41 (no_certificate_RESERVED) is now
	    recognized</p>
          <p>
	    Own Id: OTP-10196</p>
        </item>
      </list>
    </section>


    <section><title>Improvements and New Features</title>
      <list>
        <item>
          <p>
	    Experimental support for TLS 1.1 is now available, will
	    be officially supported from OTP-R16. Thanks to Andreas
	    Schultz for implementing the first version.</p>
          <p>
	    Own Id: OTP-8871</p>
        </item>
        <item>
          <p>
	    Experimental support for TLS 1.2 is now available, will
	    be officially supported from OTP-R16. Thanks to Andreas
	    Schultz for implementing the first version.</p>
          <p>
	    Own Id: OTP-8872</p>
        </item>
        <item>
          <p>
	    Removed some bottlenecks increasing the applications
	    parallelism especially for the client side.</p>
          <p>
	    Own Id: OTP-10113</p>
        </item>
        <item>
          <p>
	    Workaround for handling certificates that wrongly encode
	    X509countryname in utf-8 when the actual value is a valid
	    ASCCI value of length 2. Such certificates are accepted
	    by many browsers such as Chrome and Fierfox so for
	    interoperability reasons we will too.</p>
          <p>
	    Own Id: OTP-10222</p>
        </item>
      </list>
    </section>

</section>

<section><title>SSL 5.0.1</title>

    <section><title>Fixed Bugs and Malfunctions</title>
      <list>
        <item>
          <p>
	    Robustness and improvement to distribution over SSL</p>
          <p>
	    Fix a bug where ssl_tls_dist_proxy would crash at caller
	    timeout. Fix a bug where a timeout from the SSL layer
	    would block the distribution indefinitely. Run the proxy
	    exclusively on the loopback interface. (Thanks to Paul
	    Guyot)</p>
          <p>
	    Own Id: OTP-9915</p>
        </item>
        <item>
          <p>
	    Fix setup loop of SSL TLS dist proxy</p>
          <p>
	    Fix potential leak of processes waiting indefinitely for
	    data from closed sockets during socket setup phase.
	    (Thanks to Paul Guyot)</p>
          <p>
	    Own Id: OTP-9916</p>
        </item>
        <item>
          <p>
	    Correct spelling of registered (Thanks to Richard
	    Carlsson)</p>
          <p>
	    Own Id: OTP-9925</p>
        </item>
        <item>
          <p>
	    Added TLS PRF function to the SSL API for generation of
	    additional key material from a TLS session. (Thanks to
	    Andreas Schultz)</p>
          <p>
	    Own Id: OTP-10024</p>
        </item>
      </list>
    </section>

</section>

<section><title>SSL 5.0</title>

    <section><title>Fixed Bugs and Malfunctions</title>
      <list>
        <item>
          <p>
	    Invalidation handling of sessions could cause the
	    time_stamp field in the session record to be set to
	    undefined crashing the session clean up process. This did
	    not affect the connections but would result in that the
	    session table would grow.</p>
          <p>
	    Own Id: OTP-9696 Aux Id: seq11947 </p>
        </item>
        <item>
          <p>
	    Changed code to use ets:foldl and throw instead of
	    ets:next traversal, avoiding the need to explicitly call
	    ets:safe_fixtable. It was possible to get a badarg-crash
	    under special circumstances.</p>
          <p>
	    Own Id: OTP-9703 Aux Id: seq11947 </p>
        </item>
        <item>
          <p>
	    Send ssl_closed notification to active ssl user when a
	    tcp error occurs.</p>
          <p>
	    Own Id: OTP-9734 Aux Id: seq11946 </p>
        </item>
        <item>
          <p>
	    If a passive receive was ongoing during a renegotiation
	    the process evaluating ssl:recv could be left hanging for
	    ever.</p>
          <p>
	    Own Id: OTP-9744</p>
        </item>
      </list>
    </section>


    <section><title>Improvements and New Features</title>
      <list>
        <item>
          <p>
	    Support for the old ssl implementation is dropped and the
	    code is removed.</p>
          <p>
	    Own Id: OTP-7048</p>
        </item>
        <item>
          <p>
	    The erlang distribution can now be run over the new ssl
	    implementation. All options can currently not be set but
	    it is enough to replace to old ssl implementation.</p>
          <p>
	    Own Id: OTP-7053</p>
        </item>
        <item>
          <p>
	    public_key, ssl and crypto now supports PKCS-8</p>
          <p>
	    Own Id: OTP-9312</p>
        </item>
        <item>
          <p>
	    Implements a CBC timing attack counter measure. Thanks to
	    Andreas Schultz for providing the patch.</p>
          <p>
	    Own Id: OTP-9683</p>
        </item>
        <item>
          <p>
	    Mitigates an SSL/TLS Computational DoS attack by
	    disallowing the client to renegotiate many times in a row
	    in a short time interval, thanks to Tuncer Ayaz for
	    alerting us about this.</p>
          <p>
	    Own Id: OTP-9739</p>
        </item>
        <item>
          <p>
	    Implements the 1/n-1 splitting countermeasure to the
	    Rizzo Duong BEAST attack, affects SSL 3.0 and TLS 1.0.
	    Thanks to Tuncer Ayaz for alerting us about this.</p>
          <p>
	    Own Id: OTP-9750</p>
        </item>
      </list>
    </section>

</section>

<section><title>SSL 4.1.6</title>

    <section><title>Fixed Bugs and Malfunctions</title>
      <list>
        <item>
          <p>
	    replace "a ssl" with "an ssl" reindent
	    pkix_path_validation/3 Trivial documentation fixes
	    (Thanks to Christian von Roques )</p>
          <p>
	    Own Id: OTP-9464</p>
        </item>
      </list>
    </section>


    <section><title>Improvements and New Features</title>
      <list>
        <item>
          <p>
	    Adds function clause to avoid denial of service attack.
	    Thanks to Vinod for reporting this vulnerability.</p>
          <p>
	    Own Id: OTP-9364</p>
        </item>
        <item>
          <p>
	    Error handling code now takes care of inet:getopts/2 and
	    inets:setopts/2 crashes. Thanks to Richard Jones for
	    reporting this.</p>
          <p>
	    Own Id: OTP-9382</p>
        </item>
        <item>
          <p>
	    Support explicit use of packet option httph and httph_bin</p>
          <p>
	    Own Id: OTP-9461</p>
        </item>
        <item>
          <p>
	    Decoding of hello extensions could fail to come to the
	    correct conclusion due to an error in a binary match
	    pattern. Thanks to Ben Murphy.</p>
          <p>
	    Own Id: OTP-9589</p>
        </item>
      </list>
    </section>

</section>

<section>
    <title>SSL 4.1.5</title>
    
    <section><title>Improvements and New Features</title>
    <list>
      <item>
	<p>Calling gen_tcp:connect with option {ip, {127,0,0,1}} results in 
	an exit with reason badarg. Neither SSL nor INETS This was not 
	caught, resulting in crashes with incomprehensible reasons.</p>
	<p>Own Id: OTP-9289 Aux Id: seq11845</p>
      </item>
    </list>
    </section>
    
  </section>
  
  <section>
    <title>SSL 4.1.3</title>
  
    <section><title>Fixed Bugs and Malfunctions</title>
    <list>
      <item>
	<p>
	Fixed error in cache-handling fix from ssl-4.1.2</p>
	<p>
	Own Id: OTP-9018 Aux Id: seq11739 </p>
      </item>
      <item>
	<p>Verification of a critical extended_key_usage-extension
	corrected</p>
	<p>Own Id: OTP-9029 Aux Id: seq11541 </p>
      </item>
    </list>
    </section>

  </section>

  <section>
    <title>SSL 4.1.2</title>

    <section><title>Fixed Bugs and Malfunctions</title>
      <list>
        <item>
          <p>
	    The ssl application caches certificate files, it will now
	    invalidate cache entries if the diskfile is changed.</p>
          <p>
	    Own Id: OTP-8965 Aux Id: seq11739 </p>
        </item>
        <item>
          <p>
	    Now runs the terminate function before returning from the
	    call made by ssl:close/1, as before the caller of
	    ssl:close/1 could get problems with the reuseaddr option.</p>
          <p>
	    Own Id: OTP-8992</p>
        </item>
      </list>
    </section>

</section>

<section><title>SSL 4.1.1</title>

    <section><title>Fixed Bugs and Malfunctions</title>
      <list>
        <item>
          <p>
	    Correct handling of client certificate verify message
	    When checking the client certificate verify message the
	    server used the wrong algorithm identifier to determine
	    the signing algorithm, causing a function clause error in
	    the public_key application when the key-exchange
	    algorithm and the public key algorithm of the client
	    certificate happen to differ.</p>
          <p>
	    Own Id: OTP-8897</p>
        </item>
      </list>
    </section>


    <section><title>Improvements and New Features</title>
      <list>
        <item>
          <p>
	    For testing purposes ssl now also support some anonymous
	    cipher suites when explicitly configured to do so.</p>
          <p>
	    Own Id: OTP-8870</p>
        </item>
        <item>
          <p>
	    Sends an error alert instead of crashing if a crypto
	    function for the selected cipher suite fails.</p>
          <p>
	    Own Id: OTP-8930 Aux Id: seq11720 </p>
        </item>
      </list>
    </section>

</section>

<section><title>SSL 4.1</title>

    <section><title>Improvements and New Features</title>
      <list>
        <item>
          <p>
	    Updated ssl to ignore CA certs that violate the asn1-spec
	    for a certificate, and updated public key asn1 spec to
	    handle inherited DSS-params.</p>
          <p>
	    Own Id: OTP-7884</p>
        </item>
        <item>
          <p>
	    Changed ssl implementation to retain backwards
	    compatibility for old option {verify, 0} that shall be
	    equivalent to {verify, verify_none}, also separate the
	    cases unknown ca and selfsigned peer cert, and restored
	    return value of deprecated function
	    public_key:pem_to_der/1.</p>
          <p>
	    Own Id: OTP-8858</p>
        </item>
        <item>
          <p>
	    Changed the verify fun so that it differentiate between
	    the peer certificate and CA certificates by using
	    valid_peer or valid as the second argument to the verify
	    fun. It may not always be trivial or even possible to
	    know when the peer certificate is reached otherwise.</p>
          <p>
	    *** POTENTIAL INCOMPATIBILITY ***</p>
          <p>
	    Own Id: OTP-8873</p>
        </item>
      </list>
    </section>

</section>

<section><title>SSL 4.0.1</title>

    <section><title>Fixed Bugs and Malfunctions</title>
      <list>
        <item>
          <p>
	    The server now verifies the client certificate verify
	    message correctly, instead of causing a case-clause.</p>
          <p>
	    Own Id: OTP-8721</p>
        </item>
        <item>
          <p>
	    The client hello message now always include ALL available
	    cipher suites (or those specified by the ciphers option).
	    Previous implementation would filter them based on the
	    client certificate key usage extension (such filtering
	    only makes sense for the server certificate).</p>
          <p>
	    Own Id: OTP-8772</p>
        </item>
        <item>
          <p>
	    Fixed handling of the option {mode, list} that was broken
	    for some packet types for instance line.</p>
          <p>
	    Own Id: OTP-8785</p>
        </item>
        <item>
          <p>
	    Empty packets were not delivered to the client.</p>
          <p>
	    Own Id: OTP-8790</p>
        </item>
        <item>
	    <p> Building in a source tree without prebuilt platform
	    independent build results failed on the SSL examples
	    when: </p> <list><item> cross building. This has been
	    solved by not building the SSL examples during a cross
	    build. </item><item> building on Windows. </item></list>
          <p>
	    Own Id: OTP-8791</p>
        </item>
        <item>
          <p>
	    Fixed a handshake error which occurred on some ssl
	    implementations.</p>
          <p>
	    Own Id: OTP-8793</p>
        </item>
      </list>
    </section>


    <section><title>Improvements and New Features</title>
      <list>
        <item>
          <p>
	    Revise the public_key API - Cleaned up and documented the
	    public_key API to make it useful for general use, also
	    changed ssl to use the new API.</p>
          <p>
	    Own Id: OTP-8722</p>
        </item>
        <item>
          <p>
	    Added support for inputing certificates and keys directly
	    in DER format these options will override the pem-file
	    options if specified.</p>
          <p>
	    Own Id: OTP-8723</p>
        </item>
        <item>
          <p>
	    To gain interoperability ssl will not check for padding
	    errors when using TLS 1.0. It is first in TLS 1.1 that
	    checking the padding is an requirement.</p>
          <p>
	    Own Id: OTP-8740</p>
        </item>
        <item>
          <p>
	    Changed the semantics of the verify_fun option in the
	    ssl-application so that it takes care of both application
	    handling of path validation errors and verification of
	    application specific extensions. This means that it is
	    now possible for the server application in verify_peer
	    mode to handle path validation errors. This change moved
	    some functionality earlier in ssl to the public_key
	    application.</p>
          <p>
	    Own Id: OTP-8770</p>
        </item>
        <item>
          <p>
	    Added the functionality so that the verification fun will
	    be called when a certificate is considered valid by the
	    path validation to allow access to each certificate in
	    the path to the user application. Also try to verify
	    subject-AltName, if unable to verify it let the
	    application verify it.</p>
          <p>
	    Own Id: OTP-8825</p>
        </item>
      </list>
    </section>

</section>

<section><title>SSL 4.0</title>
    
    <section><title>Improvements and New Features</title>
    <list>
      <item>
	<p>
	  New ssl now support client/server-certificates signed by
	dsa keys.</p>
	<p>
	Own Id: OTP-8587</p>
      </item>
      <item>
	<p>
	  Ssl has now switched default implementation and removed
	  deprecated certificate handling. All certificate handling
	is done by the public_key application.</p>
	<p>
	Own Id: OTP-8695</p>
      </item>
    </list>
    </section>
    </section>
</chapter><|MERGE_RESOLUTION|>--- conflicted
+++ resolved
@@ -27,11 +27,7 @@
   </header>
   <p>This document describes the changes made to the SSL application.</p>
 
-<<<<<<< HEAD
 <section><title>SSL 10.8.2</title>
-=======
-<section><title>SSL 10.2.4.4</title>
->>>>>>> b8e48c3a
 
     <section><title>Fixed Bugs and Malfunctions</title>
       <list>
@@ -48,7 +44,6 @@
 
 </section>
 
-<<<<<<< HEAD
 <section><title>SSL 10.8.1</title>
 
     <section><title>Fixed Bugs and Malfunctions</title>
@@ -933,8 +928,23 @@
 
 </section>
 
-=======
->>>>>>> b8e48c3a
+<section><title>SSL 10.2.4.4</title>
+
+    <section><title>Fixed Bugs and Malfunctions</title>
+      <list>
+        <item>
+          <p>
+	    Improved handling of unexpected messages during the
+	    handshake, taking the right action for unexpected
+	    messages.</p>
+          <p>
+	    Own Id: OTP-18145</p>
+        </item>
+      </list>
+    </section>
+
+</section>
+
 <section><title>SSL 10.2.4.3</title>
 
     <section><title>Fixed Bugs and Malfunctions</title>
