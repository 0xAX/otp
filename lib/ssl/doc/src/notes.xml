--- conflicted
+++ resolved
@@ -27,8 +27,6 @@
   </header>
   <p>This document describes the changes made to the SSL application.</p>
 
-<<<<<<< HEAD
-=======
 <section><title>SSL 10.4.2</title>
 
     <section><title>Fixed Bugs and Malfunctions</title>
@@ -66,7 +64,6 @@
 
 </section>
 
->>>>>>> c07336b8
 <section><title>SSL 10.4.1</title>
 
     <section><title>Fixed Bugs and Malfunctions</title>
@@ -149,7 +146,6 @@
 
 </section>
 
-<<<<<<< HEAD
 <section><title>SSL 10.3.1.2</title>
 
     <section><title>Fixed Bugs and Malfunctions</title>
@@ -203,8 +199,6 @@
 
 </section>
 
-=======
->>>>>>> c07336b8
 <section><title>SSL 10.3.1</title>
 
     <section><title>Fixed Bugs and Malfunctions</title>
@@ -295,7 +289,6 @@
 
 </section>
 
-<<<<<<< HEAD
 <section><title>SSL 10.2.4.3</title>
 
     <section><title>Fixed Bugs and Malfunctions</title>
@@ -312,8 +305,6 @@
 
 </section>
 
-=======
->>>>>>> c07336b8
 <section><title>SSL 10.2.4.2</title>
 
     <section><title>Fixed Bugs and Malfunctions</title>
