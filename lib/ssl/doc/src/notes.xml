<?xml version="1.0" encoding="utf-8" ?>
<!DOCTYPE chapter SYSTEM "chapter.dtd">

<chapter>
  <header>
    <copyright>
      <year>1999</year><year>2022</year>
      <holder>Ericsson AB. All Rights Reserved.</holder>
    </copyright>
    <legalnotice>
      Licensed under the Apache License, Version 2.0 (the "License");
      you may not use this file except in compliance with the License.
      You may obtain a copy of the License at
 
          http://www.apache.org/licenses/LICENSE-2.0

      Unless required by applicable law or agreed to in writing, software
      distributed under the License is distributed on an "AS IS" BASIS,
      WITHOUT WARRANTIES OR CONDITIONS OF ANY KIND, either express or implied.
      See the License for the specific language governing permissions and
      limitations under the License.

    </legalnotice>

    <title>SSL Release Notes</title>
    <file>notes.xml</file>
  </header>
  <p>This document describes the changes made to the SSL application.</p>

<<<<<<< HEAD
=======
<section><title>SSL 10.8.3</title>

    <section><title>Fixed Bugs and Malfunctions</title>
      <list>
        <item>
	    <p> The link to crypto:engine_load refered the function
	    with wrong arity. </p>
          <p>
	    Own Id: OTP-18173</p>
        </item>
      </list>
    </section>

</section>

>>>>>>> 89c04fb1
<section><title>SSL 10.8.2</title>

    <section><title>Fixed Bugs and Malfunctions</title>
      <list>
        <item>
          <p>
	    Improved handling of unexpected messages during the
	    handshake, taking the right action for unexpected
	    messages.</p>
          <p>
	    Own Id: OTP-18145</p>
        </item>
      </list>
    </section>

</section>

<section><title>SSL 10.8.1</title>

    <section><title>Fixed Bugs and Malfunctions</title>
      <list>
        <item>
          <p>
	    When a TLS-1.3 enabled client tried to talk to a TLS-1.2
	    server that coalesces TLS-1.2 handshake message over one
	    TLS record, the connection could fail due to some message
	    being handled in the wrong state, this has been fixed.</p>
          <p>
	    Own Id: OTP-18087 Aux Id: GH-5961 </p>
        </item>
        <item>
          <p>
	    Correctly handles supported protocol version change from
	    default to something else by sni_fun supplied to
	    ssl:handshake/[2,3] together with a TCP-socket (so called
	    upgrade).</p>
          <p>
	    Own Id: OTP-18100 Aux Id: GH-5985 </p>
        </item>
        <item>
          <p>
	    Also, TLS-1.3 should respond with a protocol version
	    alert if previous versions, that are supported but not
	    configured, are attempted.</p>
          <p>
	    Own Id: OTP-18129 Aux Id: GH-5950 </p>
        </item>
      </list>
    </section>

</section>

<section><title>SSL 10.8</title>

    <section><title>Fixed Bugs and Malfunctions</title>
      <list>
        <item>
          <p>
	    When a TLS-1.3 enabled client tried to talk to a TLS-1.2
	    server that coalesces TLS-1.2 handshake message over one
	    TLS record, the connection could fail due to some message
	    being handled in the wrong state, this has been fixed.</p>
          <p>
	    Own Id: OTP-18087 Aux Id: GH-5961 </p>
        </item>
        <item>
          <p>
	    Fixed tls-1.3 session ticket lifetime which was discarded
	    to quickly before.</p>
          <p>
	    Own Id: OTP-18092 Aux Id: PR-5959 </p>
        </item>
      </list>
    </section>


    <section><title>Improvements and New Features</title>
      <list>
        <item>
          <p>
	    With this change, it is possible to provide several
	    certificates. Most appropriate will be selected based on
	    negotiated properties.</p>
          <p>
	    Own Id: OTP-15993 Aux Id: GH-4143 </p>
        </item>
        <item>
          <p>
	    Add options for users to be able to set spawn_opts for
	    TLS processes (sender and receiver) this may be useful
	    for tuning trade-offs between CPU and Memory usage.</p>
          <p>
	    Own Id: OTP-17855 Aux Id: PR-5328 </p>
        </item>
        <item>
          <p>
	    Allow key file passwords to be input as a single binary,
	    that is we change the data type to be the more for the
	    purpose logical data type iodata() instead of string().</p>
          <p>
	    Own Id: OTP-17890</p>
        </item>
        <item>
          <p>
	    Logging enhancement, add location information to the
	    warning log message.</p>
          <p>
	    Own Id: OTP-18000 Aux Id: PR-5790 </p>
        </item>
        <item>
          <p>
	    Now also accepts the signature_algs_cert option in
	    TLS-1.2 configuration.</p>
          <p>
	    Own Id: OTP-18014</p>
        </item>
        <item>
          <p>
	    Handle certificate selection correctly for server
	    fallback and certificate authorities considerations.</p>
          <p>
	    Own Id: OTP-18045 Aux Id: ERIERL-792, OTP-15993 </p>
        </item>
        <item>
          <p>
	    Enhance handling of handshake decoding errors, especially
	    for certificate authorities extension to ensure graceful
	    termination.</p>
          <p>
	    Own Id: OTP-18085</p>
        </item>
      </list>
    </section>

</section>

<<<<<<< HEAD
<section><title>SSL 10.7.3.2</title>

    <section><title>Fixed Bugs and Malfunctions</title>
      <list>
        <item>
          <p>
	    Improved handling of unexpected messages during the
	    handshake, taking the right action for unexpected
	    messages.</p>
          <p>
	    Own Id: OTP-18145</p>
        </item>
      </list>
    </section>

</section>

<section><title>SSL 10.7.3.1</title>

    <section><title>Fixed Bugs and Malfunctions</title>
      <list>
        <item>
          <p>
	    When a TLS-1.3 enabled client tried to talk to a TLS-1.2
	    server that coalesces TLS-1.2 handshake message over one
	    TLS record, the connection could fail due to some message
	    being handled in the wrong state, this has been fixed.</p>
          <p>
	    Own Id: OTP-18087 Aux Id: GH-5961 </p>
        </item>
        <item>
          <p>
	    Fixed tls-1.3 session ticket lifetime which was discarded
	    to quickly before.</p>
          <p>
	    Own Id: OTP-18092 Aux Id: PR-5959 </p>
        </item>
        <item>
          <p>
	    Correctly handles supported protocol version change from
	    default to something else by sni_fun supplied to
	    ssl:handshake/[2,3] together with a TCP-socket (so called
	    upgrade).</p>
          <p>
	    Own Id: OTP-18100 Aux Id: GH-5985 </p>
        </item>
        <item>
          <p>
	    Also, TLS-1.3 should respond with a protocol version
	    alert if previous versions, that are supported but not
	    configured, are attempted.</p>
          <p>
	    Own Id: OTP-18129 Aux Id: GH-5950 </p>
        </item>
      </list>
    </section>


    <section><title>Improvements and New Features</title>
      <list>
        <item>
          <p>
	    Enhance handling of handshake decoding errors, especially
	    for certificate authorities extension to ensure graceful
	    termination.</p>
          <p>
	    Own Id: OTP-18085</p>
        </item>
      </list>
    </section>

</section>

=======
>>>>>>> 89c04fb1
<section><title>SSL 10.7.3</title>

    <section><title>Fixed Bugs and Malfunctions</title>
      <list>
        <item>
          <p>
	    Client certification could fail if TLS-1.3 enabled client
	    negotiated TLS-1.2 connection with the server, this is
	    due to the wrong version being used when decoding the
	    certificate request message from the server.</p>
          <p>
	    Own Id: OTP-18028 Aux Id: GH-5835 </p>
        </item>
        <item>
          <p>
	    socket option packet_size was not handled in ssl:setops/2
	    and ssl:getotps/2</p>
          <p>
	    Own Id: OTP-18062 Aux Id: GH-5898 </p>
        </item>
        <item>
          <p>
	    Remove legacy code to fix interoperability with new
	    socket inet_backend.</p>
          <p>
	    Own Id: OTP-18071 Aux Id: GH-5930 </p>
        </item>
      </list>
    </section>

</section>

<section><title>SSL 10.7.2</title>

    <section><title>Fixed Bugs and Malfunctions</title>
      <list>
        <item>
          <p>
	    With this change, potential hanging of pre TLS1.3 client
	    receiving OSCP staple message is avoided.</p>
          <p>
	    Own Id: OTP-17994</p>
        </item>
      </list>
    </section>

</section>

<section><title>SSL 10.7.1</title>

    <section><title>Fixed Bugs and Malfunctions</title>
      <list>
        <item>
          <p>
	    Client certification could fail for TLS-1.3 servers that
	    did not include the certificate_authorities extension in
	    its certificate request message.</p>
          <p>
	    Own Id: OTP-17971 Aux Id: GH-5783 </p>
        </item>
      </list>
    </section>

</section>

<section><title>SSL 10.7</title>

    <section><title>Fixed Bugs and Malfunctions</title>
      <list>
        <item>
          <p>
	    Improved error handling.</p>
          <p>
	    Own Id: OTP-17759 Aux Id: GH-5367 </p>
        </item>
        <item>
          <p>
	    Before this change, net_kernel used with TLS distribution
	    might be leaking processes in case of connectivity
	    issues.</p>
          <p>
	    Own Id: OTP-17815 Aux Id: GH-5332 </p>
        </item>
        <item>
          <p>
	    Fix makefile dependency bugs.</p>
          <p>
	    Own Id: OTP-17847 Aux Id: PR-5574 GH-5548 </p>
        </item>
        <item>
          <p>
	    Make sure the TLS sender process handles explicit calls
	    to erlang:disconnect_node properly, avoiding potential
	    hanging problems in net_kernel.</p>
          <p>
	    Own Id: OTP-17929 Aux Id: GH-5708 </p>
        </item>
      </list>
    </section>


    <section><title>Improvements and New Features</title>
      <list>
        <item>
          <p>
	    Add support for TLS-1.3 certificate_authorities
	    extension. And process certificate_authorities field in
	    pre-TLS-1.3 certificate requests.</p>
          <p>
	    Own Id: OTP-15719</p>
        </item>
        <item>
          <p>
	    Support password fun for protected keyfiles in
	    ssl:connect function.</p>
          <p>
	    Own Id: OTP-17816 Aux Id: PR-5607 </p>
        </item>
        <item>
          <p>
	    Add in some cases earlier detection of possible DoS
	    attacks by malicious clients sending unexpected TLS
	    messages instead of the client hello. Note that such
	    attacks are already mitigated by providing a timeout for
	    the TLS handshake.</p>
          <p>
	    Own Id: OTP-17903</p>
        </item>
      </list>
    </section>

</section>

<section><title>SSL 10.6.1</title>

    <section><title>Fixed Bugs and Malfunctions</title>
      <list>
        <item>
          <p>
	    Improve SNI (server name indication) handling so that
	    protocol version can be selected with regards to SNI.
	    Also, make sure that ssl:connection_information/1 returns
	    the correct SNI value.</p>
          <p>
	    Own Id: OTP-17794 Aux Id: GH-5341, GH-4450 </p>
        </item>
        <item>
          <p>
	    Fixed cipher suite listing functions so that the listing
	    of all cipher suites will be complete. Another fix for
	    cipher suite handling in OTP-24.1 accidentally excludes a
	    few cipher suites from the listing of all cipher suites.</p>
          <p>
	    Own Id: OTP-17829 Aux Id: ERIERL-708 </p>
        </item>
        <item>
          <p>
	    Reenable legacy cipher suite
	    TLS_RSA_WITH_3DES_EDE_CBC_SHA for explicit configuration
	    in TLS-1.2, not supported by default.</p>
          <p>
	    Own Id: OTP-17879 Aux Id: GH-5624 </p>
        </item>
      </list>
    </section>


    <section><title>Improvements and New Features</title>
      <list>
        <item>
          <p>
	    Avoid unnecessary logs by better adjusting the tls_sender
	    process to the new supervisor structure in OTP-24.2</p>
          <p>
	    Own Id: OTP-17831</p>
        </item>
      </list>
    </section>

</section>

<section><title>SSL 10.6</title>

    <section><title>Fixed Bugs and Malfunctions</title>
      <list>
        <item>
          <p>
	    Allow re-connect on DTLS sockets</p>
          <p>
	    Can happen when a computer reboots and connects from the
	    same client port without the server noticing should be
	    allowed according to RFC.</p>
          <p>
	    Own Id: OTP-17411 Aux Id: ERL-1203, GH-4393 </p>
        </item>
        <item>
          <p>
	    Fix tls and non-tls distribution to use
	    erl_epmd:address_please to figure out if IPv4 or IPv6
	    addresses should be used when connecting to the remote
	    node.</p>
          <p>
	    Before this fix, a dns lookup of the remote node hostname
	    determined which IP version was to be used which meant
	    that the hostname had to resolve to a valid ip address.</p>
          <p>
	    Own Id: OTP-17809 Aux Id: PR-5337 GH-5334 </p>
        </item>
      </list>
    </section>


    <section><title>Improvements and New Features</title>
      <list>
        <item>
          <p>
	    Use supervisor significant child to manage tls connection
	    process and tls sender process dependency.</p>
          <p>
	    Own Id: OTP-17417</p>
        </item>
        <item>
          <p>
	    Random generation adjustment for TLS1.3</p>
          <p>
	    Own Id: OTP-17699</p>
        </item>
        <item>
          <p>
	    Allow any {03,XX} TLS record version in the client hello
	    for maximum interoperability</p>
          <p>
	    Own Id: OTP-17761 Aux Id: GH-5380 </p>
        </item>
      </list>
    </section>

</section>

<section><title>SSL 10.5.3</title>

    <section><title>Fixed Bugs and Malfunctions</title>
      <list>
        <item>
          <p>
	    Correct typo of ECC curve name in signature algorithm
	    handling. Will make the signature algorithm
	    ecdsa_secp521r1_sha512 succeed.</p>
          <p>
	    Own Id: OTP-17756 Aux Id: GH-5383, PR-5397 </p>
        </item>
        <item>
          <p>
	    Suppress authenticity warning when option verify_none is
	    explicitly supplied.</p>
          <p>
	    Own Id: OTP-17757 Aux Id: GH-5352, PR-5395 </p>
        </item>
      </list>
    </section>

</section>

<section><title>SSL 10.5.2</title>

    <section><title>Fixed Bugs and Malfunctions</title>
      <list>
        <item>
          <p>
	    Fix TLS-1.2 RSA-PSS negotiation and also fix broken
	    certificate request message for pre-TLS-1.3 servers.</p>
          <p>
	    Own Id: OTP-17688 Aux Id: GH-5255 </p>
        </item>
        <item>
          <p>
	    Fix CRL issuer verification that under some circumstances
	    could fail with a function_clause error.</p>
          <p>
	    Own Id: OTP-17723 Aux Id: GH-5300 </p>
        </item>
      </list>
    </section>

</section>

<section><title>SSL 10.5.1</title>

    <section><title>Fixed Bugs and Malfunctions</title>
      <list>
        <item>
          <p>
	    Before that change, TLS downgrade could occasionally fail
	    when data intended for downgraded socket were delivered
	    together with CLOSE_NOTIFY alert to ssl app.</p>
          <p>
	    Own Id: OTP-17393</p>
        </item>
        <item>
          <p>
	    Avoid re-encoding of decoded certificates. This could
	    cause unexpected failures as some subtle encoding errors
	    can be tolerated when decoding but hence creating another
	    sequence of bytes if the decoded value is re-encoded.</p>
          <p>
	    Own Id: OTP-17657</p>
        </item>
        <item>
          <p>
	    Fix possible process leak when the process doing
	    ssl:transport_accept dies before initiating the TLS
	    handshake.</p>
          <p>
	    Own Id: OTP-17666 Aux Id: GH-5239 </p>
        </item>
        <item>
          <p>
	    Fix dtls memory leak, the replay window code was broken.</p>
          <p>
	    Own Id: OTP-17670 Aux Id: GH-5224 </p>
        </item>
      </list>
    </section>

</section>

<section><title>SSL 10.5</title>

    <section><title>Fixed Bugs and Malfunctions</title>
      <list>
        <item>
          <p>
	    Fix Makefile dependency generation to work no matter what
	    the <c>ERL_TOP</c> folder is called.</p>
          <p>
	    Own Id: OTP-17423 Aux Id: GH-4823 PR-4829 </p>
        </item>
        <item>
          <p>
	    If trying to downgrade a TLS-1.3 connection to a plain
	    TCP connection, possible TLS-1.3 session ticket messages
	    will be ignored in the "downgrade" state while waiting
	    for the close notify alert.</p>
          <p>
	    Own Id: OTP-17517 Aux Id: GH-5009 </p>
        </item>
        <item>
          <p>
	    Corrected error handling to correctly generate an
	    insufficient security alert when there are no suitable
	    groups that can be negotiated in TLS-1.3 instead of
	    crashing resulting in an internal error alert.</p>
          <p>
	    Own Id: OTP-17521</p>
        </item>
        <item>
          <p>
	    Properly handle default session data storage.</p>
          <p>
	    When a client tries to reuse an expired session the
	    default server storage handling would crash losing other
	    session data. This would cause a error report and
	    possible loss of abbreviated handshakes.</p>
          <p>
	    Own Id: OTP-17635 Aux Id: GH-5192 </p>
        </item>
      </list>
    </section>


    <section><title>Improvements and New Features</title>
      <list>
        <item>
          <p>
	    Add support for RSA-PSS-PSS signatures and
	    signature_algorithms_cert in TLS-1.2. This is a TLS-1.3
	    RFC requirement to backport this functionality.</p>
          <p>
	    Own Id: OTP-16590 Aux Id: ERL-625, GH-5029 </p>
        </item>
        <item>
          <p>
	    Use inet:monitor/1 to monitor listen-sockets so that we
	    are compatible with the new socket backend for gen_tcp.</p>
          <p>
	    Own Id: OTP-17392 Aux Id: PR-5050 </p>
        </item>
        <item>
          <p>
	    Enhance ssl:prf/4 handling and testing</p>
          <p>
	    Own Id: OTP-17464</p>
        </item>
        <item>
          <p>
	    Enhanced cipher suite filtering functionality, making
	    sure TLS-1.3 and TLS-1.2 cipher suites can be supported
	    correctly together even when TLS-1.2 anonymous ciphers
	    are included.</p>
          <p>
	    Own Id: OTP-17501 Aux Id: GH-4978 </p>
        </item>
        <item>
          <p>
	    Enhance gracefulness especially in TLS-1.3</p>
          <p>
	    Own Id: OTP-17530</p>
        </item>
      </list>
    </section>

</section>

<section><title>SSL 10.4.2</title>

    <section><title>Fixed Bugs and Malfunctions</title>
      <list>
        <item>
          <p>
	    Handle cross-signed root certificates when old root
	    expired as reported in GH-4877.</p>
          <p>
	    Own Id: OTP-17475 Aux Id: GH-4877 </p>
        </item>
        <item>
          <p>
	    The signature selection algorithm has been changed to
	    also verify if the client supports signatures using the
	    elliptic curve of the server's public/private key pair.
	    This change fixes #4958.</p>
          <p>
	    Own Id: OTP-17529 Aux Id: PR-4979, GH-4958 </p>
        </item>
      </list>
    </section>


    <section><title>Improvements and New Features</title>
      <list>
        <item>
          <p>
	    Slight optimization of certificate decoding.</p>
          <p>
	    Own Id: OTP-17150 Aux Id: GH-4877 </p>
        </item>
      </list>
    </section>

</section>

<section><title>SSL 10.4.1</title>

    <section><title>Fixed Bugs and Malfunctions</title>
      <list>
        <item>
          <p>
	    Fix cache invalidation problem for CA certs provided by
	    the cacertfile option.</p>
          <p>
	    Own Id: OTP-17435 Aux Id: ERIERL-653 </p>
        </item>
      </list>
    </section>

</section>

<section><title>SSL 10.4</title>

    <section><title>Fixed Bugs and Malfunctions</title>
      <list>
        <item>
	    <p>Missing runtime dependencies has been added to this
	    application.</p>
          <p>
	    Own Id: OTP-17243 Aux Id: PR-4557 </p>
        </item>
        <item>
          <p>
	    TLS handshake should fail if OCSP staple is requested but
	    missing. Note that OCSP support is still considered
	    experimental and only partially implemented.</p>
          <p>
	    Own Id: OTP-17343</p>
        </item>
      </list>
    </section>


    <section><title>Improvements and New Features</title>
      <list>
        <item>
          <p>
	    Removed ssl:ssl_accept/1,2,3 and ssl:cipher:suites/0,1
	    use ssl:handshake/1,2,3 and ssl:cipher_suites/2,3
	    instead.</p>
          <p>
	    *** POTENTIAL INCOMPATIBILITY ***</p>
          <p>
	    Own Id: OTP-16974</p>
        </item>
        <item>
          <p>
	    Make TLS handshakes in Erlang distribution concurrent.</p>
          <p>
	    Own Id: OTP-17044 Aux Id: PR-2654 </p>
        </item>
        <item>
          <p>
	    Randomize internal <c>{active,n}</c> optimization when
	    running Erlang distribution over TLS to spread RAM/CPU
	    spike that may occur when starting up a big cluster.</p>
          <p>
	    Own Id: OTP-17117 Aux Id: PR-2933 </p>
        </item>
        <item>
          <p>
	    TLS connections now support EdDSA certificates.</p>
          <p>
	    Own Id: OTP-17142 Aux Id: PR-4756, GH-4637, GH-4650 </p>
        </item>
        <item>
          <p>
	    Enhance documentation and logging of certificate
	    handling.</p>
          <p>
	    Own Id: OTP-17384 Aux Id: GH-4800 </p>
        </item>
      </list>
    </section>

</section>

<<<<<<< HEAD
<section><title>SSL 10.3.1.4</title>

    <section><title>Fixed Bugs and Malfunctions</title>
      <list>
        <item>
	    <p> The link to crypto:engine_load refered the function
	    with wrong arity. </p>
          <p>
	    Own Id: OTP-18173</p>
        </item>
      </list>
    </section>

</section>

<section><title>SSL 10.3.1.3</title>

    <section><title>Fixed Bugs and Malfunctions</title>
      <list>
        <item>
          <p>
	    Improved handling of unexpected messages during the
	    handshake, taking the right action for unexpected
	    messages.</p>
          <p>
	    Own Id: OTP-18145</p>
        </item>
      </list>
    </section>

</section>

=======
>>>>>>> 89c04fb1
<section><title>SSL 10.3.1.2</title>

    <section><title>Fixed Bugs and Malfunctions</title>
      <list>
        <item>
          <p>
	    Handle cross-signed root certificates when old root
	    expired as reported in GH-4877.</p>
          <p>
	    Own Id: OTP-17475 Aux Id: GH-4877 </p>
        </item>
        <item>
          <p>
	    The signature selection algorithm has been changed to
	    also verify if the client supports signatures using the
	    elliptic curve of the server's public/private key pair.
	    This change fixes #4958.</p>
          <p>
	    Own Id: OTP-17529 Aux Id: PR-4979, GH-4958 </p>
        </item>
      </list>
    </section>


    <section><title>Improvements and New Features</title>
      <list>
        <item>
          <p>
	    Slight optimization of certificate decoding.</p>
          <p>
	    Own Id: OTP-17150 Aux Id: GH-4877 </p>
        </item>
      </list>
    </section>

</section>

<section><title>SSL 10.3.1.1</title>

    <section><title>Fixed Bugs and Malfunctions</title>
      <list>
        <item>
          <p>
	    Fix cache invalidation problem for CA certs provided by
	    the cacertfile option.</p>
          <p>
	    Own Id: OTP-17435 Aux Id: ERIERL-653 </p>
        </item>
      </list>
    </section>

</section>

<section><title>SSL 10.3.1</title>

    <section><title>Fixed Bugs and Malfunctions</title>
      <list>
        <item>
          <p>
	    Retain backwards compatible behavior of verify_fun when
	    handling incomplete chains that are not verifiable.</p>
          <p>
	    Own Id: OTP-17296 Aux Id: GH-4682 </p>
        </item>
        <item>
          <p>
	    Avoid server session handler crash, this will increase
	    session ruse opportunities.</p>
          <p>
	    Own Id: OTP-17348 Aux Id: ERIERL-641 </p>
        </item>
      </list>
    </section>

</section>

<section><title>SSL 10.3</title>

    <section><title>Fixed Bugs and Malfunctions</title>
      <list>
        <item>
          <p>
	    Fix CRL handling that previously could fail to find the
	    issuer cert under some circumstances.</p>
          <p>
	    Own Id: OTP-17261 Aux Id: GH-4589 </p>
        </item>
        <item>
          <p>
	    TLS-1.3 client could, under some circumstances, select an
	    incorrect algorithm to sign the certificate verification
	    message causing a TLS Decrypt Alert being issued by the
	    server.</p>
          <p>
	    Own Id: OTP-17281 Aux Id: GH-4620 </p>
        </item>
        <item>
          <p>
	    Correct handling of default values for emulated socket
	    options and retain the order of the ssl options list to
	    ensure backwards compatible behavior if options should be
	    set more than once.</p>
          <p>
	    Own Id: OTP-17282</p>
        </item>
      </list>
    </section>


    <section><title>Improvements and New Features</title>
      <list>
        <item>
          <p>
	    Enhance pre TLS-1.3 session handling so the client and
	    server side handling is completely separated and client
	    disregards oldest session when reaching max limit of the
	    session table.</p>
          <p>
	    Own Id: OTP-16876</p>
        </item>
        <item>
          <p>
	    This change implements the early data feature for TLS 1.3
	    clients.</p>
          <p>
	    TLS 1.3 allows clients to send data in the first flight
	    using a Pre-Shared Key to authenticate the server and to
	    encrypt the early data.</p>
          <p>
	    Own Id: OTP-16985</p>
        </item>
        <item>
          <p>
	    This change implements the early data feature for TLS 1.3
	    servers.</p>
          <p>
	    Own Id: OTP-17042</p>
        </item>
      </list>
    </section>

</section>

<<<<<<< HEAD
<section><title>SSL 10.2.4.4</title>

    <section><title>Fixed Bugs and Malfunctions</title>
      <list>
        <item>
          <p>
	    Improved handling of unexpected messages during the
	    handshake, taking the right action for unexpected
	    messages.</p>
          <p>
	    Own Id: OTP-18145</p>
        </item>
      </list>
    </section>

</section>

=======
>>>>>>> 89c04fb1
<section><title>SSL 10.2.4.3</title>

    <section><title>Fixed Bugs and Malfunctions</title>
      <list>
        <item>
          <p>
	    Fix cache invalidation problem for CA certs provided by
	    the cacertfile option.</p>
          <p>
	    Own Id: OTP-17435 Aux Id: ERIERL-653 </p>
        </item>
      </list>
    </section>

</section>

<section><title>SSL 10.2.4.2</title>

    <section><title>Fixed Bugs and Malfunctions</title>
      <list>
        <item>
          <p>
	    Fix handling of emulated socket options, the previous
	    patch was incomplete,</p>
          <p>
	    Own Id: OTP-17305</p>
        </item>
      </list>
    </section>

</section>

<section><title>SSL 10.2.4.1</title>

    <section><title>Fixed Bugs and Malfunctions</title>
      <list>
        <item>
          <p>
	    Backport of OTP-17282</p>
          <p>
	    Correct handling of default values for emulated socket
	    options and retain the order of the ssl options list to
	    ensure backwards compatible behavior if options should be
	    set more than once.</p>
          <p>
	    Own Id: OTP-17289 Aux Id: GH-4585 </p>
        </item>
      </list>
    </section>

</section>

<section><title>SSL 10.2.4</title>

    <section><title>Fixed Bugs and Malfunctions</title>
      <list>
        <item>
          <p>
	    Enhance logging option log_level to support none and all,
	    also restore backwards compatibility for log_alert
	    option.</p>
          <p>
	    Own Id: OTP-17228 Aux Id: ERIERL-614 </p>
        </item>
      </list>
    </section>

</section>

<section><title>SSL 10.2.3</title>

    <section><title>Fixed Bugs and Malfunctions</title>
      <list>
        <item>
          <p>
	    Avoid race when the first two upgrade server handshakes
	    (that is servers that use a gen_tcp socket as input to
	    ssl:handshake/2,3) start close to each other. Could lead
	    to that one of the handshakes would fail.</p>
          <p>
	    Own Id: OTP-17190 Aux Id: ERIERL-606 </p>
        </item>
      </list>
    </section>

</section>

<section><title>SSL 10.2.2</title>

    <section><title>Fixed Bugs and Malfunctions</title>
      <list>
        <item>
          <p>
	    Avoid that upgrade (from TCP to TLS) servers starts
	    multiple session cache handlers for the same server. This
	    applies to Erlang distribution over TLS servers.</p>
          <p>
	    Own Id: OTP-17139 Aux Id: ERL-1458, OTP-16239 </p>
        </item>
        <item>
          <p>
	    Legacy cipher suites defined before TLS-1.2 (but still
	    supported) should be possible to use in TLS-1.2. They
	    where accidentally excluded for available cipher suites
	    for TLS-1.2 in OTP-23.2.2.</p>
          <p>
	    Own Id: OTP-17174 Aux Id: ERIERL-597 </p>
        </item>
      </list>
    </section>


    <section><title>Improvements and New Features</title>
      <list>
        <item>
          <p>
	    Enable Erlang distribution over TLS to run TLS-1.3,
	    although TLS-1.2 will still be default.</p>
          <p>
	    Own Id: OTP-16239 Aux Id: ERL-1458, OTP-17139 </p>
        </item>
      </list>
    </section>

</section>

<section><title>SSL 10.2.1</title>

    <section><title>Fixed Bugs and Malfunctions</title>
      <list>
        <item>
          <p>
	    Fix CVE-2020-35733 this only affects ssl-10.2 (OTP-23.2).
	    This vulnerability could enable a man in the middle
	    attack using a fake chain to a known trusted ROOT. Also
	    limits alternative chain handling, for handling of
	    possibly extraneous certs, to improve memory management.</p>
          <p>
	    Own Id: OTP-17098</p>
        </item>
      </list>
    </section>


    <section><title>Improvements and New Features</title>
      <list>
        <item>
          <p>
	    Add support for AES CCM based cipher suites defined in
	    RFC 7251</p>
          <p>
	    Also Correct cipher suite name conversion to OpenSSL
	    names. A few names where corrected earlier in OTP-16267
	    For backwards compatible reasons we support usage of
	    openSSL names for cipher suites. Mostly anonymous suites
	    names where incorrect, but also some legacy suites.</p>
          <p>
	    Own Id: OTP-17100</p>
        </item>
      </list>
    </section>

</section>

<section><title>SSL 10.2</title>

    <section><title>Fixed Bugs and Malfunctions</title>
      <list>
        <item>
          <p>
	    SSL's Erlang Distribution Protocol modules inet_tls_dist
	    and inet6_tls_dist lacked a callback function, so the
	    start flag "-dist_listen false" did not work, which has
	    now been fixed.</p>
          <p>
	    Own Id: OTP-15126 Aux Id: ERL-1375 </p>
        </item>
        <item>
          <p>
	    Correct OpenSSL names for newer cipher suites using DHE
	    in their name that accidentally got the wrong value when
	    fixing other older names using EDH instead.</p>
          <p>
	    Own Id: OTP-16267 Aux Id: ERIERL-571, ERIERL-477 </p>
        </item>
        <item>
          <p>
	    This change improves the handling of DTLS listening
	    dockets, making it possible to open multiple listeners on
	    the same port with different IP addresses.</p>
          <p>
	    Own Id: OTP-16849 Aux Id: ERL-1339 </p>
        </item>
        <item>
          <p>
	    Fix a bug that causes cross-build failure.</p>
          <p>
	    This change excludes the ssl.d dependency file from the
	    source tarballs.</p>
          <p>
	    Own Id: OTP-16921</p>
        </item>
        <item>
          <p>
	    This change fixes ssl:peername/1 when called on a DTLS
	    client socket.</p>
          <p>
	    Own Id: OTP-16923 Aux Id: ERL-1341, PR-2786 </p>
        </item>
        <item>
          <p>
	    Retain emulation of active once on a closed socket to
	    behave as before 23.1</p>
          <p>
	    Own Id: OTP-17018 Aux Id: ERL-1409 </p>
        </item>
        <item>
          <p>
	    Corrected server session cache entry deletion pre
	    TLS-1.3. May increase session reuse.</p>
          <p>
	    Own Id: OTP-17019 Aux Id: ERL-1412 </p>
        </item>
      </list>
    </section>


    <section><title>Improvements and New Features</title>
      <list>
        <item>
          <p>
	    Handle extraneous certs in certificate chains as well as
	    chains that are incomplete but can be reconstructed or
	    unordered chains. The cert and certfile options will now
	    accept a list of certificates so that the user may
	    specify the chain explicitly.</p>
          <p>
	    Also, the default value of the depth option has been
	    increased to allow longer chains by default.</p>
          <p>
	    Own Id: OTP-16277</p>
        </item>
        <item>
          <p>
	    This change implements optional NSS-style keylog in
	    ssl:connection_information/2 for debugging purposes.</p>
          <p>
	    The keylog contains various TLS secrets that can be
	    loaded in Wireshark to decrypt TLS packets.</p>
          <p>
	    Own Id: OTP-16445 Aux Id: PR-2823 </p>
        </item>
        <item>
          <p>
	    Use new gen_statem feature of changing callback mode to
	    improve code maintainability.</p>
          <p>
	    Own Id: OTP-16529</p>
        </item>
        <item>
          <p>
	    The handling of Service Name Indication has been aligned
	    with RFC8446.</p>
          <p>
	    Own Id: OTP-16762</p>
        </item>
        <item>
          <p>
	    Add explicit session reuse option to TLS clients for pre
	    TLS-1.3 sessions. Also, add documentation to Users Guide
	    for such sessions.</p>
          <p>
	    Own Id: OTP-16893</p>
        </item>
      </list>
    </section>

</section>

<section><title>SSL 10.1</title>

    <section><title>Fixed Bugs and Malfunctions</title>
      <list>
        <item>
          <p>
	    If a passive socket is created, ssl:recv/2,3 is never
	    called and then the peer closes the socket the
	    controlling process will no longer receive an active
	    close message.</p>
          <p>
	    Own Id: OTP-16697 Aux Id: ERIERL-496 </p>
        </item>
        <item>
          <p>
	    Data deliver with ssl:recv/2,3 could fail for when using
	    packet mode. This has been fixed by correcting the flow
	    control handling of passive sockets when packet mode is
	    used.</p>
          <p>
	    Own Id: OTP-16764</p>
        </item>
        <item>
          <p>
	    This change fixes a potential man-in-the-middle
	    vulnerability when the ssl client is configured to
	    automatically handle session tickets ({session_tickets,
	    auto}).</p>
          <p>
	    Own Id: OTP-16765</p>
        </item>
        <item>
          <p>
	    Fix the internal handling of options 'verify' and
	    'verify_fun'.</p>
          <p>
	    This change fixes a vulnerability when setting the ssl
	    option 'verify' to verify_peer in a continued handshake
	    won't take any effect resulting in the acceptance of
	    expired peer certificates.</p>
          <p>
	    Own Id: OTP-16767 Aux Id: ERIERL-512 </p>
        </item>
        <item>
          <p>
	    This change fixes the handling of stateless session
	    tickets when anti-replay is enabled.</p>
          <p>
	    Own Id: OTP-16776 Aux Id: ERL-1316 </p>
        </item>
        <item>
          <p>
	    Fix a crash due to the faulty handling of stateful
	    session tickets received by servers expecting stateless
	    session tickets.</p>
          <p>
	    This change also improves the handling of faulty/invalid
	    tickets.</p>
          <p>
	    Own Id: OTP-16777 Aux Id: ERL-1317 </p>
        </item>
        <item>
          <p>
	    Correct flow ctrl checks from OTP-16764 to work as
	    intended. Probably will not have a noticeable affect but
	    will make connections more well behaved under some
	    circumstances.</p>
          <p>
	    Own Id: OTP-16837 Aux Id: ERL-1319, OTP-16764 </p>
        </item>
        <item>
          <p>
	    Distribution over TLS could exhibit livelock-like
	    behaviour when there is a constant stream of distribution
	    messages. Distribution data is now chunked every 16 Mb to
	    avoid that.</p>
          <p>
	    Own Id: OTP-16851 Aux Id: PR-2703 </p>
        </item>
      </list>
    </section>


    <section><title>Improvements and New Features</title>
      <list>
        <item>
          <p>
	    Implement the cookie extension for TLS 1.3.</p>
          <p>
	    Own Id: OTP-15855</p>
        </item>
        <item>
          <p>
	    Experimental OCSP client support.</p>
          <p>
	    Own Id: OTP-16448</p>
        </item>
        <item>
          <p>
	    TLS 1.0 -TLS-1.2 sessions tables now have a absolute max
	    value instead of using a shrinking mechanism when
	    reaching the limit. To avoid out of memory problems under
	    heavy load situations. Note that this change infers that
	    implementations of ssl_session_cache_api needs to
	    implement the size function (introduce in OTP 19) for
	    session reuse to be optimally utilized.</p>
          <p>
	    Own Id: OTP-16802 Aux Id: ERIERL-516 </p>
        </item>
      </list>
    </section>

</section>

<section><title>SSL 10.0</title>

    <section><title>Fixed Bugs and Malfunctions</title>
      <list>
        <item>
          <p>
	    Fix a bug that causes cross-build failure.</p>
          <p>
	    This change excludes the ssl.d dependency file from the
	    source tar balls.</p>
          <p>
	    Own Id: OTP-16562 Aux Id: ERL-1168 </p>
        </item>
        <item>
          <p>
	    Correct translation of OpenSSL legacy names for two
	    legacy cipher suites</p>
          <p>
	    Own Id: OTP-16573 Aux Id: ERIERL-477 </p>
        </item>
        <item>
          <p>
	    Correct documentation for PSK identity and SRP username.</p>
          <p>
	    Own Id: OTP-16585</p>
        </item>
        <item>
          <p>
	    Make sure client hostname check is run when client uses
	    its own verify_fun</p>
          <p>
	    Own Id: OTP-16626 Aux Id: ERL-1232 </p>
        </item>
        <item>
          <p>
	    Improved signature selection mechanism in TLS 1.3 for
	    increased interoperability.</p>
          <p>
	    Own Id: OTP-16638 Aux Id: ERL-1206 </p>
        </item>
      </list>
    </section>


    <section><title>Improvements and New Features</title>
      <list>
        <item>
          <p>
	    Drop support for SSL-3.0. Support for this legacy TLS
	    version has not been enabled by default since OTP 19. Now
	    all code to support it has been removed, that is SSL-3.0
	    protocol version can not be used and is considered
	    invalid.</p>
          <p>
	    *** POTENTIAL INCOMPATIBILITY ***</p>
          <p>
	    Own Id: OTP-14790</p>
        </item>
        <item>
          <p>
	    Added support for RSA-PSS signature schemes</p>
          <p>
	    Own Id: OTP-15247</p>
        </item>
        <item>
          <p>
	    Improve interoperability by implementing the middlebox
	    compatibility mode.</p>
          <p>
	    The middlebox compatibility mode makes the TLS 1.3
	    handshake look more like a TLS 1.2 handshake and
	    increases the chance of successfully establishing TLS 1.3
	    connections through legacy middleboxes.</p>
          <p>
	    Own Id: OTP-15589</p>
        </item>
        <item>
          <p>
	    Utilize new properties of <seemfa
	    marker="erts:erlang#dist_ctrl_get_data/1"><c>erlang:dist_ctrl_get_data()</c></seemfa>
	    for performance improvement of Erlang distribution over
	    TLS.</p>
          <p>
	    Own Id: OTP-16127 Aux Id: OTP-15618 </p>
        </item>
        <item>
          <p>
	    Calls of deprecated functions in the <seeguide
	    marker="crypto:new_api#the-old-api">Old Crypto
	    API</seeguide> are replaced by calls of their <seeguide
	    marker="crypto:new_api#the-new-api">substitutions</seeguide>.</p>
          <p>
	    Own Id: OTP-16346</p>
        </item>
        <item>
          <p>
	    Implement cipher suite TLS_AES_128_CCM_8_SHA256.</p>
          <p>
	    Own Id: OTP-16391</p>
        </item>
        <item>
          <p>
	    This change adds TLS-1.3 to the list of default supported
	    versions. That is, TLS-1.3 and TLS-1.2 are configured
	    when ssl option 'versions' is not explicitly set.</p>
          <p>
	    *** POTENTIAL INCOMPATIBILITY ***</p>
          <p>
	    Own Id: OTP-16400</p>
        </item>
        <item>
	    <p>Refactored the internal handling of deprecated and
	    removed functions.</p>
          <p>
	    Own Id: OTP-16469</p>
        </item>
        <item>
          <p>
	    Extended ssl:versions so that it lists supported,
	    available and implemented TLS/DTLS versions.</p>
          <p>
	    Own Id: OTP-16519</p>
        </item>
        <item>
          <p>
	    Added new option exclusive for ssl:cipher_suites/2,3</p>
          <p>
	    Own Id: OTP-16532</p>
        </item>
        <item>
          <p>
	    Avoid DoS attack against stateful session_tickets by
	    making session ticket ids unpredictable.</p>
          <p>
	    Own Id: OTP-16533</p>
        </item>
        <item>
          <p>
	    Add support for the max_fragment_length extension (RFC
	    6066).</p>
          <p>
	    Own Id: OTP-16547 Aux Id: PR-2547 </p>
        </item>
        <item>
          <p>
	    Add srp_username in ssl:connection_info, update the
	    document with types of this function.</p>
          <p>
	    Own Id: OTP-16584</p>
        </item>
      </list>
    </section>

</section>

<section><title>SSL 9.6.2.3</title>

    <section><title>Fixed Bugs and Malfunctions</title>
      <list>
        <item>
          <p>
	    Correct flow ctrl checks from OTP-16764 to work as
	    intended. Probably will not have a noticeable affect but
	    will make connections more well behaved under some
	    circumstances.</p>
          <p>
	    Own Id: OTP-16837 Aux Id: ERL-1319, OTP-16764 </p>
        </item>
        <item>
          <p>
	    Fix a bug that causes cross-build failure.</p>
          <p>
	    This change excludes the ssl.d dependency file from the
	    source tar balls.</p>
          <p>
	    Own Id: OTP-16921</p>
        </item>
      </list>
    </section>

</section>

<section><title>SSL 9.6.2.2</title>

    <section><title>Fixed Bugs and Malfunctions</title>
      <list>
        <item>
          <p>
	    Data deliver with ssl:recv/2,3 could fail for when using
	    packet mode. This has been fixed by correcting the flow
	    control handling of passive sockets when packet mode is
	    used.</p>
          <p>
	    Own Id: OTP-16764</p>
        </item>
        <item>
          <p>
	    Fix the internal handling of options 'verify' and
	    'verify_fun'.</p>
          <p>
	    This change fixes a vulnerability when setting the ssl
	    option 'verify' to verify_peer in a continued handshake
	    won't take any effect resulting in the acceptance of
	    expired peer certificates.</p>
          <p>
	    Own Id: OTP-16767 Aux Id: ERIERL-512 </p>
        </item>
      </list>
    </section>

</section>

<section><title>SSL 9.6.2.1</title>

    <section><title>Improvements and New Features</title>
      <list>
        <item>
          <p>
	    If a passive socket is created, ssl:recv/2,3 is never
	    called and then the peer closes the socket the
	    controlling process will no longer receive an active
	    close message.</p>
          <p>
	    Own Id: OTP-16697 Aux Id: ERIERL-496 </p>
        </item>
      </list>
    </section>

</section>

<section><title>SSL 9.6.2</title>

    <section><title>Fixed Bugs and Malfunctions</title>
      <list>
        <item>
          <p>
	    Fix timing bug that could cause ssl sockets to become
	    unresponsive after an ssl:recv/3 call timed out</p>
          <p>
	    Own Id: OTP-16619 Aux Id: ERL-1213 </p>
        </item>
      </list>
    </section>

</section>

<section><title>SSL 9.6.1</title>

    <section><title>Fixed Bugs and Malfunctions</title>
      <list>
        <item>
          <p>
	    Correct error handling when the partial_chain fun claims
	    a certificate to be the trusted cert that is not part of
	    the chain. This bug would hide the appropriate alert
	    generating an "INTERNAL_ERROR" alert instead.</p>
          <p>
	    Own Id: OTP-16567 Aux Id: ERIERL-481 </p>
        </item>
      </list>
    </section>

</section>

<section><title>SSL 9.6</title>

    <section><title>Fixed Bugs and Malfunctions</title>
      <list>
        <item>
          <p>
	    Correct handling of TLS record limit in TLS-1.3. The max
	    value differs from previous versions. Also the payload
	    data max record check was broken, that is record overflow
	    problems could occur if user sent large amounts of data.</p>
          <p>
	    Own Id: OTP-16258</p>
        </item>
        <item>
          <p>
	    Correct close handling for DTLS</p>
          <p>
	    Own Id: OTP-16348 Aux Id: ERL-1110 </p>
        </item>
        <item>
          <p>
	    Fix ssl:getstat/1-2 to also work for DTLS sockets</p>
          <p>
	    Own Id: OTP-16352 Aux Id: ERL-1099 </p>
        </item>
        <item>
          <p>
	    Correct internal handling och socket active mode to avoid
	    reviving TCP data aimed for a downgraded TLS socket.</p>
          <p>
	    Own Id: OTP-16425</p>
        </item>
        <item>
          <p>
	    When using the host name as fallback for SNI (server name
	    indication) strip a possible trailing dot that is allowed
	    in a host name but not in the SNI. Also if the server
	    receives a SNI with a trailing dot send an
	    UNRECOGNIZED_NAME alert.</p>
          <p>
	    Own Id: OTP-16437 Aux Id: ERL-1135 </p>
        </item>
        <item>
          <p>
	    Immediately remove session entries if handshake is
	    abruptly closed at transport level.</p>
          <p>
	    Own Id: OTP-16479</p>
        </item>
      </list>
    </section>


    <section><title>Improvements and New Features</title>
      <list>
        <item>
          <p>
	    Implementation of the key and initialization vector
	    update feature, and general hardening of TLS 1.3.</p>
          <p>
	    There are cryptographic limits on the amount of plaintext
	    which can be safely encrypted under a given set of keys.</p>
          <p>
	    This change enforces those limits by triggering automatic
	    key updates on TLS 1.3 connections.</p>
          <p>
	    Own Id: OTP-15856</p>
        </item>
        <item>
          <p>
	    Add support for TLS 1.3 Session Tickets (stateful and
	    stateless). This allows session resumption using keying
	    material from a previous successful handshake.</p>
          <p>
	    Own Id: OTP-16253</p>
        </item>
        <item>
          <p>
	    Add support for key exchange with Edward curves and
	    PSS-RSA padding in signature verification.</p>
          <p>
	    Own Id: OTP-16528</p>
        </item>
      </list>
    </section>

</section>

<section><title>SSL 9.5.3</title>

    <section><title>Fixed Bugs and Malfunctions</title>
      <list>
        <item>
          <p>
	    Enhance error handling, all ALERTS shall be handled
	    gracefully and not cause a crash.</p>
          <p>
	    Own Id: OTP-16413 Aux Id: ERL-1136 </p>
        </item>
        <item>
          <p>
	    Enhance alert logging, in some places the role indication
	    of the alert origin was missing. So the log would say
	    undefined instead of client or server.</p>
          <p>
	    Own Id: OTP-16424</p>
        </item>
        <item>
          <p>
	    Two different optimizations did not work together and
	    resulted in the possible breakage of connections using
	    stream ciphers (that is RC4). Reworked the implementation
	    to avoid this.</p>
          <p>
	    Own Id: OTP-16426 Aux Id: ERL-1136 </p>
        </item>
      </list>
    </section>

</section>

<section><title>SSL 9.5.2</title>

    <section><title>Fixed Bugs and Malfunctions</title>
      <list>
        <item>
          <p>
	    Fix the handling of GREASE values sent by web browsers
	    when establishing TLS 1.3 connections. This change
	    improves handling of GREASE values in various protocol
	    elements sent in a TLS 1.3 ClientHello.</p>
          <p>
	    Own Id: OTP-16388 Aux Id: ERL-1130 </p>
        </item>
        <item>
          <p>
	    Correct DTLS listen emulation, could cause problems with
	    opening a new DTLS listen socket for a port previously
	    used by a now closed DTLS listen socket.</p>
          <p>
	    Own Id: OTP-16396 Aux Id: ERL-1118 </p>
        </item>
      </list>
    </section>

</section>

<section><title>SSL 9.5.1</title>

    <section><title>Fixed Bugs and Malfunctions</title>
      <list>
        <item>
          <p>
	    Add missing alert handling clause for TLS record
	    handling. Could sometimes cause confusing error behaviors
	    of TLS connections.</p>
          <p>
	    Own Id: OTP-16357 Aux Id: ERL-1166 </p>
        </item>
        <item>
          <p>
	    Fix handling of ssl:recv that happens during a
	    renegotiation. Using the passive receive function
	    ssl:recv/[2,3] during a renegotiation would fail the
	    connection with unexpected msg.</p>
          <p>
	    Own Id: OTP-16361</p>
        </item>
      </list>
    </section>

</section>

<section><title>SSL 9.5</title>

    <section><title>Fixed Bugs and Malfunctions</title>
      <list>
        <item>
          <p>
	    Corrected CRL handling which could cause CRL verification
	    to fail. This could happen when the CRL distribution
	    point explicitly specifies the CRL issuer, that is not
	    using the fallback.</p>
          <p>
	    Own Id: OTP-16156 Aux Id: ERL-1030 </p>
        </item>
        <item>
          <p>
	    Correct handling of unordered chains so that it works as
	    expected</p>
          <p>
	    Own Id: OTP-16293</p>
        </item>
        <item>
          <p>
	    Fix bug causing ssl application to crash when handshake
	    is paused and ClientHello contains extensions for session
	    resumption (psk_key_exchange_modes, pre_shared_key).</p>
          <p>
	    Own Id: OTP-16295 Aux Id: ERL-1095 </p>
        </item>
        <item>
          <p>
	    Fix connectivity problems with legacy servers when client
	    is configured to support a range of protocol versions
	    including TLS 1.3.</p>
          <p>
	    Own Id: OTP-16303</p>
        </item>
      </list>
    </section>


    <section><title>Improvements and New Features</title>
      <list>
        <item>
          <p>
	    Improve session handling for TLS-1.3 compatibility mode
	    and cleaner internal handling so that removal of old
	    session data can be more efficient, hopefully mitigating
	    problems with big session tables during heavy load.</p>
          <p>
	    Own Id: OTP-15524 Aux Id: OTP-15352 </p>
        </item>
        <item>
          <p>
	    Correct handling of DTLS listen socket emulation. Could
	    cause failure to create new listen socket after process
	    that owned previous listen socket died.</p>
          <p>
	    Own Id: OTP-15809 Aux Id: ERL-917 </p>
        </item>
        <item>
          <p>
	    Add detailed info in ALERT description when client does
	    not send a requested cert.</p>
          <p>
	    Own Id: OTP-16266</p>
        </item>
      </list>
    </section>

</section>

<section><title>SSL 9.4</title>

    <section><title>Fixed Bugs and Malfunctions</title>
      <list>
        <item>
          <p>
	    Handling of zero size fragments in TLS could cause an
	    infinite loop. This has now been corrected.</p>
          <p>
	    Own Id: OTP-15328 Aux Id: ERIERL-379 </p>
        </item>
        <item>
          <p>
	    DTLS record check needs to consider that a resent hello
	    message can have a different version than the negotiated.</p>
          <p>
	    Own Id: OTP-15807 Aux Id: ERL-920 </p>
        </item>
      </list>
    </section>


    <section><title>Improvements and New Features</title>
      <list>
        <item>
          <p>
	    Basic support for TLS 1.3 Client for experimental use.
	    For more information see the Standards Compliance chapter
	    of the User's Guide.</p>
          <p>
	    Own Id: OTP-15431</p>
        </item>
        <item>
          <p>
	    Correct solution for retaining tcp flow control OTP-15802
	    (ERL-934) as to not break ssl:recv as reported in
	    (ERL-938)</p>
          <p>
	    Own Id: OTP-15823 Aux Id: ERL-934, ERL-938 </p>
        </item>
        <item>
          <p>
	    Enhance dialyzer specs to reflect implementation better
	    and avoid dialyzer warnings for the user that wants to
	    use TLS with unix domain sockets.</p>
          <p>
	    Own Id: OTP-15851 Aux Id: PR-2235 </p>
        </item>
        <item>
          <p>
	    Add support for ECDSA signature algorithms in TLS 1.3.</p>
          <p>
	    Own Id: OTP-15854</p>
        </item>
        <item>
          <p>
	    Correct error handling of TLS downgrade, possible return
	    values form ssl:close/2 when downgrading is {ok, Port} or
	    {error, Reason}, it could happen that only ok was
	    returned instead of {error, closed} when downgrade failed
	    due to that the peer closed the TCP connection.</p>
          <p>
	    Own Id: OTP-16027</p>
        </item>
      </list>
    </section>

</section>

<section><title>SSL 9.3.5</title>

    <section><title>Improvements and New Features</title>
      <list>
        <item>
          <p>
	    Enhance error handling for erroneous alerts from the
	    peer.</p>
          <p>
	    Own Id: OTP-15943</p>
        </item>
      </list>
    </section>

</section>

<section><title>SSL 9.3.4</title>

    <section><title>Fixed Bugs and Malfunctions</title>
      <list>
        <item>
          <p>
	    Fix handling of certificate decoding problems in TLS 1.3
	    similarly as in TLS 1.2.</p>
          <p>
	    Own Id: OTP-15900</p>
        </item>
        <item>
          <p>
	    Hibernation now works as expected in all cases, was
	    accidentally broken by optimization efforts.</p>
          <p>
	    Own Id: OTP-15910</p>
        </item>
        <item>
          <p>
	    Fix interoperability problems with openssl when the TLS
	    1.3 server is configured with the option
	    signature_algs_cert.</p>
          <p>
	    Own Id: OTP-15913</p>
        </item>
      </list>
    </section>

</section>

<section><title>SSL 9.3.3</title>

    <section><title>Fixed Bugs and Malfunctions</title>
      <list>
        <item>
          <p>
	    Correct handshake handling, might cause strange symptoms
	    such as ASN.1 certificate decoding issues.</p>
          <p>
	    Own Id: OTP-15879 Aux Id: ERL-968 </p>
        </item>
        <item>
          <p>
	    Fix handling of the signature_algorithms_cert extension
	    in the ClientHello handshake message.</p>
          <p>
	    Own Id: OTP-15887 Aux Id: ERL-973 </p>
        </item>
        <item>
          <p>
	    Handle new ClientHello extensions when handshake is
	    paused by the {handshake, hello} ssl option.</p>
          <p>
	    Own Id: OTP-15888 Aux Id: ERL-975 </p>
        </item>
      </list>
    </section>

</section>

<section><title>SSL 9.3.2</title>

    <section><title>Fixed Bugs and Malfunctions</title>
      <list>
        <item>
          <p>
	    Returned "alert error string" is now same as logged alert
	    string</p>
          <p>
	    Own Id: OTP-15844</p>
        </item>
        <item>
          <p>
	    Fix returned extension map fields to follow the
	    documentation.</p>
          <p>
	    Own Id: OTP-15862 Aux Id: ERL-951 </p>
        </item>
        <item>
          <p>
	    Avoid DTLS crash due to missing gen_server return value
	    in DTLS packet demux process.</p>
          <p>
	    Own Id: OTP-15864 Aux Id: ERL-962 </p>
        </item>
      </list>
    </section>

</section>

<section><title>SSL 9.3.1</title>

    <section><title>Fixed Bugs and Malfunctions</title>
      <list>
        <item>
          <p>
	    Missing check of size of user_data_buffer made internal
	    socket behave as an active socket instead of active N.
	    This could cause memory problems.</p>
          <p>
	    Own Id: OTP-15825 Aux Id: ERL-934, OTP-15823 </p>
        </item>
      </list>
    </section>

</section>

<section><title>SSL 9.3</title>

    <section><title>Fixed Bugs and Malfunctions</title>
      <list>
        <item>
          <p>
	    The distribution handshake with TLS distribution
	    (<c>inet_tls_dist</c>) does now utilize the socket option
	    <c>{nodelay, true}</c>, which decreases the distribution
	    setup time significantly.</p>
          <p>
	    Own Id: OTP-14792</p>
        </item>
        <item>
          <p>
	    Correct shutdown reason to avoid an incorrect crash
	    report</p>
          <p>
	    Own Id: OTP-15710 Aux Id: ERL-893 </p>
        </item>
        <item>
          <p>
	    Enhance documentation and type specifications.</p>
          <p>
	    Own Id: OTP-15746 Aux Id: ERIERL-333 </p>
        </item>
      </list>
    </section>


    <section><title>Improvements and New Features</title>
      <list>
        <item>
          <p>
	    TLS-1.0, TLS-1.1 and DTLS-1.0 are now considered legacy
	    and not supported by default</p>
          <p>
	    *** POTENTIAL INCOMPATIBILITY ***</p>
          <p>
	    Own Id: OTP-14865</p>
        </item>
        <item>
          <p>
	    Use new logger API in ssl. Introduce log levels and
	    verbose debug logging for SSL.</p>
          <p>
	    Own Id: OTP-15055</p>
        </item>
        <item>
          <p>
	    Add new API function str_to_suite/1, cipher_suites/3
	    (list cipher suites as rfc or OpenSSL name strings) and
	    suite_to_openssl_str/1</p>
          <p>
	    Own Id: OTP-15483 Aux Id: ERL-924 </p>
        </item>
        <item>
          <p>
	    Basic support for TLS 1.3 Server for experimental use.
	    The client is not yet functional, for more information
	    see the Standards Compliance chapter of the User's Guide.</p>
          <p>
	    Own Id: OTP-15591</p>
        </item>
        <item>
          <p>
	    Add support for PSK CCM ciphers from RFC 6655</p>
          <p>
	    Own Id: OTP-15626</p>
        </item>
      </list>
    </section>

</section>

<section><title>SSL 9.2.3.7</title>

    <section><title>Fixed Bugs and Malfunctions</title>
      <list>
        <item>
          <p>
	    Data deliver with ssl:recv/2,3 could fail for when using
	    packet mode. This has been fixed by correcting the flow
	    control handling of passive sockets when packet mode is
	    used.</p>
          <p>
	    Own Id: OTP-16764</p>
        </item>
      </list>
    </section>

</section>

<section><title>SSL 9.2.3.6</title>

    <section><title>Fixed Bugs and Malfunctions</title>
      <list>
        <item>
          <p>
	    Fix timing bug that could cause ssl sockets to become
	    unresponsive after an ssl:recv/3 call timed out</p>
          <p>
	    Own Id: OTP-16619 Aux Id: ERL-1213 </p>
        </item>
      </list>
    </section>

</section>

<section><title>SSL 9.2.3.5</title>

    <section><title>Fixed Bugs and Malfunctions</title>
      <list>
        <item>
          <p>
	    Handling of zero size fragments in TLS could cause an
	    infinite loop. This has now been corrected.</p>
          <p>
	    Own Id: OTP-15328 Aux Id: ERIERL-379 </p>
        </item>
      </list>
    </section>

</section>

<section><title>SSL 9.2.3.4</title>

    <section><title>Fixed Bugs and Malfunctions</title>
      <list>
        <item>
          <p>
	    Hibernation now works as expected in all cases, was
	    accidentally broken by optimization efforts.</p>
          <p>
	    Own Id: OTP-15910</p>
        </item>
      </list>
    </section>

</section>

<section><title>SSL 9.2.3.3</title>

    <section><title>Fixed Bugs and Malfunctions</title>
      <list>
        <item>
          <p>
	    Correct handshake handling, might cause strange symptoms
	    such as ASN.1 certificate decoding issues.</p>
          <p>
	    Own Id: OTP-15879 Aux Id: ERL-968 </p>
        </item>
      </list>
    </section>

</section>

<section><title>SSL 9.2.3.2</title>

    <section><title>Fixed Bugs and Malfunctions</title>
      <list>
        <item>
          <p>
	    Returned "alert error string" is now same as logged alert
	    string</p>
          <p>
	    Own Id: OTP-15844</p>
        </item>
      </list>
    </section>

</section>

<section><title>SSL 9.2.3.1</title>

    <section><title>Fixed Bugs and Malfunctions</title>
      <list>
        <item>
          <p>
	    Correct solution for retaining tcp flow control OTP-15802
	    (ERL-934) as to not break ssl:recv as reported in
	    (ERL-938)</p>
          <p>
	    Own Id: OTP-15823 Aux Id: ERL-934, ERL-938 </p>
        </item>
      </list>
    </section>

</section>

<section><title>SSL 9.2.3</title>

    <section><title>Fixed Bugs and Malfunctions</title>
      <list>
        <item>
          <p>
	    Missing check of size of user_data_buffer made internal
	    socket behave as an active socket instead of active N.
	    This could cause memory problems.</p>
          <p>
	    Own Id: OTP-15802 Aux Id: ERL-934 </p>
        </item>
      </list>
    </section>


    <section><title>Improvements and New Features</title>
      <list>
        <item>
          <p>
	    Back port of bug fix ERL-893 from OTP-22 and document
	    enhancements that will solve dialyzer warnings for users
	    of the ssl application.</p>
          <p>
	    This change also affects public_key, eldap (and inet
	    doc).</p>
          <p>
	    Own Id: OTP-15785 Aux Id: ERL-929, ERL-893, PR-2215 </p>
        </item>
      </list>
    </section>

</section>

<section><title>SSL 9.2.2</title>

    <section><title>Fixed Bugs and Malfunctions</title>
      <list>
        <item>
          <p>
	    With the default BEAST Mitigation strategy for TLS 1.0 an
	    empty TLS fragment could be sent after a one-byte
	    fragment. This glitch has been fixed.</p>
          <p>
	    Own Id: OTP-15054 Aux Id: ERIERL-346 </p>
        </item>
      </list>
    </section>

</section>

<section><title>SSL 9.2.1</title>

    <section><title>Fixed Bugs and Malfunctions</title>
      <list>
        <item>
          <p>
	    The timeout for a passive receive was sometimes not
	    cancelled and later caused a server crash. This bug has
	    now been corrected.</p>
          <p>
	    Own Id: OTP-14701 Aux Id: ERL-883, ERL-884 </p>
        </item>
        <item>
          <p>
	    Add tag for passive message (active N) in cb_info to
	    retain transport transparency.</p>
          <p>
	    Own Id: OTP-15679 Aux Id: ERL-861 </p>
        </item>
      </list>
    </section>

</section>

<section><title>SSL 9.2</title>

    <section><title>Fixed Bugs and Malfunctions</title>
      <list>
        <item>
          <p>
	    Fix bug that an incorrect return value for gen_statem
	    could be created when alert was a result of handling
	    renegotiation info extension</p>
          <p>
	    Own Id: OTP-15502</p>
        </item>
        <item>
          <p>
	    Correct check for 3des_ede_cbc, could cause ssl to claim
	    to support 3des_ede_cbc when cryptolib does not.</p>
          <p>
	    Own Id: OTP-15539</p>
        </item>
        <item>
          <p>
	    Improved DTLS error handling, avoids unexpected
	    connection failure in rare cases.</p>
          <p>
	    Own Id: OTP-15561</p>
        </item>
        <item>
          <p>
	    Corrected active once emulation bug that could cause the
	    ssl_closed meassage to not be sent. Bug introduced by
	    OTP-15449</p>
          <p>
	    Own Id: OTP-15666 Aux Id: ERIERL-316, </p>
        </item>
      </list>
    </section>


    <section><title>Improvements and New Features</title>
      <list>
        <item>
          <p>
	    Add client option {reuse_session, SessionID::binary()}
	    that can be used together with new option value
	    {reuse_sessions, save}. This makes it possible to reuse a
	    session from a specific connection establishment.</p>
          <p>
	    Own Id: OTP-15369</p>
        </item>
        <item>
          <p>
	    The Reason part of of the error return from the functions
	    connect and handshake has a better and documented format.
	    This will sometimes differ from previous returned
	    reasons, however those where only documented as term()
	    and should for that reason not be relied on.</p>
          <p>
	    *** POTENTIAL INCOMPATIBILITY ***</p>
          <p>
	    Own Id: OTP-15423</p>
        </item>
        <item>
          <p>
	    Refactor of state handling to improve TLS application
	    data throughput and reduce CPU overhead</p>
          <p>
	    Own Id: OTP-15445</p>
        </item>
        <item>
          <p>
	    The SSL code has been optimized in many small ways to
	    reduce CPU load for encryption/decryption, especially for
	    Erlang's distribution protocol over TLS.</p>
          <p>
	    Own Id: OTP-15529</p>
        </item>
        <item>
          <p>
	    Add support for active N</p>
          <p>
	    Own Id: OTP-15665 Aux Id: ERL-811, PR-2072 </p>
        </item>
      </list>
    </section>

</section>

<section><title>SSL 9.1.2</title>

    <section><title>Fixed Bugs and Malfunctions</title>
      <list>
        <item>
          <p>
	    Fix encoding of the SRP extension length field in ssl.
	    The old encoding of the SRP extension length could cause
	    interoperability problems with third party SSL
	    implementations when SRP was used.</p>
          <p>
	    Own Id: OTP-15477 Aux Id: ERL-790 </p>
        </item>
        <item>
          <p>
	    Guarantee active once data delivery, handling TCP stream
	    properly.</p>
          <p>
	    Own Id: OTP-15504 Aux Id: ERL-371 </p>
        </item>
        <item>
          <p>
	    Correct gen_statem returns for some error cases</p>
          <p>
	    Own Id: OTP-15505</p>
        </item>
      </list>
    </section>

</section>

<section><title>SSL 9.1.1</title>

    <section><title>Fixed Bugs and Malfunctions</title>
      <list>
        <item>
          <p>
	    Fixed renegotiation bug. Client did not handle server
	    initiated renegotiation correctly after rewrite to two
	    connection processes, due to ERL-622 commit
	    d87ac1c55188f5ba5cdf72384125d94d42118c18. This could
	    manifest it self as a " bad_record_mac" alert.</p>
          <p>
	    Also included are some optimizations</p>
          <p>
	    Own Id: OTP-15489 Aux Id: ERL-308 </p>
        </item>
      </list>
    </section>

</section>

<section><title>SSL 9.1</title>

    <section><title>Fixed Bugs and Malfunctions</title>
      <list>
        <item>
          <p>
	    PEM cache was not evicting expired entries due to due to
	    timezone confusion.</p>
          <p>
	    Own Id: OTP-15368</p>
        </item>
        <item>
          <p>
	    Make sure an error is returned if a "transport_accept
	    socket" is used in some other call than ssl:handshake* or
	    ssl:controlling_process</p>
          <p>
	    Own Id: OTP-15384 Aux Id: ERL-756 </p>
        </item>
        <item>
          <p>
	    Fix timestamp handling in the PEM-cache could cause
	    entries to not be invalidated at the correct time.</p>
          <p>
	    Own Id: OTP-15402</p>
        </item>
        <item>
          <p>
	    Extend check for undelivered data at closing, could under
	    some circumstances fail to deliver all data that was
	    actually received.</p>
          <p>
	    Own Id: OTP-15412 Aux Id: ERL-731 </p>
        </item>
        <item>
          <p>
	    Correct signature check for TLS-1.2 that allows different
	    algorithms for signature of peer cert and peer cert key.
	    Not all allowed combinations where accepted.</p>
          <p>
	    Own Id: OTP-15415 Aux Id: ERL-763 </p>
        </item>
        <item>
          <p>
	    Correct gen_statem return value, could cause
	    renegotiation to fail.</p>
          <p>
	    Own Id: OTP-15418 Aux Id: ERL-770 </p>
        </item>
      </list>
    </section>


    <section><title>Improvements and New Features</title>
      <list>
        <item>
          <p>
	    Add engine support for RSA key exchange</p>
          <p>
	    Own Id: OTP-15420 Aux Id: ERIERL-268 </p>
        </item>
        <item>
          <p>
	    ssl now uses active n internally to boost performance.
	    Old active once behavior can be restored by setting
	    application variable see manual page for ssl application
	    (man 6).</p>
          <p>
	    *** POTENTIAL INCOMPATIBILITY ***</p>
          <p>
	    Own Id: OTP-15449</p>
        </item>
      </list>
    </section>

</section>

<section><title>SSL 9.0.3</title>

    <section><title>Fixed Bugs and Malfunctions</title>
      <list>
        <item>
          <p>
	    Correct alert handling with new TLS sender process, from
	    ssl-9.0.2. CLOSE ALERTS could under some circumstances be
	    encoded using an incorrect cipher state. This would cause
	    the peer to regard them as unknown messages.</p>
          <p>
	    Own Id: OTP-15337 Aux Id: ERL-738 </p>
        </item>
        <item>
          <p>
	    Correct handling of socket packet option with new TLS
	    sender process, from ssl-9.0.2. When changing the socket
	    option {packet, 1|2|3|4} with ssl:setopts/2 the option
	    must internally be propagated to the sender process as
	    well as the reader process as this particular option also
	    affects the data to be sent.</p>
          <p>
	    Own Id: OTP-15348 Aux Id: ERL-747 </p>
        </item>
      </list>
    </section>

</section>

<section><title>SSL 9.0.2</title>

    <section><title>Fixed Bugs and Malfunctions</title>
      <list>
        <item>
          <p>
	    Use separate processes for sending and receiving
	    application data for TLS connections to avoid potential
	    deadlock that was most likely to occur when using TLS for
	    Erlang distribution. Note does not change the API.</p>
          <p>
	    Own Id: OTP-15122</p>
        </item>
        <item>
          <p>
	    Correct handling of empty server SNI extension</p>
          <p>
	    Own Id: OTP-15168</p>
        </item>
        <item>
          <p>
	    Correct PSK cipher suite handling and add
	    selected_cipher_suite to connection information</p>
          <p>
	    Own Id: OTP-15172</p>
        </item>
        <item>
          <p>
	    Adopt to the fact that cipher suite sign restriction are
	    relaxed in TLS-1.2</p>
          <p>
	    Own Id: OTP-15173</p>
        </item>
        <item>
          <p>
	    Enhance error handling of non existing PEM files</p>
          <p>
	    Own Id: OTP-15174</p>
        </item>
        <item>
          <p>
	    Correct close handling of transport accepted sockets in
	    the error state</p>
          <p>
	    Own Id: OTP-15216</p>
        </item>
        <item>
          <p>
	    Correct PEM cache to not add references to empty entries
	    when PEM file does not exist.</p>
          <p>
	    Own Id: OTP-15224</p>
        </item>
        <item>
          <p>
	    Correct handling of all PSK cipher suites</p>
          <p>
	    Before only some PSK suites would be correctly negotiated
	    and most PSK ciphers suites would fail the connection.</p>
          <p>
	    Own Id: OTP-15285</p>
        </item>
      </list>
    </section>


    <section><title>Improvements and New Features</title>
      <list>
        <item>
          <p>
	    TLS will now try to order certificate chains if they
	    appear to be unordered. That is prior to TLS 1.3,
	    “certificate_list” ordering was required to be
	    strict, however some implementations already allowed for
	    some flexibility. For maximum compatibility, all
	    implementations SHOULD be prepared to handle potentially
	    extraneous certificates and arbitrary orderings from any
	    TLS version.</p>
          <p>
	    Own Id: OTP-12983</p>
        </item>
        <item>
          <p>
	    TLS will now try to reconstructed an incomplete
	    certificate chains from its local CA-database and use
	    that data for the certificate path validation. This
	    especially makes sense for partial chains as then the
	    peer might not send an intermediate CA as it is
	    considered the trusted root in that case.</p>
          <p>
	    Own Id: OTP-15060</p>
        </item>
        <item>
          <p>
	    Option keyfile defaults to certfile and should be trumped
	    with key. This failed for engine keys.</p>
          <p>
	    Own Id: OTP-15193</p>
        </item>
        <item>
          <p>
	    Error message improvement when own certificate has
	    decoding issues, see also issue ERL-668.</p>
          <p>
	    Own Id: OTP-15234</p>
        </item>
        <item>
          <p>
	    Correct dialyzer spec for key option</p>
          <p>
	    Own Id: OTP-15281</p>
        </item>
      </list>
    </section>

</section>

<section><title>SSL 9.0.1</title>

    <section><title>Fixed Bugs and Malfunctions</title>
      <list>
        <item>
          <p>
	    Correct cipher suite handling for ECDHE_*, the incorrect
	    handling could cause an incorrrect suite to be selected
	    and most likely fail the handshake.</p>
          <p>
	    Own Id: OTP-15203</p>
        </item>
      </list>
    </section>

</section>

<section><title>SSL 9.0</title>

    <section><title>Fixed Bugs and Malfunctions</title>
      <list>
        <item>
          <p>
	    Correct handling of ECDH suites.</p>
          <p>
	    Own Id: OTP-14974</p>
        </item>
        <item>
          <p>
	    Proper handling of clients that choose to send an empty
	    answer to a certificate request</p>
          <p>
	    Own Id: OTP-15050</p>
        </item>
      </list>
    </section>


    <section><title>Improvements and New Features</title>
      <list>
        <item>
          <p>
	    Distribution over SSL (inet_tls) has, to improve
	    performance, been rewritten to not use intermediate
	    processes and ports.</p>
          <p>
	    Own Id: OTP-14465</p>
        </item>
        <item>
          <p>
	    Add support for ECDHE_PSK cipher suites</p>
          <p>
	    Own Id: OTP-14547</p>
        </item>
        <item>
          <p>
	    For security reasons no longer support 3-DES cipher
	    suites by default</p>
          <p>
	    *** INCOMPATIBILITY with possibly ***</p>
          <p>
	    Own Id: OTP-14768</p>
        </item>
        <item>
          <p>
	    For security reasons RSA-key exchange cipher suites are
	    no longer supported by default</p>
          <p>
	    *** INCOMPATIBILITY with possible ***</p>
          <p>
	    Own Id: OTP-14769</p>
        </item>
        <item>
          <p>
	    The interoperability option to fallback to insecure
	    renegotiation now has to be explicitly turned on.</p>
          <p>
	    *** INCOMPATIBILITY with possibly ***</p>
          <p>
	    Own Id: OTP-14789</p>
        </item>
        <item>
          <p>
	    Drop support for SSLv2 enabled clients. SSLv2 has been
	    broken for decades and never supported by the Erlang
	    SSL/TLS implementation. This option was by default
	    disabled and enabling it has proved to sometimes break
	    connections not using SSLv2 enabled clients.</p>
          <p>
	    *** POTENTIAL INCOMPATIBILITY ***</p>
          <p>
	    Own Id: OTP-14824</p>
        </item>
        <item>
          <p>
	    Remove CHACHA20_POLY1305 ciphers form default for now. We
	    have discovered interoperability problems, ERL-538, that
	    we believe needs to be solved in crypto.</p>
          <p>
	    *** INCOMPATIBILITY with possibly ***</p>
          <p>
	    Own Id: OTP-14882</p>
        </item>
        <item>
          <p>
	    Generalize DTLS packet multiplexing to make it easier to
	    add future DTLS features and uses.</p>
          <p>
	    Own Id: OTP-14888</p>
        </item>
        <item>
          <p>
	    Use uri_string module instead of http_uri.</p>
          <p>
	    Own Id: OTP-14902</p>
        </item>
        <item>
          <p>
	    The SSL distribution protocol <c>-proto inet_tls</c> has
	    stopped setting the SSL option
	    <c>server_name_indication</c>. New verify funs for client
	    and server in <c>inet_tls_dist</c> has been added, not
	    documented yet, that checks node name if present in peer
	    certificate. Usage is still also yet to be documented.</p>
          <p>
	    Own Id: OTP-14969 Aux Id: OTP-14465, ERL-598 </p>
        </item>
        <item>
          <p>
	    Deprecate ssl:ssl_accept/[1,2,3] in favour of
	    ssl:handshake/[1,2,3]</p>
          <p>
	    Own Id: OTP-15056</p>
        </item>
        <item>
          <p>
	    Customizes the hostname verification of the peer
	    certificate, as different protocols that use TLS such as
	    HTTP or LDAP may want to do it differently</p>
          <p>
	    Own Id: OTP-15102 Aux Id: ERL-542, OTP-14962 </p>
        </item>
        <item>
          <p>
	    Add utility function for converting erlang cipher suites
	    to a string representation (ERL-600).</p>
          <p>
	    Own Id: OTP-15106</p>
        </item>
        <item>
          <p>
	    First version with support for DTLS</p>
          <p>
	    Own Id: OTP-15142</p>
        </item>
      </list>
    </section>

</section>

<section><title>SSL 8.2.6.4</title>

    <section><title>Fixed Bugs and Malfunctions</title>
      <list>
        <item>
          <p>
	    Add engine support for RSA key exchange</p>
          <p>
	    Own Id: OTP-15420</p>
        </item>
      </list>
    </section>

</section>

<section><title>SSL 8.2.6.3</title>

    <section><title>Fixed Bugs and Malfunctions</title>
      <list>
        <item>
          <p>
	    Extend check for undelivered data at closing, could under
	    some circumstances fail to deliverd all data that was
	    acctualy recivied.</p>
          <p>
	    Own Id: OTP-15412</p>
        </item>
      </list>
    </section>

</section>

<section><title>SSL 8.2.6.2</title>

    <section><title>Fixed Bugs and Malfunctions</title>
      <list>
        <item>
          <p>
	    Correct handling of empty server SNI extension</p>
          <p>
	    Own Id: OTP-15168</p>
        </item>
        <item>
          <p>
	    Correct cipher suite handling for ECDHE_*, the incorrect
	    handling could cause an incorrrect suite to be selected
	    and most likely fail the handshake.</p>
          <p>
	    Own Id: OTP-15203</p>
        </item>
      </list>
    </section>

</section>

<section><title>SSL 8.2.6.1</title>

    <section><title>Fixed Bugs and Malfunctions</title>
      <list>
        <item>
          <p>
	    Improve cipher suite handling correcting ECC and TLS-1.2
	    requierments. Backport of solution for ERL-641</p>
          <p>
	    Own Id: OTP-15178</p>
        </item>
      </list>
    </section>


    <section><title>Improvements and New Features</title>
      <list>
        <item>
          <p>
	    Option keyfile defaults to certfile and should be trumped
	    with key. This failed for engine keys.</p>
          <p>
	    Own Id: OTP-15193</p>
        </item>
      </list>
    </section>

</section>

<section><title>SSL 8.2.6</title>

    <section><title>Fixed Bugs and Malfunctions</title>
      <list>
        <item>
          <p>
	    Proper handling of clients that choose to send an empty
	    answer to a certificate request</p>
          <p>
	    Own Id: OTP-15050</p>
        </item>
      </list>
    </section>

</section>

<section><title>SSL 8.2.5</title>

    <section><title>Fixed Bugs and Malfunctions</title>
      <list>
        <item>
          <p>
	    Fix filter function to not incorrectly exclude AEAD
	    cipher suites</p>
          <p>
	    Own Id: OTP-14981</p>
        </item>
      </list>
    </section>

</section>

<section><title>SSL 8.2.4</title>

    <section><title>Fixed Bugs and Malfunctions</title>
      <list>
        <item>
          <p>
	    Optimization of bad merge conflict resolution causing
	    dubble decode</p>
          <p>
	    Own Id: OTP-14843</p>
        </item>
        <item>
          <p>
	    Restore error propagation to OTP-19.3 behaviour, in
	    OTP-20.2 implementation adjustments to gen_statem needed
	    some further adjustments to avoid a race condition. This
	    could cause a TLS server to not always report file path
	    errors correctly.</p>
          <p>
	    Own Id: OTP-14852</p>
        </item>
        <item>
          <p>
	    Corrected RC4 suites listing function to regard TLS
	    version</p>
          <p>
	    Own Id: OTP-14871</p>
        </item>
        <item>
          <p>
	    Fix alert handling so that unexpected messages are logged
	    and alerted correctly</p>
          <p>
	    Own Id: OTP-14919</p>
        </item>
        <item>
          <p>
	    Correct handling of anonymous cipher suites</p>
          <p>
	    Own Id: OTP-14952</p>
        </item>
      </list>
    </section>


    <section><title>Improvements and New Features</title>
      <list>
        <item>
          <p>
	    Added new API functions to facilitate cipher suite
	    handling</p>
          <p>
	    Own Id: OTP-14760</p>
        </item>
        <item>
          <p>
	    Correct TLS_FALLBACK_SCSV handling so that this special
	    flag suite is always placed last in the cipher suite list
	    in accordance with the specs. Also make sure this
	    functionality is used in DTLS.</p>
          <p>
	    Own Id: OTP-14828</p>
        </item>
        <item>
          <p>
	    Add TLS record version sanity check for early as possible
	    error detection and consistency in ALERT codes generated</p>
          <p>
	    Own Id: OTP-14892</p>
        </item>
      </list>
    </section>

</section>

<section><title>SSL 8.2.3</title>

    <section><title>Fixed Bugs and Malfunctions</title>
      <list>
        <item>
          <p>
	    Packet options cannot be supported for unreliable
	    transports, that is, packet option for DTLS over udp will
	    not be supported.</p>
          <p>
	    Own Id: OTP-14664</p>
        </item>
        <item>
          <p>
	    Ensure data delivery before close if possible. This fix
	    is related to fix in PR-1479.</p>
          <p>
	    Own Id: OTP-14794</p>
        </item>
      </list>
    </section>


    <section><title>Improvements and New Features</title>
      <list>
        <item>
          <p>
	    The crypto API is extended to use private/public keys
	    stored in an Engine for sign/verify or encrypt/decrypt
	    operations.</p>
          <p>
	    The ssl application provides an API to use this new
	    engine concept in TLS.</p>
          <p>
	    Own Id: OTP-14448</p>
        </item>
        <item>
          <p>
	    Implemented renegotiation for DTLS</p>
          <p>
	    Own Id: OTP-14563</p>
        </item>
        <item>
          <p>
	    A new command line option <c>-ssl_dist_optfile</c> has
	    been added to facilitate specifying the many options
	    needed when using SSL as the distribution protocol.</p>
          <p>
	    Own Id: OTP-14657</p>
        </item>
      </list>
    </section>

</section>

<section><title>SSL 8.2.2</title>
    <section><title>Fixed Bugs and Malfunctions</title>
      <list>
        <item>
          <p>
	    TLS sessions must be registered with SNI if provided, so
	    that sessions where client hostname verification would
	    fail cannot connect reusing a session created when the
	    server name verification succeeded.</p>
          <p>
	    Own Id: OTP-14632</p>
        </item>
        <item>
	    <p> An erlang TLS server configured with cipher suites
	    using rsa key exchange, may be vulnerable to an Adaptive
	    Chosen Ciphertext attack (AKA Bleichenbacher attack)
	    against RSA, which when exploited, may result in
	    plaintext recovery of encrypted messages and/or a
	    Man-in-the-middle (MiTM) attack, despite the attacker not
	    having gained access to the server’s private key
	    itself. <url
	    href="https://nvd.nist.gov/vuln/detail/CVE-2017-1000385">CVE-2017-1000385</url>
	    </p> <p> Exploiting this vulnerability to perform
	    plaintext recovery of encrypted messages will, in most
	    practical cases, allow an attacker to read the plaintext
	    only after the session has completed. Only TLS sessions
	    established using RSA key exchange are vulnerable to this
	    attack. </p> <p> Exploiting this vulnerability to conduct
	    a MiTM attack requires the attacker to complete the
	    initial attack, which may require thousands of server
	    requests, during the handshake phase of the targeted
	    session within the window of the configured handshake
	    timeout. This attack may be conducted against any TLS
	    session using RSA signatures, but only if cipher suites
	    using RSA key exchange are also enabled on the server.
	    The limited window of opportunity, limitations in
	    bandwidth, and latency make this attack significantly
	    more difficult to execute. </p> <p> RSA key exchange is
	    enabled by default although least prioritized if server
	    order is honored. For such a cipher suite to be chosen it
	    must also be supported by the client and probably the
	    only shared cipher suite. </p> <p> Captured TLS sessions
	    encrypted with ephemeral cipher suites (DHE or ECDHE) are
	    not at risk for subsequent decryption due to this
	    vulnerability. </p> <p> As a workaround if default cipher
	    suite configuration was used you can configure the server
	    to not use vulnerable suites with the ciphers option like
	    this: </p> <c> {ciphers, [Suite || Suite &lt;-
	    ssl:cipher_suites(), element(1,Suite) =/= rsa]} </c> <p>
	    that is your code will look somethingh like this: </p>
	    <c> ssl:listen(Port, [{ciphers, [Suite || Suite &lt;-
	    ssl:cipher_suites(), element(1,S) =/= rsa]} | Options]).
	    </c> <p> Thanks to Hanno Böck, Juraj Somorovsky and
	    Craig Young for reporting this vulnerability. </p>
          <p>
	    Own Id: OTP-14748</p>
        </item>
      </list>
    </section>

    <section><title>Improvements and New Features</title>
      <list>
        <item>
          <p>
	    If no SNI is available and the hostname is an IP-address
	    also check for IP-address match. This check is not as
	    good as a DNS hostname check and certificates using
	    IP-address are not recommended.</p>
          <p>
	    Own Id: OTP-14655</p>
        </item>
      </list>
    </section>

</section>

<section><title>SSL 8.2.1</title>

    <section><title>Fixed Bugs and Malfunctions</title>
      <list>
        <item>
          <p>
	    Max session table works correctly again</p>
          <p>
	    Own Id: OTP-14556</p>
        </item>
      </list>
    </section>


    <section><title>Improvements and New Features</title>
      <list>
        <item>
          <p>
	    Customize alert handling for DTLS over UDP to mitigate
	    DoS attacks</p>
          <p>
	    Own Id: OTP-14078</p>
        </item>
        <item>
          <p>
	    Improved error propagation and reports</p>
          <p>
	    Own Id: OTP-14236</p>
        </item>
      </list>
    </section>

</section>

<section><title>SSL 8.2</title>

    <section><title>Fixed Bugs and Malfunctions</title>
      <list>
        <item>
          <p>
	    ECDH-ECDSA key exchange supported, was accidentally
	    dismissed in earlier versions.</p>
          <p>
	    Own Id: OTP-14421</p>
        </item>
        <item>
          <p>
	    Correct close semantics for active once connections. This
	    was a timing dependent bug the resulted in the close
	    message not always reaching the ssl user process.</p>
          <p>
	    Own Id: OTP-14443</p>
        </item>
      </list>
    </section>


    <section><title>Improvements and New Features</title>
      <list>
        <item>
          <p>
	    TLS-1.2 clients will now always send hello messages on
	    its own format, as opposed to earlier versions that will
	    send the hello on the lowest supported version, this is a
	    change supported by the latest RFC.</p>
          <p>
	    This will make interoperability with some newer servers
	    smoother. Potentially, but unlikely, this could cause a
	    problem with older servers if they do not adhere to the
	    RFC and ignore unknown extensions.</p>
          <p>
	    *** POTENTIAL INCOMPATIBILITY ***</p>
          <p>
	    Own Id: OTP-13820</p>
        </item>
        <item>
          <p>
	    Allow Erlang/OTP to use OpenSSL in FIPS-140 mode, in
	    order to satisfy specific security requirements (mostly
	    by different parts of the US federal government). </p>
          <p>
	    See the new crypto users guide "FIPS mode" chapter about
	    building and using the FIPS support which is disabled by
	    default.</p>
          <p>
	    (Thanks to dszoboszlay and legoscia)</p>
          <p>
	    Own Id: OTP-13921 Aux Id: PR-1180 </p>
        </item>
        <item>
          <p>
	    Implemented DTLS cookie generation, required by spec,
	    instead of using a hardcoded value.</p>
          <p>
	    Own Id: OTP-14076</p>
        </item>
        <item>
          <p>
	    Implement sliding window replay protection of DTLS
	    records.</p>
          <p>
	    Own Id: OTP-14077</p>
        </item>
        <item>
          <p>
	    TLS client processes will by default call
	    public_key:pkix_verify_hostname/2 to verify the hostname
	    of the connection with the server certificates specified
	    hostname during certificate path validation. The user may
	    explicitly disables it. Also if the hostname cannot be
	    derived from the first argument to connect or is not
	    supplied by the server name indication option, the check
	    will not be performed.</p>
          <p>
	    Own Id: OTP-14197</p>
        </item>
        <item>
          <p>
	    Extend connection_information/[1,2] . The values
	    session_id, master_secret, client_random and
	    server_random can no be accessed by
	    connection_information/2. Note only session_id will be
	    added to connection_information/1. The rational is that
	    values concerning the connection security should have to
	    be explicitly requested.</p>
          <p>
	    Own Id: OTP-14291</p>
        </item>
        <item>
          <p>
	    Chacha cipher suites are currently not tested enough to
	    be most preferred ones</p>
          <p>
	    Own Id: OTP-14382</p>
        </item>
        <item>
          <p>
	    Basic support for DTLS that been tested together with
	    OpenSSL.</p>
          <p>
	    Test by providing the option {protocol, dtls} to the ssl
	    API functions connect and listen.</p>
          <p>
	    Own Id: OTP-14388</p>
        </item>
      </list>
    </section>
</section>

<section><title>SSL 8.1.3.1.1</title>

    <section><title>Fixed Bugs and Malfunctions</title>
      <list>
        <item>
          <p>
	    Fix alert handling so that unexpected messages are logged
	    and alerted correctly</p>
          <p>
	    Own Id: OTP-14929</p>
        </item>
      </list>
    </section>
</section>

<section><title>SSL 8.1.3.1</title>
    <section><title>Fixed Bugs and Malfunctions</title>
      <list>
        <item>
	    <p> An erlang TLS server configured with cipher suites
	    using rsa key exchange, may be vulnerable to an Adaptive
	    Chosen Ciphertext attack (AKA Bleichenbacher attack)
	    against RSA, which when exploited, may result in
	    plaintext recovery of encrypted messages and/or a
	    Man-in-the-middle (MiTM) attack, despite the attacker not
	    having gained access to the server’s private key
	    itself. <url
	    href="https://nvd.nist.gov/vuln/detail/CVE-2017-1000385">CVE-2017-1000385</url>
	    </p> <p> Exploiting this vulnerability to perform
	    plaintext recovery of encrypted messages will, in most
	    practical cases, allow an attacker to read the plaintext
	    only after the session has completed. Only TLS sessions
	    established using RSA key exchange are vulnerable to this
	    attack. </p> <p> Exploiting this vulnerability to conduct
	    a MiTM attack requires the attacker to complete the
	    initial attack, which may require thousands of server
	    requests, during the handshake phase of the targeted
	    session within the window of the configured handshake
	    timeout. This attack may be conducted against any TLS
	    session using RSA signatures, but only if cipher suites
	    using RSA key exchange are also enabled on the server.
	    The limited window of opportunity, limitations in
	    bandwidth, and latency make this attack significantly
	    more difficult to execute. </p> <p> RSA key exchange is
	    enabled by default although least prioritized if server
	    order is honored. For such a cipher suite to be chosen it
	    must also be supported by the client and probably the
	    only shared cipher suite. </p> <p> Captured TLS sessions
	    encrypted with ephemeral cipher suites (DHE or ECDHE) are
	    not at risk for subsequent decryption due to this
	    vulnerability. </p> <p> As a workaround if default cipher
	    suite configuration was used you can configure the server
	    to not use vulnerable suites with the ciphers option like
	    this: </p> <c> {ciphers, [Suite || Suite &lt;-
	    ssl:cipher_suites(), element(1,Suite) =/= rsa]} </c> <p>
	    that is your code will look somethingh like this: </p>
	    <c> ssl:listen(Port, [{ciphers, [Suite || Suite &lt;-
	    ssl:cipher_suites(), element(1,S) =/= rsa]} | Options]).
	    </c> <p> Thanks to Hanno Böck, Juraj Somorovsky and
	    Craig Young for reporting this vulnerability. </p>
          <p>
	    Own Id: OTP-14748</p>
        </item>
      </list>
    </section>
</section>
<section><title>SSL 8.1.3</title>

    <section><title>Fixed Bugs and Malfunctions</title>
      <list>
        <item>
          <p>
	    Remove debug printout</p>
          <p>
	    Own Id: OTP-14396</p>
        </item>
      </list>
    </section>

</section>

<section><title>SSL 8.1.2</title>

    <section><title>Fixed Bugs and Malfunctions</title>
      <list>
        <item>
          <p>
	    Correct active once emulation, for TLS. Now all data
	    received by the connection process will be delivered
	    through active once, even when the active once arrives
	    after that the gen_tcp socket is closed by the peer.</p>
          <p>
	    Own Id: OTP-14300</p>
        </item>
      </list>
    </section>

</section>

<section><title>SSL 8.1.1</title>

    <section><title>Fixed Bugs and Malfunctions</title>
      <list>
        <item>
          <p>
	    Corrected termination behavior, that caused a PEM cache
	    bug and sometimes resulted in connection failures.</p>
          <p>
	    Own Id: OTP-14100</p>
        </item>
        <item>
          <p>
	    Fix bug that could hang ssl connection processes when
	    failing to require more data for very large handshake
	    packages. Add option max_handshake_size to mitigate DoS
	    attacks.</p>
          <p>
	    Own Id: OTP-14138</p>
        </item>
        <item>
          <p>
	    Improved support for CRL handling that could fail to work
	    as intended when an id-ce-extKeyUsage was present in the
	    certificate. Also improvements where needed to
	    distributionpoint handling so that all revocations
	    actually are found and not deemed to be not determinable.</p>
          <p>
	    Own Id: OTP-14141</p>
        </item>
        <item>
          <p>
	    A TLS handshake might accidentally match old sslv2 format
	    and ssl application would incorrectly aborted TLS
	    handshake with ssl_v2_client_hello_no_supported. Parsing
	    was altered to avoid this problem.</p>
          <p>
	    Own Id: OTP-14222</p>
        </item>
        <item>
          <p>
	    Correct default cipher list to prefer AES 128 before 3DES</p>
          <p>
	    Own Id: OTP-14235</p>
        </item>
      </list>
    </section>


    <section><title>Improvements and New Features</title>
      <list>
        <item>
          <p>
	    Move PEM cache to a dedicated process, to avoid making
	    the SSL manager process a bottleneck. This improves
	    scalability of TLS connections.</p>
          <p>
	    Own Id: OTP-13874</p>
        </item>
      </list>
    </section>

</section>

<section><title>SSL 8.1</title>

    <section><title>Fixed Bugs and Malfunctions</title>
      <list>
        <item>
          <p>
	    List of possible anonymous suites, never supported by
	    default, where incorrect for some TLS versions.</p>
          <p>
	    Own Id: OTP-13926</p>
        </item>
      </list>
    </section>


    <section><title>Improvements and New Features</title>
      <list>
        <item>
          <p>
	    Experimental version of DTLS. It is runnable but not
	    complete and cannot be considered reliable for production
	    usage.</p>
          <p>
	    Own Id: OTP-12982</p>
        </item>
        <item>
          <p>
	    Add API options to handle ECC curve selection.</p>
          <p>
	    Own Id: OTP-13959</p>
        </item>
      </list>
    </section>

</section>

<section><title>SSL 8.0.3</title>

    <section><title>Fixed Bugs and Malfunctions</title>
      <list>
        <item>
          <p>
	    A timing related bug in event handling could cause
	    interoperability problems between an erlang TLS server
	    and some TLS clients, especially noticed with Firefox as
	    TLS client.</p>
          <p>
	    Own Id: OTP-13917</p>
        </item>
        <item>
          <p>
	    Correct ECC curve selection, the error could cause the
	    default to always be selected.</p>
          <p>
	    Own Id: OTP-13918</p>
        </item>
      </list>
    </section>

</section>

<section><title>SSL 8.0.2</title>

    <section><title>Fixed Bugs and Malfunctions</title>
      <list>
        <item>
          <p>
	    Correctly formed handshake messages received out of order
	    will now correctly fail the connection with unexpected
	    message.</p>
          <p>
	    Own Id: OTP-13853</p>
	</item>

	<item>
	  <p>Correct handling of signature algorithm selection</p>
          <p>
	    Own Id: OTP-13711</p>
        </item>

      </list>
    </section>


    <section><title>Improvements and New Features</title>
      <list>
        <item>
          <p>
	    ssl application now behaves gracefully also on partially
	    incorrect input from peer.</p>
          <p>
	    Own Id: OTP-13834</p>
        </item>
        <item>
          <p>
	    Add application environment configuration
	    bypass_pem_cache. This can be used as a workaround for
	    the current implementation of the PEM-cache that has
	    proven to be a bottleneck.</p>
          <p>
	    Own Id: OTP-13883</p>
        </item>
      </list>
    </section>

</section>

<section><title>SSL 8.0.1</title>

    <section><title>Fixed Bugs and Malfunctions</title>
      <list>
        <item>
          <p>
	    The TLS/SSL protocol version selection for the SSL server
	    has been corrected to follow RFC 5246 Appendix E.1
	    especially in case where the list of supported versions
	    has gaps. Now the server selects the highest protocol
	    version it supports that is not higher than what the
	    client supports.</p>
          <p>
	    Own Id: OTP-13753 Aux Id: seq13150 </p>
        </item>
      </list>
    </section>

</section>

<section><title>SSL 8.0</title>

    <section><title>Fixed Bugs and Malfunctions</title>
      <list>
        <item>
          <p>
	    Server now rejects, a not requested client cert, as an
	    incorrect handshake message and ends the connection.</p>
          <p>
	    Own Id: OTP-13651</p>
        </item>
      </list>
    </section>


    <section><title>Improvements and New Features</title>
      <list>
        <item>
          <p>
	    Remove default support for DES cipher suites</p>
          <p>
	    *** POTENTIAL INCOMPATIBILITY ***</p>
          <p>
	    Own Id: OTP-13195</p>
        </item>
        <item>
          <p>
	    Deprecate the function <c>crypto:rand_bytes</c> and make
	    sure that <c>crypto:strong_rand_bytes</c> is used in all
	    places that are cryptographically significant.</p>
          <p>
	    Own Id: OTP-13214</p>
        </item>
        <item>
          <p>
	    Better error handling of user error during TLS upgrade.
	    ERL-69 is solved by gen_statem rewrite of ssl
	    application.</p>
          <p>
	    Own Id: OTP-13255</p>
        </item>
        <item>
          <p>
	    Provide user friendly error message when crypto rejects a
	    key</p>
          <p>
	    Own Id: OTP-13256</p>
        </item>
        <item>
          <p>
	    Add ssl:getstat/1 and ssl:getstat/2</p>
          <p>
	    Own Id: OTP-13415</p>
        </item>
        <item>
          <p>
	    TLS distribution connections now allow specifying the
	    options <c>verify_fun</c>, <c>crl_check</c> and
	    <c>crl_cache</c>. See the documentation. GitHub pull req
	    #956 contributed by Magnus Henoch.</p>
          <p>
	    Own Id: OTP-13429 Aux Id: Pull#956 </p>
        </item>
        <item>
          <p>
	    Remove confusing error message when closing a distributed
	    erlang node running over TLS</p>
          <p>
	    Own Id: OTP-13431</p>
        </item>
        <item>
          <p>
	    Remove default support for use of md5 in TLS 1.2
	    signature algorithms</p>
          <p>
	    Own Id: OTP-13463</p>
        </item>
        <item>
          <p>
	    ssl now uses gen_statem instead of gen_fsm to implement
	    the ssl connection process, this solves some timing
	    issues in addition to making the code more intuitive as
	    the behaviour can be used cleanly instead of having a lot
	    of workaround for shortcomings of the behaviour.</p>
          <p>
	    Own Id: OTP-13464</p>
        </item>
        <item>
          <p>
	    Phase out interoperability with clients that offer SSLv2.
	    By default they are no longer supported, but an option to
	    provide interoperability is offered.</p>
          <p>
	    *** POTENTIAL INCOMPATIBILITY ***</p>
          <p>
	    Own Id: OTP-13465</p>
        </item>
        <item>
          <p>
	    OpenSSL has functions to generate short (eight hex
	    digits) hashes of issuers of certificates and CRLs. These
	    hashes are used by the "c_rehash" script to populate
	    directories of CA certificates and CRLs, e.g. in the
	    Apache web server. Add functionality to let an Erlang
	    program find the right CRL for a given certificate in
	    such a directory.</p>
          <p>
	    Own Id: OTP-13530</p>
        </item>
        <item>
          <p>
	    Some legacy TLS 1.0 software does not tolerate the 1/n-1
	    content split BEAST mitigation technique. Add a
	    beast_mitigation SSL option (defaulting to
	    one_n_minus_one) to select or disable the BEAST
	    mitigation technique.</p>
          <p>
	    Own Id: OTP-13629</p>
        </item>
        <item>
          <p>
	    Enhance error log messages to facilitate for users to
	    understand the error</p>
          <p>
	    Own Id: OTP-13632</p>
        </item>
        <item>
          <p>
	    Increased default DH params to 2048-bit</p>
          <p>
	    Own Id: OTP-13636</p>
        </item>
        <item>
          <p>
	    Propagate CRL unknown CA error so that public_key
	    validation process continues correctly and determines
	    what should happen.</p>
          <p>
	    Own Id: OTP-13656</p>
        </item>
        <item>
          <p>
	    Introduce a flight concept for handshake packages. This
	    is a preparation for enabling DTLS, however it can also
	    have a positive effects for TLS on slow and unreliable
	    networks.</p>
          <p>
	    Own Id: OTP-13678</p>
        </item>
      </list>
    </section>

</section>

 <section><title>SSL 7.3.3.2</title>

      <section><title>Fixed Bugs and Malfunctions</title>
      <list>
	<item>
	  <p> An erlang TLS server configured with cipher suites
	  using rsa key exchange, may be vulnerable to an Adaptive
	  Chosen Ciphertext attack (AKA Bleichenbacher attack)
	  against RSA, which when exploited, may result in
	  plaintext recovery of encrypted messages and/or a
	  Man-in-the-middle (MiTM) attack, despite the attacker not
	  having gained access to the server’s private key
	  itself. <url
	  href="https://nvd.nist.gov/vuln/detail/CVE-2017-1000385">CVE-2017-1000385</url>
	  </p> <p> Exploiting this vulnerability to perform
	  plaintext recovery of encrypted messages will, in most
	  practical cases, allow an attacker to read the plaintext
	  only after the session has completed. Only TLS sessions
	  established using RSA key exchange are vulnerable to this
	  attack. </p> <p> Exploiting this vulnerability to conduct
	  a MiTM attack requires the attacker to complete the
	  initial attack, which may require thousands of server
	  requests, during the handshake phase of the targeted
	  session within the window of the configured handshake
	  timeout. This attack may be conducted against any TLS
	  session using RSA signatures, but only if cipher suites
	  using RSA key exchange are also enabled on the server.
	  The limited window of opportunity, limitations in
	  bandwidth, and latency make this attack significantly
	  more difficult to execute. </p> <p> RSA key exchange is
	  enabled by default although least prioritized if server
	  order is honored. For such a cipher suite to be chosen it
	  must also be supported by the client and probably the
	  only shared cipher suite. </p> <p> Captured TLS sessions
	  encrypted with ephemeral cipher suites (DHE or ECDHE) are
	  not at risk for subsequent decryption due to this
	  vulnerability. </p> <p> As a workaround if default cipher
	  suite configuration was used you can configure the server
	  to not use vulnerable suites with the ciphers option like
	  this: </p> <c> {ciphers, [Suite || Suite &lt;-
	  ssl:cipher_suites(), element(1,Suite) =/= rsa]} </c> <p>
	  that is your code will look somethingh like this: </p>
	  <c> ssl:listen(Port, [{ciphers, [Suite || Suite &lt;-
	  ssl:cipher_suites(), element(1,S) =/= rsa]} | Options]).
	  </c> <p> Thanks to Hanno Böck, Juraj Somorovsky and
	  Craig Young for reporting this vulnerability. </p>
	  <p>
	  Own Id: OTP-14748</p>
	</item>
	    </list>
      </section>
      
  </section>

<section><title>SSL 7.3.3</title>

    <section><title>Fixed Bugs and Malfunctions</title>
      <list>
        <item>
          <p>
	    Correct ssl:prf/5 to use the negotiated cipher suite's
	    prf function in ssl:prf/5 instead of the default prf.</p>
          <p>
	    Own Id: OTP-13546</p>
        </item>
        <item>
          <p>
	    Timeouts may have the value 0, guards have been corrected
	    to allow this</p>
          <p>
	    Own Id: OTP-13635</p>
        </item>
        <item>
          <p>
	    Change of internal handling of hash sign pairs as the
	    used one enforced to much restrictions making some valid
	    combinations unavailable.</p>
          <p>
	    Own Id: OTP-13670</p>
        </item>
      </list>
    </section>

 <section><title>SSL 7.3.3.0.1</title>

      <section><title>Fixed Bugs and Malfunctions</title>
      <list>
	<item>
	  <p> An erlang TLS server configured with cipher suites
	  using rsa key exchange, may be vulnerable to an Adaptive
	  Chosen Ciphertext attack (AKA Bleichenbacher attack)
	  against RSA, which when exploited, may result in
	  plaintext recovery of encrypted messages and/or a
	  Man-in-the-middle (MiTM) attack, despite the attacker not
	  having gained access to the server’s private key
	  itself. <url
	  href="https://nvd.nist.gov/vuln/detail/CVE-2017-1000385">CVE-2017-1000385</url>
	  </p> <p> Exploiting this vulnerability to perform
	  plaintext recovery of encrypted messages will, in most
	  practical cases, allow an attacker to read the plaintext
	  only after the session has completed. Only TLS sessions
	  established using RSA key exchange are vulnerable to this
	  attack. </p> <p> Exploiting this vulnerability to conduct
	  a MiTM attack requires the attacker to complete the
	  initial attack, which may require thousands of server
	  requests, during the handshake phase of the targeted
	  session within the window of the configured handshake
	  timeout. This attack may be conducted against any TLS
	  session using RSA signatures, but only if cipher suites
	  using RSA key exchange are also enabled on the server.
	  The limited window of opportunity, limitations in
	  bandwidth, and latency make this attack significantly
	  more difficult to execute. </p> <p> RSA key exchange is
	  enabled by default although least prioritized if server
	  order is honored. For such a cipher suite to be chosen it
	  must also be supported by the client and probably the
	  only shared cipher suite. </p> <p> Captured TLS sessions
	  encrypted with ephemeral cipher suites (DHE or ECDHE) are
	  not at risk for subsequent decryption due to this
	  vulnerability. </p> <p> As a workaround if default cipher
	  suite configuration was used you can configure the server
	  to not use vulnerable suites with the ciphers option like
	  this: </p> <c> {ciphers, [Suite || Suite &lt;-
	  ssl:cipher_suites(), element(1,Suite) =/= rsa]} </c> <p>
	  that is your code will look somethingh like this: </p>
	  <c> ssl:listen(Port, [{ciphers, [Suite || Suite &lt;-
	  ssl:cipher_suites(), element(1,S) =/= rsa]} | Options]).
	  </c> <p> Thanks to Hanno Böck, Juraj Somorovsky and
	  Craig Young for reporting this vulnerability. </p>
	  <p>
	  Own Id: OTP-14748</p>
	</item>
	    </list>
      </section>
      
  </section>
    <section><title>Improvements and New Features</title>
      <list>
        <item>
          <p>
	    Create a little randomness in sending of session
	    invalidation messages, to mitigate load when whole table
	    is invalidated.</p>
          <p>
	    Own Id: OTP-13490</p>
        </item>
      </list>
    </section>

</section>

<section><title>SSL 7.3.2</title>

    <section><title>Fixed Bugs and Malfunctions</title>
      <list>
        <item>
          <p>
	    Correct cipher suites conversion and guard expression.
	    Caused problems with GCM cipher suites and client side
	    option to set signature_algorithms extension values.</p>
          <p>
	    Own Id: OTP-13525</p>
        </item>
      </list>
    </section>

</section>

<section><title>SSL 7.3.1</title>

    <section><title>Fixed Bugs and Malfunctions</title>
      <list>
        <item>
          <p>
	    Corrections to cipher suite handling using the 3 and 4
	    tuple format in addition to commit
	    89d7e21cf4ae988c57c8ef047bfe85127875c70c</p>
          <p>
	    Own Id: OTP-13511</p>
        </item>
      </list>
    </section>


    <section><title>Improvements and New Features</title>
      <list>
        <item>
          <p>
	    Make values for the TLS-1.2 signature_algorithms
	    extension configurable</p>
          <p>
	    Own Id: OTP-13261</p>
        </item>
      </list>
    </section>

</section>

<section><title>SSL 7.3</title>

    <section><title>Fixed Bugs and Malfunctions</title>
      <list>
        <item>
          <p>
	    Make sure there is only one poller validator at a time
	    for validating the session cache.</p>
          <p>
	    Own Id: OTP-13185</p>
        </item>
        <item>
          <p>
	    A timing related issue could cause ssl to hang,
	    especially happened with newer versions of OpenSSL in
	    combination with ECC ciphers.</p>
          <p>
	    Own Id: OTP-13253</p>
        </item>
        <item>
          <p>
	    Work around a race condition in the TLS distribution
	    start.</p>
          <p>
	    Own Id: OTP-13268</p>
        </item>
        <item>
          <p>
	    Big handshake messages are now correctly fragmented in
	    the TLS record layer.</p>
          <p>
	    Own Id: OTP-13306</p>
        </item>
        <item>
          <p>
	    Improve portability of ECC tests in Crypto and SSL for
	    "exotic" OpenSSL versions.</p>
          <p>
	    Own Id: OTP-13311</p>
        </item>
        <item>
          <p>
	    Certificate extensions marked as critical are ignored
	    when using verify_none</p>
          <p>
	    Own Id: OTP-13377</p>
        </item>
        <item>
          <p>
	    If a certificate doesn't contain a CRL Distribution
	    Points extension, and the relevant CRL is not in the
	    cache, and the <c>crl_check</c> option is not set to
	    <c>best_effort</c> , the revocation check should fail.</p>
          <p>
	    Own Id: OTP-13378</p>
        </item>
        <item>
          <p>
	    Enable TLS distribution over IPv6</p>
          <p>
	    Own Id: OTP-13391</p>
        </item>
      </list>
    </section>


    <section><title>Improvements and New Features</title>
      <list>
        <item>
          <p>
	    Improve error reporting for TLS distribution</p>
          <p>
	    Own Id: OTP-13219</p>
        </item>
        <item>
          <p>
	    Include options from connect, listen and accept in
	    <c>connection_information/1,2</c></p>
          <p>
	    Own Id: OTP-13232</p>
        </item>
        <item>
          <p>
	    Allow adding extra options for outgoing TLS distribution
	    connections, as supported for plain TCP connections.</p>
          <p>
	    Own Id: OTP-13285</p>
        </item>
        <item>
          <p>
	    Use loopback as server option in TLS-distribution module</p>
          <p>
	    Own Id: OTP-13300</p>
        </item>
        <item>
          <p>
	    Verify certificate signature against original certificate
	    binary.</p>
          <p>
	    This avoids bugs due to encoding errors when re-encoding
	    a decode certificate. As there exists several decode step
	    and using of different ASN.1 specification this is a risk
	    worth avoiding.</p>
          <p>
	    Own Id: OTP-13334</p>
        </item>
        <item>
          <p>
	    Use <c>application:ensure_all_started/2</c> instead of
	    hard-coding dependencies</p>
          <p>
	    Own Id: OTP-13363</p>
        </item>
      </list>
    </section>

</section>

<section><title>SSL 7.2</title>

    <section><title>Fixed Bugs and Malfunctions</title>
      <list>
        <item>
          <p>
	    Honor distribution port range options</p>
          <p>
	    Own Id: OTP-12838</p>
        </item>
        <item>
          <p>
	    Correct supervisor specification in TLS distribution.</p>
          <p>
	    Own Id: OTP-13134</p>
        </item>
        <item>
          <p>
	    Correct cache timeout</p>
          <p>
	    Own Id: OTP-13141</p>
        </item>
        <item>
          <p>
	    Avoid crash and restart of ssl process when key file does
	    not exist.</p>
          <p>
	    Own Id: OTP-13144</p>
        </item>
        <item>
          <p>
	    Enable passing of raw socket options on the format
	    {raw,_,_,_} to the underlying socket.</p>
          <p>
	    Own Id: OTP-13166</p>
        </item>
        <item>
          <p>
	    Hibernation with small or a zero timeout will now work as
	    expected</p>
          <p>
	    Own Id: OTP-13189</p>
        </item>
      </list>
    </section>


    <section><title>Improvements and New Features</title>
      <list>
        <item>
          <p>
	    Add upper limit for session cache, configurable on ssl
	    application level.</p>
          <p>
	    If upper limit is reached, invalidate the current cache
	    entries, e.i the session lifetime is the max time a
	    session will be kept, but it may be invalidated earlier
	    if the max limit for the table is reached. This will keep
	    the ssl manager process well behaved, not exhusting
	    memory. Invalidating the entries will incrementally
	    empty the cache to make room for fresh sessions entries.</p>
          <p>
	    Own Id: OTP-12392</p>
        </item>
        <item>
          <p>
	    Use new time functions to measure passed time.</p>
          <p>
	    Own Id: OTP-12457</p>
        </item>
        <item>
          <p>
	    Improved error handling in TLS distribution</p>
          <p>
	    Own Id: OTP-13142</p>
        </item>
        <item>
          <p>
	    Distribution over TLS now honors the nodelay distribution
	    flag</p>
          <p>
	    Own Id: OTP-13143</p>
        </item>
      </list>
    </section>

</section>

<section><title>SSL 7.1</title>
    <section><title>Fixed Bugs and Malfunctions</title>
      <list>
        <item>
          <p>
	    Add DER encoded ECPrivateKey as valid input format for
	    key option.</p>
          <p>
	    Own Id: OTP-12974</p>
        </item>
        <item>
          <p>
	    Correct return value of default session callback module</p>
          <p>
	    This error had the symptom that the client check for
	    unique session would always fail, potentially making the
	    client session table grow a lot and causing long setup
	    times.</p>
          <p>
	    Own Id: OTP-12980</p>
        </item>
      </list>
    </section>


    <section><title>Improvements and New Features</title>
      <list>
        <item>
          <p>
	    Add possibility to downgrade an SSL/TLS connection to a
	    tcp connection, and give back the socket control to a
	    user process.</p>
          <p>
	    This also adds the possibility to specify a timeout to
	    the ssl:close function.</p>
          <p>
	    Own Id: OTP-11397</p>
        </item>
        <item>
          <p>
	    Add application setting to be able to change fatal alert
	    shutdown timeout, also shorten the default timeout. The
	    fatal alert timeout is the number of milliseconds between
	    sending of a fatal alert and closing the connection.
	    Waiting a little while improves the peers chances to
	    properly receiving the alert so it may shutdown
	    gracefully.</p>
          <p>
	    Own Id: OTP-12832</p>
        </item>
      </list>
    </section>

</section>

<section><title>SSL 7.0</title>

    <section><title>Fixed Bugs and Malfunctions</title>
      <list>
        <item>
          <p>
	    Ignore signature_algorithm (TLS 1.2 extension) sent to
	    TLS 1.0 or TLS 1.1 server</p>
          <p>
	    Own Id: OTP-12670</p>
        </item>
        <item>
          <p>
	    Improve error handling in TLS distribution module to
	    avoid lingering sockets.</p>
          <p>
	    Own Id: OTP-12799 Aux Id: Tom Briden </p>
        </item>
        <item>
          <p>
	    Add option {client_renegotiation, boolean()} option to
	    the server-side of the SSL application.</p>
          <p>
	    Own Id: OTP-12815</p>
        </item>
      </list>
    </section>


    <section><title>Improvements and New Features</title>
      <list>
        <item>
          <p>
	    Add new API functions to handle CRL-verification</p>
          <p>
	    Own Id: OTP-10362 Aux Id: kunagi-215 [126] </p>
        </item>
        <item>
          <p>
	    Remove default support for SSL-3.0, due to Poodle
	    vunrability in protocol specification.</p>
          <p>
	    Add padding check for TLS-1.0 to remove Poodle
	    vunrability from TLS 1.0, also add the option
	    padding_check. This option only affects TLS-1.0
	    connections and if set to false it disables the block
	    cipher padding check to be able to interoperate with
	    legacy software.</p>
          <p>
	    Remove default support for RC4 cipher suites, as they are
	    consider too weak.</p>
          <p>
	    *** POTENTIAL INCOMPATIBILITY ***</p>
          <p>
	    Own Id: OTP-12390</p>
        </item>
        <item>
          <p>
	    Add support for TLS ALPN (Application-Layer Protocol
	    Negotiation) extension.</p>
          <p>
	    Own Id: OTP-12580</p>
        </item>
        <item>
          <p>
	    Add SNI (Server Name Indication) support for the server
	    side.</p>
          <p>
	    Own Id: OTP-12736</p>
        </item>
      </list>
    </section>

</section>

<section><title>SSL 6.0.1.1</title>
    <section><title>Fixed Bugs and Malfunctions</title>
    <list>
          <item>
          <p>
	    Gracefully ignore proprietary hash_sign algorithms</p>
          <p>
	    Own Id: OTP-12829</p>
        </item>
    </list>
    </section>
</section>


<section><title>SSL 6.0.1</title>

    <section><title>Fixed Bugs and Malfunctions</title>
      <list>
        <item>
          <p>
	    Terminate gracefully when receiving bad input to premaster
	    secret calculation</p>
          <p>
	    Own Id: OTP-12783</p>
        </item>
      </list>
    </section>

</section>

<section><title>SSL 6.0</title>

    <section><title>Fixed Bugs and Malfunctions</title>
      <list>
        <item>
          <p>
	    Exclude self-signed trusted anchor certificates from
	    certificate prospective certification path according to
	    RFC 3280.</p>
          <p>
	    This will avoid some unnecessary certificate processing.</p>
          <p>
	    Own Id: OTP-12449</p>
        </item>
      </list>
    </section>


    <section><title>Improvements and New Features</title>
      <list>
        <item>
          <p>
	    Separate client and server session cache internally.</p>
          <p>
	    Avoid session table growth when client starts many
	    connections in such a manner that many connections are
	    started before session reuse is possible. Only save a new
	    session in client if there is no equivalent session
	    already stored.</p>
          <p>
	    Own Id: OTP-11365</p>
        </item>
        <item>
          <p>
	    The PEM cache is now validated by a background process,
	    instead of always keeping it if it is small enough and
	    clearing it otherwise. That strategy required that small
	    caches where cleared by API function if a file changes on
	    disk.</p>
          <p>
	    However export the API function to clear the cache as it
	    may still be useful.</p>
          <p>
	    Own Id: OTP-12391</p>
        </item>
        <item>
          <p>
	    Add padding check for TLS-1.0 to remove Poodle
	    vulnerability from TLS 1.0, also add the option
	    padding_check. This option only affects TLS-1.0
	    connections and if set to false it disables the block
	    cipher padding check to be able to interoperate with
	    legacy software.</p>
          <p>
	    *** POTENTIAL INCOMPATIBILITY ***</p>
          <p>
	    Own Id: OTP-12420</p>
        </item>
        <item>
          <p>
	    Add support for TLS_FALLBACK_SCSV used to prevent
	    undesired TLS version downgrades. If used by a client
	    that is vulnerable to the POODLE attack, and the server
	    also supports TLS_FALLBACK_SCSV, the attack can be
	    prevented.</p>
          <p>
	    Own Id: OTP-12458</p>
        </item>
      </list>
    </section>

</section>

<section><title>SSL 5.3.8</title>

    <section><title>Fixed Bugs and Malfunctions</title>
      <list>
        <item>
          <p>
	    Make sure the clean rule for ssh, ssl, eunit and otp_mibs
	    actually removes generated files.</p>
          <p>
	    Own Id: OTP-12200</p>
        </item>
      </list>
    </section>


    <section><title>Improvements and New Features</title>
      <list>
        <item>
          <p>
	    Change code to reflect that state data may be secret to
	    avoid breaking dialyzer contracts.</p>
          <p>
	    Own Id: OTP-12341</p>
        </item>
      </list>
    </section>

</section>

<section><title>SSL 5.3.7</title>

    <section><title>Fixed Bugs and Malfunctions</title>
      <list>
        <item>
          <p>
	    Handle the fact that servers may send an empty SNI
	    extension to the client.</p>
          <p>
	    Own Id: OTP-12198</p>
        </item>
      </list>
    </section>

</section>

<section><title>SSL 5.3.6</title>

    <section><title>Fixed Bugs and Malfunctions</title>
      <list>
        <item>
          <p>
	    Corrected handling of ECC certificates, there where
	    several small issues with the handling of such
	    certificates in the ssl and public_key application. Now
	    ECC signed ECC certificates shall work and not only RSA
	    signed ECC certificates.</p>
          <p>
	    Own Id: OTP-12026</p>
        </item>
        <item>
          <p>
	    Check that the certificate chain ends with a trusted ROOT
	    CA e.i. a self-signed certificate, but provide an option
	    partial_chain to enable the application to define an
	    intermediat CA as trusted.</p>
          <p>
	    Own Id: OTP-12149</p>
        </item>
      </list>
    </section>


    <section><title>Improvements and New Features</title>
      <list>
        <item>
          <p>
	    Add decode functions for SNI (Server Name Indication)</p>
          <p>
	    Own Id: OTP-12048</p>
        </item>
      </list>
    </section>

</section>

<section><title>SSL 5.3.5</title>

    <section><title>Fixed Bugs and Malfunctions</title>
      <list>
        <item>
          <p>
	    ssl:recv now returns {error, einval} if applied to a non
	    passive socket, the same as gen_tcp:recv. </p>
          <p>
	    Thanks to Danil Zagoskin for reporting this issue</p>
          <p>
	    Own Id: OTP-11878</p>
        </item>
        <item>
          <p>
	    Corrected handling of default values for
	    signature_algorithms extension in TLS-1.2 and
	    corresponding values used in previous versions that does
	    not support this extension. </p>
          <p>
	    Thanks to Danil Zagoskin</p>
          <p>
	    Own Id: OTP-11886</p>
        </item>
        <item>
          <p>
	    Handle socket option inheritance when pooling of accept
	    sockets is used</p>
          <p>
	    Own Id: OTP-11897</p>
        </item>
        <item>
          <p>
	    Make sure that the list of versions, possibly supplied in
	    the versions option, is not order dependent.</p>
          <p>
	    Thanks to Ransom Richardson for reporting this issue</p>
          <p>
	    Own Id: OTP-11912</p>
        </item>
        <item>
          <p>
	    Reject connection if the next_protocol message is sent
	    twice.</p>
          <p>
	    Own Id: OTP-11926</p>
        </item>
        <item>
          <p>
	    Correct options handling when ssl:ssl_accept/3 is called
	    with new ssl options after calling ssl:listen/2</p>
          <p>
	    Own Id: OTP-11950</p>
        </item>
      </list>
    </section>


    <section><title>Improvements and New Features</title>
      <list>
        <item>
          <p>
	    Gracefully handle unknown alerts</p>
          <p>
	    Thanks to Atul Atri for reporting this issue</p>
          <p>
	    Own Id: OTP-11874</p>
        </item>
        <item>
          <p>
	    Gracefully ignore cipher suites sent by client not
	    supported by the SSL/TLS version that the client has
	    negotiated.</p>
          <p>
	    Thanks to Danil Zagoskin for reporting this issue</p>
          <p>
	    Own Id: OTP-11875</p>
        </item>
        <item>
          <p>
	    Gracefully handle structured garbage, i.e a client sends
	    some garbage in a ssl record instead of a valid fragment.</p>
          <p>
	    Thanks to Danil Zagoskin</p>
          <p>
	    Own Id: OTP-11880</p>
        </item>
        <item>
          <p>
	    Gracefully handle invalid alerts</p>
          <p>
	    Own Id: OTP-11890</p>
        </item>
        <item>
          <p>
	    Generalize handling of default ciphers</p>
          <p>
	    Thanks to Andreas Schultz</p>
          <p>
	    Own Id: OTP-11966</p>
        </item>
        <item>
          <p>
	    Make sure change cipher spec is correctly handled</p>
          <p>
	    Own Id: OTP-11975</p>
        </item>
      </list>
    </section>

</section>

<section><title>SSL 5.3.4</title>

    <section><title>Fixed Bugs and Malfunctions</title>
      <list>
        <item>
          <p>
	    Fix incorrect dialyzer spec and types, also enhance
	    documentation. </p>
          <p>
	    Thanks to Ayaz Tuncer.</p>
          <p>
	    Own Id: OTP-11627</p>
        </item>
        <item>
          <p>
	    Fix possible mismatch between SSL/TLS version and default
	    ciphers. Could happen when you specified SSL/TLS-version
	    in optionlist to listen or accept.</p>
          <p>
	    Own Id: OTP-11712</p>
        </item>
        <item>
          <p>
	    Application upgrade (appup) files are corrected for the
	    following applications: </p>
          <p>
	    <c>asn1, common_test, compiler, crypto, debugger,
	    dialyzer, edoc, eldap, erl_docgen, et, eunit, gs, hipe,
	    inets, observer, odbc, os_mon, otp_mibs, parsetools,
	    percept, public_key, reltool, runtime_tools, ssh,
	    syntax_tools, test_server, tools, typer, webtool, wx,
	    xmerl</c></p>
          <p>
	    A new test utility for testing appup files is added to
	    test_server. This is now used by most applications in
	    OTP.</p>
          <p>
	    (Thanks to Tobias Schlager)</p>
          <p>
	    Own Id: OTP-11744</p>
        </item>
      </list>
    </section>


    <section><title>Improvements and New Features</title>
      <list>
        <item>
          <p>
	    Moved elliptic curve definition from the crypto
	    NIF/OpenSSL into Erlang code, adds the RFC-5639 brainpool
	    curves and makes TLS use them (RFC-7027).</p>
          <p>
	    Thanks to Andreas Schultz</p>
          <p>
	    Own Id: OTP-11578</p>
        </item>
        <item>
          <p>
	    Unicode adaptations</p>
          <p>
	    Own Id: OTP-11620</p>
        </item>
        <item>
          <p>
	    Added option honor_cipher_order. This instructs the
	    server to prefer its own cipher ordering rather than the
	    client's and can help protect against things like BEAST
	    while maintaining compatibility with clients which only
	    support older ciphers. </p>
          <p>
	    Thanks to Andrew Thompson for the implementation, and
	    Andreas Schultz for the test cases.</p>
          <p>
	    Own Id: OTP-11621</p>
        </item>
        <item>
          <p>
	    Replace boolean checking in validate_option with
	    is_boolean guard. </p>
          <p>
	    Thanks to Andreas Schultz.</p>
          <p>
	    Own Id: OTP-11634</p>
        </item>
        <item>
          <p>
	    Some function specs are corrected or moved and some edoc
	    comments are corrected in order to allow use of edoc.
	    (Thanks to Pierre Fenoll)</p>
          <p>
	    Own Id: OTP-11702</p>
        </item>
        <item>
          <p>
	    Correct clean up of certificate database when certs are
	    inputted in pure DER format.The incorrect code could cause
	    a memory leek when certs where inputted in DER. Thanks to
	    Bernard Duggan for reporting this.</p>
          <p>
	    Own Id: OTP-11733</p>
        </item>
        <item>
          <p>
	    Improved documentation of the cacertfile option</p>
          <p>
	    Own Id: OTP-11759 Aux Id: seq12535 </p>
        </item>
        <item>
          <p>
	    Avoid next protocol negotiation failure due to incorrect
	    option format.</p>
          <p>
	    Own Id: OTP-11760</p>
        </item>
        <item>
          <p>
	    Handle v1 CRLs, with no extensions and fixes issues with
	    IDP (Issuing Distribution Point) comparison during CRL
	    validation. </p>
          <p>
	    Thanks to Andrew Thompson</p>
          <p>
	    Own Id: OTP-11761</p>
        </item>
        <item>
          <p>
	    Server now ignores client ECC curves that it does not
	    support instead of crashing. </p>
          <p>
	    Thanks to Danil Zagoskin for reporting the issue and
	    suggesting a solution.</p>
          <p>
	    Own Id: OTP-11780</p>
        </item>
        <item>
          <p>
	    Handle SNI (Server Name Indication) alert
	    unrecognized_name and gracefully deal with unexpected
	    alerts. </p>
          <p>
	    Thanks to Masatake Daimon for reporting this.</p>
          <p>
	    Own Id: OTP-11815</p>
        </item>
        <item>
          <p>
	    Add possibility to specify ssl options when calling
	    ssl:ssl_accept</p>
          <p>
	    Own Id: OTP-11837</p>
        </item>
      </list>
    </section>

</section>

<section><title>SSL 5.3.3</title>

    <section><title>Fixed Bugs and Malfunctions</title>
      <list>
        <item>
          <p>
	    Add missing validation of the server_name_indication
	    option and test for its explicit use. It was not possible
	    to set or disable the default server_name_indication as
	    the validation of the option was missing.</p>
          <p>
	    Own Id: OTP-11567</p>
        </item>
        <item>
          <p>
	    Elliptic curve selection in server mode now properly
	    selects a curve suggested by the client, if possible, and
	    the fallback alternative is changed to a more widely
	    supported curve.</p>
          <p>
	    Own Id: OTP-11575</p>
        </item>
        <item>
          <p>
	    Bug in the TLS hello extension handling caused the server
	    to behave as it did not understand secure renegotiation.</p>
          <p>
	    Own Id: OTP-11595</p>
        </item>
      </list>
    </section>

</section>

<section><title>SSL 5.3.2</title>

    <section><title>Fixed Bugs and Malfunctions</title>
      <list>
        <item>
          <p>
	    Honors the clients advertised support of elliptic curves
	    and no longer sends incorrect elliptic curve extension in
	    server hello.</p>
          <p>
	    Own Id: OTP-11370</p>
        </item>
        <item>
          <p>
	    Fix initialization of DTLS fragment reassembler, in
	    previously contributed code, for future support of DTLS .
	    Thanks to Andreas Schultz.</p>
          <p>
	    Own Id: OTP-11376</p>
        </item>
        <item>
          <p>
	    Corrected type error in client_preferred_next_protocols
	    documentation. Thanks to Julien Barbot.</p>
          <p>
	    Own Id: OTP-11457</p>
        </item>
      </list>
    </section>


    <section><title>Improvements and New Features</title>
      <list>
        <item>
          <p>
	    TLS code has been refactored to prepare for future DTLS
	    support. Also some DTLS code is in place but not yet
	    runnable, some of it contributed by Andreas Schultz and
	    some of it written by the OTP team. Thanks to to Andreas
	    for his participation.</p>
          <p>
	    Own Id: OTP-11292</p>
        </item>
        <item>
          <p>
	    Remove extraneous dev debug code left in the close
	    function. Thanks to Ken Key.</p>
          <p>
	    Own Id: OTP-11447</p>
        </item>
        <item>
          <p>
	    Add SSL Server Name Indication (SNI) client support.
	    Thanks to Julien Barbot.</p>
          <p>
	    Own Id: OTP-11460</p>
        </item>
      </list>
    </section>

</section>

<section><title>SSL 5.3.1</title>

    <section><title>Fixed Bugs and Malfunctions</title>
      <list>
        <item>
          <p>
	    Setopts during renegotiation caused the renegotiation to
	    be unsuccessful.</p>
          <p>
	    If calling setopts during a renegotiation the FSM state
	    might change during the handling of the setopts messages,
	    this is now handled correctly.</p>
          <p>
	    Own Id: OTP-11228</p>
        </item>
        <item>
          <p>
	    Now handles signature_algorithm field in digitally_signed
	    properly with proper defaults. Prior to this change some
	    elliptic curve cipher suites could fail reporting the
	    error "bad certificate".</p>
          <p>
	    Own Id: OTP-11229</p>
        </item>
        <item>
          <p>
	    The code emulating the inet header option was changed in
	    the belief that it made it inet compatible. However the
	    testing is a bit hairy as the inet option is actually
	    broken, now the tests are corrected and the header option
	    should work in the same broken way as inet again,
	    preferably use the bitsyntax instead.</p>
          <p>
	    Own Id: OTP-11230</p>
        </item>
      </list>
    </section>


    <section><title>Improvements and New Features</title>
      <list>
        <item>
          <p>
	    Make the ssl manager name for erlang distribution over
	    SSL/TLS relative to the module name of the ssl_manager.</p>
          <p>
	    This can be beneficial when making tools that rename
	    modules for internal processing in the tool.</p>
          <p>
	    Own Id: OTP-11255</p>
        </item>
        <item>
          <p>
	    Add documentation regarding log_alert option.</p>
          <p>
	    Own Id: OTP-11271</p>
        </item>
      </list>
    </section>

</section>

<section><title>SSL 5.3</title>

    <section><title>Fixed Bugs and Malfunctions</title>
      <list>
        <item>
          <p>
	    Honor the versions option to ssl:connect and ssl:listen.</p>
          <p>
	    Own Id: OTP-10905</p>
        </item>
        <item>
          <p>
	    Next protocol negotiation with reused sessions will now
	    succeed</p>
          <p>
	    Own Id: OTP-10909</p>
        </item>
      </list>
    </section>


    <section><title>Improvements and New Features</title>
      <list>
        <item>
          <p>
	    Add support for PSK (Pre Shared Key) and SRP (Secure
	    Remote Password) cipher suites, thanks to Andreas
	    Schultz.</p>
          <p>
	    Own Id: OTP-10450 Aux Id: kunagi-269 [180] </p>
        </item>
        <item>
          <p>
	    Fix SSL Next Protocol Negotiation documentation. Thanks
	    to Julien Barbot.</p>
          <p>
	    Own Id: OTP-10955</p>
        </item>
        <item>
          <p>
	    Fix ssl_connection to support reading proxy/chain
	    certificates. Thanks to Valentin Kuznetsov.</p>
          <p>
	    Own Id: OTP-10980</p>
        </item>
        <item>
          <p>
	    Integrate elliptic curve contribution from Andreas
	    Schultz </p>
          <p>
	    In order to be able to support elliptic curve cipher
	    suites in SSL/TLS, additions to handle elliptic curve
	    infrastructure has been added to public_key and crypto.</p>
          <p>
	    This also has resulted in a rewrite of the crypto API to
	    gain consistency and remove unnecessary overhead. All OTP
	    applications using crypto has been updated to use the new
	    API.</p>
          <p>
	    Impact: Elliptic curve cryptography (ECC) offers
	    equivalent security with smaller key sizes than other
	    public key algorithms. Smaller key sizes result in
	    savings for power, memory, bandwidth, and computational
	    cost that make ECC especially attractive for constrained
	    environments.</p>
          <p>
	    Own Id: OTP-11009</p>
        </item>
      </list>
    </section>

</section>

<section><title>SSL 5.2.1</title>
    <section><title>Improvements and New Features</title>
      <list>
        <item>
          <p>
	    Transport callback handling is changed so that gen_tcp is
	    treated as a special case where inet will be called
	    directly for functions such as setopts, as gen_tcp does
	    not have its own setopts. This will enable users to use
	    the transport callback for other customizations such as
	    websockets.</p>
          <p>
	    Own Id: OTP-10847</p>
        </item>
        <item>
          <p>
	    Follow up to OTP-10451 solved in ssl-5.2 R16A. Make sure
	    format_error return good strings. Replace confusing
	    legacy atoms with more descriptive atoms.</p>
          <p>
	    Own Id: OTP-10864</p>
        </item>
      </list>
    </section>

</section>
<section><title>SSL 5.1.2.1</title>
<section><title>Improvements and New Features</title>
<list>
  <item>
    <p>
      Make log_alert configurable as option in ssl, SSLLogLevel
    added as option to inets conf file</p>
    <p>
    Own Id: OTP-11259</p>
  </item>
</list>
</section>
</section>
<section><title>SSL 5.2</title>
    <section><title>Fixed Bugs and Malfunctions</title>
      <list>
        <item>
          <p>
	    SSL: TLS 1.2, advertise sha224 support, thanks to Andreas
	    Schultz.</p>
          <p>
	    Own Id: OTP-10586</p>
        </item>
        <item>
          <p>
	    If an ssl server is restarted with new options and a
	    client tries to reuse a session the server must make sure
	    that it complies to the new options before agreeing to
	    reuse it.</p>
          <p>
	    Own Id: OTP-10595</p>
        </item>
        <item>
          <p>
	    Now handles cleaning of CA-certificate database correctly
	    so that there will be no memory leek, bug was introduced
	    in ssl- 5.1 when changing implementation to increase
	    parallel execution.</p>
          <p>
	    Impact: Improved memory usage, especially if you have
	    many different certificates and upgrade tcp-connections
	    to TLS-connections.</p>
          <p>
	    Own Id: OTP-10710</p>
        </item>
      </list>
    </section>


    <section><title>Improvements and New Features</title>
      <list>
        <item>
          <p>
	    Support Next Protocol Negotiation in TLS, thanks to Ben
	    Murphy for the contribution.</p>
          <p>
	    Impact: Could give performance benefit if used as it
	    saves a round trip.</p>
          <p>
	    Own Id: OTP-10361 Aux Id: kunagi-214 [125] </p>
        </item>
        <item>
          <p>
	    TLS 1.2 will now be the default TLS version if sufficient
	    crypto support is available otherwise TLS 1.1 will be
	    default.</p>
          <p>
	    Impact: A default TLS connection will have higher
	    security and hence it may be perceived as slower then
	    before.</p>
          <p>
	    Own Id: OTP-10425 Aux Id: kunagi-275 [186] </p>
        </item>
        <item>
          <p>
	    It is now possible to call controlling_process on a
	    listen socket, same as in gen_tcp.</p>
          <p>
	    Own Id: OTP-10447</p>
        </item>
        <item>
          <p>
	    Remove filter mechanisms that made error messages
	    backwards compatible with old ssl but hid information
	    about what actually happened.</p>
          <p>
	    This does not break the documented API however other
	    reason terms may be returned, so code that matches on the
	    reason part of {error, Reason} may fail.</p>
          <p>
	    *** POTENTIAL INCOMPATIBILITY ***</p>
          <p>
	    Own Id: OTP-10451 Aux Id: kunagi-270 [181] </p>
        </item>
        <item>
          <p>
	    Added missing dependencies to Makefile</p>
          <p>
	    Own Id: OTP-10594</p>
        </item>
        <item>
          <p>
	    Removed deprecated function ssl:pid/0, it has been
	    pointless since R14 but has been keep for backwards
	    compatibility.</p>
          <p>
	    *** POTENTIAL INCOMPATIBILITY ***</p>
          <p>
	    Own Id: OTP-10613 Aux Id: kunagi-331 [242] </p>
        </item>
        <item>
          <p>
	    Refactor to simplify addition of key exchange methods,
	    thanks to Andreas Schultz.</p>
          <p>
	    Own Id: OTP-10709</p>
        </item>
      </list>
    </section>

</section>

<section><title>SSL 5.1.2</title>

    <section><title>Fixed Bugs and Malfunctions</title>
      <list>
        <item>
          <p>
	    ssl:ssl_accept/2 timeout is no longer ignored</p>
          <p>
	    Own Id: OTP-10600</p>
        </item>
      </list>
    </section>

</section>

<section><title>SSL 5.1.1</title>

    <section><title>Fixed Bugs and Malfunctions</title>
      <list>
        <item>
          <p>
	    ssl:recv/3 could "loose" data when the timeout occurs. If
	    the timeout in ssl:connect or ssl:ssl_accept expired the
	    ssl connection process was not terminated as it should,
	    this due to gen_fsm:send_all_state_event timeout is a
	    client side time out. These timouts are now handled by
	    the gen_fsm-procss instead.</p>
          <p>
	    Own Id: OTP-10569</p>
        </item>
      </list>
    </section>


    <section><title>Improvements and New Features</title>
      <list>
        <item>
          <p>
	    Better termination handling that avoids hanging.</p>
          <p>
	    Own Id: OTP-10574</p>
        </item>
      </list>
    </section>

</section>

<section><title>SSL 5.1</title>

    <section><title>Fixed Bugs and Malfunctions</title>
      <list>
        <item>
          <p>
	    Sometimes the client process could receive an extra
	    {error, closed} message after ssl:recv had returned
	    {error, closed}.</p>
          <p>
	    Own Id: OTP-10118</p>
        </item>
        <item>
          <p>
	    ssl v3 alert number 41 (no_certificate_RESERVED) is now
	    recognized</p>
          <p>
	    Own Id: OTP-10196</p>
        </item>
      </list>
    </section>


    <section><title>Improvements and New Features</title>
      <list>
        <item>
          <p>
	    Experimental support for TLS 1.1 is now available, will
	    be officially supported from OTP-R16. Thanks to Andreas
	    Schultz for implementing the first version.</p>
          <p>
	    Own Id: OTP-8871</p>
        </item>
        <item>
          <p>
	    Experimental support for TLS 1.2 is now available, will
	    be officially supported from OTP-R16. Thanks to Andreas
	    Schultz for implementing the first version.</p>
          <p>
	    Own Id: OTP-8872</p>
        </item>
        <item>
          <p>
	    Removed some bottlenecks increasing the applications
	    parallelism especially for the client side.</p>
          <p>
	    Own Id: OTP-10113</p>
        </item>
        <item>
          <p>
	    Workaround for handling certificates that wrongly encode
	    X509countryname in utf-8 when the actual value is a valid
	    ASCCI value of length 2. Such certificates are accepted
	    by many browsers such as Chrome and Fierfox so for
	    interoperability reasons we will too.</p>
          <p>
	    Own Id: OTP-10222</p>
        </item>
      </list>
    </section>

</section>

<section><title>SSL 5.0.1</title>

    <section><title>Fixed Bugs and Malfunctions</title>
      <list>
        <item>
          <p>
	    Robustness and improvement to distribution over SSL</p>
          <p>
	    Fix a bug where ssl_tls_dist_proxy would crash at caller
	    timeout. Fix a bug where a timeout from the SSL layer
	    would block the distribution indefinitely. Run the proxy
	    exclusively on the loopback interface. (Thanks to Paul
	    Guyot)</p>
          <p>
	    Own Id: OTP-9915</p>
        </item>
        <item>
          <p>
	    Fix setup loop of SSL TLS dist proxy</p>
          <p>
	    Fix potential leak of processes waiting indefinitely for
	    data from closed sockets during socket setup phase.
	    (Thanks to Paul Guyot)</p>
          <p>
	    Own Id: OTP-9916</p>
        </item>
        <item>
          <p>
	    Correct spelling of registered (Thanks to Richard
	    Carlsson)</p>
          <p>
	    Own Id: OTP-9925</p>
        </item>
        <item>
          <p>
	    Added TLS PRF function to the SSL API for generation of
	    additional key material from a TLS session. (Thanks to
	    Andreas Schultz)</p>
          <p>
	    Own Id: OTP-10024</p>
        </item>
      </list>
    </section>

</section>

<section><title>SSL 5.0</title>

    <section><title>Fixed Bugs and Malfunctions</title>
      <list>
        <item>
          <p>
	    Invalidation handling of sessions could cause the
	    time_stamp field in the session record to be set to
	    undefined crashing the session clean up process. This did
	    not affect the connections but would result in that the
	    session table would grow.</p>
          <p>
	    Own Id: OTP-9696 Aux Id: seq11947 </p>
        </item>
        <item>
          <p>
	    Changed code to use ets:foldl and throw instead of
	    ets:next traversal, avoiding the need to explicitly call
	    ets:safe_fixtable. It was possible to get a badarg-crash
	    under special circumstances.</p>
          <p>
	    Own Id: OTP-9703 Aux Id: seq11947 </p>
        </item>
        <item>
          <p>
	    Send ssl_closed notification to active ssl user when a
	    tcp error occurs.</p>
          <p>
	    Own Id: OTP-9734 Aux Id: seq11946 </p>
        </item>
        <item>
          <p>
	    If a passive receive was ongoing during a renegotiation
	    the process evaluating ssl:recv could be left hanging for
	    ever.</p>
          <p>
	    Own Id: OTP-9744</p>
        </item>
      </list>
    </section>


    <section><title>Improvements and New Features</title>
      <list>
        <item>
          <p>
	    Support for the old ssl implementation is dropped and the
	    code is removed.</p>
          <p>
	    Own Id: OTP-7048</p>
        </item>
        <item>
          <p>
	    The erlang distribution can now be run over the new ssl
	    implementation. All options can currently not be set but
	    it is enough to replace to old ssl implementation.</p>
          <p>
	    Own Id: OTP-7053</p>
        </item>
        <item>
          <p>
	    public_key, ssl and crypto now supports PKCS-8</p>
          <p>
	    Own Id: OTP-9312</p>
        </item>
        <item>
          <p>
	    Implements a CBC timing attack counter measure. Thanks to
	    Andreas Schultz for providing the patch.</p>
          <p>
	    Own Id: OTP-9683</p>
        </item>
        <item>
          <p>
	    Mitigates an SSL/TLS Computational DoS attack by
	    disallowing the client to renegotiate many times in a row
	    in a short time interval, thanks to Tuncer Ayaz for
	    alerting us about this.</p>
          <p>
	    Own Id: OTP-9739</p>
        </item>
        <item>
          <p>
	    Implements the 1/n-1 splitting countermeasure to the
	    Rizzo Duong BEAST attack, affects SSL 3.0 and TLS 1.0.
	    Thanks to Tuncer Ayaz for alerting us about this.</p>
          <p>
	    Own Id: OTP-9750</p>
        </item>
      </list>
    </section>

</section>

<section><title>SSL 4.1.6</title>

    <section><title>Fixed Bugs and Malfunctions</title>
      <list>
        <item>
          <p>
	    replace "a ssl" with "an ssl" reindent
	    pkix_path_validation/3 Trivial documentation fixes
	    (Thanks to Christian von Roques )</p>
          <p>
	    Own Id: OTP-9464</p>
        </item>
      </list>
    </section>


    <section><title>Improvements and New Features</title>
      <list>
        <item>
          <p>
	    Adds function clause to avoid denial of service attack.
	    Thanks to Vinod for reporting this vulnerability.</p>
          <p>
	    Own Id: OTP-9364</p>
        </item>
        <item>
          <p>
	    Error handling code now takes care of inet:getopts/2 and
	    inets:setopts/2 crashes. Thanks to Richard Jones for
	    reporting this.</p>
          <p>
	    Own Id: OTP-9382</p>
        </item>
        <item>
          <p>
	    Support explicit use of packet option httph and httph_bin</p>
          <p>
	    Own Id: OTP-9461</p>
        </item>
        <item>
          <p>
	    Decoding of hello extensions could fail to come to the
	    correct conclusion due to an error in a binary match
	    pattern. Thanks to Ben Murphy.</p>
          <p>
	    Own Id: OTP-9589</p>
        </item>
      </list>
    </section>

</section>

<section>
    <title>SSL 4.1.5</title>
    
    <section><title>Improvements and New Features</title>
    <list>
      <item>
	<p>Calling gen_tcp:connect with option {ip, {127,0,0,1}} results in 
	an exit with reason badarg. Neither SSL nor INETS This was not 
	caught, resulting in crashes with incomprehensible reasons.</p>
	<p>Own Id: OTP-9289 Aux Id: seq11845</p>
      </item>
    </list>
    </section>
    
  </section>
  
  <section>
    <title>SSL 4.1.3</title>
  
    <section><title>Fixed Bugs and Malfunctions</title>
    <list>
      <item>
	<p>
	Fixed error in cache-handling fix from ssl-4.1.2</p>
	<p>
	Own Id: OTP-9018 Aux Id: seq11739 </p>
      </item>
      <item>
	<p>Verification of a critical extended_key_usage-extension
	corrected</p>
	<p>Own Id: OTP-9029 Aux Id: seq11541 </p>
      </item>
    </list>
    </section>

  </section>

  <section>
    <title>SSL 4.1.2</title>

    <section><title>Fixed Bugs and Malfunctions</title>
      <list>
        <item>
          <p>
	    The ssl application caches certificate files, it will now
	    invalidate cache entries if the diskfile is changed.</p>
          <p>
	    Own Id: OTP-8965 Aux Id: seq11739 </p>
        </item>
        <item>
          <p>
	    Now runs the terminate function before returning from the
	    call made by ssl:close/1, as before the caller of
	    ssl:close/1 could get problems with the reuseaddr option.</p>
          <p>
	    Own Id: OTP-8992</p>
        </item>
      </list>
    </section>

</section>

<section><title>SSL 4.1.1</title>

    <section><title>Fixed Bugs and Malfunctions</title>
      <list>
        <item>
          <p>
	    Correct handling of client certificate verify message
	    When checking the client certificate verify message the
	    server used the wrong algorithm identifier to determine
	    the signing algorithm, causing a function clause error in
	    the public_key application when the key-exchange
	    algorithm and the public key algorithm of the client
	    certificate happen to differ.</p>
          <p>
	    Own Id: OTP-8897</p>
        </item>
      </list>
    </section>


    <section><title>Improvements and New Features</title>
      <list>
        <item>
          <p>
	    For testing purposes ssl now also support some anonymous
	    cipher suites when explicitly configured to do so.</p>
          <p>
	    Own Id: OTP-8870</p>
        </item>
        <item>
          <p>
	    Sends an error alert instead of crashing if a crypto
	    function for the selected cipher suite fails.</p>
          <p>
	    Own Id: OTP-8930 Aux Id: seq11720 </p>
        </item>
      </list>
    </section>

</section>

<section><title>SSL 4.1</title>

    <section><title>Improvements and New Features</title>
      <list>
        <item>
          <p>
	    Updated ssl to ignore CA certs that violate the asn1-spec
	    for a certificate, and updated public key asn1 spec to
	    handle inherited DSS-params.</p>
          <p>
	    Own Id: OTP-7884</p>
        </item>
        <item>
          <p>
	    Changed ssl implementation to retain backwards
	    compatibility for old option {verify, 0} that shall be
	    equivalent to {verify, verify_none}, also separate the
	    cases unknown ca and selfsigned peer cert, and restored
	    return value of deprecated function
	    public_key:pem_to_der/1.</p>
          <p>
	    Own Id: OTP-8858</p>
        </item>
        <item>
          <p>
	    Changed the verify fun so that it differentiate between
	    the peer certificate and CA certificates by using
	    valid_peer or valid as the second argument to the verify
	    fun. It may not always be trivial or even possible to
	    know when the peer certificate is reached otherwise.</p>
          <p>
	    *** POTENTIAL INCOMPATIBILITY ***</p>
          <p>
	    Own Id: OTP-8873</p>
        </item>
      </list>
    </section>

</section>

<section><title>SSL 4.0.1</title>

    <section><title>Fixed Bugs and Malfunctions</title>
      <list>
        <item>
          <p>
	    The server now verifies the client certificate verify
	    message correctly, instead of causing a case-clause.</p>
          <p>
	    Own Id: OTP-8721</p>
        </item>
        <item>
          <p>
	    The client hello message now always include ALL available
	    cipher suites (or those specified by the ciphers option).
	    Previous implementation would filter them based on the
	    client certificate key usage extension (such filtering
	    only makes sense for the server certificate).</p>
          <p>
	    Own Id: OTP-8772</p>
        </item>
        <item>
          <p>
	    Fixed handling of the option {mode, list} that was broken
	    for some packet types for instance line.</p>
          <p>
	    Own Id: OTP-8785</p>
        </item>
        <item>
          <p>
	    Empty packets were not delivered to the client.</p>
          <p>
	    Own Id: OTP-8790</p>
        </item>
        <item>
	    <p> Building in a source tree without prebuilt platform
	    independent build results failed on the SSL examples
	    when: </p> <list><item> cross building. This has been
	    solved by not building the SSL examples during a cross
	    build. </item><item> building on Windows. </item></list>
          <p>
	    Own Id: OTP-8791</p>
        </item>
        <item>
          <p>
	    Fixed a handshake error which occurred on some ssl
	    implementations.</p>
          <p>
	    Own Id: OTP-8793</p>
        </item>
      </list>
    </section>


    <section><title>Improvements and New Features</title>
      <list>
        <item>
          <p>
	    Revise the public_key API - Cleaned up and documented the
	    public_key API to make it useful for general use, also
	    changed ssl to use the new API.</p>
          <p>
	    Own Id: OTP-8722</p>
        </item>
        <item>
          <p>
	    Added support for inputing certificates and keys directly
	    in DER format these options will override the pem-file
	    options if specified.</p>
          <p>
	    Own Id: OTP-8723</p>
        </item>
        <item>
          <p>
	    To gain interoperability ssl will not check for padding
	    errors when using TLS 1.0. It is first in TLS 1.1 that
	    checking the padding is an requirement.</p>
          <p>
	    Own Id: OTP-8740</p>
        </item>
        <item>
          <p>
	    Changed the semantics of the verify_fun option in the
	    ssl-application so that it takes care of both application
	    handling of path validation errors and verification of
	    application specific extensions. This means that it is
	    now possible for the server application in verify_peer
	    mode to handle path validation errors. This change moved
	    some functionality earlier in ssl to the public_key
	    application.</p>
          <p>
	    Own Id: OTP-8770</p>
        </item>
        <item>
          <p>
	    Added the functionality so that the verification fun will
	    be called when a certificate is considered valid by the
	    path validation to allow access to each certificate in
	    the path to the user application. Also try to verify
	    subject-AltName, if unable to verify it let the
	    application verify it.</p>
          <p>
	    Own Id: OTP-8825</p>
        </item>
      </list>
    </section>

</section>

<section><title>SSL 4.0</title>
    
    <section><title>Improvements and New Features</title>
    <list>
      <item>
	<p>
	  New ssl now support client/server-certificates signed by
	dsa keys.</p>
	<p>
	Own Id: OTP-8587</p>
      </item>
      <item>
	<p>
	  Ssl has now switched default implementation and removed
	  deprecated certificate handling. All certificate handling
	is done by the public_key application.</p>
	<p>
	Own Id: OTP-8695</p>
      </item>
    </list>
    </section>
    </section>
</chapter><|MERGE_RESOLUTION|>--- conflicted
+++ resolved
@@ -27,8 +27,6 @@
   </header>
   <p>This document describes the changes made to the SSL application.</p>
 
-<<<<<<< HEAD
-=======
 <section><title>SSL 10.8.3</title>
 
     <section><title>Fixed Bugs and Malfunctions</title>
@@ -44,7 +42,6 @@
 
 </section>
 
->>>>>>> 89c04fb1
 <section><title>SSL 10.8.2</title>
 
     <section><title>Fixed Bugs and Malfunctions</title>
@@ -181,7 +178,6 @@
 
 </section>
 
-<<<<<<< HEAD
 <section><title>SSL 10.7.3.2</title>
 
     <section><title>Fixed Bugs and Malfunctions</title>
@@ -255,8 +251,6 @@
 
 </section>
 
-=======
->>>>>>> 89c04fb1
 <section><title>SSL 10.7.3</title>
 
     <section><title>Fixed Bugs and Malfunctions</title>
@@ -789,7 +783,6 @@
 
 </section>
 
-<<<<<<< HEAD
 <section><title>SSL 10.3.1.4</title>
 
     <section><title>Fixed Bugs and Malfunctions</title>
@@ -822,8 +815,6 @@
 
 </section>
 
-=======
->>>>>>> 89c04fb1
 <section><title>SSL 10.3.1.2</title>
 
     <section><title>Fixed Bugs and Malfunctions</title>
@@ -967,7 +958,6 @@
 
 </section>
 
-<<<<<<< HEAD
 <section><title>SSL 10.2.4.4</title>
 
     <section><title>Fixed Bugs and Malfunctions</title>
@@ -985,8 +975,6 @@
 
 </section>
 
-=======
->>>>>>> 89c04fb1
 <section><title>SSL 10.2.4.3</title>
 
     <section><title>Fixed Bugs and Malfunctions</title>
