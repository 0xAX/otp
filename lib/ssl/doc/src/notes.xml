--- conflicted
+++ resolved
@@ -27,17 +27,12 @@
   </header>
   <p>This document describes the changes made to the SSL application.</p>
 
-<<<<<<< HEAD
 <section><title>SSL 10.9</title>
-=======
-<section><title>SSL 10.7.3.7</title>
->>>>>>> a23ba70e
-
-    <section><title>Fixed Bugs and Malfunctions</title>
-      <list>
-        <item>
-          <p>
-<<<<<<< HEAD
+
+    <section><title>Fixed Bugs and Malfunctions</title>
+      <list>
+        <item>
+          <p>
 	    Fixed that new <c>dtls</c> connections from the same
 	    client ip port combination works. If there is a process
 	    waiting for accept the new connection will connect to
@@ -443,13 +438,23 @@
 	    termination.</p>
           <p>
 	    Own Id: OTP-18085</p>
-=======
+        </item>
+      </list>
+    </section>
+
+</section>
+
+<section><title>SSL 10.7.3.7</title>
+
+    <section><title>Fixed Bugs and Malfunctions</title>
+      <list>
+        <item>
+          <p>
 	    Client signature algorithm list input order is now
 	    honored again , it was accidently reversed by a previous
 	    fix.</p>
           <p>
 	    Own Id: OTP-18550</p>
->>>>>>> a23ba70e
         </item>
       </list>
     </section>
