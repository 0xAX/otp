--- conflicted
+++ resolved
@@ -444,8 +444,6 @@
 	    ct:fail(Reason)
     end.
 
-<<<<<<< HEAD
-=======
 
 get_ip_port({ok,{ClientIP, ClientPort}}) ->
     {ClientIP, ClientPort};
@@ -453,7 +451,6 @@
     {undefined, undefined}.
 
 
->>>>>>> adba2f83
 check_server_alert(Pid, Alert) ->
     receive
 	{Pid, {error, {tls_alert, {Alert, STxt}}}} ->
