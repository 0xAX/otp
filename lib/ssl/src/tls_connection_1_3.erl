--- conflicted
+++ resolved
@@ -464,18 +464,8 @@
 	      {CbModule, DataTag, CloseTag, ErrorTag, PassiveTag}) ->
     #{erl_dist := IsErlDist,
       client_renegotiation := ClientRenegotiation} = SSLOptions,
-<<<<<<< HEAD
-    ConnectionStates = tls_record:init_connection_states(Role, disabled),
-=======
     MaxEarlyDataSize = init_max_early_data_size(Role),
     ConnectionStates = tls_record:init_connection_states(Role, disabled, MaxEarlyDataSize),
-    InternalActiveN =  case application:get_env(ssl, internal_active_n) of
-                           {ok, N} when is_integer(N) andalso (not IsErlDist) ->
-                               N;
-                           _  ->
-                               ?INTERNAL_ACTIVE_N
-                       end,
->>>>>>> aece0914
     UserMonitor = erlang:monitor(process, User),
     InitStatEnv = #static_env{
                      role = Role,
