--- conflicted
+++ resolved
@@ -455,12 +455,7 @@
 			  session =
 			      Session0#session{session_id = Hello#client_hello.session_id},
 			  start_or_recv_from = From},
-<<<<<<< HEAD
-    next_event(hello, no_record, State3, [{{timeout, handshake}, Timeout, close} | Actions]);
-=======
-
     next_event(hello, no_record, State, [{{timeout, handshake}, Timeout, close} | Actions]);
->>>>>>> cb6ccd90
 init({call, _} = Type, Event, #state{static_env = #static_env{role = server},
                                      protocol_specific = PS} = State) ->
     Result = gen_handshake(?FUNCTION_NAME, Type, Event, 
@@ -519,11 +514,7 @@
     VerifyRequest = dtls_handshake:hello_verify_request(Cookie, ?HELLO_VERIFY_REQUEST_VERSION),
     State1 = prepare_flight(State0#state{connection_env = CEnv#connection_env{negotiated_version = Version}}),
     {State, Actions} = send_handshake(VerifyRequest, State1),
-<<<<<<< HEAD
-    next_event(?FUNCTION_NAME, no_record,
-=======
     next_event(?FUNCTION_NAME, no_record, 
->>>>>>> cb6ccd90
                State#state{handshake_env = HsEnv#handshake_env{
                                              tls_handshake_history = 
                                                  ssl_handshake:init_handshake_history()}}, 
