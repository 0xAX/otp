%%
%% %CopyrightBegin%
%%
%% Copyright Ericsson AB 2018-2019. All Rights Reserved.
%%
%% Licensed under the Apache License, Version 2.0 (the "License");
%% you may not use this file except in compliance with the License.
%% You may obtain a copy of the License at
%%
%%     http://www.apache.org/licenses/LICENSE-2.0
%%
%% Unless required by applicable law or agreed to in writing, software
%% distributed under the License is distributed on an "AS IS" BASIS,
%% WITHOUT WARRANTIES OR CONDITIONS OF ANY KIND, either express or implied.
%% See the License for the specific language governing permissions and
%% limitations under the License.
%%
%% %CopyrightEnd%
%%

-module(tls_sender).

-behaviour(gen_statem).

-include("ssl_internal.hrl").
-include("ssl_alert.hrl").
-include("ssl_handshake.hrl").
-include("ssl_api.hrl").

%% API
-export([start/0, start/1, initialize/2, send_data/2, send_alert/2,
         send_and_ack_alert/2, setopts/2, renegotiate/1, peer_renegotiate/1, downgrade/2,
         update_connection_state/3, dist_tls_socket/1, dist_handshake_complete/3]).

%% gen_statem callbacks
-export([callback_mode/0, init/1, terminate/3, code_change/4]).
-export([init/3, connection/3, handshake/3, death_row/3]).

-define(SERVER, ?MODULE).

<<<<<<< HEAD
-record(data, {connection_pid,
               connection_states = #{},
               role,
               socket,
               socket_options,
               tracker,
               protocol_cb,
               transport_cb,
               negotiated_version,
               renegotiate_at,
               connection_monitor,
               dist_handle,
               log_level
              }).
=======
-record(static,
        {connection_pid,
         role,
         socket,
         socket_options,
         tracker,
         transport_cb,
         negotiated_version,
         renegotiate_at,
         connection_monitor,
         dist_handle
        }).

-record(data,
        {static = #static{},
         connection_states = #{}
        }).
>>>>>>> 9e988464

%%%===================================================================
%%% API
%%%===================================================================
%%--------------------------------------------------------------------
-spec start() -> {ok, Pid :: pid()} |
                 ignore |
                 {error, Error :: term()}.
-spec start(list()) -> {ok, Pid :: pid()} |
                       ignore |
                       {error, Error :: term()}.

%%  Description: Start sender process to avoid dead lock that 
%%  may happen when a socket is busy (busy port) and the
%%  same process is sending and receiving 
%%--------------------------------------------------------------------
start() ->
    gen_statem:start(?MODULE, [], []).
start(SpawnOpts) ->
    gen_statem:start(?MODULE, [], SpawnOpts).

%%--------------------------------------------------------------------
-spec initialize(pid(), map()) -> ok. 
%%  Description: So TLS connection process can initialize it sender
%% process.
%%--------------------------------------------------------------------
initialize(Pid, InitMsg) ->
    gen_statem:call(Pid, {self(), InitMsg}).

%%--------------------------------------------------------------------
-spec send_data(pid(), iodata()) -> ok | {error, term()}.
%%  Description: Send application data
%%--------------------------------------------------------------------
send_data(Pid, AppData) ->
    %% Needs error handling for external API
    call(Pid, {application_data, AppData}).

%%--------------------------------------------------------------------
-spec send_alert(pid(), #alert{}) -> _. 
%% Description: TLS connection process wants to send an Alert
%% in the connection state.
%%--------------------------------------------------------------------
send_alert(Pid, Alert) ->
    gen_statem:cast(Pid, Alert).

%%--------------------------------------------------------------------
-spec send_and_ack_alert(pid(), #alert{}) -> _.
%% Description: TLS connection process wants to send an Alert
%% in the connection state and recive an ack.
%%--------------------------------------------------------------------
send_and_ack_alert(Pid, Alert) ->
    gen_statem:call(Pid, {ack_alert, Alert}, ?DEFAULT_TIMEOUT).
%%--------------------------------------------------------------------
-spec setopts(pid(), [{packet, integer() | atom()}]) -> ok | {error, term()}.
%%  Description: Send application data
%%--------------------------------------------------------------------
setopts(Pid, Opts) ->
    call(Pid, {set_opts, Opts}).

%%--------------------------------------------------------------------
-spec renegotiate(pid()) -> {ok, WriteState::map()} | {error, closed}.
%% Description: So TLS connection process can synchronize the 
%% encryption state to be used when handshaking.
%%--------------------------------------------------------------------
renegotiate(Pid) ->
    %% Needs error handling for external API
    call(Pid, renegotiate).

%%--------------------------------------------------------------------
-spec peer_renegotiate(pid()) -> {ok, WriteState::map()} | {error, term()}.
%% Description: So TLS connection process can synchronize the 
%% encryption state to be used when handshaking.
%%--------------------------------------------------------------------
peer_renegotiate(Pid) ->
     gen_statem:call(Pid, renegotiate, ?DEFAULT_TIMEOUT).

%%--------------------------------------------------------------------
-spec update_connection_state(pid(), WriteState::map(), tls_record:tls_version()) -> ok. 
%% Description: So TLS connection process can synchronize the 
%% encryption state to be used when sending application data. 
%%--------------------------------------------------------------------
update_connection_state(Pid, NewState, Version) ->
    gen_statem:cast(Pid, {new_write, NewState, Version}).

%%--------------------------------------------------------------------
-spec downgrade(pid(), integer()) -> {ok, ssl_record:connection_state()}
                                         | {error, timeout}.
%% Description: So TLS connection process can synchronize the 
%% encryption state to be used when sending application data. 
%%--------------------------------------------------------------------
downgrade(Pid, Timeout) ->
    try gen_statem:call(Pid, downgrade, Timeout) of
        Result ->
            Result    
    catch
        _:_ ->
            {error, timeout}
    end.
%%--------------------------------------------------------------------
-spec dist_handshake_complete(pid(), node(), term()) -> ok. 
%%  Description: Erlang distribution callback 
%%--------------------------------------------------------------------
dist_handshake_complete(ConnectionPid, Node, DHandle) ->
    gen_statem:call(ConnectionPid, {dist_handshake_complete, Node, DHandle}).
%%--------------------------------------------------------------------
-spec dist_tls_socket(pid()) -> {ok, #sslsocket{}}. 
%%  Description: To enable distribution startup to get a proper "#sslsocket{}" 
%%--------------------------------------------------------------------
dist_tls_socket(Pid) ->
    gen_statem:call(Pid, dist_get_tls_socket).

%%%===================================================================
%%% gen_statem callbacks
%%%===================================================================
%%--------------------------------------------------------------------
-spec callback_mode() -> gen_statem:callback_mode_result().
%%--------------------------------------------------------------------
callback_mode() -> 
    state_functions.


-define(HANDLE_COMMON,
        ?FUNCTION_NAME(Type, Msg, StateData) ->
               handle_common(Type, Msg, StateData)).
%%--------------------------------------------------------------------
-spec init(Args :: term()) ->
                  gen_statem:init_result(atom()).
%%--------------------------------------------------------------------
init(_) ->
    %% Note: Should not trap exits so that this process
    %% will be terminated if tls_connection process is
    %% killed brutally
    {ok, init, #data{}}.

%%--------------------------------------------------------------------
-spec init(gen_statem:event_type(),
           Msg :: term(),
           StateData :: term()) ->
                  gen_statem:event_handler_result(atom()).
%%--------------------------------------------------------------------
init({call, From}, {Pid, #{current_write := WriteState,
                           role := Role,
                           socket := Socket,
                           socket_options := SockOpts,
                           tracker := Tracker,
                           transport_cb := Transport,
                           negotiated_version := Version,
<<<<<<< HEAD
                           renegotiate_at := RenegotiateAt,
                           log_level := LogLevel}},
     #data{connection_states = ConnectionStates} = StateData0) ->    
    Monitor = erlang:monitor(process, Pid),
    StateData = 
        StateData0#data{connection_pid = Pid,
                        connection_monitor = Monitor,
                        connection_states = 
                            ConnectionStates#{current_write => WriteState},
                        role = Role,
                        socket = Socket,
                        socket_options = SockOpts,
                        tracker = Tracker,
                        protocol_cb = Connection,
                        transport_cb = Transport,
                        negotiated_version = Version,
                        renegotiate_at = RenegotiateAt,
                        log_level = LogLevel},
=======
                           renegotiate_at := RenegotiateAt}}, 
     #data{connection_states = ConnectionStates, static = Static0} = StateData0) ->
    Monitor = erlang:monitor(process, Pid),
    StateData = 
        StateData0#data{connection_states = ConnectionStates#{current_write => WriteState},
                        static = Static0#static{connection_pid = Pid,
                                                connection_monitor = Monitor,
                                                role = Role,
                                                socket = Socket,
                                                socket_options = SockOpts,
                                                tracker = Tracker,
                                                transport_cb = Transport,
                                                negotiated_version = Version,
                                                renegotiate_at = RenegotiateAt}},
>>>>>>> 9e988464
    {next_state, handshake, StateData, [{reply, From, ok}]};
init(_, _, _) ->
    %% Just in case anything else sneeks through
    {keep_state_and_data, [postpone]}.

%%--------------------------------------------------------------------
-spec connection(gen_statem:event_type(),
           Msg :: term(),
           StateData :: term()) ->
                  gen_statem:event_handler_result(atom()).
%%--------------------------------------------------------------------
connection({call, From}, {application_data, AppData}, 
           #data{static = #static{socket_options = #socket_options{packet = Packet}}} =
               StateData) ->
    case encode_packet(Packet, AppData) of
        {error, _} = Error ->
            {next_state, ?FUNCTION_NAME, StateData, [{reply, From, Error}]};
        Data ->
            send_application_data(Data, From, ?FUNCTION_NAME, StateData)
    end;
connection({call, From}, {ack_alert, #alert{} = Alert}, StateData0) ->
    StateData = send_tls_alert(Alert, StateData0),
    {next_state, ?FUNCTION_NAME, StateData,
     [{reply,From,ok}]};
connection({call, From}, renegotiate,
           #data{connection_states = #{current_write := Write}} = StateData) ->
    {next_state, handshake, StateData, [{reply, From, {ok, Write}}]};
connection({call, From}, downgrade, #data{connection_states =
                                              #{current_write := Write}} = StateData) ->
    {next_state, death_row, StateData, [{reply,From, {ok, Write}}]};
connection({call, From}, {set_opts, Opts}, StateData) ->
    handle_set_opts(From, Opts, StateData);
connection({call, From}, dist_get_tls_socket, 
           #data{static = #static{transport_cb = Transport,
                                  socket = Socket,
                                  connection_pid = Pid,
                                  tracker = Tracker}} = StateData) ->
    TLSSocket = tls_connection:socket([Pid, self()], Transport, Socket, Tracker),
    {next_state, ?FUNCTION_NAME, StateData, [{reply, From, {ok, TLSSocket}}]};
connection({call, From}, {dist_handshake_complete, _Node, DHandle},
           #data{static = #static{connection_pid = Pid} = Static} = StateData) ->
    ok = erlang:dist_ctrl_input_handler(DHandle, Pid),
    ok = ssl_connection:dist_handshake_complete(Pid, DHandle),
    %% From now on we execute on normal priority
    process_flag(priority, normal),
    {keep_state, StateData#data{static = Static#static{dist_handle = DHandle}},
     [{reply,From,ok}|
      case dist_data(DHandle) of
          [] ->
              [];
          Data ->
              [{next_event, internal,
               {application_packets,{self(),undefined},erlang:iolist_to_iovec(Data)}}]
      end]};
connection(internal, {application_packets, From, Data}, StateData) ->
    send_application_data(Data, From, ?FUNCTION_NAME, StateData);
%%
connection(cast, #alert{} = Alert, StateData0) ->
    StateData = send_tls_alert(Alert, StateData0),
    {next_state, ?FUNCTION_NAME, StateData};
connection(cast, {new_write, WritesState, Version}, 
           #data{connection_states = ConnectionStates, static = Static} = StateData) ->
    {next_state, connection, 
     StateData#data{connection_states = 
                        ConnectionStates#{current_write => WritesState},
                    static = Static#static{negotiated_version = Version}}};
%%
connection(info, dist_data, #data{static = #static{dist_handle = DHandle}}) ->
    {keep_state_and_data,
      case dist_data(DHandle) of
          [] ->
              [];
          Data ->
              [{next_event, internal,
               {application_packets,{self(),undefined},erlang:iolist_to_iovec(Data)}}]
      end};
connection(info, tick, StateData) ->  
    consume_ticks(),
    Data = [<<0:32>>], % encode_packet(4, <<>>)
    From = {self(), undefined},
    send_application_data(Data, From, ?FUNCTION_NAME, StateData);
connection(info, {send, From, Ref, Data}, _StateData) -> 
    %% This is for testing only!
    %%
    %% Needed by some OTP distribution
    %% test suites...
    From ! {Ref, ok},
    {keep_state_and_data,
     [{next_event, {call, {self(), undefined}},
       {application_data, erlang:iolist_to_iovec(Data)}}]};
?HANDLE_COMMON.

%%--------------------------------------------------------------------
-spec handshake(gen_statem:event_type(),
                  Msg :: term(),
                  StateData :: term()) ->
                         gen_statem:event_handler_result(atom()).
%%--------------------------------------------------------------------
handshake({call, From}, {set_opts, Opts}, StateData) ->
    handle_set_opts(From, Opts, StateData);
handshake({call, _}, _, _) ->
    %% Postpone all calls to the connection state
    {keep_state_and_data, [postpone]};
handshake(internal, {application_packets,_,_}, _) ->
    {keep_state_and_data, [postpone]};
handshake(cast, {new_write, WritesState, Version}, 
          #data{connection_states = ConnectionStates, static = Static} = StateData) ->
    {next_state, connection, 
     StateData#data{connection_states = ConnectionStates#{current_write => WritesState},
                    static = Static#static{negotiated_version = Version}}};
handshake(info, dist_data, _) ->
    {keep_state_and_data, [postpone]};
handshake(info, tick, _) ->
    %% Ignore - data is sent anyway during handshake
    consume_ticks(),
    keep_state_and_data;
handshake(info, {send, _, _, _}, _) ->
    %% Testing only, OTP distribution test suites...
    {keep_state_and_data, [postpone]};
?HANDLE_COMMON.

%%--------------------------------------------------------------------
-spec death_row(gen_statem:event_type(),
                Msg :: term(),
                StateData :: term()) ->
                       gen_statem:event_handler_result(atom()).
%%--------------------------------------------------------------------
death_row(state_timeout, Reason, _State) ->
    {stop, {shutdown, Reason}};
death_row(_Type, _Msg, _State) ->
    %% Waste all other events
    keep_state_and_data.

%%--------------------------------------------------------------------
-spec terminate(Reason :: term(), State :: term(), Data :: term()) ->
                       any().
%%--------------------------------------------------------------------
terminate(_Reason, _State, _Data) ->
    void.

%%--------------------------------------------------------------------
-spec code_change(
        OldVsn :: term() | {down,term()},
        State :: term(), Data :: term(), Extra :: term()) ->
                         {ok, NewState :: term(), NewData :: term()} |
                         (Reason :: term()).
%% Convert process state when code is changed
%%--------------------------------------------------------------------
code_change(_OldVsn, State, Data, _Extra) ->
    {ok, State, Data}.

%%%===================================================================
%%% Internal functions
%%%===================================================================

handle_set_opts(
  From, Opts, #data{static = #static{socket_options = SockOpts} = Static} = StateData) ->
    {keep_state, StateData#data{static = Static#static{socket_options = set_opts(SockOpts, Opts)}},
     [{reply, From, ok}]}.

handle_common(
  {call, From}, {set_opts, Opts},
  #data{static = #static{socket_options = SockOpts} = Static} = StateData) ->
    {keep_state, StateData#data{static = Static#static{socket_options = set_opts(SockOpts, Opts)}},
     [{reply, From, ok}]};
handle_common(
  info, {'DOWN', Monitor, _, _, Reason},
  #data{static = #static{connection_monitor = Monitor,
                         dist_handle = Handle}} = StateData) when Handle =/= undefined ->
    {next_state, death_row, StateData,
     [{state_timeout, 5000, Reason}]};
handle_common(
  info, {'DOWN', Monitor, _, _, _},
  #data{static = #static{connection_monitor = Monitor}} = StateData) ->
    {stop, normal, StateData};
handle_common(info, Msg, _) ->
    Report =
        io_lib:format("TLS sender: Got unexpected info: ~p ~n", [Msg]),
    error_logger:info_report(Report),
    keep_state_and_data;
handle_common(Type, Msg, _) ->
    Report =
        io_lib:format(
          "TLS sender: Got unexpected event: ~p ~n", [{Type,Msg}]),
    error_logger:error_report(Report),
    keep_state_and_data.

<<<<<<< HEAD
send_tls_alert(Alert, #data{negotiated_version = Version,
                            socket = Socket,
                            protocol_cb = Connection, 
                            transport_cb = Transport,
                            connection_states = ConnectionStates0,
                            log_level = LogLevel} = StateData0) ->
    {BinMsg, ConnectionStates} =
	Connection:encode_alert(Alert, Version, ConnectionStates0),
    Connection:send(Transport, Socket, BinMsg),
    ssl_logger:debug(LogLevel, outbound, 'tls_record', BinMsg),
    StateData0#data{connection_states = ConnectionStates}.

send_application_data(Data, From, StateName,
		       #data{connection_pid = Pid,
                             socket = Socket,
                             dist_handle = DistHandle,
                             negotiated_version = Version,
                             protocol_cb = Connection,
                             transport_cb = Transport,
                             connection_states = ConnectionStates0,
                             renegotiate_at = RenegotiateAt,
                             log_level = LogLevel} = StateData0) ->
=======
send_tls_alert(#alert{} = Alert,
               #data{static = #static{negotiated_version = Version,
                                      socket = Socket,
                                      transport_cb = Transport},
                     connection_states = ConnectionStates0} = StateData0) ->
    {BinMsg, ConnectionStates} =
	tls_record:encode_alert_record(Alert, Version, ConnectionStates0),
    tls_socket:send(Transport, Socket, BinMsg),
    StateData0#data{connection_states = ConnectionStates}.

send_application_data(Data, From, StateName,
		       #data{static = #static{connection_pid = Pid,
                                              socket = Socket,
                                              dist_handle = DistHandle,
                                              negotiated_version = Version,
                                              transport_cb = Transport,
                                              renegotiate_at = RenegotiateAt},
                             connection_states = ConnectionStates0} = StateData0) ->
>>>>>>> 9e988464
    case time_to_renegotiate(Data, ConnectionStates0, RenegotiateAt) of
	true ->
	    ssl_connection:internal_renegotiation(Pid, ConnectionStates0),
            {next_state, handshake, StateData0, 
             [{next_event, internal, {application_packets, From, Data}}]};
	false ->
	    {Msgs, ConnectionStates} = tls_record:encode_data(Data, Version, ConnectionStates0),
            StateData = StateData0#data{connection_states = ConnectionStates},
	    case tls_socket:send(Transport, Socket, Msgs) of
                ok when DistHandle =/=  undefined ->
                    ssl_logger:debug(LogLevel, outbound, 'tls_record', Msgs),
                    {next_state, StateName, StateData, []};
                Reason when DistHandle =/= undefined ->
                    {next_state, death_row, StateData, [{state_timeout, 5000, Reason}]};
                ok ->
                    ssl_logger:debug(LogLevel, outbound, 'tls_record', Msgs),
                    {next_state, StateName, StateData,  [{reply, From, ok}]};
                Result ->
                    {next_state, StateName, StateData,  [{reply, From, Result}]}
            end
    end.

-compile({inline, encode_packet/2}).
encode_packet(Packet, Data) ->
    Len = iolist_size(Data),
    case Packet of
        1 when Len < (1 bsl 8) ->  [<<Len:8>>|Data];
        2 when Len < (1 bsl 16) -> [<<Len:16>>|Data];
        4 when Len < (1 bsl 32) -> [<<Len:32>>|Data];
        N when N =:= 1; N =:= 2; N =:= 4 ->
            {error,
             {badarg, {packet_to_large, Len, (1 bsl (Packet bsl 3)) - 1}}};
        _ ->
            Data
    end.

set_opts(SocketOptions, [{packet, N}]) ->
    SocketOptions#socket_options{packet = N}.

time_to_renegotiate(_Data, 
		    #{current_write := #{sequence_number := Num}}, 
		    RenegotiateAt) ->
    
    %% We could do test:
    %% is_time_to_renegotiate((erlang:byte_size(_Data) div
    %% ?MAX_PLAIN_TEXT_LENGTH) + 1, RenegotiateAt), but we chose to
    %% have a some what lower renegotiateAt and a much cheaper test
    is_time_to_renegotiate(Num, RenegotiateAt).

is_time_to_renegotiate(N, M) when N < M->
    false;
is_time_to_renegotiate(_,_) ->
    true.

call(FsmPid, Event) ->
    try gen_statem:call(FsmPid, Event)
    catch
 	exit:{noproc, _} ->
 	    {error, closed};
	exit:{normal, _} ->
	    {error, closed};
	exit:{{shutdown, _},_} ->
	    {error, closed}
    end.

%%-------------- Erlang distribution helpers ------------------------------

dist_data(DHandle) ->
    case erlang:dist_ctrl_get_data(DHandle) of
        none ->
            erlang:dist_ctrl_get_data_notification(DHandle),
            [];
        %% This is encode_packet(4, Data) without Len check
        %% since the emulator will always deliver a Data
        %% smaller than 4 GB, and the distribution will
        %% therefore always have to use {packet,4}
        Data when is_binary(Data) ->
            Len = byte_size(Data),
            [[<<Len:32>>,Data]|dist_data(DHandle)];
        [BA,BB] = Data ->
            Len = byte_size(BA) + byte_size(BB),
            [[<<Len:32>>|Data]|dist_data(DHandle)];
        Data when is_list(Data) ->
            Len = iolist_size(Data),
            [[<<Len:32>>|Data]|dist_data(DHandle)]
    end.


%% Empty the inbox from distribution ticks - do not let them accumulate
consume_ticks() ->
    receive tick -> 
            consume_ticks()
    after 0 -> 
            ok
    end.<|MERGE_RESOLUTION|>--- conflicted
+++ resolved
@@ -38,22 +38,6 @@
 
 -define(SERVER, ?MODULE).
 
-<<<<<<< HEAD
--record(data, {connection_pid,
-               connection_states = #{},
-               role,
-               socket,
-               socket_options,
-               tracker,
-               protocol_cb,
-               transport_cb,
-               negotiated_version,
-               renegotiate_at,
-               connection_monitor,
-               dist_handle,
-               log_level
-              }).
-=======
 -record(static,
         {connection_pid,
          role,
@@ -64,14 +48,14 @@
          negotiated_version,
          renegotiate_at,
          connection_monitor,
-         dist_handle
+         dist_handle,
+         log_level
         }).
 
 -record(data,
         {static = #static{},
          connection_states = #{}
         }).
->>>>>>> 9e988464
 
 %%%===================================================================
 %%% API
@@ -219,27 +203,8 @@
                            tracker := Tracker,
                            transport_cb := Transport,
                            negotiated_version := Version,
-<<<<<<< HEAD
                            renegotiate_at := RenegotiateAt,
                            log_level := LogLevel}},
-     #data{connection_states = ConnectionStates} = StateData0) ->    
-    Monitor = erlang:monitor(process, Pid),
-    StateData = 
-        StateData0#data{connection_pid = Pid,
-                        connection_monitor = Monitor,
-                        connection_states = 
-                            ConnectionStates#{current_write => WriteState},
-                        role = Role,
-                        socket = Socket,
-                        socket_options = SockOpts,
-                        tracker = Tracker,
-                        protocol_cb = Connection,
-                        transport_cb = Transport,
-                        negotiated_version = Version,
-                        renegotiate_at = RenegotiateAt,
-                        log_level = LogLevel},
-=======
-                           renegotiate_at := RenegotiateAt}}, 
      #data{connection_states = ConnectionStates, static = Static0} = StateData0) ->
     Monitor = erlang:monitor(process, Pid),
     StateData = 
@@ -252,8 +217,8 @@
                                                 tracker = Tracker,
                                                 transport_cb = Transport,
                                                 negotiated_version = Version,
-                                                renegotiate_at = RenegotiateAt}},
->>>>>>> 9e988464
+                                                renegotiate_at = RenegotiateAt,
+                                                log_level = LogLevel}},
     {next_state, handshake, StateData, [{reply, From, ok}]};
 init(_, _, _) ->
     %% Just in case anything else sneeks through
@@ -441,38 +406,16 @@
     error_logger:error_report(Report),
     keep_state_and_data.
 
-<<<<<<< HEAD
-send_tls_alert(Alert, #data{negotiated_version = Version,
-                            socket = Socket,
-                            protocol_cb = Connection, 
-                            transport_cb = Transport,
-                            connection_states = ConnectionStates0,
-                            log_level = LogLevel} = StateData0) ->
-    {BinMsg, ConnectionStates} =
-	Connection:encode_alert(Alert, Version, ConnectionStates0),
-    Connection:send(Transport, Socket, BinMsg),
-    ssl_logger:debug(LogLevel, outbound, 'tls_record', BinMsg),
-    StateData0#data{connection_states = ConnectionStates}.
-
-send_application_data(Data, From, StateName,
-		       #data{connection_pid = Pid,
-                             socket = Socket,
-                             dist_handle = DistHandle,
-                             negotiated_version = Version,
-                             protocol_cb = Connection,
-                             transport_cb = Transport,
-                             connection_states = ConnectionStates0,
-                             renegotiate_at = RenegotiateAt,
-                             log_level = LogLevel} = StateData0) ->
-=======
 send_tls_alert(#alert{} = Alert,
                #data{static = #static{negotiated_version = Version,
                                       socket = Socket,
-                                      transport_cb = Transport},
+                                      transport_cb = Transport,
+                                      log_level = LogLevel},
                      connection_states = ConnectionStates0} = StateData0) ->
     {BinMsg, ConnectionStates} =
 	tls_record:encode_alert_record(Alert, Version, ConnectionStates0),
     tls_socket:send(Transport, Socket, BinMsg),
+    ssl_logger:debug(LogLevel, outbound, 'tls_record', BinMsg),
     StateData0#data{connection_states = ConnectionStates}.
 
 send_application_data(Data, From, StateName,
@@ -481,9 +424,9 @@
                                               dist_handle = DistHandle,
                                               negotiated_version = Version,
                                               transport_cb = Transport,
-                                              renegotiate_at = RenegotiateAt},
+                                              renegotiate_at = RenegotiateAt,
+                                              log_level = LogLevel},
                              connection_states = ConnectionStates0} = StateData0) ->
->>>>>>> 9e988464
     case time_to_renegotiate(Data, ConnectionStates0, RenegotiateAt) of
 	true ->
 	    ssl_connection:internal_renegotiation(Pid, ConnectionStates0),
