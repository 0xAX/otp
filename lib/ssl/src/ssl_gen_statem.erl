%%
%% %CopyrightBegin%
%%
%% Copyright Ericsson AB 2007-2022. All Rights Reserved.
%%
%% Licensed under the Apache License, Version 2.0 (the "License");
%% you may not use this file except in compliance with the License.
%% You may obtain a copy of the License at
%%
%%     http://www.apache.org/licenses/LICENSE-2.0
%%
%% Unless required by applicable law or agreed to in writing, software
%% distributed under the License is distributed on an "AS IS" BASIS,
%% WITHOUT WARRANTIES OR CONDITIONS OF ANY KIND, either express or implied.
%% See the License for the specific language governing permissions and
%% limitations under the License.
%%
%% %CopyrightEnd%
%%
%%
%%----------------------------------------------------------------------
%% Purpose: Provide help function to handle generic parts of TLS
%% connection fsms
%%----------------------------------------------------------------------

-module(ssl_gen_statem).

-include("ssl_api.hrl").
-include("ssl_internal.hrl").
-include("ssl_connection.hrl").
-include("ssl_alert.hrl").
-include("tls_handshake.hrl").
-include("tls_connection.hrl").

%% Initial Erlang process setup
-export([start_link/7,
         start_link/8,
         init/1]).

%% TLS connection setup
-export([ssl_config/3,
         connect/8,
         handshake/7,
         handshake/2,
         handshake/3,
         handshake_continue/3,
         handshake_cancel/1,
         handle_sni_extension/2,
	 socket_control/4,
         socket_control/5,
         prepare_connection/2]).

%% User Events
-export([send/2,
         recv/3,
         close/2,
         shutdown/2,
	 new_user/2,
         get_opts/2,
         set_opts/2,
	 peer_certificate/1,
         negotiated_protocol/1,
	 connection_information/2,
         ktls_handover/1
	]).

%% Erlang Distribution export
-export([dist_handshake_complete/2]).

%% Generic fsm states
-export([initial_hello/3,
         config_error/3,
         connection/3,
         downgrade/3]).

-export([call/2,
         handle_common_event/4,
         handle_call/4,
         handle_info/3
        ]).

-export([hibernate_after/3]).

%% Data handling
-export([read_application_data/2]).

%% Alert and close handling
-export([send_alert/3,
         handle_own_alert/3,
         handle_alert/3,
	 handle_normal_shutdown/3,
         handle_trusted_certs_db/1,
         maybe_invalidate_session/6,
         maybe_invalidate_session/5,
         terminate/3]).

%% Log handling
-export([format_status/2]).

%% Tracing
-export([handle_trace/3]).

%%--------------------------------------------------------------------
%%% Initial Erlang process setup
%%--------------------------------------------------------------------
%%--------------------------------------------------------------------
-spec start_link(client| server, pid(), ssl:host(), inet:port_number(), port(), tuple(), pid(), tuple()) ->
    {ok, pid()} | ignore |  {error, reason()}.
%%
%% Description: Creates a process which calls Module:init/1 to
%% choose appropriat gen_statem and initialize.
%%--------------------------------------------------------------------
start_link(Role, Sender, Host, Port, Socket, {SslOpts, _, _} = Options, User, CbInfo) ->
    ReceiverOpts = maps:get(receiver_spawn_opts, SslOpts, []),
    Opts = [link | proplists:delete(link, ReceiverOpts)],
    Pid = proc_lib:spawn_opt(?MODULE, init, [[Role, Sender, Host, Port, Socket, Options, User, CbInfo]], Opts),
    {ok, Pid}.

%%--------------------------------------------------------------------
-spec start_link(atom(), ssl:host(), inet:port_number(), port(), tuple(), pid(), tuple()) ->
			{ok, pid()} | ignore |  {error, reason()}.
%%
%% Description: Creates a gen_statem process which calls Module:init/1 to
%% initialize.
%%--------------------------------------------------------------------
start_link(Role, Host, Port, Socket, {SslOpts, _, _} = Options, User, CbInfo) ->
    ReceiverOpts = maps:get(receiver_spawn_opts, SslOpts, []),
    Opts = [link | proplists:delete(link, ReceiverOpts)],
    Pid = proc_lib:spawn_opt(?MODULE, init, [[Role, Host, Port, Socket, Options, User, CbInfo]], Opts),
    {ok, Pid}.


%%--------------------------------------------------------------------
-spec init(list()) -> no_return().
%% Description: Initialization
%%--------------------------------------------------------------------
init([Role, _Sender, _Host, _Port, _Socket, {TLSOpts, _, _},  _User, _CbInfo] = InitArgs) ->
    process_flag(trap_exit, true),
    case maps:get(erl_dist, TLSOpts, false) of
        true ->
            process_flag(priority, max);
        _ ->
            ok
    end,
    case {Role, TLSOpts} of
        {?CLIENT_ROLE, #{versions := [{3,4}]}} ->
            tls_client_connection_1_3:init(InitArgs);
        {?SERVER_ROLE, #{versions := [{3,4}]}} ->
            tls_server_connection_1_3:init(InitArgs);
        {_,_} ->
            tls_connection:init(InitArgs)
    end;
init([_Role, _Host, _Port, _Socket, _TLSOpts, _User, _CbInfo] = InitArgs) ->
    process_flag(trap_exit, true),
    dtls_connection:init(InitArgs).

%%====================================================================
%% TLS connection setup
%%====================================================================

%%--------------------------------------------------------------------
-spec ssl_config(ssl_options(), client | server, #state{}) -> #state{}.
%%--------------------------------------------------------------------
ssl_config(Opts, Role, #state{static_env = InitStatEnv0,
                              ssl_options = #{handshake := Handshake},
                              handshake_env = HsEnv,
                              connection_env = CEnv} = State0) ->
    {ok, #{cert_db_ref := Ref,
           cert_db_handle := CertDbHandle,
           fileref_db_handle := FileRefHandle,
           session_cache := CacheHandle,
           crl_db_info := CRLDbHandle,
           cert_key_alts := CertKeyAlts,
           dh_params := DHParams}} =
	ssl_config:init(Opts, Role),
    TimeStamp = erlang:monotonic_time(),
    Session = State0#state.session,

    ContinueStatus = case Handshake of
                         hello ->
                             %% Will pause handshake after hello message to
                             %% enable user to react to hello extensions
                             pause;
                         full ->
                             Handshake
                     end,

    State0#state{session = Session#session{time_stamp = TimeStamp},
                 static_env = InitStatEnv0#static_env{
                                file_ref_db = FileRefHandle,
                                cert_db_ref = Ref,
                                cert_db = CertDbHandle,
                                crl_db = CRLDbHandle,
                                session_cache = CacheHandle
                               },
                 handshake_env = HsEnv#handshake_env{diffie_hellman_params = DHParams,
                                                     continue_status = ContinueStatus},
                 connection_env = CEnv#connection_env{cert_key_alts = CertKeyAlts},
                 ssl_options = Opts}.

%%--------------------------------------------------------------------
-spec connect(tls_gen_connection | dtls_gen_connection,
	      ssl:host(), inet:port_number(),
	      port() | {tuple(), port()}, %% TLS | DTLS
	      {ssl_options(), #socket_options{},
	       %% Tracker only needed on server side
	       undefined},
	      pid(), tuple(), timeout()) ->
		     {ok, #sslsocket{}} | {error, reason()}.
%%
%% Description: Connect to an ssl server.
%%--------------------------------------------------------------------
connect(Connection, Host, Port, Socket, Options, User, CbInfo, Timeout) ->
    try Connection:start_fsm(client, Host, Port, Socket, Options, User, CbInfo,
			     Timeout)
    catch
	exit:{noproc, _} ->
	    {error, ssl_not_started}
    end.
%%--------------------------------------------------------------------
-spec handshake(tls_gen_connection | dtls_gen_connection,
		 inet:port_number(), port(),
		 {ssl_options(), #socket_options{}, list()},
		 pid(), tuple(), timeout()) ->
			{ok, #sslsocket{}} | {error, reason()}.
%%
%% Description: Performs accept on an ssl listen socket. e.i. performs
%%              ssl handshake.
%%--------------------------------------------------------------------
handshake(Connection, Port, Socket, Opts, User, CbInfo, Timeout) ->
    try Connection:start_fsm(server, "localhost", Port, Socket, Opts, User,
		  CbInfo, Timeout)
    catch
	exit:{noproc, _} ->
	    {error, ssl_not_started}
    end.

%%--------------------------------------------------------------------
-spec handshake(#sslsocket{}, timeout()) ->  {ok, #sslsocket{}} |
                                             {ok,  #sslsocket{}, map()}| {error, reason()}.
%%
%% Description: Starts ssl handshake.
%%--------------------------------------------------------------------
handshake(#sslsocket{pid = [Pid|_]} = Socket, Timeout) ->
    case call(Pid, {start, Timeout}) of
	connected ->
	    {ok, Socket};
        {ok, Ext} ->
            {ok, Socket, no_records(Ext)};
	Error ->
	    Error
    end.

%%--------------------------------------------------------------------
-spec handshake(#sslsocket{}, {ssl_options(),#socket_options{}}, timeout()) ->
                       {ok, #sslsocket{}} | {ok, #sslsocket{}, map()} | {error, reason()}.
%%
%% Description: Starts ssl handshake with some new options
%%--------------------------------------------------------------------
handshake(#sslsocket{pid = [Pid|_]} = Socket, SslOptions, Timeout) ->
    case call(Pid, {start, SslOptions, Timeout}) of
	connected ->
	    {ok, Socket};
	Error ->
	    Error
    end.

%%--------------------------------------------------------------------
-spec handshake_continue(#sslsocket{}, [ssl:tls_server_option()],
                         timeout()) ->  {ok,  #sslsocket{}}| {error, reason()}.
%%
%% Description: Continues handshake with new options
%%--------------------------------------------------------------------
handshake_continue(#sslsocket{pid = [Pid|_]} = Socket, SslOptions, Timeout) ->
    case call(Pid, {handshake_continue, SslOptions, Timeout}) of
	connected ->
	    {ok, Socket};
	Error ->
	    Error
    end.
%%--------------------------------------------------------------------
-spec handshake_cancel(#sslsocket{}) ->  ok | {error, reason()}.
%%
%% Description: Cancels connection
%%--------------------------------------------------------------------
handshake_cancel(#sslsocket{pid = [Pid|_]}) ->
    case call(Pid, cancel) of
	closed ->
            ok;
        Error ->
	    Error
    end.
%--------------------------------------------------------------------
-spec socket_control(tls_gen_connection | dtls_gen_connection, port(), [pid()], atom()) ->
    {ok, #sslsocket{}} | {error, reason()}.
%%
%% Description: Set the ssl process to own the accept socket
%%--------------------------------------------------------------------
socket_control(Connection, Socket, Pid, Transport) ->
    socket_control(Connection, Socket, Pid, Transport, undefined).

%--------------------------------------------------------------------
-spec socket_control(tls_gen_connection | dtls_gen_connection, port(), [pid()], atom(), [pid()] | atom()) ->
    {ok, #sslsocket{}} | {error, reason()}.
%%--------------------------------------------------------------------
socket_control(dtls_gen_connection, Socket, Pids, Transport, udp_listener) ->
    %% dtls listener process must have the socket control
    {ok, dtls_gen_connection:socket(Pids, Transport, Socket, undefined)};

socket_control(tls_gen_connection, Socket, [Pid|_] = Pids, Transport, Trackers) ->
    case Transport:controlling_process(Socket, Pid) of
	ok ->
	    {ok, tls_gen_connection:socket(Pids, Transport, Socket, Trackers)};
	{error, Reason}	->
	    {error, Reason}
    end;
socket_control(dtls_gen_connection, {PeerAddrPort, Socket},
               [Pid|_] = Pids, Transport, Trackers) ->
    case Transport:controlling_process(Socket, Pid) of
	ok ->
	    {ok, dtls_gen_connection:socket(Pids, Transport, {PeerAddrPort, Socket},
                                            Trackers)};
	{error, Reason}	->
	    {error, Reason}
    end.

prepare_connection(#state{handshake_env = #handshake_env{renegotiation = Renegotiate},
			  start_or_recv_from = RecvFrom} = State0, Connection)
  when Renegotiate =/= {false, first},
       RecvFrom =/= undefined ->
    State = Connection:reinit(State0),
    {no_record, ack_connection(State)};
prepare_connection(State0, Connection) ->
    State = Connection:reinit(State0),
    {no_record, ack_connection(State)}.

%%====================================================================
%% User events
%%====================================================================

%%--------------------------------------------------------------------
-spec send(pid(), iodata()) -> ok | {error, reason()}.
%%
%% Description: Sends data over the ssl connection
%%--------------------------------------------------------------------
send(Pid, Data) ->
    call(Pid, {application_data,
				    %% iolist_to_iovec should really
				    %% be called iodata_to_iovec()
				    erlang:iolist_to_iovec(Data)}).

%%--------------------------------------------------------------------
-spec recv(pid(), integer(), timeout()) ->
    {ok, binary() | list()} | {error, reason()}.
%%
%% Description:  Receives data when active = false
%%--------------------------------------------------------------------
recv(Pid, Length, Timeout) ->
    call(Pid, {recv, Length, Timeout}).

%%--------------------------------------------------------------------
-spec connection_information(pid(), boolean()) -> {ok, list()} | {error, reason()}.
%%
%% Description: Get connection information
%%--------------------------------------------------------------------
connection_information(Pid, IncludeSecrityInfo) when is_pid(Pid) ->
    case call(Pid, {connection_information, IncludeSecrityInfo}) of
        {ok, Info} when IncludeSecrityInfo == true ->
            {ok, maybe_add_keylog(Info)};
        Other ->
            Other
    end.

%%--------------------------------------------------------------------
-spec close(pid(), {close, Timeout::integer() |
				    {NewController::pid(), Timeout::integer()}}) ->
		   ok | {ok, port()} | {error, reason()}.
%%
%% Description:  Close an ssl connection
%%--------------------------------------------------------------------
close(ConnectionPid, How) ->
    case call(ConnectionPid, How) of
	{error, closed} ->
	    ok;
	Other ->
	    Other
    end.
%%--------------------------------------------------------------------
-spec shutdown(pid(), atom()) -> ok | {error, reason()}.
%%
%% Description: Same as gen_tcp:shutdown/2
%%--------------------------------------------------------------------
shutdown(ConnectionPid, How) ->
    call(ConnectionPid, {shutdown, How}).

%%--------------------------------------------------------------------
-spec new_user(pid(), pid()) ->  ok | {error, reason()}.
%%
%% Description:  Changes process that receives the messages when active = true
%% or once.
%%--------------------------------------------------------------------
new_user(ConnectionPid, User) ->
    call(ConnectionPid, {new_user, User}).

%%--------------------------------------------------------------------
-spec get_opts(pid(), list()) -> {ok, list()} | {error, reason()}.
%%
%% Description: Same as inet:getopts/2
%%--------------------------------------------------------------------
get_opts(ConnectionPid, OptTags) ->
    call(ConnectionPid, {get_opts, OptTags}).
%%--------------------------------------------------------------------
-spec set_opts(pid(), list()) -> ok | {error, reason()}.
%%
%% Description:  Same as inet:setopts/2
%%--------------------------------------------------------------------
set_opts(ConnectionPid, Options) ->
    call(ConnectionPid, {set_opts, Options}).

%%--------------------------------------------------------------------
-spec peer_certificate(pid()) -> {ok, binary()| undefined} | {error, reason()}.
%%
%% Description: Returns the peer cert
%%--------------------------------------------------------------------
peer_certificate(ConnectionPid) ->
    call(ConnectionPid, peer_certificate).

%%--------------------------------------------------------------------
-spec negotiated_protocol(pid()) -> {ok, binary()} | {error, reason()}.
%%
%% Description:  Returns the negotiated protocol
%%--------------------------------------------------------------------
negotiated_protocol(ConnectionPid) ->
    call(ConnectionPid, negotiated_protocol).

%%--------------------------------------------------------------------
-spec ktls_handover(pid()) -> {ok, map()} | {error, reason()}.
%%
%% Description:  Returns the negotiated protocol
%%--------------------------------------------------------------------
ktls_handover(ConnectionPid) ->
    call(ConnectionPid, ktls_handover).

dist_handshake_complete(ConnectionPid, DHandle) ->
    gen_statem:cast(ConnectionPid, {dist_handshake_complete, DHandle}).

handle_sni_extension(undefined, State) ->
    {ok, State};
handle_sni_extension(#sni{hostname = Hostname}, State0) ->
    case check_hostname(State0, Hostname) of
        valid ->
            State1 = handle_sni_hostname(Hostname, State0),
            State = set_sni_guided_cert_selection(State1, true),
            {ok, State};
        unrecognized_name ->
            {ok, handle_sni_hostname(Hostname, State0)};
        #alert{} = Alert ->
            {error, Alert}
    end.

%%====================================================================
%% Generic states
%%====================================================================
%%--------------------------------------------------------------------
-spec initial_hello(gen_statem:event_type(),
                    {start, timeout()} |  {start, {list(), list()}, timeout()}| term(),
                    #state{}) ->
          gen_statem:state_function_result().
%%--------------------------------------------------------------------
initial_hello({call, From}, {start, Timeout},
              #state{static_env = #static_env{role = client = Role,
                                              host = Host,
                                              port = Port,
                                              cert_db = CertDbHandle,
                                              cert_db_ref = CertDbRef,
                                              protocol_cb = Connection},
                     handshake_env = #handshake_env{renegotiation = {Renegotiation, _},
                                                    ocsp_stapling_state = OcspState0},
                     connection_env = CEnv,
                     ssl_options = #{%% Use highest version in initial ClientHello.
                                     %% Versions is a descending list of supported versions.
                                     versions := [HelloVersion|_] = Versions,
                                     session_tickets := SessionTickets,
                                     ocsp_stapling := OcspStaplingOpt,
                                     ocsp_nonce := OcspNonceOpt,
                                     early_data := EarlyData} = SslOpts,
                     session = Session,
                     connection_states = ConnectionStates0
                    } = State0) ->

    KeyShare = maybe_generate_client_shares(SslOpts),
    %% Update UseTicket in case of automatic session resumption. The automatic ticket handling
    %% also takes it into account if the ticket is suitable for sending early data not exceeding
    %% the max_early_data_size or if it can only be used for session resumption.
    {UseTicket, State1} = tls_client_connection_1_3:maybe_automatic_session_resumption(State0),
    TicketData = tls_handshake_1_3:get_ticket_data(self(), SessionTickets, UseTicket),
    OcspNonce = tls_handshake:ocsp_nonce(OcspNonceOpt, OcspStaplingOpt),
    Hello0 = tls_handshake:client_hello(Host, Port, ConnectionStates0, SslOpts,
                                        Session#session.session_id,
                                        Renegotiation,
                                        KeyShare,
                                        TicketData,
                                        OcspNonce,
                                        CertDbHandle,
                                        CertDbRef
                                       ),

    %% Early Data Indication
    Hello1 = tls_handshake_1_3:maybe_add_early_data_indication(Hello0,
                                                               EarlyData,
                                                               HelloVersion),

    %% Update pre_shared_key extension with binders (TLS 1.3)
    Hello2 = tls_handshake_1_3:maybe_add_binders(Hello1, TicketData, HelloVersion),

    MaxFragEnum = maps:get(max_frag_enum, Hello1#client_hello.extensions, undefined),
    ConnectionStates1 = ssl_record:set_max_fragment_length(MaxFragEnum, ConnectionStates0),
    State2 = State1#state{connection_states = ConnectionStates1,
                          connection_env = CEnv#connection_env{negotiated_version = HelloVersion}},

    State3 = Connection:queue_handshake(Hello2, State2),

    %% RequestedVersion is used as the legacy record protocol version and shall be
    %% {3,3} in case of TLS 1.2 and higher. In all other cases it defaults to the
    %% lowest supported protocol version.
    %%
    %% negotiated_version is also used by the TLS 1.3 state machine and is set after
    %% ServerHello is processed.
    RequestedVersion = tls_record:hello_version(Versions),

    {Ref,Maybe} = tls_gen_connection_1_3:do_maybe(),
    try
        %% Send Early Data
        State4 = Maybe(tls_client_connection_1_3:maybe_send_early_data(State3)),

        {#state{handshake_env = HsEnv1} = State5, _} =
            Connection:send_handshake_flight(State4),

        State = State5#state{
                  connection_env = CEnv#connection_env{
                                     negotiated_version = RequestedVersion},
                  session = Session,
                  handshake_env = HsEnv1#handshake_env{
                                    ocsp_stapling_state = OcspState0#{ocsp_nonce => OcspNonce,
                                                                      ocsp_stapling => OcspStaplingOpt}},
                  start_or_recv_from = From,
                  key_share = KeyShare},
        NextState = next_statem_state(Versions, Role),
        Connection:next_event(NextState, no_record, State,
                              [{{timeout, handshake}, Timeout, close}])
    catch
        {Ref, #alert{} = Alert} ->
            handle_own_alert(Alert, init, State0#state{start_or_recv_from = From})
    end;
initial_hello({call, From}, {start, Timeout}, #state{static_env = #static_env{role = Role,
                                                                              protocol_cb = Connection},
                                                     ssl_options = #{versions := Versions}} = State0) ->

    NextState = next_statem_state(Versions, Role),
    Connection:next_event(NextState, no_record, State0#state{start_or_recv_from = From},
                          [{{timeout, handshake}, Timeout, close}]);

initial_hello({call, From}, {start, {Opts, EmOpts}, Timeout},
     #state{static_env = #static_env{role = Role},
            ssl_options = OrigSSLOptions,
            socket_options = SockOpts} = State0) ->
    try
        SslOpts = ssl:update_options(Opts, Role, OrigSSLOptions),
	State = ssl_config(SslOpts, Role, State0),
	initial_hello({call, From}, {start, Timeout},
	     State#state{ssl_options = SslOpts,
                         socket_options = new_emulated(EmOpts, SockOpts)})
    catch throw:Error ->
	   {stop_and_reply, {shutdown, normal}, {reply, From, {error, Error}}, State0}
    end;
initial_hello({call, From}, {new_user, _} = Msg, State) ->
    handle_call(Msg, From, ?FUNCTION_NAME, State);
initial_hello({call, From}, _Msg, _State) ->
    {keep_state_and_data, [{reply, From, {error, notsup_on_transport_accept_socket}}]};
initial_hello(info, {'DOWN', _, _, _, _} = Event, State) ->
    handle_info(Event, ?FUNCTION_NAME, State);
initial_hello(_Type, _Event, _State) ->
    {keep_state_and_data, [postpone]}.

%%--------------------------------------------------------------------
-spec config_error(gen_statem:event_type(),
                   {start, timeout()} | term(), #state{}) ->
          gen_statem:state_function_result().
%%--------------------------------------------------------------------
config_error({call, From}, {start, _Timeout},
      #state{protocol_specific = #{error := Error}} = State) ->
    {stop_and_reply, {shutdown, normal},
     [{reply, From, {error, Error}}], State};
config_error({call, From}, {close, _}, State) ->
    {stop_and_reply, {shutdown, normal}, {reply, From, ok}, State};
config_error({call, From}, _Msg, State) ->
    {next_state, ?FUNCTION_NAME, State, [{reply, From, {error, closed}}]};
config_error(info, {'DOWN', _, _, _, _} = Event, State) ->
    handle_info(Event, ?FUNCTION_NAME, State);
config_error(_Type, _Event, _State) ->
    {keep_state_and_data, [postpone]}.

%%--------------------------------------------------------------------
-spec connection(gen_statem:event_type(), term(), #state{}) ->
			gen_statem:state_function_result().
%%--------------------------------------------------------------------
connection({call, RecvFrom}, {recv, N, Timeout},
	   #state{static_env = #static_env{protocol_cb = Connection},
                  socket_options =
                      #socket_options{active = false}} = State0) ->
    passive_receive(State0#state{bytes_to_read = N,
                                 start_or_recv_from = RecvFrom}, ?FUNCTION_NAME, Connection,
                    [{{timeout, recv}, Timeout, timeout}]);
connection({call, From}, peer_certificate,
	   #state{session = #session{peer_certificate = Cert}} = State) ->
    hibernate_after(?FUNCTION_NAME, State, [{reply, From,  {ok, Cert}}]);
connection({call, From}, {connection_information, true}, State) ->
    Info = connection_info(State) ++ security_info(State),
    hibernate_after(?FUNCTION_NAME, State, [{reply, From, {ok, Info}}]);
connection({call, From}, {connection_information, false}, State) ->
    Info = connection_info(State),
    hibernate_after(?FUNCTION_NAME, State, [{reply, From, {ok, Info}}]);
connection({call, From}, negotiated_protocol,
	   #state{handshake_env = #handshake_env{alpn = undefined,
                                                 negotiated_protocol = undefined}} = State) ->
    hibernate_after(?FUNCTION_NAME, State, [{reply, From, {error, protocol_not_negotiated}}]);
connection({call, From}, negotiated_protocol,
	   #state{handshake_env = #handshake_env{alpn = undefined,
                                                 negotiated_protocol = SelectedProtocol}} = State) ->
    hibernate_after(?FUNCTION_NAME, State,
		    [{reply, From, {ok, SelectedProtocol}}]);
connection({call, From}, negotiated_protocol,
	   #state{handshake_env = #handshake_env{alpn = SelectedProtocol,
                                                 negotiated_protocol = undefined}} = State) ->
    hibernate_after(?FUNCTION_NAME, State,
		    [{reply, From, {ok, SelectedProtocol}}]);
connection({call, From}, 
           {close,{NewController, Timeout}},
           #state{connection_states = ConnectionStates,
                  static_env = #static_env{protocol_cb = Connection},
                  protocol_specific = #{sender := Sender} = PS,
                  connection_env = #connection_env{socket_tls_closed = PeerClosedTLS} = CEnv
                 } = State0) ->
    Action = case PeerClosedTLS of
                 true ->
                     %%Close Alert already received from peer, "replay" in downgrade state.
                     [{next_event, internal, ?ALERT_REC(?WARNING, ?CLOSE_NOTIFY)}];
                 false ->
                     [{timeout, Timeout, downgrade}]
             end,
    case tls_sender:downgrade(Sender, Timeout) of
        {ok, Write} ->
            %% User downgrades connection
            %% When downgrading an TLS connection to a transport connection
            %% we must receive the close alert from the peer before releasing the
            %% transport socket. Also after sending our close alert nothing 
            %% more may be sent by the tls_sender process.
            State = Connection:send_alert(?ALERT_REC(?WARNING, ?CLOSE_NOTIFY),
                                          State0#state{connection_states =
                                                           ConnectionStates#{current_write => Write}}),
            {next_state, downgrade, State#state{connection_env =
                                                    CEnv#connection_env{downgrade = {NewController, From}},
                                                protocol_specific = PS#{active_n_toggle => true,
                                                                        active_n => 1}
                                               },
             Action};
        {error, timeout} ->
            {stop_and_reply, {shutdown, downgrade_fail}, [{reply, From, {error, timeout}}]}
    end;
connection({call, From}, ktls_handover, #state{
    static_env = #static_env{
        transport_cb = Transport,
        socket = Socket
    },
    connection_env = #connection_env{
        user_application = {_Mon, Pid},
        negotiated_version = TlsVersion
    },
    ssl_options = #{ktls := true},
    socket_options = SocketOpts,
    connection_states = #{
        current_write := #{
            security_parameters := #security_parameters{cipher_suite = CipherSuite},
            cipher_state := WriteState,
            sequence_number := WriteSeq
        },
        current_read := #{
            cipher_state := ReadState,
            sequence_number := ReadSeq
        }
    }
}) ->
    Reply = case Transport:controlling_process(Socket, Pid) of
        ok ->
            {ok, #{
                socket => Socket,
                tls_version => TlsVersion,
                cipher_suite => CipherSuite,
                socket_options => SocketOpts,
                write_state => WriteState,
                write_seq => WriteSeq,
                read_state => ReadState,
                read_seq => ReadSeq
            }};
        {error, Reason} ->
            {error, Reason}
    end,
    {stop_and_reply, {shutdown, ktls}, [{reply, From, Reply}]};
connection({call, From}, Msg, State) ->
    handle_call(Msg, From, ?FUNCTION_NAME, State);
connection(cast, {dist_handshake_complete, DHandle},
           #state{ssl_options = #{erl_dist := true},
                  static_env = #static_env{protocol_cb = Connection},
                  connection_env = CEnv,
                  socket_options = SockOpts} = State0) ->
    process_flag(priority, normal),
    State1 =
        State0#state{
          socket_options = SockOpts#socket_options{active = true},
          connection_env = CEnv#connection_env{erl_dist_handle = DHandle},
          bytes_to_read = undefined},
    {Record, State} = read_application_data(<<>>, State1),
    Connection:next_event(connection, Record, State);
connection(info, Msg, #state{static_env = #static_env{protocol_cb = Connection}} = State) ->
    Connection:handle_info(Msg, ?FUNCTION_NAME, State);
connection(internal, {recv, RecvFrom}, #state{start_or_recv_from = RecvFrom,
                                              static_env = #static_env{protocol_cb = Connection}} = State) ->
    passive_receive(State, ?FUNCTION_NAME, Connection, []);
connection(Type, Msg, State) ->
    handle_common_event(Type, Msg, ?FUNCTION_NAME, State).

%%--------------------------------------------------------------------
-spec downgrade(gen_statem:event_type(), term(), #state{}) ->
		       gen_statem:state_function_result().
%%--------------------------------------------------------------------
downgrade(internal, #alert{description = ?CLOSE_NOTIFY},
	  #state{static_env = #static_env{transport_cb = Transport,
                                          socket = Socket},
		 connection_env = #connection_env{downgrade = {Pid, From}},
                 protocol_buffers = #protocol_buffers{tls_record_buffer = TlsRecordBuffer}
                } = State) ->
    tls_socket:setopts(Transport, Socket, [{active, false}, {packet, 0}, {mode, binary}]),
    Transport:controlling_process(Socket, Pid),
    ReturnValue = case TlsRecordBuffer of
                      {undefined,{[Bin] = _Front, _Size, []}} ->
                          %% Buffered non TLS data returned to downgrade caller
                          {ok, Socket, Bin};
                      _ ->
                          {ok, Socket}
                  end,
    {stop_and_reply, {shutdown, downgrade},[{reply, From, ReturnValue}], State};
downgrade(timeout, downgrade, #state{ connection_env = #connection_env{downgrade = {_, From}}} = State) ->
    {stop_and_reply, {shutdown, normal},[{reply, From, {error, timeout}}], State};
downgrade(info, {CloseTag, Socket},
          #state{static_env = #static_env{socket = Socket, 
                                          close_tag = CloseTag},
                 connection_env = #connection_env{downgrade = {_, From}}} =
              State) ->
    {stop_and_reply, {shutdown, normal},[{reply, From, {error, CloseTag}}], State};
downgrade(info, Info, State) ->
    tls_gen_connection:handle_info(Info, ?FUNCTION_NAME, State);
downgrade(Type, Event, State) ->
    try
        tls_dtls_connection:?FUNCTION_NAME(Type, Event, State)
    catch throw:#alert{} = Alert ->
            handle_own_alert(Alert, ?FUNCTION_NAME, State)
    end.

%%====================================================================
%%  Event/Msg handling
%%====================================================================
handle_common_event(internal, {handshake, {Handshake, Raw}}, StateName,
		    #state{handshake_env = #handshake_env{tls_handshake_history = Hist0} = HsEnv,
                           connection_env = #connection_env{negotiated_version = _Version}} = State0) ->
    Hist = ssl_handshake:update_handshake_history(Hist0, Raw),
    {next_state, StateName,
     State0#state{handshake_env =
                      HsEnv#handshake_env{tls_handshake_history = Hist}},
     [{next_event, internal, Handshake}]};
handle_common_event(internal, {protocol_record, TLSorDTLSRecord}, StateName,
                    #state{static_env = #static_env{protocol_cb = Connection}} = State) ->
    Connection:handle_protocol_record(TLSorDTLSRecord, StateName, State);
handle_common_event(timeout, hibernate, _, _) ->
    {keep_state_and_data, [hibernate]};
handle_common_event({timeout, handshake}, close, _StateName, #state{start_or_recv_from = StartFrom} = State) ->
    {stop_and_reply,
     {shutdown, user_timeout},
     {reply, StartFrom, {error, timeout}}, State#state{start_or_recv_from = undefined}};
handle_common_event({timeout, recv}, timeout, StateName, #state{start_or_recv_from = RecvFrom} = State) ->
    {next_state, StateName, State#state{start_or_recv_from = undefined,
                                        bytes_to_read = undefined}, [{reply, RecvFrom, {error, timeout}}]};
handle_common_event(internal, {recv, RecvFrom}, StateName, #state{start_or_recv_from = RecvFrom}) when
      StateName =/= connection ->
    {keep_state_and_data, [postpone]};
handle_common_event(internal, new_connection, StateName, State) ->
    {next_state, StateName, State};
handle_common_event(Type, Msg, StateName, State) ->
    Alert =  ?ALERT_REC(?FATAL,?UNEXPECTED_MESSAGE, {unexpected_msg, {Type, Msg}}),
    handle_own_alert(Alert, StateName, State).

handle_call({application_data, _Data}, _, _, _) ->
    %% In renegotiation priorities handshake, send data when handshake is finished
    {keep_state_and_data, [postpone]};
handle_call({close, _} = Close, From, StateName, #state{connection_env = CEnv} = State) ->
    %% Run terminate before returning so that the reuseaddr
    %% inet-option works properly
    Result = terminate(Close, StateName, State),
    {stop_and_reply,
     {shutdown, normal},
     {reply, From, Result}, State#state{connection_env = CEnv#connection_env{socket_terminated = true}}};
handle_call({shutdown, read_write = How}, From, StateName,
	    #state{static_env = #static_env{transport_cb = Transport,
                                            socket = Socket},
                   connection_env = CEnv} = State) ->
    try send_alert(?ALERT_REC(?WARNING, ?CLOSE_NOTIFY),
                   StateName, State) of
        _ ->
            case Transport:shutdown(Socket, How) of
                ok ->
                    {next_state, StateName, State#state{connection_env =
                                                            CEnv#connection_env{socket_terminated = true}},
                     [{reply, From, ok}]};
                Error ->
                    {stop_and_reply, {shutdown, normal}, {reply, From, Error},
                     State#state{connection_env = CEnv#connection_env{socket_terminated = true}}}
            end
    catch
        throw:Return ->
            Return
    end;
handle_call({shutdown, How0}, From, StateName,
	    #state{static_env = #static_env{transport_cb = Transport,
                                            socket = Socket}} = State) ->
    case Transport:shutdown(Socket, How0) of
	ok ->
	    {next_state, StateName, State, [{reply, From, ok}]};
	Error ->
            {stop_and_reply, {shutdown, normal}, {reply, From, Error}, State}
    end;
handle_call({recv, _N, _Timeout}, From, _,
		  #state{socket_options =
			     #socket_options{active = Active}}) when Active =/= false ->
    {keep_state_and_data, [{reply, From, {error, einval}}]};
handle_call({recv, N, Timeout}, RecvFrom, StateName, State) ->
    %% Doing renegotiate wait with handling request until renegotiate is
    %% finished.
    {next_state, StateName, State#state{bytes_to_read = N, start_or_recv_from = RecvFrom},
     [{next_event, internal, {recv, RecvFrom}} , {{timeout, recv}, Timeout, timeout}]};
handle_call({new_user, User}, From, StateName,
            State = #state{connection_env = #connection_env{user_application = {OldMon, _}} = CEnv}) ->
    NewMon = erlang:monitor(process, User),
    erlang:demonitor(OldMon, [flush]),
    {next_state, StateName, State#state{connection_env = CEnv#connection_env{user_application = {NewMon, User}}},
     [{reply, From, ok}]};
handle_call({get_opts, OptTags}, From, _,
            #state{static_env = #static_env{protocol_cb = Connection,
                                            socket = Socket,
                                            transport_cb = Transport},
                   socket_options = SockOpts}) ->
    OptsReply = get_socket_opts(Connection, Transport, Socket, OptTags, SockOpts, []),
    {keep_state_and_data, [{reply, From, OptsReply}]};
handle_call({set_opts, Opts0}, From, StateName,
	    #state{static_env =  #static_env{protocol_cb = Connection,
                                             socket = Socket,
                                             transport_cb = Transport,
                                             trackers = Trackers},
                   connection_env =
                       #connection_env{user_application = {_Mon, Pid}},
                   socket_options = Opts1
                  } = State0) ->
    {Reply, Opts} = set_socket_opts(Connection, Transport, Socket, Opts0, Opts1, []),
    case {proplists:lookup(active, Opts0), Opts} of
        {{_, N}, #socket_options{active=false}} when is_integer(N) ->
            send_user(
              Pid,
              format_passive(
                Connection:pids(State0), Transport, Socket, Trackers, Connection));
        _ ->
            ok
    end,
    State = State0#state{socket_options = Opts},
    handle_active_option(Opts#socket_options.active, StateName, From, Reply, State);

handle_call(renegotiate, From, StateName, _) when StateName =/= connection ->
    {keep_state_and_data, [{reply, From, {error, already_renegotiating}}]};

handle_call(_,_,_,_) ->
    {keep_state_and_data, [postpone]}.

handle_info({ErrorTag, Socket, econnaborted}, StateName,
	    #state{static_env = #static_env{role = Role,
                                            host = Host,
                                            port = Port,
                                            socket = Socket,
                                            transport_cb = Transport,
                                            error_tag = ErrorTag,
                                            trackers = Trackers,
                                            protocol_cb = Connection},
                   handshake_env = #handshake_env{renegotiation = Type},
                   connection_env = #connection_env{negotiated_version = Version},
                   session = Session,
                   start_or_recv_from = StartFrom
                  } = State)  when StateName =/= connection ->

    maybe_invalidate_session(Version, Type, Role, Host, Port, Session),
    Pids = Connection:pids(State),
    alert_user(Pids, Transport, Trackers,Socket,
               StartFrom, ?ALERT_REC(?FATAL, ?CLOSE_NOTIFY), Role, StateName, Connection),
    {stop, {shutdown, normal}, State};

handle_info({ErrorTag, Socket, Reason}, StateName, #state{static_env = #static_env{
                                                                          role = Role,
                                                                          socket = Socket,
                                                                          error_tag = ErrorTag}
                                                         } = State)  ->
    ?SSL_LOG(info, "Socket error", [{error_tag, ErrorTag}, {description, Reason}]),
    Alert = ?ALERT_REC(?FATAL, ?CLOSE_NOTIFY, {transport_error, Reason}),
    handle_normal_shutdown(Alert#alert{role = Role}, StateName, State),
    {stop, {shutdown,normal}, State};

handle_info({'DOWN', MonitorRef, _, _, Reason}, _,
            #state{connection_env = #connection_env{user_application = {MonitorRef, _Pid}},
                   ssl_options = #{erl_dist := true}}) ->
    {stop, {shutdown, Reason}};
handle_info({'DOWN', MonitorRef, _, _, _}, _,
            #state{connection_env = #connection_env{user_application = {MonitorRef, _Pid}}}) ->
    {stop, {shutdown, normal}};
handle_info({'EXIT', Pid, _Reason}, StateName,
            #state{connection_env = #connection_env{user_application = {_MonitorRef, Pid}}} = State) ->
    %% It seems the user application has linked to us
    %% - ignore that and let the monitor handle this
    {next_state, StateName, State};
%%% So that terminate will be run when supervisor issues shutdown
handle_info({'EXIT', _Sup, shutdown}, _StateName, State) ->
    {stop, shutdown, State};
handle_info({'EXIT', Socket, normal}, _StateName, #state{static_env = #static_env{socket = Socket}} = State) ->
    %% Handle as transport close"
    {stop,{shutdown, transport_closed}, State};
handle_info({'EXIT', Socket, Reason}, _StateName, #state{static_env = #static_env{socket = Socket}} = State) ->
    {stop,{shutdown, Reason}, State};
handle_info(allow_renegotiate, StateName, #state{handshake_env = HsEnv} = State) -> %% PRE TLS-1.3
    {next_state, StateName, State#state{handshake_env = HsEnv#handshake_env{allow_renegotiate = true}}};
handle_info(Msg, StateName, #state{static_env = #static_env{socket = Socket, error_tag = ErrorTag}} = State) ->
    ?SSL_LOG(notice, "Unexpected INFO message",
             [{message, Msg}, {socket, Socket}, {error_tag, ErrorTag}]),
    {next_state, StateName, State}.

%%====================================================================
%% Application Data
%%====================================================================
read_application_data(Data,
                      #state{user_data_buffer =
                                 {Front0,BufferSize0,Rear0},
                             connection_env =
                                 #connection_env{erl_dist_handle = DHandle}}
                      = State) ->
    Front = Front0,
    BufferSize = BufferSize0 + byte_size(Data),
    Rear = [Data|Rear0],
    case DHandle of
        undefined ->
            read_application_data(State, Front, BufferSize, Rear);
        _ ->
            try read_application_dist_data(DHandle, Front, BufferSize, Rear) of
                Buffer ->
                    {no_record, State#state{user_data_buffer = Buffer}}
            catch
                error:notsup ->
                    %% Distribution controller has shut down
                    %% so we are no longer input handler and therefore
                    %% erlang:dist_ctrl_put_data/2 raises this exception
                    {stop, {shutdown, dist_closed},
                     %% This buffers known data, but we might have delivered
                     %% some of it to the VM, which makes buffering all
                     %% incorrect, as would be wasting all.
                     %% But we are stopping the server so
                     %% user_data_buffer is not important at all...
                     State#state{
                       user_data_buffer = {Front,BufferSize,Rear}}};
                error:Reason:Stacktrace ->
                    %% Unforeseen exception in parsing application data
                    {stop,
                     {disconnect,{error,Reason,Stacktrace}},
                     State#state{
                       user_data_buffer = {Front,BufferSize,Rear}}}
            end
    end.
passive_receive(#state{user_data_buffer = {Front,BufferSize,Rear},
                       %% Assert! Erl distribution uses active sockets
                       connection_env = #connection_env{erl_dist_handle = undefined}}
                = State0, StateName, Connection, StartTimerAction) ->
    case BufferSize of
	0 ->
	    Connection:next_event(StateName, no_record, State0, StartTimerAction);
	_ ->
	    case read_application_data(State0, Front, BufferSize, Rear) of
                {stop, _, _} = ShutdownError ->
                    ShutdownError;
                {Record, State} ->
                    case State#state.start_or_recv_from of
                        undefined ->
                            %% Cancel recv timeout as data has been delivered
                            Connection:next_event(StateName, Record, State,
                                                  [{{timeout, recv}, infinity, timeout}]);
                        _ ->
                            Connection:next_event(StateName, Record, State, StartTimerAction)
                    end
            end
    end.

%%====================================================================
%% Hibernation
%%====================================================================

hibernate_after(connection = StateName,
		#state{ssl_options= SslOpts} = State,
		Actions) ->
    HibernateAfter = maps:get(hibernate_after, SslOpts, infinity),
    {next_state, StateName, State, [{timeout, HibernateAfter, hibernate} | Actions]};
hibernate_after(StateName, State, Actions) ->
    {next_state, StateName, State, Actions}.

%%====================================================================
%% Alert and close handling
%%====================================================================
send_alert(Alert, connection, #state{static_env = #static_env{protocol_cb = Connection}} = State) ->
     Connection:send_alert_in_connection(Alert, State);
send_alert(Alert, _, #state{static_env = #static_env{protocol_cb = Connection}} = State) ->
    Connection:send_alert(Alert, State).

handle_own_alert(Alert0, StateName,
		 #state{static_env = #static_env{role = Role,
                                                 protocol_cb = Connection},
                        ssl_options = #{log_level := LogLevel}} = State) ->
    try %% Try to tell the other side
        send_alert(Alert0, StateName, State)
    catch _:_ ->  %% Can crash if we are in a uninitialized state
	    ignore
    end,
    try %% Try to tell the local user
        Alert = Alert0#alert{role = Role},
	log_alert(LogLevel, Role, Connection:protocol_name(), StateName, Alert),
	handle_normal_shutdown(Alert,StateName, State)
    catch _:_ ->
	    ok
    end,
    {stop, {shutdown, own_alert}, State}.

handle_normal_shutdown(Alert, StateName, #state{static_env = #static_env{role = Role,
                                                                         socket = Socket,
                                                                         transport_cb = Transport,
                                                                         protocol_cb = Connection,
                                                                         trackers = Trackers},
                                                handshake_env = #handshake_env{renegotiation = {false, first}},
                                                start_or_recv_from = StartFrom} = State) ->
    Pids = Connection:pids(State),
    alert_user(Pids, Transport, Trackers, Socket, StartFrom, Alert, Role, StateName, Connection);

handle_normal_shutdown(Alert, StateName, #state{static_env = #static_env{role = Role,
                                                                         socket = Socket,
                                                                         transport_cb = Transport,
                                                                         protocol_cb = Connection,
                                                                         trackers = Trackers},
                                                connection_env  = #connection_env{user_application = {_Mon, Pid}},
                                                socket_options = Opts,
						start_or_recv_from = RecvFrom} = State) ->
    Pids = Connection:pids(State),
    alert_user(Pids, Transport, Trackers, Socket, StateName, Opts, Pid, RecvFrom, Alert, Role, StateName, Connection).

handle_alert(#alert{level = ?FATAL} = Alert0, StateName,
	     #state{static_env = #static_env{role = Role,
                                             socket = Socket,
                                             host = Host,
                                             port = Port,
                                             trackers = Trackers,
                                             transport_cb = Transport,
                                             protocol_cb = Connection},
                    connection_env  = #connection_env{user_application = {_Mon, Pid}},
		    ssl_options = #{log_level := LogLevel},
                    start_or_recv_from = From,
                    session = Session,
		    socket_options = Opts} = State) ->
    invalidate_session(Role, Host, Port, Session),
    Alert = Alert0#alert{role = opposite_role(Role)},
    log_alert(LogLevel, Role, Connection:protocol_name(),
              StateName, Alert),
    Pids = Connection:pids(State),
    alert_user(Pids, Transport, Trackers, Socket, StateName, Opts, Pid, From, Alert, Role, StateName, Connection),
    {stop, {shutdown, normal}, State};
handle_alert(#alert{level = ?WARNING, description = ?CLOSE_NOTIFY} = Alert,
	     downgrade= StateName, State) ->
    {next_state, StateName, State, [{next_event, internal, Alert}]};
handle_alert(#alert{level = ?WARNING, description = ?CLOSE_NOTIFY} = Alert0,
             StateName, #state{static_env = #static_env{role = Role}} = State) ->
    Alert = Alert0#alert{role = opposite_role(Role)},
    handle_normal_shutdown(Alert, StateName, State),
    {stop,{shutdown, peer_close}, State};
handle_alert(#alert{level = ?WARNING, description = ?NO_RENEGOTIATION} = Alert, StateName,
	     #state{static_env = #static_env{role = server = Role,
                                             protocol_cb = Connection},
                    handshake_env = #handshake_env{renegotiation = {false, first}},
                    ssl_options = #{log_level := LogLevel}
		   } = State) when StateName == intial_hello;
                                   StateName == hello;
                                   StateName == certify;
                                   StateName == abbreviated;
                                   StateName == cipher ->
    log_alert(LogLevel, Role,
              Connection:protocol_name(), StateName, Alert#alert{role = opposite_role(Role)}),
    OwnAlert = ?ALERT_REC(?FATAL, ?UNEXPECTED_MESSAGE, unexpected_renegotiate_alert_during_initial_handshake),
    handle_own_alert(OwnAlert, StateName, State);
handle_alert(#alert{} = Alert, StateName,
	     #state{static_env = #static_env{role = server = Role,
                                             protocol_cb = Connection},
                    handshake_env = #handshake_env{renegotiation = {false, first}},
                    ssl_options = #{log_level := LogLevel}} = State) when StateName == start;
                                                                          StateName == intial_hello;
                                                                          StateName == hello ->
    log_alert(LogLevel, Role,
              Connection:protocol_name(), StateName, Alert#alert{role = opposite_role(Role)}),
    OwnAlert = ?ALERT_REC(?FATAL, ?UNEXPECTED_MESSAGE, unexpected_alert),
    handle_own_alert(OwnAlert, StateName, State);
handle_alert(#alert{level = ?WARNING, description = ?NO_RENEGOTIATION} = Alert0, StateName,
	     #state{static_env = #static_env{role = Role,
                                             protocol_cb = Connection},
                    handshake_env = #handshake_env{renegotiation = {true, internal}},
                    ssl_options = #{log_level := LogLevel}} = State) ->
    Alert = Alert0#alert{role = opposite_role(Role)},
    log_alert(LogLevel, Role,
              Connection:protocol_name(), StateName, Alert),
    handle_normal_shutdown(Alert, StateName, State),
    {stop,{shutdown, peer_close}, State};
handle_alert(#alert{level = ?WARNING, description = ?NO_RENEGOTIATION} = Alert, connection = StateName,
	     #state{static_env = #static_env{role = Role,
                                             protocol_cb = Connection},
                    handshake_env = #handshake_env{renegotiation = {true, From}} = HsEnv,
                    ssl_options = #{log_level := LogLevel}
		   } = State0) ->
    log_alert(LogLevel, Role,
              Connection:protocol_name(), StateName, Alert#alert{role = opposite_role(Role)}),
    gen_statem:reply(From, {error, renegotiation_rejected}),
    State = Connection:reinit_handshake_data(State0),
    Connection:next_event(connection, no_record, State#state{handshake_env = HsEnv#handshake_env{renegotiation = undefined}});
handle_alert(#alert{level = ?WARNING, description = ?NO_RENEGOTIATION} = Alert, StateName,
	     #state{static_env = #static_env{role = Role,
                                             protocol_cb = Connection},
                    handshake_env = #handshake_env{renegotiation = {true, From}} = HsEnv,
                    ssl_options = #{log_level := LogLevel}
                   } = State0) ->
    log_alert(LogLevel, Role,
              Connection:protocol_name(), StateName, Alert#alert{role = opposite_role(Role)}),
    gen_statem:reply(From, {error, renegotiation_rejected}),
    %% Go back to connection!
    State = Connection:reinit(State0#state{handshake_env = HsEnv#handshake_env{renegotiation = undefined}}),
    Connection:next_event(connection, no_record, State);
%% Gracefully log and ignore all other warning alerts pre TLS-1.3
handle_alert(#alert{level = ?WARNING} = Alert, StateName,
	     #state{static_env = #static_env{role = Role,
                                             protocol_cb = Connection},
                    connection_env = #connection_env{negotiated_version = Version},
                    ssl_options = #{log_level := LogLevel}} = State) when Version < {3,4} ->
    log_alert(LogLevel, Role,
              Connection:protocol_name(), StateName,
              Alert#alert{role = opposite_role(Role)}),
    Connection:next_event(StateName, no_record, State);
handle_alert(Alert0, StateName, State) ->
    %% In TLS-1.3 all error alerts are fatal not matter of legacy level
    handle_alert(Alert0#alert{level = ?FATAL}, StateName, State).

handle_trusted_certs_db(#state{ssl_options =#{cacerts := []} = Opts})
  when not is_map_key(cacertfile, Opts) ->
    %% No trusted certs specified
    ok;
handle_trusted_certs_db(#state{static_env = #static_env{cert_db_ref = Ref,
                                                        cert_db = CertDb},
                               ssl_options = Opts})
  when CertDb =/= undefined, not is_map_key(cacertfile, Opts) ->
    %% Certs provided as DER directly can not be shared
    %% with other connections and it is safe to delete them when the connection ends.
    ssl_pkix_db:remove_trusted_certs(Ref, CertDb);
handle_trusted_certs_db(#state{static_env = #static_env{file_ref_db = undefined}}) ->
    %% Something went wrong early (typically cacertfile does not
    %% exist) so there is nothing to handle
    ok;
handle_trusted_certs_db(#state{static_env = #static_env{cert_db_ref = Ref,
                                                        file_ref_db = RefDb},
			       ssl_options = #{cacertfile := File}}) ->
    case ssl_pkix_db:ref_count(Ref, RefDb, -1) of
	0 ->
	    ssl_manager:clean_cert_db(Ref, File);
	_ ->
	    ok
    end.

maybe_invalidate_session({3, 4},_, _, _, _, _) ->
    ok;
maybe_invalidate_session({3, N}, Type, Role, Host, Port, Session) when N < 4 ->
    maybe_invalidate_session(Type, Role, Host, Port, Session).

maybe_invalidate_session({false, first}, server = Role, Host, Port, Session) ->
    invalidate_session(Role, Host, Port, Session);
maybe_invalidate_session(_, _, _, _, _) ->
    ok.

terminate({shutdown, ktls}, connection, State) ->
    %% Socket shall not be closed as it should be returned to user
    handle_trusted_certs_db(State);
terminate({shutdown, downgrade}, downgrade, State) ->
    %% Socket shall not be closed as it should be returned to user
    handle_trusted_certs_db(State);
terminate(_, _, #state{connection_env = #connection_env{socket_terminated = true}}) ->
    %% Happens when user closes the connection using ssl:close/1 e.i. terminate
    %% is called explicitly beforehand to to guarantee that Transport:close has been called
    %% when ssl:close/1 returns. Or when using ssl:shutdown/2 with read_write
    ok;
terminate({shutdown, transport_closed} = Reason,
	  _StateName, #state{static_env = #static_env{protocol_cb = Connection,
                                                      socket = Socket,
                                                      transport_cb = Transport}} = State) ->
    handle_trusted_certs_db(State),
    Connection:close(Reason, Socket, Transport, undefined);
terminate({shutdown, own_alert}, _StateName, #state{
						static_env = #static_env{protocol_cb = Connection,
                                                                         socket = Socket,
                                                                         transport_cb = Transport}} = State) ->
    handle_trusted_certs_db(State),
    case application:get_env(ssl, alert_timeout) of
	{ok, Timeout} when is_integer(Timeout) ->
	    Connection:close({timeout, Timeout}, Socket, Transport, undefined);
	_ ->
	    Connection:close({timeout, ?DEFAULT_TIMEOUT}, Socket, Transport, undefined)
    end;
terminate(Reason, connection, #state{static_env = #static_env{
                                                     protocol_cb = Connection,
                                                     transport_cb = Transport,
                                                     socket = Socket},
                                     connection_states = ConnectionStates
                                    } = State) ->

    handle_trusted_certs_db(State),
    Alert = terminate_alert(Reason),
    %% Send the termination ALERT if possible
    catch Connection:send_alert_in_connection(Alert, State),
    Connection:close({timeout, ?DEFAULT_TIMEOUT}, Socket, Transport, ConnectionStates);
terminate(Reason, _StateName, #state{static_env = #static_env{transport_cb = Transport,
                                                              protocol_cb = Connection,
                                                              socket = Socket}
				    } = State) ->
    handle_trusted_certs_db(State),
    Connection:close(Reason, Socket, Transport, undefined).

%%====================================================================
%% Log handling
%%====================================================================
format_status(normal, [_, StateName, State]) ->
    [{data, [{"State", {StateName, State}}]}];
format_status(terminate, [_, StateName, State]) ->
    SslOptions = (State#state.ssl_options),
    NewOptions = SslOptions#{
                             certs_keys => ?SECRET_PRINTOUT,
                             cacerts => ?SECRET_PRINTOUT,
                             dh => ?SECRET_PRINTOUT,
                             psk_identity => ?SECRET_PRINTOUT,
                             srp_identity => ?SECRET_PRINTOUT},
    [{data, [{"State", {StateName, State#state{connection_states = ?SECRET_PRINTOUT,
					       protocol_buffers =  ?SECRET_PRINTOUT,
					       user_data_buffer = ?SECRET_PRINTOUT,
					       handshake_env =  ?SECRET_PRINTOUT,
                                               connection_env = ?SECRET_PRINTOUT,
					       session =  ?SECRET_PRINTOUT,
					       ssl_options = NewOptions,
					       flight_buffer =  ?SECRET_PRINTOUT}
		       }}]}].
%%--------------------------------------------------------------------
%%% Internal functions
%%--------------------------------------------------------------------
next_statem_state([Version], client) ->
    case ssl:tls_version(Version) of
        {3,4} ->
            wait_sh;
        _  ->
            hello
    end;
next_statem_state([Version], server) ->
    case ssl:tls_version(Version) of
        {3,4} ->
            start;
        _  ->
            hello
    end;
next_statem_state(_, _) ->
    hello.

call(FsmPid, Event) ->
    try gen_statem:call(FsmPid, Event)
    catch
	exit:{noproc, _} ->
	    {error, closed};
	exit:{normal, _} ->
	    {error, closed};
	exit:{shutdown,_} ->
	    {error, closed};
	exit:{{shutdown, _},_} ->
	    {error, closed}
    end.

check_hostname(_, "") ->
    ?ALERT_REC(?FATAL, ?UNRECOGNIZED_NAME, empty_sni);

check_hostname(#state{ssl_options = SslOptions}, Hostname) ->
    case is_sni_value(Hostname) of
        true ->
            case is_hostname_recognized(SslOptions, Hostname) of
                true ->
                    valid;
                false ->
                    %% We should send an alert but for interoperability reasons we
                    %% allow the connection to be established.
                    %% ?ALERT_REC(?FATAL, ?UNRECOGNIZED_NAME)
                    unrecognized_name
            end;
        false ->
            ?ALERT_REC(?FATAL, ?UNRECOGNIZED_NAME,
                       {sni_included_trailing_dot, Hostname})
    end.

is_sni_value(Hostname) ->
    case hd(lists:reverse(Hostname)) of
        $. ->
            false;
        _ ->
            true
    end.

is_hostname_recognized(#{sni_fun := Fun}, Hostname) ->
    Fun(Hostname) =:= undefined.

handle_sni_hostname(Hostname,
                    #state{static_env = #static_env{role = Role} = InitStatEnv0,
                           handshake_env = HsEnv,
                           connection_env = CEnv,
                           ssl_options = Opts} = State0) ->
    NewOptions = update_ssl_options_from_sni(Opts, Hostname),
    case NewOptions of
	undefined ->
            case maps:get(server_name_indication, Opts, undefined) of
                disable when Role == client->
                    State0;
                _ ->
                    State0#state{handshake_env = HsEnv#handshake_env{sni_hostname = Hostname}}
            end;
        _ ->
	    {ok, #{cert_db_ref := Ref,
                   cert_db_handle := CertDbHandle,
                   fileref_db_handle := FileRefHandle,
                   session_cache := CacheHandle,
                   crl_db_info := CRLDbHandle,
                   cert_key_alts := CertKeyAlts,
                   dh_params := DHParams}} =
                 ssl_config:init(NewOptions, Role),
             State0#state{
               static_env = InitStatEnv0#static_env{
                              file_ref_db = FileRefHandle,
                              cert_db_ref = Ref,
                              cert_db = CertDbHandle,
                              crl_db = CRLDbHandle,
                              session_cache = CacheHandle
                             },
               connection_env = CEnv#connection_env{cert_key_alts = CertKeyAlts},
               ssl_options = NewOptions,
               handshake_env = HsEnv#handshake_env{sni_hostname = Hostname,
                                                   diffie_hellman_params = DHParams}
              }
    end.

update_ssl_options_from_sni(#{sni_fun := SNIFun} = OrigSSLOptions, SNIHostname) ->
    case SNIFun(SNIHostname) of
        undefined ->
            undefined;
        SSLOptions ->
            VersionsOpt = proplists:get_value(versions, SSLOptions, []),
            FallBackOptions = filter_for_versions(VersionsOpt, OrigSSLOptions),
            ssl:update_options(SSLOptions, server, FallBackOptions)
    end.

filter_for_versions([], OrigSSLOptions) ->
    OrigSSLOptions;
filter_for_versions(['tlsv1.3'], OrigSSLOptions) ->
    Opts = ?'PRE_TLS-1_3_ONLY_OPTIONS' ++ ?'TLS-1_0_ONLY_OPTIONS',
    maps:without(Opts, OrigSSLOptions);
filter_for_versions(['tlsv1.3', 'tlsv1.2'| Rest], OrigSSLOptions) ->
    maybe_exclude_tlsv1(Rest, OrigSSLOptions);
filter_for_versions(['tlsv1.2'], OrigSSLOptions) ->
    Opts = ?'TLS-1_3_ONLY_OPTIONS' ++ ?'TLS-1_0_ONLY_OPTIONS',
    maps:without(Opts, OrigSSLOptions);
filter_for_versions(['tlsv1.2' | Rest], OrigSSLOptions) ->
    Opts = ?'TLS-1_3_ONLY_OPTIONS',
    maybe_exclude_tlsv1(Rest, maps:without(Opts, OrigSSLOptions));
filter_for_versions(['tlsv1.1'], OrigSSLOptions) ->
    Opts = ?'TLS-1_3_ONLY_OPTIONS' ++ ?'FROM_TLS-1_2_ONLY_OPTIONS'++ ?'TLS-1_0_ONLY_OPTIONS',
    maps:without(Opts, OrigSSLOptions);
filter_for_versions(['tlsv1.1'| Rest], OrigSSLOptions) ->
    Opts = ?'TLS-1_3_ONLY_OPTIONS' ++ ?'FROM_TLS-1_2_ONLY_OPTIONS',
    maybe_exclude_tlsv1(Rest, maps:without(Opts, OrigSSLOptions));
filter_for_versions(['tlsv1'], OrigSSLOptions) ->
    OrigSSLOptions.

maybe_exclude_tlsv1(Versions, Options) ->
    case lists:member('tlsv1', Versions) of
        false ->
            Opts = ?'TLS-1_0_ONLY_OPTIONS',
            maps:without(Opts, Options);
        true ->
            Options
    end.

set_sni_guided_cert_selection(#state{handshake_env = HsEnv0} = State, Bool) ->
    HsEnv = HsEnv0#handshake_env{sni_guided_cert_selection = Bool},
    State#state{handshake_env = HsEnv}.

ack_connection(#state{handshake_env = #handshake_env{renegotiation = {true, Initiater}} = HsEnv} = State) when Initiater == peer;
                                                                                                               Initiater == internal ->
    State#state{handshake_env = HsEnv#handshake_env{renegotiation = undefined}};
ack_connection(#state{handshake_env = #handshake_env{renegotiation = {true, From}} = HsEnv} = State) ->
    gen_statem:reply(From, ok),
    State#state{handshake_env = HsEnv#handshake_env{renegotiation = undefined}};
ack_connection(#state{handshake_env = #handshake_env{renegotiation = {false, first}} = HsEnv,
		      start_or_recv_from = StartFrom} = State) when StartFrom =/= undefined ->
    gen_statem:reply(StartFrom, connected),
    State#state{handshake_env = HsEnv#handshake_env{renegotiation = undefined},
		start_or_recv_from = undefined};
ack_connection(State) ->
    State.

no_records(Extensions) ->
    maps:map(fun(_, Value) ->
                     ssl_handshake:extension_value(Value)
             end, Extensions).

handle_active_option(false, connection = StateName, To, Reply, State) ->
    hibernate_after(StateName, State, [{reply, To, Reply}]);

handle_active_option(_, connection = StateName, To, Reply, #state{static_env = #static_env{role = Role},
                                                                  connection_env = #connection_env{socket_tls_closed = true},
                                                                  user_data_buffer = {_,0,_}} = State) ->
    Alert = ?ALERT_REC(?FATAL, ?CLOSE_NOTIFY, all_data_delivered),
    handle_normal_shutdown(Alert#alert{role = Role}, StateName, State),
    {stop_and_reply,{shutdown, peer_close}, [{reply, To, Reply}]};
handle_active_option(_, connection = StateName0, To, Reply, #state{static_env = #static_env{protocol_cb = Connection},
                                                                   user_data_buffer = {_,0,_}} = State0) ->
    case Connection:next_event(StateName0, no_record, State0) of
	{next_state, StateName, State} ->
	    hibernate_after(StateName, State, [{reply, To, Reply}]);
	{next_state, StateName, State, Actions} ->
	    hibernate_after(StateName, State, [{reply, To, Reply} | Actions]);
	{stop, _, _} = Stop ->
	    Stop
    end;
handle_active_option(_, StateName, To, Reply, #state{user_data_buffer = {_,0,_}} = State) ->
    %% Active once already set
    {next_state, StateName, State, [{reply, To, Reply}]};

%% user_data_buffer nonempty
handle_active_option(_, StateName0, To, Reply,
                     #state{static_env = #static_env{protocol_cb = Connection}} = State0) ->
    case read_application_data(<<>>, State0) of
	{stop, _, _} = Stop ->
	    Stop;
	{Record, State1} ->
	    %% Note: Renogotiation may cause StateName0 =/= StateName
	    case Connection:next_event(StateName0, Record, State1) of
		{next_state, StateName, State} ->
		    hibernate_after(StateName, State, [{reply, To, Reply}]);
		{next_state, StateName, State, Actions} ->
		    hibernate_after(StateName, State, [{reply, To, Reply} | Actions]);
		{stop, _, _} = Stop ->
		    Stop
	    end
    end.

read_application_data(#state{
                         socket_options = SocketOpts,
                         bytes_to_read = BytesToRead,
                         start_or_recv_from = RecvFrom} = State, Front, BufferSize, Rear) ->
    read_application_data(State, Front, BufferSize, Rear, SocketOpts, RecvFrom, BytesToRead).

%% Pick binary from queue front, if empty wait for more data
read_application_data(State, [Bin|Front], BufferSize, Rear, SocketOpts, RecvFrom, BytesToRead) ->
    read_application_data_bin(State, Front, BufferSize, Rear, SocketOpts, RecvFrom, BytesToRead, Bin);
read_application_data(State, [] = Front, BufferSize, [] = Rear, SocketOpts, RecvFrom, BytesToRead) ->
    0 = BufferSize, % Assert
    {no_record, State#state{socket_options = SocketOpts,
                            bytes_to_read = BytesToRead,
                            start_or_recv_from = RecvFrom,
                            user_data_buffer = {Front,BufferSize,Rear}}};
read_application_data(State, [], BufferSize, Rear, SocketOpts, RecvFrom, BytesToRead) ->
    [Bin|Front] = lists:reverse(Rear),
    read_application_data_bin(State, Front, BufferSize, [], SocketOpts, RecvFrom, BytesToRead, Bin).

read_application_data_bin(State, Front, BufferSize, Rear, SocketOpts, RecvFrom, BytesToRead, <<>>) ->
    %% Done with this binary - get next
    read_application_data(State, Front, BufferSize, Rear, SocketOpts, RecvFrom, BytesToRead);
read_application_data_bin(State, Front0, BufferSize0, Rear0, SocketOpts0, RecvFrom, BytesToRead, Bin0) ->
    %% Decode one packet from a binary
    case get_data(SocketOpts0, BytesToRead, Bin0) of
	{ok, Data, Bin} -> % Send data
            BufferSize = BufferSize0 - (byte_size(Bin0) - byte_size(Bin)),
            read_application_data_deliver(
              State, [Bin|Front0], BufferSize, Rear0, SocketOpts0, RecvFrom, Data);
        {more, undefined} ->
            %% We need more data, do not know how much
            if
                byte_size(Bin0) < BufferSize0 ->
                    %% We have more data in the buffer besides the first binary - concatenate all and retry
                    Bin = iolist_to_binary([Bin0,Front0|lists:reverse(Rear0)]),
                    read_application_data_bin(
                      State, [], BufferSize0, [], SocketOpts0, RecvFrom, BytesToRead, Bin);
                true ->
                    %% All data is in the first binary, no use to retry - wait for more
                    {no_record, State#state{socket_options = SocketOpts0,
                                            bytes_to_read = BytesToRead,
                                            start_or_recv_from = RecvFrom,
                                            user_data_buffer = {[Bin0|Front0],BufferSize0,Rear0}}}
            end;
        {more, Size} when Size =< BufferSize0 ->
            %% We have a packet in the buffer - collect it in a binary and decode
            {Data,Front,Rear} = iovec_from_front(Size - byte_size(Bin0), Front0, Rear0, [Bin0]),
            Bin = iolist_to_binary(Data),
            read_application_data_bin(
              State, Front, BufferSize0, Rear, SocketOpts0, RecvFrom, BytesToRead, Bin);
        {more, _Size} ->
            %% We do not have a packet in the buffer - wait for more
            {no_record, State#state{socket_options = SocketOpts0,
                                    bytes_to_read = BytesToRead,
                                    start_or_recv_from = RecvFrom,
                                    user_data_buffer = {[Bin0|Front0],BufferSize0,Rear0}}};
        passive ->
            {no_record, State#state{socket_options = SocketOpts0,
                                    bytes_to_read = BytesToRead,
                                    start_or_recv_from = RecvFrom,
                                    user_data_buffer = {[Bin0|Front0],BufferSize0,Rear0}}};
	{error,_Reason} ->
            %% Invalid packet in packet mode
            #state{
               static_env =
                   #static_env{
                      socket = Socket,
                      protocol_cb = Connection,
                      transport_cb = Transport,
                      trackers = Trackers},
               connection_env =
                   #connection_env{user_application = {_Mon, Pid}}} = State,
            Buffer = iolist_to_binary([Bin0,Front0|lists:reverse(Rear0)]),
	    deliver_packet_error(
              Connection:pids(State), Transport, Socket, SocketOpts0,
              Buffer, Pid, RecvFrom, Trackers, Connection),
            {stop, {shutdown, normal}, State#state{socket_options = SocketOpts0,
                                                   bytes_to_read = BytesToRead,
                                                   start_or_recv_from = RecvFrom,
                                                   user_data_buffer = {[Buffer],BufferSize0,[]}}}
    end.

read_application_data_deliver(State, Front, BufferSize, Rear, SocketOpts0, RecvFrom, Data) ->
    #state{
       static_env =
           #static_env{
              socket = Socket,
              protocol_cb = Connection,
              transport_cb = Transport,
              trackers = Trackers},
       connection_env =
           #connection_env{user_application = {_Mon, Pid}}} = State,
    SocketOpts =
        deliver_app_data(
          Connection:pids(State), Transport, Socket, SocketOpts0, Data, Pid, RecvFrom, Trackers, Connection),
    if
        SocketOpts#socket_options.active =:= false ->
            %% Passive mode, wait for active once or recv
            {no_record,
             State#state{
               user_data_buffer = {Front,BufferSize,Rear},
               start_or_recv_from = undefined,
               bytes_to_read = undefined,
               socket_options = SocketOpts
              }};
        true -> %% Try to deliver more data
            %% Process early data if it is accepted.
            case (State#state.handshake_env)#handshake_env.early_data_accepted of
                false ->
                    read_application_data(State, Front, BufferSize, Rear, SocketOpts, undefined, undefined);
                true ->
                    read_application_data(State, Front, BufferSize, Rear, SocketOpts, RecvFrom, undefined)
            end
    end.


read_application_dist_data(DHandle, [Bin|Front], BufferSize, Rear) ->
    read_application_dist_data(DHandle, Front, BufferSize, Rear, Bin);
read_application_dist_data(_DHandle, [] = Front, BufferSize, [] = Rear) ->
    BufferSize = 0,
    {Front,BufferSize,Rear};
read_application_dist_data(DHandle, [], BufferSize, Rear) ->
    [Bin|Front] = lists:reverse(Rear),
    read_application_dist_data(DHandle, Front, BufferSize, [], Bin).
%%
read_application_dist_data(DHandle, Front0, BufferSize, Rear0, Bin0) ->
    case Bin0 of
        %%
        %% START Optimization
        %% It is cheaper to match out several packets in one match operation than to loop for each
        <<SizeA:32, DataA:SizeA/binary,
          SizeB:32, DataB:SizeB/binary,
          SizeC:32, DataC:SizeC/binary,
          SizeD:32, DataD:SizeD/binary, Rest/binary>>
          when 0 < SizeA, 0 < SizeB, 0 < SizeC, 0 < SizeD ->
            %% We have 4 complete packets in the first binary
            erlang:dist_ctrl_put_data(DHandle, DataA),
            erlang:dist_ctrl_put_data(DHandle, DataB),
            erlang:dist_ctrl_put_data(DHandle, DataC),
            erlang:dist_ctrl_put_data(DHandle, DataD),
            read_application_dist_data(
              DHandle, Front0, BufferSize - (4*4+SizeA+SizeB+SizeC+SizeD), Rear0, Rest);
        <<SizeA:32, DataA:SizeA/binary,
          SizeB:32, DataB:SizeB/binary,
          SizeC:32, DataC:SizeC/binary, Rest/binary>>
          when 0 < SizeA, 0 < SizeB, 0 < SizeC ->
            %% We have 3 complete packets in the first binary
            erlang:dist_ctrl_put_data(DHandle, DataA),
            erlang:dist_ctrl_put_data(DHandle, DataB),
            erlang:dist_ctrl_put_data(DHandle, DataC),
            read_application_dist_data(
              DHandle, Front0, BufferSize - (3*4+SizeA+SizeB+SizeC), Rear0, Rest);
        <<SizeA:32, DataA:SizeA/binary,
          SizeB:32, DataB:SizeB/binary, Rest/binary>>
          when 0 < SizeA, 0 < SizeB ->
            %% We have 2 complete packets in the first binary
            erlang:dist_ctrl_put_data(DHandle, DataA),
            erlang:dist_ctrl_put_data(DHandle, DataB),
            read_application_dist_data(
              DHandle, Front0, BufferSize - (2*4+SizeA+SizeB), Rear0, Rest);
        %% END Optimization
        %%
        %% Basic one packet code path
        <<Size:32, Data:Size/binary, Rest/binary>> ->
            %% We have a complete packet in the first binary
            0 < Size andalso erlang:dist_ctrl_put_data(DHandle, Data),
            read_application_dist_data(DHandle, Front0, BufferSize - (4+Size), Rear0, Rest);
        <<Size:32, FirstData/binary>> when 4+Size =< BufferSize ->
            %% We have a complete packet in the buffer
            %% - fetch the missing content from the buffer front
            {Data,Front,Rear} = iovec_from_front(Size - byte_size(FirstData), Front0, Rear0, [FirstData]),
            0 < Size andalso erlang:dist_ctrl_put_data(DHandle, Data),
            read_application_dist_data(DHandle, Front, BufferSize - (4+Size), Rear);
        <<Bin/binary>> ->
            %% In OTP-21 the match context reuse optimization fails if we use Bin0 in recursion, so here we
            %% match out the whole binary which will trick the optimization into keeping the match context
            %% for the first binary contains complete packet code above
            case Bin of
                <<_Size:32, _InsufficientData/binary>> ->
                    %% We have a length field in the first binary but there is not enough data
                    %% in the buffer to form a complete packet - await more data
                    {[Bin|Front0],BufferSize,Rear0};
                <<IncompleteLengthField/binary>> when 4 < BufferSize ->
                    %% We do not have a length field in the first binary but the buffer
                    %% contains enough data to maybe form a packet
                    %% - fetch a tiny binary from the buffer front to complete the length field
                    {LengthField,Front,Rear} =
                        case IncompleteLengthField of
                            <<>> ->
                                iovec_from_front(4, Front0, Rear0, []);
                            _ ->
                                iovec_from_front(
                                  4 - byte_size(IncompleteLengthField), Front0, Rear0, [IncompleteLengthField])
                        end,
                    LengthBin = iolist_to_binary(LengthField),
                    read_application_dist_data(DHandle, Front, BufferSize, Rear, LengthBin);
                <<IncompleteLengthField/binary>> ->
                    %% We do not have enough data in the buffer to even form a length field - await more data
                    case IncompleteLengthField of
                        <<>> ->
                            {Front0,BufferSize,Rear0};
                        _ ->
                            {[IncompleteLengthField|Front0],BufferSize,Rear0}
                    end
            end
    end.

iovec_from_front(0, Front, Rear, Acc) ->
    {lists:reverse(Acc),Front,Rear};
iovec_from_front(Size, [], Rear, Acc) ->
    case Rear of
        %% Avoid lists:reverse/1 for simple cases.
        %% Case clause for [] to avoid infinite loop.
        [_] ->
            iovec_from_front(Size, Rear, [], Acc);
        [Bin2,Bin1] ->
            iovec_from_front(Size, [Bin1,Bin2], [], Acc);
        [Bin3,Bin2,Bin1] ->
            iovec_from_front(Size, [Bin1,Bin2,Bin3], [], Acc);
        [_,_,_|_] = Rear ->
            iovec_from_front(Size, lists:reverse(Rear), [], Acc)
    end;
iovec_from_front(Size, [Bin|Front], Rear, []) ->
    case Bin of
        <<Last:Size/binary>> -> % Just enough
            {[Last],Front,Rear};
        <<Last:Size/binary, Rest/binary>> -> % More than enough, split here
            {[Last],[Rest|Front],Rear};
        <<>> -> % Not enough, skip empty binaries
            iovec_from_front(Size, Front, Rear, []);
        <<_/binary>> -> % Not enough
            BinSize = byte_size(Bin),
            iovec_from_front(Size - BinSize, Front, Rear, [Bin])
    end;
iovec_from_front(Size, [Bin|Front], Rear, Acc) ->
    case Bin of
        <<Last:Size/binary>> -> % Just enough
            {lists:reverse(Acc, [Last]),Front,Rear};
        <<Last:Size/binary, Rest/binary>> -> % More than enough, split here
            {lists:reverse(Acc, [Last]),[Rest|Front],Rear};
        <<>> -> % Not enough, skip empty binaries
            iovec_from_front(Size, Front, Rear, Acc);
        <<_/binary>> -> % Not enough
            BinSize = byte_size(Bin),
            iovec_from_front(Size - BinSize, Front, Rear, [Bin|Acc])
    end.
%% Picks ClientData
get_data(#socket_options{active=false}, undefined, _Bin) ->
    %% Recv timed out save buffer data until next recv
    passive;
get_data(#socket_options{active=Active, packet=Raw}, BytesToRead, Bin)
  when Raw =:= raw; Raw =:= 0 ->   %% Raw Mode
    case Bin of
        <<_/binary>> when Active =/= false orelse BytesToRead =:= 0 ->
	    %% Active true or once, or passive mode recv(0)
	    {ok, Bin, <<>>};
        <<Data:BytesToRead/binary, Rest/binary>> ->
	    %% Passive Mode, recv(Bytes)
            {ok, Data, Rest};
        <<_/binary>> ->
	    %% Passive Mode not enough data
            {more, BytesToRead}
    end;
get_data(#socket_options{packet=Type, packet_size=Size}, _, Bin) ->
    PacketOpts = [{packet_size, Size}],
    decode_packet(Type, Bin, PacketOpts).

decode_packet({http, headers}, Buffer, PacketOpts) ->
    decode_packet(httph, Buffer, PacketOpts);
decode_packet({http_bin, headers}, Buffer, PacketOpts) ->
    decode_packet(httph_bin, Buffer, PacketOpts);
decode_packet(Type, Buffer, PacketOpts) ->
    erlang:decode_packet(Type, Buffer, PacketOpts).

%% Just like with gen_tcp sockets, an ssl socket that has been configured with
%% {packet, http} (or {packet, http_bin}) will automatically switch to expect
%% HTTP headers after it sees a HTTP Request or HTTP Response line. We
%% represent the current state as follows:
%%    #socket_options.packet =:= http: Expect a HTTP Request/Response line
%%    #socket_options.packet =:= {http, headers}: Expect HTTP Headers
%% Note that if the user has explicitly configured the socket to expect
%% HTTP headers using the {packet, httph} option, we don't do any automatic
%% switching of states.
deliver_app_data(CPids, Transport, Socket,
                 #socket_options{active=Active, packet=Type} = SOpts,
                 Data, Pid, From, Trackers, Connection) ->
    send_or_reply(Active, Pid, From,
                  format_reply(CPids, Transport, Socket,
                               SOpts, Data, Trackers, Connection)),
    SO =
        case Data of
            {P, _, _, _}
              when ((P =:= http_request) or (P =:= http_response)),
                   ((Type =:= http) or (Type =:= http_bin)) ->
                SOpts#socket_options{packet={Type, headers}};
            http_eoh when tuple_size(Type) =:= 2 ->
                %% End of headers - expect another Request/Response line
                {Type1, headers} = Type,
                SOpts#socket_options{packet=Type1};
            _ ->
                SOpts
        end,
    case Active of
        once ->
            SO#socket_options{active=false};
        1 ->
            send_user(Pid,
                      format_passive(CPids, Transport,
                                     Socket, Trackers, Connection)),
            SO#socket_options{active=false};
        N when is_integer(N) ->
            SO#socket_options{active=N - 1};
	_ ->
	    SO
    end.

format_reply(_, _, _,#socket_options{active = false, mode = Mode, packet = Packet,
				  header = Header}, Data, _, _) ->
    {ok, do_format_reply(Mode, Packet, Header, Data)};
format_reply(CPids, Transport, Socket, #socket_options{active = _, mode = Mode, packet = Packet,
						header = Header}, Data, Trackers, Connection) ->
    {ssl, Connection:socket(CPids, Transport, Socket, Trackers),
     do_format_reply(Mode, Packet, Header, Data)}.

deliver_packet_error(CPids, Transport, Socket,
                     SO= #socket_options{active = Active}, Data, Pid, From, Trackers, Connection) ->
    send_or_reply(Active, Pid, From, format_packet_error(CPids,
                                                         Transport, Socket, SO, Data, Trackers, Connection)).

format_packet_error(_, _, _,#socket_options{active = false, mode = Mode}, Data, _, _) ->
    {error, {invalid_packet, do_format_reply(Mode, raw, 0, Data)}};
format_packet_error(CPids, Transport, Socket, #socket_options{active = _, mode = Mode},
                    Data, Trackers, Connection) ->
    {ssl_error, Connection:socket(CPids, Transport, Socket, Trackers),
     {invalid_packet, do_format_reply(Mode, raw, 0, Data)}}.

do_format_reply(binary, _, N, Data) when N > 0 ->  % Header mode
    header(N, Data);
do_format_reply(binary, _, _, Data) ->
    Data;
do_format_reply(list, Packet, _, Data)
  when Packet == http; Packet == {http, headers};
       Packet == http_bin; Packet == {http_bin, headers};
       Packet == httph; Packet == httph_bin ->
    Data;
do_format_reply(list, _,_, Data) ->
    binary_to_list(Data).

format_passive(CPids, Transport, Socket, Trackers, Connection) ->
    {ssl_passive, Connection:socket(CPids, Transport, Socket, Trackers)}.

header(0, <<>>) ->
    <<>>;
header(_, <<>>) ->
    [];
header(0, Binary) ->
    Binary;
header(N, Binary) ->
    <<?BYTE(ByteN), NewBinary/binary>> = Binary,
    [ByteN | header(N-1, NewBinary)].

send_or_reply(false, _Pid, From, Data) when From =/= undefined ->
    gen_statem:reply(From, Data);
send_or_reply(false, Pid, undefined, _) when is_pid(Pid) ->
    ok;
send_or_reply(_, no_pid, _, _) ->
    ok;
send_or_reply(_, Pid, _, Data) ->
    send_user(Pid, Data).

send_user(Pid, Msg) ->
    Pid ! Msg,
    ok.

alert_user(Pids, Transport, Trackers, Socket, connection, Opts, Pid, From, Alert, Role, StateName, Connection) ->
    alert_user(Pids, Transport, Trackers, Socket, Opts#socket_options.active, Pid, From, Alert, Role, StateName, Connection);
alert_user(Pids, Transport, Trackers, Socket,_, _, _, From, Alert, Role, StateName, Connection) ->
    alert_user(Pids, Transport, Trackers, Socket, From, Alert, Role, StateName, Connection).

alert_user(Pids, Transport, Trackers, Socket, From, Alert, Role, StateName, Connection) ->
    alert_user(Pids, Transport, Trackers, Socket, false, no_pid, From, Alert, Role, StateName, Connection).

alert_user(_, _, _, _, false = Active, Pid, From,  Alert, Role, StateName, Connection) when From =/= undefined ->
    %% If there is an outstanding handshake | recv
    %% From will be defined and send_or_reply will
    %% send the appropriate error message.
    ReasonCode = ssl_alert:reason_code(Alert, Role, Connection:protocol_name(), StateName),
    send_or_reply(Active, Pid, From, {error, ReasonCode});
alert_user(Pids, Transport, Trackers, Socket, Active, Pid, From, Alert, Role, StateName, Connection) ->
    case ssl_alert:reason_code(Alert, Role, Connection:protocol_name(), StateName) of
	closed ->
	    send_or_reply(Active, Pid, From,
			  {ssl_closed, Connection:socket(Pids, Transport, Socket, Trackers)});
	ReasonCode ->
	    send_or_reply(Active, Pid, From,
			  {ssl_error, Connection:socket(Pids, Transport, Socket, Trackers), ReasonCode})
    end.

log_alert(Level, Role, ProtocolName, StateName, #alert{role = Role} = Alert) ->
    ssl_logger:log(notice, Level, #{protocol => ProtocolName,
                                    role => Role,
                                    statename => StateName,
                                    alert => Alert,
                                    alerter => own}, Alert#alert.where);
log_alert(Level, Role, ProtocolName, StateName,  Alert) ->
    ssl_logger:log(notice, Level, #{protocol => ProtocolName,
                                    role => Role,
                                    statename => StateName,
                                    alert => Alert,
                                    alerter => peer}, Alert#alert.where).
terminate_alert(normal) ->
    ?ALERT_REC(?WARNING, ?CLOSE_NOTIFY);
terminate_alert({Reason, _}) when Reason == close;
                                  Reason == shutdown ->
    ?ALERT_REC(?WARNING, ?CLOSE_NOTIFY);
terminate_alert(_) ->
    ?ALERT_REC(?FATAL, ?INTERNAL_ERROR).

invalidate_session(client, Host, Port, Session) ->
    ssl_manager:invalidate_session(Host, Port, Session);
invalidate_session(server, _, _, _) ->
    ok.

opposite_role(client) ->
    server;
opposite_role(server) ->
    client.

connection_info(#state{handshake_env = #handshake_env{sni_hostname = SNIHostname,
                                                      resumption = Resumption},
                       session = #session{session_id = SessionId,
                                          cipher_suite = CipherSuite,
                                          srp_username = SrpUsername,
                                          ecc = ECCCurve} = Session,
                       connection_states = #{current_write := CurrentWrite},
		       connection_env = #connection_env{negotiated_version =  {_,_} = Version},
		       ssl_options = #{protocol := Protocol} = Opts}) ->
    RecordCB = record_cb(Protocol),
    CipherSuiteDef = #{key_exchange := KexAlg} = ssl_cipher_format:suite_bin_to_map(CipherSuite),
    IsNamedCurveSuite = lists:member(KexAlg,
                                     [ecdh_ecdsa, ecdhe_ecdsa, ecdh_rsa, ecdhe_rsa, ecdh_anon]),
    CurveInfo = case ECCCurve of
		    {namedCurve, Curve} when IsNamedCurveSuite ->
			[{ecc, {named_curve, pubkey_cert_records:namedCurves(Curve)}}];
		    _ ->
			[]
		end,
    MFLInfo = case maps:get(max_fragment_length, CurrentWrite, undefined) of
                  MaxFragmentLength when is_integer(MaxFragmentLength) ->
                      [{max_fragment_length, MaxFragmentLength}];
                  _ ->
                      []
              end,
    [{protocol, RecordCB:protocol_version(Version)},
     {session_id, SessionId},
     {session_data, term_to_binary(Session)},
     {session_resumption, Resumption},
     {selected_cipher_suite, CipherSuiteDef},
     {sni_hostname, SNIHostname},
     {srp_username, SrpUsername} | CurveInfo] ++ MFLInfo ++ ssl_options_list(Opts).

security_info(#state{connection_states = ConnectionStates,
                     static_env = #static_env{role = Role},
<<<<<<< HEAD
                     ssl_options = Opts}) ->

=======
                     ssl_options = #{keep_secrets := KeepSecrets},
                     protocol_specific = ProtocolSpecific}) ->
>>>>>>> 0ee90ab3
    ReadState = ssl_record:current_connection_state(ConnectionStates, read),
    #{security_parameters :=
	  #security_parameters{client_random = ClientRand,
                               server_random = ServerRand,
                               master_secret = MasterSecret,
                               application_traffic_secret = AppTrafSecretRead,
                               client_early_data_secret = ServerEarlyData
                              }} = ReadState,
    BaseSecurityInfo = [{client_random, ClientRand}, {server_random, ServerRand}, {master_secret, MasterSecret}],

    KeepSecrets = maps:get(keep_secrets, Opts, false),
    if KeepSecrets =/= true ->
            BaseSecurityInfo;
       true ->
            #{security_parameters :=
                  #security_parameters{
                     application_traffic_secret = AppTrafSecretWrite0,
                     client_early_data_secret = ClientEarlyData}} =
                ssl_record:current_connection_state(ConnectionStates, write),
            Sender = maps:get(sender, ProtocolSpecific, undefined),
            AppTrafSecretWrite = {Sender, AppTrafSecretWrite0},
            if Role == server ->
                    if ServerEarlyData =/= undefined ->
                            [{server_traffic_secret_0, AppTrafSecretWrite},
                             {client_traffic_secret_0, AppTrafSecretRead},
                             {client_early_data_secret, ServerEarlyData}];
                       true ->
                            [{server_traffic_secret_0, AppTrafSecretWrite},
                             {client_traffic_secret_0, AppTrafSecretRead}]
                    end;
               true ->
                    if ClientEarlyData =/= undefined ->
                            [{client_traffic_secret_0, AppTrafSecretWrite},
                             {server_traffic_secret_0, AppTrafSecretRead},
                             {client_early_data_secret, ClientEarlyData}];
                       true ->
                            [{client_traffic_secret_0, AppTrafSecretWrite},
                             {server_traffic_secret_0, AppTrafSecretRead}]
                    end
            end ++
                case ReadState of
                    #{client_handshake_traffic_secret := ClientHSTrafficSecret,
                      server_handshake_traffic_secret := ServerHSTrafficSecret} ->
                        [{client_handshake_traffic_secret, ClientHSTrafficSecret},
                         {server_handshake_traffic_secret, ServerHSTrafficSecret}];
                   _ ->
                        []
                end ++ BaseSecurityInfo
    end.

record_cb(tls) ->
    tls_record;
record_cb(dtls) ->
    dtls_record.

get_socket_opts(_, _,_,[], _, Acc) ->
    {ok, Acc};
get_socket_opts(Connection, Transport, Socket, [mode | Tags], SockOpts, Acc) ->
    get_socket_opts(Connection, Transport, Socket, Tags, SockOpts,
		    [{mode, SockOpts#socket_options.mode} | Acc]);
get_socket_opts(Connection, Transport, Socket, [packet | Tags], SockOpts, Acc) ->
    case SockOpts#socket_options.packet of
	{Type, headers} ->
	    get_socket_opts(Connection, Transport, Socket, Tags, SockOpts, [{packet, Type} | Acc]);
	Type ->
	    get_socket_opts(Connection, Transport, Socket, Tags, SockOpts, [{packet, Type} | Acc])
    end;
get_socket_opts(Connection, Transport, Socket, [header | Tags], SockOpts, Acc) ->
    get_socket_opts(Connection, Transport, Socket, Tags, SockOpts,
		    [{header, SockOpts#socket_options.header} | Acc]);
get_socket_opts(Connection, Transport, Socket, [active | Tags], SockOpts, Acc) ->
    get_socket_opts(Connection, Transport, Socket, Tags, SockOpts,
		    [{active, SockOpts#socket_options.active} | Acc]);
get_socket_opts(Connection, Transport, Socket, [packet_size | Tags], SockOpts, Acc) ->
    get_socket_opts(Connection, Transport, Socket, Tags, SockOpts,
		    [{packet_size, SockOpts#socket_options.packet_size} | Acc]);
get_socket_opts(Connection, Transport, Socket, [Tag | Tags], SockOpts, Acc) ->
    case Connection:getopts(Transport, Socket, [Tag]) of
        {ok, [Opt]} ->
            get_socket_opts(Connection, Transport, Socket, Tags, SockOpts, [Opt | Acc]);
        {error, Reason} ->
            {error, {options, {socket_options, Tag, Reason}}}
    end;
get_socket_opts(_,_, _,Opts, _,_) ->
    {error, {options, {socket_options, Opts, function_clause}}}.

set_socket_opts(_,_,_, [], SockOpts, []) ->
    {ok, SockOpts};
set_socket_opts(ConnectionCb, Transport, Socket, [], SockOpts, Other) ->
    %% Set non emulated options
    try ConnectionCb:setopts(Transport, Socket, Other) of
	ok ->
	    {ok, SockOpts};
	{error, InetError} ->
	    {{error, {options, {socket_options, Other, InetError}}}, SockOpts}
    catch
	_:Error ->
	    %% So that inet behavior does not crash our process
	    {{error, {options, {socket_options, Other, Error}}}, SockOpts}
    end;

set_socket_opts(ConnectionCb, Transport,Socket, [{mode, Mode}| Opts], SockOpts, Other)
  when Mode == list; Mode == binary ->
    set_socket_opts(ConnectionCb, Transport, Socket, Opts,
		    SockOpts#socket_options{mode = Mode}, Other);
set_socket_opts(_, _, _, [{mode, _} = Opt| _], SockOpts, _) ->
    {{error, {options, {socket_options, Opt}}}, SockOpts};
set_socket_opts(ConnectionCb, Transport,Socket, [{packet, Packet}| Opts], SockOpts, Other)
  when Packet == raw;
       Packet == 0;
       Packet == 1;
       Packet == 2;
       Packet == 4;
       Packet == asn1;
       Packet == cdr;
       Packet == sunrm;
       Packet == fcgi;
       Packet == tpkt;
       Packet == line;
       Packet == http;
       Packet == httph;
       Packet == http_bin;
       Packet == httph_bin ->
    set_socket_opts(ConnectionCb, Transport, Socket, Opts,
		    SockOpts#socket_options{packet = Packet}, Other);
set_socket_opts(_, _, _, [{packet, _} = Opt| _], SockOpts, _) ->
    {{error, {options, {socket_options, Opt}}}, SockOpts};
set_socket_opts(ConnectionCb, Transport, Socket, [{header, Header}| Opts], SockOpts, Other)
  when is_integer(Header) ->
    set_socket_opts(ConnectionCb, Transport, Socket, Opts,
		    SockOpts#socket_options{header = Header}, Other);
set_socket_opts(_, _, _, [{header, _} = Opt| _], SockOpts, _) ->
    {{error,{options, {socket_options, Opt}}}, SockOpts};
set_socket_opts(ConnectionCb, Transport, Socket, [{active, Active}| Opts], SockOpts, Other)
  when Active == once;
       Active == true;
       Active == false ->
    set_socket_opts(ConnectionCb, Transport, Socket, Opts,
		    SockOpts#socket_options{active = Active}, Other);
set_socket_opts(ConnectionCb, Transport, Socket, [{active, Active1} = Opt| Opts],
                SockOpts=#socket_options{active = Active0}, Other)
  when Active1 >= -32768, Active1 =< 32767 ->
    Active = if
        is_integer(Active0), Active0 + Active1 < -32768 ->
            error;
        is_integer(Active0), Active0 + Active1 =< 0 ->
            false;
        is_integer(Active0), Active0 + Active1 > 32767 ->
            error;
        Active1 =< 0 ->
            false;
        is_integer(Active0) ->
            Active0 + Active1;
        true ->
            Active1
    end,
    case Active of
        error ->
            {{error, {options, {socket_options, Opt}} }, SockOpts};
        _ ->
            set_socket_opts(ConnectionCb, Transport, Socket, Opts,
                            SockOpts#socket_options{active = Active}, Other)
    end;
set_socket_opts(_,_, _, [{active, _} = Opt| _], SockOpts, _) ->
    {{error, {options, {socket_options, Opt}} }, SockOpts};
set_socket_opts(ConnectionCb, Transport,Socket, [{packet_size, Size}| Opts], SockOpts, Other) when is_integer(Size) -> 
      set_socket_opts(ConnectionCb, Transport, Socket, Opts,
                      SockOpts#socket_options{packet_size = Size}, Other);
set_socket_opts(_,_, _, [{packet_size, _} = Opt| _], SockOpts, _) ->
    {{error, {options, {socket_options, Opt}} }, SockOpts};
set_socket_opts(ConnectionCb, Transport, Socket, [Opt | Opts], SockOpts, Other) ->
    set_socket_opts(ConnectionCb, Transport, Socket, Opts, SockOpts, [Opt | Other]).

ssl_options_list(SslOptions) ->
    L = maps:to_list(SslOptions),
    ssl_options_list(L, []).

new_emulated([], EmOpts) ->
    EmOpts;
new_emulated(NewEmOpts, _) ->
    NewEmOpts.

ssl_options_list([], Acc) ->
    lists:reverse(Acc);
%% Skip internal options, only return user options
ssl_options_list([{protocol, _}| T], Acc) ->
    ssl_options_list(T, Acc);
ssl_options_list([{erl_dist, _}|T], Acc) ->
    ssl_options_list(T, Acc);
ssl_options_list([{renegotiate_at, _}|T], Acc) ->
    ssl_options_list(T, Acc);
ssl_options_list([{max_fragment_length, _}|T], Acc) ->
    %% skip max_fragment_length from options since it is taken above from connection_states
    ssl_options_list(T, Acc);
ssl_options_list([{ciphers = Key, Value}|T], Acc) ->
   ssl_options_list(T,
		    [{Key, lists:map(
			     fun(Suite) ->
				     ssl_cipher_format:suite_bin_to_map(Suite)
			     end, Value)}
		     | Acc]);
ssl_options_list([{Key, Value}|T], Acc) ->
   ssl_options_list(T, [{Key, Value} | Acc]).

%% Maybe add NSS keylog info according to
%% https://developer.mozilla.org/en-US/docs/Mozilla/Projects/NSS/Key_Log_Format
maybe_add_keylog(Info) ->
    maybe_add_keylog(lists:keyfind(protocol, 1, Info), Info).

maybe_add_keylog({_, 'tlsv1.2'}, Info) ->
    try
        {client_random, ClientRandomBin} = lists:keyfind(client_random, 1, Info),
        {master_secret, MasterSecretBin} = lists:keyfind(master_secret, 1, Info),
        ClientRandom = binary:decode_unsigned(ClientRandomBin),
        MasterSecret = binary:decode_unsigned(MasterSecretBin),
        Keylog = [io_lib:format("CLIENT_RANDOM ~64.16.0B ~96.16.0B", [ClientRandom, MasterSecret])],
        Info ++ [{keylog,Keylog}]
    catch
        _Cxx:_Exx ->
            Info
    end;
maybe_add_keylog({_, 'tlsv1.3'}, Info) ->
    try
        {client_random, ClientRandomBin} = lists:keyfind(client_random, 1, Info),
        %% after traffic key update current traffic secret
        %% is stored in tls_sender process state
        MaybeUpdateTrafficSecret =
            fun({Direction, {Sender, TrafficSecret0}}) ->
                    TrafficSecret =
                        case call(Sender, get_application_traffic_secret) of
                            {ok, SenderAppTrafSecretWrite} ->
                                SenderAppTrafSecretWrite;
                            _ ->
                                TrafficSecret0
                        end,
                    {Direction, TrafficSecret};
               (TrafficSecret0) ->
                    TrafficSecret0
            end,
        {client_traffic_secret_0, ClientTrafficSecret0Bin} =
            MaybeUpdateTrafficSecret(lists:keyfind(client_traffic_secret_0, 1, Info)),
        {server_traffic_secret_0, ServerTrafficSecret0Bin} =
            MaybeUpdateTrafficSecret(lists:keyfind(server_traffic_secret_0, 1, Info)),
        {client_handshake_traffic_secret, ClientHSecretBin} = lists:keyfind(client_handshake_traffic_secret, 1, Info),
        {server_handshake_traffic_secret, ServerHSecretBin} = lists:keyfind(server_handshake_traffic_secret, 1, Info),
        {selected_cipher_suite, #{prf := Prf}} = lists:keyfind(selected_cipher_suite, 1, Info),
        ClientRandom = binary:decode_unsigned(ClientRandomBin),
        ClientTrafficSecret0 = keylog_secret(ClientTrafficSecret0Bin, Prf),
        ServerTrafficSecret0 = keylog_secret(ServerTrafficSecret0Bin, Prf),
        ClientHSecret = keylog_secret(ClientHSecretBin, Prf),
        ServerHSecret = keylog_secret(ServerHSecretBin, Prf),
        Keylog0 = [io_lib:format("CLIENT_HANDSHAKE_TRAFFIC_SECRET ~64.16.0B ", [ClientRandom]) ++ ClientHSecret,
                   io_lib:format("SERVER_HANDSHAKE_TRAFFIC_SECRET ~64.16.0B ", [ClientRandom]) ++ ServerHSecret,
                   io_lib:format("CLIENT_TRAFFIC_SECRET_0 ~64.16.0B ", [ClientRandom]) ++ ClientTrafficSecret0,
                   io_lib:format("SERVER_TRAFFIC_SECRET_0 ~64.16.0B ", [ClientRandom]) ++ ServerTrafficSecret0],
        Keylog = case lists:keyfind(client_early_data_secret, 1, Info) of
                     {client_early_data_secret, EarlySecret} ->
                         ClientEarlySecret = keylog_secret(EarlySecret, Prf),
                         [io_lib:format("CLIENT_EARLY_TRAFFIC_SECRET ~64.16.0B ", [ClientRandom]) ++ ClientEarlySecret
                          | Keylog0];
                     _ ->
                         Keylog0
                 end,
        Info ++ [{keylog,Keylog}]
    catch
        _Cxx:_Exx ->
            Info
    end;
maybe_add_keylog(_, Info) ->
    Info.

keylog_secret(SecretBin, sha256) ->
    io_lib:format("~64.16.0B", [binary:decode_unsigned(SecretBin)]);
keylog_secret(SecretBin, sha384) ->
    io_lib:format("~96.16.0B", [binary:decode_unsigned(SecretBin)]);
keylog_secret(SecretBin, sha512) ->
    io_lib:format("~128.16.0B", [binary:decode_unsigned(SecretBin)]).

maybe_generate_client_shares(#{versions := [Version|_],
                               supported_groups :=
                                   #supported_groups{
                                      supported_groups = [Group|_]}})
  when Version =:= {3,4} ->
    %% Generate only key_share entry for the most preferred group
    ssl_cipher:generate_client_shares([Group]);
maybe_generate_client_shares(_) ->
    undefined.

%%%################################################################
%%%#
%%%# Tracing
%%%#
handle_trace(rle,
                 {call, {?MODULE, init, Args = [[Role | _]]}}, Stack0) ->
    {io_lib:format("(*~w) Args = ~W", [Role, Args, 3]), [{role, Role} | Stack0]};
handle_trace(hbn,
             {call, {?MODULE, hibernate_after,
                     [_StateName = connection, State, Actions]}},
             Stack) ->
    #state{ssl_options= #{hibernate_after := HibernateAfter}} = State,
    {io_lib:format("* * * maybe hibernating in ~w ms * * * Actions = ~W ",
                   [HibernateAfter, Actions, 10]), Stack};
handle_trace(hbn,
             {return_from, {?MODULE, hibernate_after, 3},
              {Cmd, Arg,_State, Actions}},
             Stack) ->
    {io_lib:format("Cmd = ~w Arg = ~w Actions = ~W", [Cmd, Arg, Actions, 10]), Stack};
handle_trace(hbn,
             {call, {?MODULE, handle_common_event, [timeout, hibernate, connection | _]}}, Stack) ->
    {io_lib:format("* * * hibernating * * *", []), Stack}.<|MERGE_RESOLUTION|>--- conflicted
+++ resolved
@@ -1941,13 +1941,8 @@
 
 security_info(#state{connection_states = ConnectionStates,
                      static_env = #static_env{role = Role},
-<<<<<<< HEAD
-                     ssl_options = Opts}) ->
-
-=======
-                     ssl_options = #{keep_secrets := KeepSecrets},
+                     ssl_options = Opts,
                      protocol_specific = ProtocolSpecific}) ->
->>>>>>> 0ee90ab3
     ReadState = ssl_record:current_connection_state(ConnectionStates, read),
     #{security_parameters :=
 	  #security_parameters{client_random = ClientRand,
