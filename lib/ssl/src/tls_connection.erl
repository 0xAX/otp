%%
%% %CopyrightBegin%
%%
%% Copyright Ericsson AB 2007-2018. All Rights Reserved.
%%
%% Licensed under the Apache License, Version 2.0 (the "License");
%% you may not use this file except in compliance with the License.
%% You may obtain a copy of the License at
%%
%%     http://www.apache.org/licenses/LICENSE-2.0
%%
%% Unless required by applicable law or agreed to in writing, software
%% distributed under the License is distributed on an "AS IS" BASIS,
%% WITHOUT WARRANTIES OR CONDITIONS OF ANY KIND, either express or implied.
%% See the License for the specific language governing permissions and
%% limitations under the License.
%%
%% %CopyrightEnd%
%%
%%
%%----------------------------------------------------------------------
%% Purpose: Handles an ssl connection, e.i. both the setup
%% e.i. SSL-Handshake, SSL-Alert and SSL-Cipher protocols and delivering
%% data to the application. All data on the connectinon is received and 
%% sent according to the SSL-record protocol.  
%%----------------------------------------------------------------------

-module(tls_connection).

-behaviour(gen_statem).

-include("tls_connection.hrl").
-include("tls_handshake.hrl").
-include("ssl_alert.hrl").
-include("tls_record.hrl").
-include("ssl_cipher.hrl").
-include("ssl_api.hrl").
-include("ssl_internal.hrl").
-include("ssl_srp.hrl").
-include_lib("public_key/include/public_key.hrl").
-include_lib("kernel/include/logger.hrl").

%% Internal application API

%% Setup
-export([start_fsm/8, start_link/8, init/1, pids/1]).

%% State transition handling	 
-export([next_event/3, next_event/4, 
         handle_protocol_record/3]).

%% Handshake handling
-export([renegotiation/2, renegotiate/2, send_handshake/2, 
	 queue_handshake/2, queue_change_cipher/2,
	 reinit/1, reinit_handshake_data/1, select_sni_extension/1, 
         empty_connection_state/2]).

%% Alert and close handling
-export([send_alert/2, send_alert_in_connection/2,
         send_sync_alert/2,
         encode_alert/3, close/5, protocol_name/0]).

%% Data handling
-export([encode_data/3, next_record/1,
         send/3, socket/5, setopts/3, getopts/3]).

%% gen_statem state functions
-export([init/3, error/3, downgrade/3, %% Initiation and take down states
	 hello/3, user_hello/3, certify/3, cipher/3, abbreviated/3, %% Handshake states 
	 connection/3]).
%% TLS 1.3 state functions (server)
-export([start/3,         %% common state with client
         negotiated/3,
         recvd_ch/3,
         wait_cert/3,     %% common state with client
         wait_cv/3,       %% common state with client
         wait_eoed/3,
         wait_finished/3, %% common state with client
         wait_flight2/3,
         connected/3      %% common state with client
        ]).
%% TLS 1.3 state functions (client)
-export([wait_cert_cr/3,
         wait_ee/3,
         wait_sh/3
        ]).
%% gen_statem callbacks
-export([callback_mode/0, terminate/3, code_change/4, format_status/2]).
 
-export([encode_handshake/4]).

-define(DIST_CNTRL_SPAWN_OPTS, [{priority, max}]).

%%====================================================================
%% Internal application API
%%====================================================================	     
%%====================================================================
%% Setup
%%====================================================================
start_fsm(Role, Host, Port, Socket, {#ssl_options{erl_dist = false},_, Tracker} = Opts,
	  User, {CbModule, _,_, _} = CbInfo, 
	  Timeout) -> 
    try 
        {ok, Sender} = tls_sender:start(),
	{ok, Pid} = tls_connection_sup:start_child([Role, Sender, Host, Port, Socket, 
						    Opts, User, CbInfo]), 
	{ok, SslSocket} = ssl_connection:socket_control(?MODULE, Socket, [Pid, Sender], CbModule, Tracker),
        ssl_connection:handshake(SslSocket, Timeout)
    catch
	error:{badmatch, {error, _} = Error} ->
	    Error
    end;

start_fsm(Role, Host, Port, Socket, {#ssl_options{erl_dist = true},_, Tracker} = Opts,
	  User, {CbModule, _,_, _} = CbInfo, 
	  Timeout) -> 
    try 
        {ok, Sender} = tls_sender:start([{spawn_opt, ?DIST_CNTRL_SPAWN_OPTS}]),
	{ok, Pid} = tls_connection_sup:start_child_dist([Role, Sender, Host, Port, Socket, 
							 Opts, User, CbInfo]), 
	{ok, SslSocket} = ssl_connection:socket_control(?MODULE, Socket, [Pid, Sender], CbModule, Tracker),
        ssl_connection:handshake(SslSocket, Timeout)
    catch
	error:{badmatch, {error, _} = Error} ->
	    Error
    end.

%%--------------------------------------------------------------------
-spec start_link(atom(), pid(), host(), inet:port_number(), port(), list(), pid(), tuple()) ->
    {ok, pid()} | ignore |  {error, reason()}.
%%
%% Description: Creates a gen_statem process which calls Module:init/1 to
%% initialize. 
%%--------------------------------------------------------------------
start_link(Role, Sender, Host, Port, Socket, Options, User, CbInfo) ->
    {ok, proc_lib:spawn_link(?MODULE, init, [[Role, Sender, Host, Port, Socket, Options, User, CbInfo]])}.

init([Role, Sender, Host, Port, Socket, {SslOpts, _, _} = Options,  User, CbInfo]) ->
    process_flag(trap_exit, true),
    link(Sender),
    case SslOpts#ssl_options.erl_dist of
        true ->
            process_flag(priority, max);
        _ ->
            ok
    end,
    State0 = #state{protocol_specific = Map} = initial_state(Role, Sender,
                                                             Host, Port, Socket, Options, User, CbInfo),
    try 
	State = ssl_connection:ssl_config(State0#state.ssl_options, Role, State0),
        initialize_tls_sender(State),
        gen_statem:enter_loop(?MODULE, [], init, State)
    catch throw:Error ->
            EState = State0#state{protocol_specific = Map#{error => Error}},
            gen_statem:enter_loop(?MODULE, [], error, EState) 
    end.

pids(#state{protocol_specific = #{sender := Sender}}) ->
    [self(), Sender].

%%====================================================================
%% State transition handling
%%====================================================================
next_record(#state{unprocessed_handshake_events = N} = State) when N > 0 ->
    {no_record, State#state{unprocessed_handshake_events = N-1}};
					 
next_record(#state{protocol_buffers =
		       #protocol_buffers{tls_packets = [], tls_cipher_texts = [CT | Rest]}
		   = Buffers,
		   connection_states = ConnStates0,
                   negotiated_version = Version,
		   ssl_options = #ssl_options{padding_check = Check}} = State) ->

    case tls_record:decode_cipher_text(Version, CT, ConnStates0, Check) of
	{Plain, ConnStates} ->		      
	    {Plain, State#state{protocol_buffers =
				    Buffers#protocol_buffers{tls_cipher_texts = Rest},
				connection_states = ConnStates}};
	#alert{} = Alert ->
	    {Alert, State}
    end;
next_record(#state{protocol_buffers = #protocol_buffers{tls_packets = [], tls_cipher_texts = []},
                   protocol_specific = #{active_n_toggle := true, active_n := N} = ProtocolSpec,
                   static_env = #static_env{socket = Socket,
                                            close_tag = CloseTag,
                                            transport_cb = Transport}  
                  } = State) ->
    case tls_socket:setopts(Transport, Socket, [{active, N}]) of
 	ok ->
             {no_record, State#state{protocol_specific = ProtocolSpec#{active_n_toggle => false}}}; 
 	_ ->
             self() ! {CloseTag, Socket},
             {no_record, State}
     end;
next_record(State) ->
    {no_record, State}.

next_event(StateName, Record, State) ->
    next_event(StateName, Record, State, []).
next_event(StateName, no_record, State0, Actions) ->
    case next_record(State0) of
 	{no_record, State} ->
            {next_state, StateName, State, Actions};
 	{#ssl_tls{} = Record, State} ->
 	    {next_state, StateName, State, [{next_event, internal, {protocol_record, Record}} | Actions]};
 	{#alert{} = Alert, State} ->
 	    {next_state, StateName, State, [{next_event, internal, Alert} | Actions]}
    end;
next_event(StateName, Record, State, Actions) ->
    case Record of
	no_record ->
	    {next_state, StateName, State, Actions};
	#ssl_tls{} = Record ->
	    {next_state, StateName, State, [{next_event, internal, {protocol_record, Record}} | Actions]};
	#alert{} = Alert ->
	    {next_state, StateName, State, [{next_event, internal, Alert} | Actions]}
    end.

%%% TLS record protocol level application data messages 

handle_protocol_record(#ssl_tls{type = ?APPLICATION_DATA, fragment = Data}, StateName, State0) ->
    case ssl_connection:read_application_data(Data, State0) of
	{stop, _, _} = Stop->
            Stop;
	{Record, State1} ->
            {next_state, StateName, State, Actions} = next_event(StateName, Record, State1), 
            ssl_connection:hibernate_after(StateName, State, Actions)
    end;
%%% TLS record protocol level handshake messages 
handle_protocol_record(#ssl_tls{type = ?HANDSHAKE, fragment = Data}, 
		    StateName, #state{protocol_buffers =
					  #protocol_buffers{tls_handshake_buffer = Buf0} = Buffers,
				      negotiated_version = Version,
				      ssl_options = Options} = State0) ->
    try
	EffectiveVersion = effective_version(Version, Options),
	{Packets, Buf} = tls_handshake:get_tls_handshake(EffectiveVersion,Data,Buf0, Options),
	State =
	    State0#state{protocol_buffers =
			     Buffers#protocol_buffers{tls_handshake_buffer = Buf}},
	case Packets of
            [] -> 
                assert_buffer_sanity(Buf, Options),
                next_event(StateName, no_record, State);
            _ ->                
                Events = tls_handshake_events(Packets),
                case StateName of
                    connection ->
                        ssl_connection:hibernate_after(StateName, State, Events);
                    _ ->
                        {next_state, StateName, 
                         State#state{unprocessed_handshake_events = unprocessed_events(Events)}, Events}
                end
        end
    catch throw:#alert{} = Alert ->
            ssl_connection:handle_own_alert(Alert, Version, StateName, State0)
    end;
%%% TLS record protocol level change cipher messages
handle_protocol_record(#ssl_tls{type = ?CHANGE_CIPHER_SPEC, fragment = Data}, StateName, State) ->
    {next_state, StateName, State, [{next_event, internal, #change_cipher_spec{type = Data}}]};
%%% TLS record protocol level Alert messages
handle_protocol_record(#ssl_tls{type = ?ALERT, fragment = EncAlerts}, StateName,
                       #state{negotiated_version = Version} = State) ->
    try decode_alerts(EncAlerts) of	
	Alerts = [_|_] ->
	    handle_alerts(Alerts,  {next_state, StateName, State});
	[] ->
	    ssl_connection:handle_own_alert(?ALERT_REC(?FATAL, ?HANDSHAKE_FAILURE, empty_alert), 
					    Version, StateName, State);
	#alert{} = Alert ->
	    ssl_connection:handle_own_alert(Alert, Version, StateName, State)
    catch
	_:_ ->
	    ssl_connection:handle_own_alert(?ALERT_REC(?FATAL, ?HANDSHAKE_FAILURE, alert_decode_error),
					    Version, StateName, State)  

    end;
%% Ignore unknown TLS record level protocol messages
handle_protocol_record(#ssl_tls{type = _Unknown}, StateName, State) ->
    {next_state, StateName, State, []}.
%%====================================================================
%% Handshake handling
%%====================================================================
renegotiation(Pid, WriteState) ->
    gen_statem:call(Pid, {user_renegotiate, WriteState}).

renegotiate(#state{static_env = #static_env{role = client}} = State, Actions) ->
    %% Handle same way as if server requested
    %% the renegotiation
    Hs0 = ssl_handshake:init_handshake_history(),
    {next_state, connection, State#state{tls_handshake_history = Hs0}, 
     [{next_event, internal, #hello_request{}} | Actions]};
renegotiate(#state{static_env = #static_env{role = server,
                                            socket = Socket,
                                            transport_cb = Transport},
		   negotiated_version = Version,
		   connection_states = ConnectionStates0} = State0, Actions) ->
    HelloRequest = ssl_handshake:hello_request(),
    Frag = tls_handshake:encode_handshake(HelloRequest, Version),
    Hs0 = ssl_handshake:init_handshake_history(),
    {BinMsg, ConnectionStates} = 
	tls_record:encode_handshake(Frag, Version, ConnectionStates0),
    send(Transport, Socket, BinMsg),
    State = State0#state{connection_states = 
			     ConnectionStates,
			 tls_handshake_history = Hs0},
    next_event(hello, no_record, State, Actions).
	     
send_handshake(Handshake, State) ->
    send_handshake_flight(queue_handshake(Handshake, State)).

queue_handshake(Handshake, #state{negotiated_version = Version,
				  tls_handshake_history = Hist0,
				  flight_buffer = Flight0,
				  connection_states = ConnectionStates0,
                                  ssl_options = SslOpts} = State0) ->
    {BinHandshake, ConnectionStates, Hist} =
	encode_handshake(Handshake, Version, ConnectionStates0, Hist0),
    Report = #{direction => outbound,
               protocol => 'tls_record',
               message => BinHandshake},
    HandshakeMsg = #{direction => outbound,
                     protocol => 'handshake',
                     message => Handshake},
    ssl_logger:debug(SslOpts#ssl_options.log_level, HandshakeMsg, #{domain => [otp,ssl,handshake]}),
    ssl_logger:debug(SslOpts#ssl_options.log_level, Report, #{domain => [otp,ssl,tls_record]}),

    State0#state{connection_states = ConnectionStates,
		 tls_handshake_history = Hist,
		 flight_buffer = Flight0 ++ [BinHandshake]}.

send_handshake_flight(#state{static_env = #static_env{socket = Socket,
                                                      transport_cb = Transport},
			     flight_buffer = Flight} = State0) ->
    send(Transport, Socket, Flight),
    {State0#state{flight_buffer = []}, []}.

queue_change_cipher(Msg, #state{negotiated_version = Version,
                                flight_buffer = Flight0,
                                connection_states = ConnectionStates0,
                                ssl_options = SslOpts} = State0) ->
    {BinChangeCipher, ConnectionStates} =
	encode_change_cipher(Msg, Version, ConnectionStates0),
    Report = #{direction => outbound,
               protocol => 'tls_record',
               message => BinChangeCipher},
    ssl_logger:debug(SslOpts#ssl_options.log_level, Report, #{domain => [otp,ssl,tls_record]}),
    State0#state{connection_states = ConnectionStates,
		 flight_buffer = Flight0 ++ [BinChangeCipher]}.

reinit(#state{protocol_specific = #{sender := Sender},
              negotiated_version = Version,
              connection_states = #{current_write := Write}} = State) -> 
    tls_sender:update_connection_state(Sender, Write, Version),
    reinit_handshake_data(State).

reinit_handshake_data(State) ->
    %% premaster_secret, public_key_info and tls_handshake_info 
    %% are only needed during the handshake phase. 
    %% To reduce memory foot print of a connection reinitialize them.
     State#state{
       premaster_secret = undefined,
       public_key_info = undefined,
       tls_handshake_history = ssl_handshake:init_handshake_history()
     }.

select_sni_extension(#client_hello{extensions = #{sni := SNI}}) ->
    SNI;
select_sni_extension(_) ->
    undefined.

empty_connection_state(ConnectionEnd, BeastMitigation) ->
    ssl_record:empty_connection_state(ConnectionEnd, BeastMitigation).

%%====================================================================
%% Alert and close handling
%%====================================================================	     

%%--------------------------------------------------------------------
-spec encode_alert(#alert{}, ssl_record:ssl_version(), ssl_record:connection_states()) -> 
		    {iolist(), ssl_record:connection_states()}.
%%
%% Description: Encodes an alert
%%--------------------------------------------------------------------
encode_alert(#alert{} = Alert, Version, ConnectionStates) ->
    tls_record:encode_alert_record(Alert, Version, ConnectionStates).

send_alert(Alert, #state{negotiated_version = Version,                         
                         static_env = #static_env{socket = Socket,
                                                  transport_cb = Transport},
                         ssl_options = SslOpts,
                         connection_states = ConnectionStates0} = StateData0) ->
    {BinMsg, ConnectionStates} =
        encode_alert(Alert, Version, ConnectionStates0),
    send(Transport, Socket, BinMsg),
    Report = #{direction => outbound,
               protocol => 'tls_record',
               message => BinMsg},
    ssl_logger:debug(SslOpts#ssl_options.log_level, Report, #{domain => [otp,ssl,tls_record]}),
    StateData0#state{connection_states = ConnectionStates}.

%% If an ALERT sent in the connection state, should cause the TLS
%% connection to end, we need to synchronize with the tls_sender
%% process so that the ALERT if possible (that is the tls_sender process is
%% not blocked) is sent before the connection process terminates and
%% thereby closes the transport socket.
send_alert_in_connection(#alert{level = ?FATAL} = Alert, State) ->
    send_sync_alert(Alert, State);
send_alert_in_connection(#alert{description = ?CLOSE_NOTIFY} = Alert, State) ->
    send_sync_alert(Alert, State);
send_alert_in_connection(Alert,
                         #state{protocol_specific = #{sender := Sender}}) ->
    tls_sender:send_alert(Sender, Alert).
send_sync_alert(
  Alert, #state{protocol_specific = #{sender := Sender}} = State) ->
    try tls_sender:send_and_ack_alert(Sender, Alert)
    catch
        _:_ ->
            throw({stop, {shutdown, own_alert}, State})
    end.

%% User closes or recursive call!
close({close, Timeout}, Socket, Transport = gen_tcp, _,_) ->
    tls_socket:setopts(Transport, Socket, [{active, false}]),
    Transport:shutdown(Socket, write),
    _ = Transport:recv(Socket, 0, Timeout),
    ok;
%% Peer closed socket
close({shutdown, transport_closed}, Socket, Transport = gen_tcp, ConnectionStates, Check) ->
    close({close, 0}, Socket, Transport, ConnectionStates, Check);
%% We generate fatal alert
close({shutdown, own_alert}, Socket, Transport = gen_tcp, ConnectionStates, Check) ->
    %% Standard trick to try to make sure all
    %% data sent to the tcp port is really delivered to the
    %% peer application before tcp port is closed so that the peer will
    %% get the correct TLS alert message and not only a transport close.
    %% Will return when other side has closed or after timout millisec
    %% e.g. we do not want to hang if something goes wrong
    %% with the network but we want to maximise the odds that
    %% peer application gets all data sent on the tcp connection.
    close({close, ?DEFAULT_TIMEOUT}, Socket, Transport, ConnectionStates, Check);
close(downgrade, _,_,_,_) ->
    ok;
%% Other
close(_, Socket, Transport, _,_) -> 
    Transport:close(Socket).
protocol_name() ->
    "TLS".

%%====================================================================
%% Data handling
%%====================================================================	     
encode_data(Data, Version, ConnectionStates0)->
    tls_record:encode_data(Data, Version, ConnectionStates0).

send(Transport, Socket, Data) ->
   tls_socket:send(Transport, Socket, Data).

socket(Pids,  Transport, Socket, Connection, Tracker) ->
    tls_socket:socket(Pids, Transport, Socket, Connection, Tracker).

setopts(Transport, Socket, Other) ->
    tls_socket:setopts(Transport, Socket, Other).

getopts(Transport, Socket, Tag) ->
    tls_socket:getopts(Transport, Socket, Tag).

%%--------------------------------------------------------------------
%% State functions
%%--------------------------------------------------------------------
%%--------------------------------------------------------------------
-spec init(gen_statem:event_type(),
	   {start, timeout()} | term(), #state{}) ->
		   gen_statem:state_function_result().
%%--------------------------------------------------------------------

init({call, From}, {start, Timeout}, 
     #state{static_env = #static_env{role = client,
                                     host = Host,
                                     port = Port,
                                     transport_cb = Transport,
                                     socket = Socket,
                                     session_cache = Cache,
                                     session_cache_cb = CacheCb},
	    ssl_options = SslOpts,
	    session = #session{own_certificate = Cert} = Session0,
	    connection_states = ConnectionStates0,
	    renegotiation = {Renegotiation, _}
	   } = State0) ->
    KeyShare = maybe_generate_client_shares(SslOpts),
    Timer = ssl_connection:start_or_recv_cancel_timer(Timeout, From),
    Hello = tls_handshake:client_hello(Host, Port, ConnectionStates0, SslOpts,
				       Cache, CacheCb, Renegotiation, Cert, KeyShare),

    HelloVersion = tls_record:hello_version(SslOpts#ssl_options.versions),
    Handshake0 = ssl_handshake:init_handshake_history(),
    {BinMsg, ConnectionStates, Handshake} =
        encode_handshake(Hello,  HelloVersion, ConnectionStates0, Handshake0),
    send(Transport, Socket, BinMsg),
    Report = #{direction => outbound,
               protocol => 'tls_record',
               message => BinMsg},
    HelloMsg = #{direction => outbound,
               protocol => 'handshake',
               message => Hello},
    ssl_logger:debug(SslOpts#ssl_options.log_level, HelloMsg, #{domain => [otp,ssl,handshake]}),
    ssl_logger:debug(SslOpts#ssl_options.log_level, Report, #{domain => [otp,ssl,tls_record]}),
    State = State0#state{connection_states = ConnectionStates,
			  negotiated_version = HelloVersion, %% Requested version
                         session =
                             Session0#session{session_id = Hello#client_hello.session_id},
                         tls_handshake_history = Handshake,
                         start_or_recv_from = From,
                         timer = Timer,
                         key_share = KeyShare},    
    next_event(hello, no_record, State);

init(Type, Event, State) ->
    gen_handshake(?FUNCTION_NAME, Type, Event, State).
 
%%--------------------------------------------------------------------
-spec error(gen_statem:event_type(),
	   {start, timeout()} | term(), #state{}) ->
		   gen_statem:state_function_result().
%%--------------------------------------------------------------------
error({call, From}, {start, _Timeout}, 
      #state{protocol_specific = #{error := Error}} = State) ->
    {stop_and_reply, {shutdown, normal}, 
     [{reply, From, {error, Error}}], State};

error({call, _} = Call, Msg, State) ->
    gen_handshake(?FUNCTION_NAME, Call, Msg, State);
error(_, _, _) ->
     {keep_state_and_data, [postpone]}.
 
%%--------------------------------------------------------------------
-spec hello(gen_statem:event_type(),
	    #hello_request{} | #client_hello{} | #server_hello{} | term(),
	    #state{}) ->
		   gen_statem:state_function_result().
%%--------------------------------------------------------------------
hello(internal, #client_hello{extensions = Extensions} = Hello, 
      #state{ssl_options = #ssl_options{handshake = hello},
             start_or_recv_from = From} = State) ->
    {next_state, user_hello, State#state{start_or_recv_from = undefined,
                                              hello = Hello},
     [{reply, From, {ok, Extensions}}]};
hello(internal, #server_hello{extensions = Extensions} = Hello, 
      #state{ssl_options = #ssl_options{handshake = hello},
             start_or_recv_from = From} = State) ->
    {next_state, user_hello, State#state{start_or_recv_from = undefined,
                                         hello = Hello},
     [{reply, From, {ok, Extensions}}]};     
hello(internal, #client_hello{client_version = ClientVersion} = Hello,
      #state{connection_states = ConnectionStates0,
             static_env = #static_env{
                             port = Port,
                             session_cache = Cache,
                             session_cache_cb = CacheCb},
             session = #session{own_certificate = Cert} = Session0,
	     renegotiation = {Renegotiation, _},
	     negotiated_protocol = CurrentProtocol,
	     key_algorithm = KeyExAlg,
	     ssl_options = SslOpts} = State) ->
    case choose_tls_version(SslOpts, Hello) of
        'tls_v1.3' ->
            %% Continue in TLS 1.3 'start' state
            {next_state, start, State, [{next_event, internal, Hello}]};
        'tls_v1.2' ->
            case tls_handshake:hello(Hello,
                                     SslOpts,
                                     {Port, Session0, Cache, CacheCb,
                                      ConnectionStates0, Cert, KeyExAlg},
                                     Renegotiation) of
                #alert{} = Alert ->
                    ssl_connection:handle_own_alert(Alert, ClientVersion, hello,
                                                    State#state{negotiated_version
                                                                = ClientVersion});
                {Version, {Type, Session},
                 ConnectionStates, Protocol0, ServerHelloExt, HashSign} ->
                    Protocol = case Protocol0 of
                                   undefined -> CurrentProtocol;
                                   _ -> Protocol0
                               end,
                    gen_handshake(?FUNCTION_NAME,
                                  internal,
                                  {common_client_hello, Type, ServerHelloExt},
                                  State#state{connection_states  = ConnectionStates,
                                              negotiated_version = Version,
                                              hashsign_algorithm = HashSign,
                                              client_hello_version = ClientVersion,
                                              session = Session,
                                              negotiated_protocol = Protocol})
            end
    end;
hello(internal, #server_hello{} = Hello,      
      #state{connection_states = ConnectionStates0,
	     negotiated_version = ReqVersion,
	     static_env = #static_env{role = client},
	     renegotiation = {Renegotiation, _},
	     ssl_options = SslOptions} = State) ->
    case tls_handshake:hello(Hello, SslOptions, ConnectionStates0, Renegotiation) of
	#alert{} = Alert ->
	    ssl_connection:handle_own_alert(Alert, ReqVersion, hello,
                                            State#state{negotiated_version = ReqVersion});
	{Version, NewId, ConnectionStates, ProtoExt, Protocol} ->
	    ssl_connection:handle_session(Hello, 
					  Version, NewId, ConnectionStates, ProtoExt, Protocol, State)
    end;
hello(info, Event, State) ->
    gen_info(Event, ?FUNCTION_NAME, State);
hello(Type, Event, State) ->
    gen_handshake(?FUNCTION_NAME, Type, Event, State).

user_hello(Type, Event, State) ->
    gen_handshake(?FUNCTION_NAME, Type, Event, State).

%%--------------------------------------------------------------------
-spec abbreviated(gen_statem:event_type(), term(), #state{}) ->
			 gen_statem:state_function_result().
%%--------------------------------------------------------------------
abbreviated(info, Event, State) ->
    gen_info(Event, ?FUNCTION_NAME, State);
abbreviated(Type, Event, State) ->
    gen_handshake(?FUNCTION_NAME, Type, Event, State).

%%--------------------------------------------------------------------
-spec certify(gen_statem:event_type(), term(), #state{}) ->
		     gen_statem:state_function_result().
%%--------------------------------------------------------------------
certify(info, Event, State) ->
    gen_info(Event, ?FUNCTION_NAME, State);
certify(Type, Event, State) ->
    gen_handshake(?FUNCTION_NAME, Type, Event, State).

%%--------------------------------------------------------------------
-spec cipher(gen_statem:event_type(), term(), #state{}) ->
		    gen_statem:state_function_result().
%%--------------------------------------------------------------------
cipher(info, Event, State) ->
    gen_info(Event, ?FUNCTION_NAME, State);
cipher(Type, Event, State) ->
     gen_handshake(?FUNCTION_NAME, Type, Event, State).

%%--------------------------------------------------------------------
-spec connection(gen_statem:event_type(),  
		 #hello_request{} | #client_hello{}| term(), #state{}) ->
			gen_statem:state_function_result().
%%--------------------------------------------------------------------
connection(info, Event, State) ->
    gen_info(Event, ?FUNCTION_NAME, State);
connection({call, From}, {user_renegotiate, WriteState}, 
           #state{connection_states = ConnectionStates} = State) ->
    {next_state,  ?FUNCTION_NAME, State#state{connection_states = ConnectionStates#{current_write => WriteState}}, 
     [{next_event,{call, From}, renegotiate}]};
connection({call, From}, 
           {close, {Pid, _Timeout}}, 
           #state{terminated = closed} = State) ->
    {next_state, downgrade, State#state{terminated = true, downgrade = {Pid, From}}, 
     [{next_event, internal, ?ALERT_REC(?WARNING, ?CLOSE_NOTIFY)}]};
connection({call, From}, 
           {close,{Pid, Timeout}},
           #state{connection_states = ConnectionStates,
                  protocol_specific = #{sender := Sender}
                 } = State0) ->
    case tls_sender:downgrade(Sender, Timeout) of
        {ok, Write} ->
            %% User downgrades connection
            %% When downgrading an TLS connection to a transport connection
            %% we must recive the close alert from the peer before releasing the 
            %% transport socket.
            State = send_alert(?ALERT_REC(?WARNING, ?CLOSE_NOTIFY), 
                               State0#state{connection_states =
                                                ConnectionStates#{current_write => Write}}),
            {next_state, downgrade, State#state{downgrade = {Pid, From},
                                                terminated = true}, [{timeout, Timeout, downgrade}]};
        {error, timeout} ->
            {stop_and_reply, {shutdown, downgrade_fail}, [{reply, From, {error, timeout}}]}
    end;
connection(internal, #hello_request{},
	   #state{static_env = #static_env{role = client,
                                           host = Host,
                                           port = Port,
                                           session_cache = Cache,
                                           session_cache_cb = CacheCb},
                  renegotiation = {Renegotiation, peer},
		  session = #session{own_certificate = Cert} = Session0,
		  ssl_options = SslOpts, 
                  protocol_specific = #{sender := Pid},
		  connection_states = ConnectionStates} = State0) ->
    try tls_sender:peer_renegotiate(Pid) of
        {ok, Write} ->
            Hello = tls_handshake:client_hello(Host, Port, ConnectionStates, SslOpts,
                                               Cache, CacheCb, Renegotiation, Cert),
            {State, Actions} = send_handshake(Hello, State0#state{connection_states = ConnectionStates#{current_write => Write}}),
            next_event(hello, no_record, State#state{session = Session0#session{session_id
                                                                      = Hello#client_hello.session_id}}, Actions)
        catch 
            _:_ ->
                {stop, {shutdown, sender_blocked}, State0}
        end;
connection(internal, #hello_request{},
	   #state{static_env = #static_env{role = client,
                                           host = Host,
                                           port = Port,
                                           session_cache = Cache,
                                           session_cache_cb = CacheCb},
                  renegotiation = {Renegotiation, _},
		  session = #session{own_certificate = Cert} = Session0,
		  ssl_options = SslOpts, 
		  connection_states = ConnectionStates} = State0) ->
    Hello = tls_handshake:client_hello(Host, Port, ConnectionStates, SslOpts,
<<<<<<< HEAD
				       Cache, CacheCb, Renegotiation, Cert, undefined),
=======
                                       Cache, CacheCb, Renegotiation, Cert),
>>>>>>> 9aac178d
    {State, Actions} = send_handshake(Hello, State0),
    next_event(hello, no_record, State#state{session = Session0#session{session_id
                                                                        = Hello#client_hello.session_id}}, Actions);
connection(internal, #client_hello{} = Hello, 
	   #state{static_env = #static_env{role = server},
                  allow_renegotiate = true,
                  connection_states = CS,
                  protocol_specific = #{sender := Sender}
                 } = State) ->
    %% Mitigate Computational DoS attack
    %% http://www.educatedguesswork.org/2011/10/ssltls_and_computational_dos.html
    %% http://www.thc.org/thc-ssl-dos/ Rather than disabling client
    %% initiated renegotiation we will disallow many client initiated
    %% renegotiations immediately after each other.
    erlang:send_after(?WAIT_TO_ALLOW_RENEGOTIATION, self(), allow_renegotiate),
    {ok, Write} = tls_sender:renegotiate(Sender),
    next_event(hello, no_record, State#state{connection_states = CS#{current_write => Write},
                                             allow_renegotiate = false,
                                             renegotiation = {true, peer}
                                            }, 
               [{next_event, internal, Hello}]);
connection(internal, #client_hello{}, 
	   #state{static_env = #static_env{role = server,
                  protocol_cb = Connection},
                  allow_renegotiate = false} = State0) ->
    Alert = ?ALERT_REC(?WARNING, ?NO_RENEGOTIATION),
    send_alert_in_connection(Alert, State0),
    State = Connection:reinit_handshake_data(State0),
    next_event(?FUNCTION_NAME, no_record, State);

connection(Type, Event, State) ->
    ssl_connection:?FUNCTION_NAME(Type, Event, State, ?MODULE).

%%--------------------------------------------------------------------
-spec downgrade(gen_statem:event_type(), term(), #state{}) ->
		       gen_statem:state_function_result().
%%--------------------------------------------------------------------
downgrade(internal, #alert{description = ?CLOSE_NOTIFY},
	  #state{static_env = #static_env{transport_cb = Transport,
                                          socket = Socket},
		 downgrade = {Pid, From}} = State) ->
    tls_socket:setopts(Transport, Socket, [{active, false}, {packet, 0}, {mode, binary}]),
    Transport:controlling_process(Socket, Pid),
    {stop_and_reply, {shutdown, downgrade},[{reply, From, {ok, Socket}}], State};
downgrade(timeout, downgrade, #state{downgrade = {_, From}} = State) ->
    {stop_and_reply, {shutdown, normal},[{reply, From, {error, timeout}}], State};
downgrade(info, {CloseTag, Socket},
          #state{static_env = #static_env{socket = Socket, 
                                          close_tag = CloseTag}, downgrade = {_, From}} =
              State) ->
    {stop_and_reply, {shutdown, normal},[{reply, From, {error, CloseTag}}], State};
downgrade(info, Info, State) ->
    handle_info(Info, ?FUNCTION_NAME, State);
downgrade(Type, Event, State) ->
     ssl_connection:?FUNCTION_NAME(Type, Event, State, ?MODULE).

%%--------------------------------------------------------------------
%% TLS 1.3 state functions
%%--------------------------------------------------------------------
%%--------------------------------------------------------------------
-spec start(gen_statem:event_type(), term(), #state{}) ->
			 gen_statem:state_function_result().
%%--------------------------------------------------------------------
start(info, Event, State) ->
    gen_info_1_3(Event, ?FUNCTION_NAME, State);
start(Type, Event, State) ->
    gen_handshake_1_3(?FUNCTION_NAME, Type, Event, State).

%%--------------------------------------------------------------------
-spec negotiated(gen_statem:event_type(), term(), #state{}) ->
			 gen_statem:state_function_result().
%%--------------------------------------------------------------------
negotiated(info, Event, State) ->
    gen_info_1_3(Event, ?FUNCTION_NAME, State);
negotiated(Type, Event, State) ->
    gen_handshake_1_3(?FUNCTION_NAME, Type, Event, State).

%%--------------------------------------------------------------------
-spec recvd_ch(gen_statem:event_type(), term(), #state{}) ->
			 gen_statem:state_function_result().
%%--------------------------------------------------------------------
recvd_ch(info, Event, State) ->
    gen_info_1_3(Event, ?FUNCTION_NAME, State);
recvd_ch(Type, Event, State) ->
    gen_handshake_1_3(?FUNCTION_NAME, Type, Event, State).

%%--------------------------------------------------------------------
-spec wait_cert(gen_statem:event_type(), term(), #state{}) ->
			 gen_statem:state_function_result().
%%--------------------------------------------------------------------
wait_cert(info, Event, State) ->
    gen_info_1_3(Event, ?FUNCTION_NAME, State);
wait_cert(Type, Event, State) ->
    gen_handshake_1_3(?FUNCTION_NAME, Type, Event, State).

%%--------------------------------------------------------------------
-spec wait_cv(gen_statem:event_type(), term(), #state{}) ->
			 gen_statem:state_function_result().
%%--------------------------------------------------------------------
wait_cv(info, Event, State) ->
    gen_info_1_3(Event, ?FUNCTION_NAME, State);
wait_cv(Type, Event, State) ->
    gen_handshake_1_3(?FUNCTION_NAME, Type, Event, State).

%%--------------------------------------------------------------------
-spec wait_eoed(gen_statem:event_type(), term(), #state{}) ->
			 gen_statem:state_function_result().
%%--------------------------------------------------------------------
wait_eoed(info, Event, State) ->
    gen_info_1_3(Event, ?FUNCTION_NAME, State);
wait_eoed(Type, Event, State) ->
    gen_handshake_1_3(?FUNCTION_NAME, Type, Event, State).

%%--------------------------------------------------------------------
-spec wait_finished(gen_statem:event_type(), term(), #state{}) ->
			 gen_statem:state_function_result().
%%--------------------------------------------------------------------
wait_finished(info, Event, State) ->
    gen_info_1_3(Event, ?FUNCTION_NAME, State);
wait_finished(Type, Event, State) ->
    gen_handshake_1_3(?FUNCTION_NAME, Type, Event, State).

%%--------------------------------------------------------------------
-spec wait_flight2(gen_statem:event_type(), term(), #state{}) ->
			 gen_statem:state_function_result().
%%--------------------------------------------------------------------
wait_flight2(info, Event, State) ->
    gen_info_1_3(Event, ?FUNCTION_NAME, State);
wait_flight2(Type, Event, State) ->
    gen_handshake_1_3(?FUNCTION_NAME, Type, Event, State).

%%--------------------------------------------------------------------
-spec connected(gen_statem:event_type(), term(), #state{}) ->
			 gen_statem:state_function_result().
%%--------------------------------------------------------------------
connected(info, Event, State) ->
    gen_info_1_3(Event, ?FUNCTION_NAME, State);
connected(Type, Event, State) ->
    gen_handshake_1_3(?FUNCTION_NAME, Type, Event, State).

%%--------------------------------------------------------------------
-spec wait_cert_cr(gen_statem:event_type(), term(), #state{}) ->
			 gen_statem:state_function_result().
%%--------------------------------------------------------------------
wait_cert_cr(info, Event, State) ->
    gen_info_1_3(Event, ?FUNCTION_NAME, State);
wait_cert_cr(Type, Event, State) ->
    gen_handshake_1_3(?FUNCTION_NAME, Type, Event, State).

%%--------------------------------------------------------------------
-spec wait_ee(gen_statem:event_type(), term(), #state{}) ->
			 gen_statem:state_function_result().
%%--------------------------------------------------------------------
wait_ee(info, Event, State) ->
    gen_info_1_3(Event, ?FUNCTION_NAME, State);
wait_ee(Type, Event, State) ->
    gen_handshake_1_3(?FUNCTION_NAME, Type, Event, State).

%%--------------------------------------------------------------------
-spec wait_sh(gen_statem:event_type(), term(), #state{}) ->
			 gen_statem:state_function_result().
%%--------------------------------------------------------------------
wait_sh(info, Event, State) ->
    gen_info_1_3(Event, ?FUNCTION_NAME, State);
wait_sh(Type, Event, State) ->
    gen_handshake_1_3(?FUNCTION_NAME, Type, Event, State).

%--------------------------------------------------------------------
%% gen_statem callbacks
%%--------------------------------------------------------------------
callback_mode() ->
    state_functions.

terminate({shutdown, sender_died, Reason}, _StateName,
          #state{static_env = #static_env{socket = Socket, 
                                          transport_cb = Transport}} 
          = State) ->
    ssl_connection:handle_trusted_certs_db(State),
    close(Reason, Socket, Transport, undefined, undefined);
terminate(Reason, StateName, State) ->
    catch ssl_connection:terminate(Reason, StateName, State),
    ensure_sender_terminate(Reason, State).

format_status(Type, Data) ->
    ssl_connection:format_status(Type, Data).

code_change(_OldVsn, StateName, State, _) ->
    {ok, StateName, State}.

%%--------------------------------------------------------------------
%%% Internal functions
%%--------------------------------------------------------------------
initial_state(Role, Sender, Host, Port, Socket, {SSLOptions, SocketOptions, Tracker}, User,
	      {CbModule, DataTag, CloseTag, ErrorTag}) ->
    #ssl_options{beast_mitigation = BeastMitigation,
                 erl_dist = IsErlDist} = SSLOptions,
    ConnectionStates = tls_record:init_connection_states(Role, BeastMitigation),
    SessionCacheCb = case application:get_env(ssl, session_cb) of
			 {ok, Cb} when is_atom(Cb) ->
			    Cb;
			 _  ->
			     ssl_session_cache
		     end,
    InternalActiveN =  case application:get_env(ssl, internal_active_n) of
                           {ok, N} when is_integer(N) andalso (not IsErlDist) ->
                               N;
                           _  ->
                               ?INTERNAL_ACTIVE_N
                       end,
    UserMonitor = erlang:monitor(process, User),
    InitStatEnv = #static_env{
                     role = Role,
                     transport_cb = CbModule,
                     protocol_cb = ?MODULE,
                     data_tag = DataTag,
                     close_tag = CloseTag,
                     error_tag = ErrorTag,
                     host = Host,
                     port = Port,
                     socket = Socket,
                     session_cache_cb = SessionCacheCb,
                     tracker = Tracker
                    },
    #state{
       static_env = InitStatEnv,
       socket_options = SocketOptions,
       ssl_options = SSLOptions,
       session = #session{is_resumable = new},
       connection_states = ConnectionStates,
       protocol_buffers = #protocol_buffers{},
       user_application = {UserMonitor, User},
       user_data_buffer = <<>>,
       renegotiation = {false, first},
       allow_renegotiate = SSLOptions#ssl_options.client_renegotiation,
       start_or_recv_from = undefined,
       flight_buffer = [],
       protocol_specific = #{sender => Sender,
                             active_n => InternalActiveN,
                             active_n_toggle => true
                            }
      }.

initialize_tls_sender(#state{static_env = #static_env{
                                             role = Role,
                                             transport_cb = Transport,
                                             protocol_cb = Connection,
                                             socket = Socket,
                                             tracker = Tracker
                                            },
                             socket_options = SockOpts,
                             negotiated_version = Version,
                             ssl_options = #ssl_options{renegotiate_at = RenegotiateAt,
                                                        log_level = LogLevel},
                             connection_states = #{current_write := ConnectionWriteState},
                             protocol_specific = #{sender := Sender}}) ->
    Init = #{current_write => ConnectionWriteState,
             role => Role,
             socket => Socket,
             socket_options => SockOpts,
             tracker => Tracker,
             protocol_cb => Connection,
             transport_cb => Transport,
             negotiated_version => Version,
             renegotiate_at => RenegotiateAt,
             log_level => LogLevel},
    tls_sender:initialize(Sender, Init).
    
next_tls_record(Data, StateName, #state{protocol_buffers = 
                                            #protocol_buffers{tls_record_buffer = Buf0,
                                                              tls_cipher_texts = CT0} = Buffers,
                                        ssl_options = SslOpts} = State0) ->
    case tls_record:get_tls_records(Data,
                                    acceptable_record_versions(StateName, State0),
                                    Buf0, SslOpts) of
	{Records, Buf1} ->
	    CT1 = CT0 ++ Records,
	    next_record(State0#state{protocol_buffers =
					 Buffers#protocol_buffers{tls_record_buffer = Buf1,
								  tls_cipher_texts = CT1}});
	#alert{} = Alert ->
	    handle_record_alert(Alert, State0)
    end.

%% TLS 1.3 Client/Server
%% - Ignore TLSPlaintext.legacy_record_version
%% - Verify that TLSCiphertext.legacy_record_version is set to  0x0303 for all records
%%   other than an initial ClientHello, where it MAY also be 0x0301.
acceptable_record_versions(StateName, #state{negotiated_version = Version}) when StateName =/= hello->
    Version;
acceptable_record_versions(hello, _) ->
    [tls_record:protocol_version(Vsn) || Vsn <- ?ALL_AVAILABLE_VERSIONS].

handle_record_alert(Alert, _) ->
    Alert.

tls_handshake_events(Packets) ->
    lists:map(fun(Packet) ->
		      {next_event, internal, {handshake, Packet}}
	      end, Packets).

%% raw data from socket, upack records
handle_info({Protocol, _, Data}, StateName,
            #state{static_env = #static_env{data_tag = Protocol}} = State0) ->
    case next_tls_record(Data, StateName, State0) of
	{Record, State} ->
	    next_event(StateName, Record, State);
	#alert{} = Alert ->
	    ssl_connection:handle_normal_shutdown(Alert, StateName, State0), 
	    {stop, {shutdown, own_alert}, State0}
    end;
handle_info({tcp_passive, Socket},  StateName, 
            #state{static_env = #static_env{socket = Socket},
                   protocol_specific = PS
                  } = State) ->
    next_event(StateName, no_record, 
               State#state{protocol_specific = PS#{active_n_toggle => true}});
handle_info({CloseTag, Socket}, StateName,
            #state{static_env = #static_env{socket = Socket, close_tag = CloseTag},
                   socket_options = #socket_options{active = Active},
                   protocol_buffers = #protocol_buffers{tls_cipher_texts = CTs},
                   user_data_buffer = Buffer,
                   protocol_specific = PS,
		   negotiated_version = Version} = State) ->

    %% Note that as of TLS 1.1,
    %% failure to properly close a connection no longer requires that a
    %% session not be resumed.  This is a change from TLS 1.0 to conform
    %% with widespread implementation practice.

    case (Active == false) andalso ((CTs =/= []) or (Buffer =/= <<>>)) of
        false ->
            case Version of
                {1, N} when N >= 1 ->
                    ok;
                _ ->
                    %% As invalidate_sessions here causes performance issues,
                    %% we will conform to the widespread implementation
                    %% practice and go aginst the spec
                    %%invalidate_session(Role, Host, Port, Session)
                    ok
            end,

            ssl_connection:handle_normal_shutdown(?ALERT_REC(?FATAL, ?CLOSE_NOTIFY), StateName, State),
            {stop, {shutdown, transport_closed}, State};
        true ->
            %% Fixes non-delivery of final TLS record in {active, once}.
            %% Basically allows the application the opportunity to set {active, once} again
            %% and then receive the final message. Set internal active_n to zero 
            %% to ensure socket close message is sent if there is not enough data to deliver.
            next_event(StateName, no_record, State#state{protocol_specific = PS#{active_n_toggle => true}})
    end;
handle_info({'EXIT', Sender, Reason}, _,
            #state{protocol_specific = #{sender := Sender}} = State) ->
    {stop, {shutdown, sender_died, Reason}, State};
handle_info(Msg, StateName, State) ->
    ssl_connection:StateName(info, Msg, State, ?MODULE).

handle_alerts([], Result) ->
    Result;
handle_alerts(_, {stop, _, _} = Stop) ->
    Stop;
handle_alerts([Alert | Alerts], {next_state, StateName, State}) ->
     handle_alerts(Alerts, ssl_connection:handle_alert(Alert, StateName, State));
handle_alerts([Alert | Alerts], {next_state, StateName, State, _Actions}) ->
     handle_alerts(Alerts, ssl_connection:handle_alert(Alert, StateName, State)).

encode_handshake(Handshake, Version, ConnectionStates0, Hist0) ->
    Frag = tls_handshake:encode_handshake(Handshake, Version),
    Hist = ssl_handshake:update_handshake_history(Hist0, Frag),
    {Encoded, ConnectionStates} =
        tls_record:encode_handshake(Frag, Version, ConnectionStates0),
    {Encoded, ConnectionStates, Hist}.

encode_change_cipher(#change_cipher_spec{}, Version, ConnectionStates) ->
    tls_record:encode_change_cipher_spec(Version, ConnectionStates).

decode_alerts(Bin) ->
    ssl_alert:decode(Bin).

gen_handshake(StateName, Type, Event, 
	      #state{negotiated_version = Version} = State) ->
    try ssl_connection:StateName(Type, Event, State, ?MODULE) of
	Result ->
	    Result
    catch 
	_:_ ->
 	    ssl_connection:handle_own_alert(?ALERT_REC(?FATAL, ?HANDSHAKE_FAILURE, 
						       malformed_handshake_data),
					    Version, StateName, State)  
    end.

gen_handshake_1_3(StateName, Type, Event,
	      #state{negotiated_version = Version} = State) ->
    try tls_connection_1_3:StateName(Type, Event, State, ?MODULE) of
	Result ->
	    Result
    catch
	_:_ ->
            ssl_connection:handle_own_alert(?ALERT_REC(?FATAL, ?HANDSHAKE_FAILURE,
						       malformed_handshake_data),
					    Version, StateName, State)
    end.

gen_info(Event, connection = StateName,  #state{negotiated_version = Version} = State) ->
    try handle_info(Event, StateName, State) of
	Result ->
	    Result
    catch 
	_:_ ->
	    ssl_connection:handle_own_alert(?ALERT_REC(?FATAL, ?INTERNAL_ERROR, 
						       malformed_data), 
					    Version, StateName, State)  
    end;

gen_info(Event, StateName, #state{negotiated_version = Version} = State) ->
    try handle_info(Event, StateName, State) of
	Result ->
	    Result
    catch 
        _:_ ->
	    ssl_connection:handle_own_alert(?ALERT_REC(?FATAL, ?HANDSHAKE_FAILURE, 
						       malformed_handshake_data), 
					    Version, StateName, State)  
    end.

gen_info_1_3(Event, connected = StateName,  #state{negotiated_version = Version} = State) ->
    try handle_info(Event, StateName, State) of
	Result ->
	    Result
    catch
	_:_ ->
	    ssl_connection:handle_own_alert(?ALERT_REC(?FATAL, ?INTERNAL_ERROR,
						       malformed_data),
					    Version, StateName, State)
    end;

gen_info_1_3(Event, StateName, #state{negotiated_version = Version} = State) ->
    try handle_info(Event, StateName, State) of
	Result ->
	    Result
    catch
        _:_ ->
	    ssl_connection:handle_own_alert(?ALERT_REC(?FATAL, ?HANDSHAKE_FAILURE,
						       malformed_handshake_data),
					    Version, StateName, State)
    end.

	    
unprocessed_events(Events) ->
    %% The first handshake event will be processed immediately
    %% as it is entered first in the event queue and
    %% when it is processed there will be length(Events)-1
    %% handshake events left to process before we should
    %% process more TLS-records received on the socket. 
    erlang:length(Events)-1.


assert_buffer_sanity(<<?BYTE(_Type), ?UINT24(Length), Rest/binary>>, 
                     #ssl_options{max_handshake_size = Max}) when 
      Length =< Max ->  
    case size(Rest) of
        N when N < Length ->
            true;
        N when N > Length ->       
            throw(?ALERT_REC(?FATAL, ?HANDSHAKE_FAILURE, 
                             too_big_handshake_data));
        _ ->
            throw(?ALERT_REC(?FATAL, ?HANDSHAKE_FAILURE, 
                             malformed_handshake_data))  
    end;  
assert_buffer_sanity(Bin, _) ->
    case size(Bin) of
        N when N < 3 ->
            true;
        _ ->       
            throw(?ALERT_REC(?FATAL, ?HANDSHAKE_FAILURE, 
                             malformed_handshake_data))
    end.  

ensure_sender_terminate(downgrade, _) ->
    ok; %% Do not terminate sender during downgrade phase 
ensure_sender_terminate(_,  #state{protocol_specific = #{sender := Sender}}) ->
    %% Make sure TLS sender dies when connection process is terminated normally
    %% This is needed if the tls_sender is blocked in prim_inet:send 
    Kill = fun() -> 
                   receive 
                   after 5000 ->
                           catch (exit(Sender, kill))
                   end
           end,
    spawn(Kill).

maybe_generate_client_shares(#ssl_options{
                            versions = [Version|_],
                            supported_groups =
                                #supported_groups{
                                  supported_groups = Groups}})
  when Version =:= {3,4} ->
    ssl_cipher:generate_client_shares(Groups);
maybe_generate_client_shares(_) ->
    undefined.

choose_tls_version(#ssl_options{versions = Versions},
                   #client_hello{
                      extensions = #{client_hello_versions :=
                                         #client_hello_versions{versions = ClientVersions}
                                    }
                     }) ->
    case ssl_handshake:select_supported_version(ClientVersions, Versions) of
        {3,4} ->
            'tls_v1.3';
        _Else ->
            'tls_v1.2'
    end;
choose_tls_version(_, _) ->
    'tls_v1.2'.


effective_version(undefined, #ssl_options{versions = [Version|_]}) ->
    Version;
effective_version(Version, _) ->
    Version.<|MERGE_RESOLUTION|>--- conflicted
+++ resolved
@@ -710,11 +710,8 @@
 		  ssl_options = SslOpts, 
 		  connection_states = ConnectionStates} = State0) ->
     Hello = tls_handshake:client_hello(Host, Port, ConnectionStates, SslOpts,
-<<<<<<< HEAD
 				       Cache, CacheCb, Renegotiation, Cert, undefined),
-=======
-                                       Cache, CacheCb, Renegotiation, Cert),
->>>>>>> 9aac178d
+
     {State, Actions} = send_handshake(Hello, State0),
     next_event(hello, no_record, State#state{session = Session0#session{session_id
                                                                         = Hello#client_hello.session_id}}, Actions);
