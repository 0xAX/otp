--- conflicted
+++ resolved
@@ -2272,13 +2272,9 @@
 
 basic_conf() ->
     [{modules, [mod_alias, mod_range, mod_responsecontrol,
-<<<<<<< HEAD
-		mod_trace, mod_esi, ?MODULE, mod_cgi, mod_get, mod_head]}].
-=======
 		mod_trace, mod_esi, ?MODULE, mod_cgi, mod_get, mod_head]},
      {logger, [{error, httpd_test}]}].
 
->>>>>>> 6b5f1ff4
 do(ModData) ->
     case whereis(propagate_test) of
         undefined ->
@@ -2288,11 +2284,7 @@
             propagate_test ! {status, Status}              
     end,
     {proceed, ModData#mod.data}.
-<<<<<<< HEAD
-                
-=======
-
->>>>>>> 6b5f1ff4
+
 not_sup_conf() ->
     [{modules, [mod_get]}].
 
