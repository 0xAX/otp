<?xml version="1.0" encoding="utf-8" ?>
<!DOCTYPE chapter SYSTEM "chapter.dtd">

<chapter>
  <header>
    <copyright>
      <year>2002</year><year>2023</year>
      <holder>Ericsson AB. All Rights Reserved.</holder>
    </copyright>
    <legalnotice>
      Licensed under the Apache License, Version 2.0 (the "License");
      you may not use this file except in compliance with the License.
      You may obtain a copy of the License at
 
          http://www.apache.org/licenses/LICENSE-2.0

      Unless required by applicable law or agreed to in writing, software
      distributed under the License is distributed on an "AS IS" BASIS,
      WITHOUT WARRANTIES OR CONDITIONS OF ANY KIND, either express or implied.
      See the License for the specific language governing permissions and
      limitations under the License.
      
    </legalnotice>
    
    <title>Inets Release Notes</title>
    <prepared></prepared>
    <responsible></responsible>
    <docno></docno>
    <approved></approved>
    <checked></checked>
    <date>2002-02-28</date>
    <rev>A</rev>
    <file>notes.xml</file>
  </header>
  
<<<<<<< HEAD
  <section><title>Inets 9.0.1</title>
=======
  <section><title>Inets 8.3.1.1</title>
>>>>>>> 5cb360d5

    <section><title>Fixed Bugs and Malfunctions</title>
      <list>
        <item>
          <p>
<<<<<<< HEAD
	    Do not make the default ssl options by calling
	    <c>httpc:ssl_verify_host_options(true)</c> if ssl options
	    are supplied by the user.</p>
          <p>
	    Own Id: OTP-18604 Aux Id: PR-7306 GH-7303 </p>
        </item>
      </list>
    </section>

</section>

<section><title>Inets 9.0</title>

    <section><title>Fixed Bugs and Malfunctions</title>
      <list>
        <item>
          <p>
	    Correct timing related pipelining/keepalive queue bug,
	    that could result in unexpected "socket_remotly_closed"
	    errors.</p>
          <p>
	    Own Id: OTP-18476 Aux Id: GH-6380 </p>
        </item>
      </list>
    </section>


    <section><title>Improvements and New Features</title>
      <list>
        <item>
          <p>
	    By default ssl connections will use options from
	    <c>ssl_default_options(true)</c></p>
          <p>
	    Own Id: OTP-18167</p>
        </item>
        <item>
	    <p>Runtime dependencies have been updated.</p>
          <p>
	    Own Id: OTP-18350</p>
        </item>
        <item>
          <p>
	    Deprecates <c>dbg:stop_clear/0</c> because it is simply a
	    function alias to <c>dbg:stop/0</c></p>
          <p>
	    Own Id: OTP-18478 Aux Id: GH-6903 </p>
        </item>
        <item>
	    <p> The implementation has been fixed to use
	    <c>proc_lib:init_fail/2,3</c> where appropriate, instead
	    of <c>proc_lib:init_ack/1,2</c>. </p>
          <p>
	    *** POTENTIAL INCOMPATIBILITY ***</p>
          <p>
	    Own Id: OTP-18490 Aux Id: OTP-18471, GH-6339, PR-6843 </p>
        </item>
        <item>
          <p>
	    IP display string will now always be in lower case,
	    effects ipv6 addresses.</p>
          <p>
	    *** POTENTIAL INCOMPATIBILITY ***</p>
          <p>
	    Own Id: OTP-18530</p>
        </item>
        <item>
          <p>
	    Removed deprecated functions</p>
          <p>
	    *** POTENTIAL INCOMPATIBILITY ***</p>
          <p>
	    Own Id: OTP-18536</p>
        </item>
        <item>
          <p>
	    Update the code in the inets example directory to reflect
	    the latest implementation</p>
          <p>
	    Own Id: OTP-18544 Aux Id: GH-5276 </p>
=======
	    Fixed a bug so <c>httpd</c> does not crash when stopped
	    at the wrong time during TLS connection negotiation, or
	    any other theoretically as slow connection setup.</p>
          <p>
	    Own Id: OTP-18688 Aux Id: ERIERL-962 </p>
>>>>>>> 5cb360d5
        </item>
      </list>
    </section>

</section>

<section><title>Inets 8.3.1</title>

    <section><title>Fixed Bugs and Malfunctions</title>
      <list>
        <item>
          <p>
	    Correct timing related pipelining/keepalive queue bug,
	    that could result in unexpected "socket_remotly_closed"
	    errors.</p>
          <p>
	    Own Id: OTP-18509 Aux Id: OTP-18476 </p>
        </item>
        <item>
          <p>
	    With this change, upon remote socket closure current
	    request is added to a retried queue (either pipeline or
	    keep_alive, but not both).</p>
          <p>
	    Own Id: OTP-18545 Aux Id: OTP-18509, ERIERL-937,
	    ERIERL-928 </p>
        </item>
      </list>
    </section>

</section>

<section><title>Inets 8.3</title>

    <section><title>Fixed Bugs and Malfunctions</title>
      <list>
        <item>
          <p>
	    With this change, handling of URI to a folder, with
	    missing trailing / and a query component present is
	    fixed.</p>
          <p>
	    Own Id: OTP-18472 Aux Id: DAFH-1592 </p>
        </item>
      </list>
    </section>


    <section><title>Improvements and New Features</title>
      <list>
        <item>
          <p>
	    Adds more type information to the <c>inets</c> app, thus
	    improving the errors that static analysis tools can
	    detect.</p>
          <p>
	    The addition of type information to records and the
	    updates to function heads help static analysis tools to
	    understand that some values in the records cannot be
	    <c>'undefined'</c>, thus making static tools to type
	    check correctly more modules in the <c>inets</c> app</p>
          <p>
	    Own Id: OTP-18390 Aux Id: PR-6661 </p>
        </item>
        <item>
          <p>
	    Replace size/1 with either tuple_size/1 or byte_size/1</p>
          <p>
	    The <c>size/1</c> BIF is not optimized by the JIT, and
	    its use can result in worse types for Dialyzer.</p>
          <p>
	    When one knows that the value being tested must be a
	    tuple, <c>tuple_size/1</c> should always be preferred.</p>
          <p>
	    When one knows that the value being tested must be a
	    binary, <c>byte_size/1</c> should be preferred. However,
	    <c>byte_size/1</c> also accepts a bitstring (rounding up
	    size to a whole number of bytes), so one must make sure
	    that the call to <c>byte_size/</c> is preceded by a call
	    to <c>is_binary/1</c> to ensure that bitstrings are
	    rejected. Note that the compiler removes redundant calls
	    to <c>is_binary/1</c>, so if one is not sure whether
	    previous code had made sure that the argument is a
	    binary, it does not harm to add an <c>is_binary/1</c>
	    test immediately before the call to <c>byte_size/1</c>.</p>
          <p>
	    Own Id: OTP-18432 Aux Id:
	    GH-6672,PR-6793,PR-6784,PR-6787,PR-6785,PR-6682,PR-6800,PR-6797,PR-6798,PR-6799,PR-6796,PR-6813,PR-6671,PR-6673,PR-6684,PR-6694,GH-6677,PR-6696,PR-6670,PR-6674 </p>
        </item>
      </list>
    </section>

</section>

<section><title>Inets 8.2.2</title>

    <section><title>Fixed Bugs and Malfunctions</title>
      <list>
        <item>
          <p>
	    Ensure graceful shutdown</p>
          <p>
	    Own Id: OTP-18461 Aux Id: ERIERL-890 </p>
        </item>
        <item>
          <p>
	    Return type of the type specification for function
	    <c>httpc:cookie_header/{1,2,3}</c> has been fixed from
	    <c>-spec cookie_header(url()) -&gt; [{ field(), value()
	    }] | {error, Reason}</c> to <c>-spec cookie_header(url())
	    -&gt; { field(), value() } | {error, Reason}</c></p>
          <p>
	    Own Id: OTP-18462 Aux Id: GH-6846 </p>
        </item>
      </list>
    </section>

</section>

<section><title>Inets 8.2.1</title>

    <section><title>Fixed Bugs and Malfunctions</title>
      <list>
        <item>
          <p>
	    fixes a missing case of the type specification for
	    httpd:info/2/3/4</p>
          <p>
	    Own Id: OTP-18362 Aux Id: GH-6558, ERIERL-895 </p>
        </item>
      </list>
    </section>

</section>

<section><title>Inets 8.2</title>

    <section><title>Improvements and New Features</title>
      <list>
        <item>
          <p>
	    This change allows body requests to
	    <c>httpc:request/5</c> be an <c>iolist()</c></p>
          <p>
	    Own Id: OTP-18250</p>
        </item>
        <item>
          <p>
	    addition of type specs in <c>httpc.erl</c></p>
          <p>
	    Own Id: OTP-18251 Aux Id: GH-6245 </p>
        </item>
        <item>
          <p>
	    httpc: Add support for HTTP 308 status code</p>
          <p>
	    Own Id: OTP-18280 Aux Id: GH-6290, PR-6291 </p>
        </item>
      </list>
    </section>

</section>

<section><title>Inets 8.1</title>

    <section><title>Improvements and New Features</title>
      <list>
        <item>
          <p>
	    Add <c>httpc:ssl_verify_host_options/1</c> to help
	    setting default ssl options for the https client.</p>
          <p>
	    Own Id: OTP-18118</p>
        </item>
        <item>
          <p>
	    This change fixes dialyzer warnings generated for
	    inets/httpd examples (includes needed adjustment of spec
	    for ssh_sftp module).</p>
          <p>
	    Own Id: OTP-18178 Aux Id: ERIERL-833, ERIERL-834,
	    ERIERL-835 </p>
        </item>
        <item>
          <p>
	    Remove documentation of no longer supported callback.</p>
          <p>
	    Own Id: OTP-18193 Aux Id: GH-6122 </p>
        </item>
      </list>
    </section>

</section>

<section><title>Inets 8.0</title>

    <section><title>Fixed Bugs and Malfunctions</title>
      <list>
        <item>
          <p>
	    Adjust uri_string:normalize behavior for URIs with
	    undefined port (URI string with a port colon but no port
	    value or URI map with port => undefined).</p>
          <p>
	    Remove redundant normalization from http_request module.</p>
          <p>
	    Before this change, normalize would not remove port
	    subcomponent in such cases and could for example return
	    "http://localhost:" URI.</p>
          <p>
	    *** POTENTIAL INCOMPATIBILITY ***</p>
          <p>
	    Own Id: OTP-17627</p>
        </item>
        <item>
          <p>
	    Fixed typo in Reason term returned from
	    httpc_handler:handle_http_body.</p>
          <p>
	    After this change, could_not_establish_ssl_tunnel atom is
	    returned within Reason term.</p>
          <p>
	    *** POTENTIAL INCOMPATIBILITY ***</p>
          <p>
	    Own Id: OTP-17889</p>
        </item>
        <item>
          <p>
	    With this change, inet6fb4 option is documented for
	    inets/httpc. Option can be used when IP family needs to
	    be discovered by a connection attempt.</p>
          <p>
	    Own Id: OTP-18063 Aux Id: ERIERL-798 </p>
        </item>
      </list>
    </section>


    <section><title>Improvements and New Features</title>
      <list>
        <item>
          <p>
	    This change removes deprecated functions:
	    http_uri:parse/1, http_uri:parse/2 and
	    http_uri:scheme_defaults/0.</p>
          <p>
	    This change delays until OTP-26 removal of deprecated
	    functions: http_uri:encode/1 and http_uri:decode/1.</p>
          <p>
	    This change marks httpd_util:decode_hex/1 and
	    httpd_util:encode_hex/1 as deprecated.</p>
          <p>
	    *** POTENTIAL INCOMPATIBILITY ***</p>
          <p>
	    Own Id: OTP-17866</p>
        </item>
        <item>
          <p>
	    After this change, connect_timeout value is re-used when
	    upgrading TCP connection to TLS over a proxy.</p>
          <p>
	    Own Id: OTP-17997 Aux Id: GH-5782 </p>
        </item>
        <item>
          <p>
	    Remove reference to unsupported Apache-like config file
	    from httpd manual.</p>
          <p>
	    Own Id: OTP-18088 Aux Id: GH-5276 </p>
        </item>
      </list>
    </section>

</section>

  <section><title>Inets 7.5.3.4</title>

    <section><title>Fixed Bugs and Malfunctions</title>
      <list>
        <item>
          <p>
	    With this change, upon remote socket closure current
	    request is added to a retried queue (either pipeline or
	    keep_alive, but not both).</p>
          <p>
	    Own Id: OTP-18545 Aux Id: OTP-18509, ERIERL-937,
	    ERIERL-928 </p>
        </item>
      </list>
    </section>

</section>

  <section><title>Inets 7.5.3.3</title>

    <section><title>Fixed Bugs and Malfunctions</title>
      <list>
        <item>
          <p>
	    Correct timing related pipelining/keepalive queue bug,
	    that could result in unexpected "socket_remotly_closed"
	    errors.</p>
          <p>
	    Own Id: OTP-18509 Aux Id: OTP-18476 </p>
        </item>
      </list>
    </section>

</section>

  <section><title>Inets 7.5.3.2</title>

    <section><title>Fixed Bugs and Malfunctions</title>
      <list>
        <item>
          <p>
	    With this change, handling of URI to a folder, with
	    missing trailing / and a query component present is
	    fixed.</p>
          <p>
	    Own Id: OTP-18472 Aux Id: DAFH-1592 </p>
        </item>
      </list>
    </section>

</section>

  <section><title>Inets 7.5.3.1</title>

    <section><title>Improvements and New Features</title>
      <list>
        <item>
          <p>
	    Remove documentation of no longer supported callback.</p>
          <p>
	    Own Id: OTP-18193 Aux Id: GH-6122 </p>
        </item>
      </list>
    </section>

</section>

<section><title>Inets 7.5.3</title>

    <section><title>Fixed Bugs and Malfunctions</title>
      <list>
        <item>
          <p>
	    Fix handling of erl_script_script option in httpd when
	    atom 'all' is used as AllowedModule.</p>
          <p>
	    Own Id: OTP-18069 Aux Id: ERIERL-805 </p>
        </item>
      </list>
    </section>

</section>

<section><title>Inets 7.5.2</title>

    <section><title>Fixed Bugs and Malfunctions</title>
      <list>
        <item>
	    <p>The compilation time is no longer recorded in BEAM
	    files. There remained several undocumented functions that
	    attempted to retrieve compilation times. Those have now
	    been removed.</p>
          <p>
	    Own Id: OTP-17962</p>
        </item>
      </list>
    </section>


    <section><title>Improvements and New Features</title>
      <list>
        <item>
          <p>
	    Documentation fix for inets:services_info/0, which now
	    describes that Info might be a Reason term() in case when
	    {error, Reason} is returned as service info.</p>
          <p>
	    Own Id: OTP-17931 Aux Id: ERIERL-761 </p>
        </item>
      </list>
    </section>

</section>

<section><title>Inets 7.5.1</title>

    <section><title>Fixed Bugs and Malfunctions</title>
      <list>
        <item>
          <p>
	    Avoid intermediate ungraceful shutdown of the HTTP
	    server.</p>
          <p>
	    Own Id: OTP-17922 Aux Id: ERIERL-743 </p>
        </item>
      </list>
    </section>

</section>

<section><title>Inets 7.5</title>

    <section><title>Fixed Bugs and Malfunctions</title>
      <list>
        <item>
          <p>
	    Correct HTTP server URI handling to fully rely on
	    uri_string. The server could mistreat some URI paths that
	    in turn could result in incorrect responses being
	    generated.</p>
          <p>
	    Own Id: OTP-17818 Aux Id: ERIERL-731 </p>
        </item>
      </list>
    </section>


    <section><title>Improvements and New Features</title>
      <list>
        <item>
          <p>
	    Extend header values to httpc:request/5 to allow binary()
	    as well. Make error detection of invalid arguments to
	    httpc:request/5 be more precise so an error is returned
	    in more cases instead of causing a hang or
	    function_clause. Be more precise in documentation
	    regarding the types of arguments being accepted.</p>
          <p>
	    Own Id: OTP-17579 Aux Id: GH-5074 </p>
        </item>
      </list>
    </section>

</section>

<section><title>Inets 7.4.2</title>

    <section><title>Fixed Bugs and Malfunctions</title>
      <list>
        <item>
          <p>
	    Before this change hrefs in dir listing page contained
	    percentage encoded forward slashes which did not work
	    properly with httpd.</p>
          <p>
	    Own Id: OTP-17383 Aux Id: GH-4677 </p>
        </item>
        <item>
          <p>
	    Restored HTTP headers handling in inets/mod_esi.</p>
          <p>
	    Own Id: OTP-17600</p>
        </item>
        <item>
          <p>
	    inets/httpd dir listing icons and other improvements</p>
          <p>
	    Own Id: OTP-17624 Aux Id: GH-4855 </p>
        </item>
      </list>
    </section>


    <section><title>Improvements and New Features</title>
      <list>
        <item>
          <p>
	    httpc: Improve performance by removing redundant URI
	    handling</p>
          <p>
	    Own Id: OTP-17460</p>
        </item>
      </list>
    </section>

</section>

<section><title>Inets 7.4.1</title>

    <section><title>Fixed Bugs and Malfunctions</title>
      <list>
        <item>
          <p>
	    Improved user input handling in inets/mod_esi preventing
	    unnecessary atom creation.</p>
          <p>
	    Own Id: OTP-17490</p>
        </item>
      </list>
    </section>

</section>

<section><title>Inets 7.4</title>

    <section><title>Improvements and New Features</title>
      <list>
        <item>
          <p>
	    Drop all support for ftp and tftp in inets code.</p>
          <p>
	    Own Id: OTP-16722</p>
        </item>
        <item>
          <p>
	    Deprecate following functions in <c>httpd_util</c>
	    module: <c>flatlength/1</c>,
	    <c>lhexlist_to_integer/1</c>,
	    <c>integer_to_hexlist/1</c>, <c>strip/1</c>, and
	    <c>suffix/1</c>.</p>
          <p>
	    Own Id: OTP-16723</p>
        </item>
        <item>
          <p>
	    Remove support of HTTP 0.9 in httpd.</p>
          <p>
	    Own Id: OTP-16724</p>
        </item>
        <item>
          <p>
	    Remove support of HTTP 0.9 in httpc.</p>
          <p>
	    Own Id: OTP-16725</p>
        </item>
        <item>
          <p>
	    Fixed warnings in code matching on underscore prefixed
	    variables.</p>
          <p>
	    Own Id: OTP-17385 Aux Id: OTP-17123 </p>
        </item>
      </list>
    </section>

</section>

  <section><title>Inets 7.3.2.3</title>

    <section><title>Improvements and New Features</title>
      <list>
        <item>
          <p>
	    Remove documentation of no longer supported callback.</p>
          <p>
	    Own Id: OTP-18193 Aux Id: GH-6122 </p>
        </item>
      </list>
    </section>

</section>

  <section><title>Inets 7.3.2.2</title>

    <section><title>Fixed Bugs and Malfunctions</title>
      <list>
        <item>
          <p>
	    Restored HTTP headers handling in inets/mod_esi.</p>
          <p>
	    Own Id: OTP-17600</p>
        </item>
      </list>
    </section>

</section>

  <section><title>Inets 7.3.2.1</title>

    <section><title>Fixed Bugs and Malfunctions</title>
      <list>
        <item>
          <p>
	    Improved user input handling in inets/mod_esi preventing
	    unnecessary atom creation.</p>
          <p>
	    Own Id: OTP-17490</p>
        </item>
      </list>
    </section>

</section>

<section><title>Inets 7.3.2</title>

    <section><title>Fixed Bugs and Malfunctions</title>
      <list>
        <item>
          <p>
	    Solves CVE-2021-27563, that is make sure no form of
	    relative path can be used to go outside webservers
	    directory.</p>
          <p>
	    Own Id: OTP-17205 Aux Id: ERIERL-608 </p>
        </item>
        <item>
          <p>
	    Make sure HEAD requests rejects directory links</p>
          <p>
	    Own Id: OTP-17220</p>
        </item>
      </list>
    </section>

</section>

<section><title>Inets 7.3.1</title>

    <section><title>Fixed Bugs and Malfunctions</title>
      <list>
        <item>
          <p>
	    Fix an issue about HTML-escaped filename in inets.</p>
          <p>
	    Own Id: OTP-16873 Aux Id: ERL-330 </p>
        </item>
      </list>
    </section>

</section>

<section><title>Inets 7.3</title>

    <section><title>Fixed Bugs and Malfunctions</title>
      <list>
        <item>
          <p>
	    Clarify the handling of percent encoded characters in
	    http client.</p>
          <p>
	    Own Id: OTP-16650 Aux Id: ERL-1215, PR-2629 </p>
        </item>
        <item>
          <p>
	    fix crash for undefined port in uri.</p>
          <p>
	    Own Id: OTP-16663 Aux Id: ERL-1241 </p>
        </item>
        <item>
          <p>
	    Avoid timing issue when setting active once on a socket
	    that is being closed by the peer.</p>
          <p>
	    Own Id: OTP-16735 Aux Id: OTP-16697, ERIERL-496 </p>
        </item>
        <item>
          <p>
	    Handle message body of response with 1XX status code as
	    next http message.</p>
          <p>
	    Own Id: OTP-16746 Aux Id: ERL-1268 </p>
        </item>
        <item>
          <p>
	    Fix a crash in http server when setopts is called on a
	    socket closed by the peer.</p>
          <p>
	    Own Id: OTP-16775 Aux Id: ERIERL-519 </p>
        </item>
        <item>
          <p>
	    A vulnerability in the httpd module (inets application)
	    regarding directory traversal that was introduced in OTP
	    22.3.1 and corrected in OTP 22.3.4.6. It was also
	    introduced in OTP 23.0 and corrected in OTP 23.1 The
	    vulnerability is registered as CVE-2020-25623</p>
          <p>
	    The vulnerability is only exposed if the http server
	    (httpd) in the inets application is used. The
	    vulnerability makes it possible to read arbitrary files
	    which the Erlang system has read access to with for
	    example a specially prepared http request.</p>
          <p>
	    Own Id: OTP-16790 Aux Id: ERIERL-522 </p>
        </item>
      </list>
    </section>


    <section><title>Improvements and New Features</title>
      <list>
        <item>
          <p>
	    Add support of PATCH method in mod_esi.</p>
          <p>
	    Own Id: OTP-16591 Aux Id: ERIERL-484 </p>
        </item>
      </list>
    </section>

</section>

<section><title>Inets 7.2</title>

    <section><title>Improvements and New Features</title>
      <list>
        <item>
          <p>
	    Remove support for deprecated functionality. Support for
	    mod_esi eval scheme, mod_htacess, mod_browser, apache
	    config files and deprecated httpd_conf functions are
	    dropped. Module http_uri is deprecated.</p>
          <p>
	    Own Id: OTP-16252</p>
        </item>
        <item>
	    <p>Refactored the internal handling of deprecated and
	    removed functions.</p>
          <p>
	    Own Id: OTP-16469</p>
        </item>
      </list>
    </section>

</section>

  <section><title>Inets 7.1.3.3</title>

    <section><title>Fixed Bugs and Malfunctions</title>
      <list>
        <item>
          <p>
	    Corrected an error regarding decode of percent encoded
	    URLs introduced in inets-7.1.3.</p>
          <p>
	    Own Id: OTP-16790 Aux Id: ERIERL-522 </p>
        </item>
      </list>
    </section>

</section>

  <section><title>Inets 7.1.3.2</title>

    <section><title>Fixed Bugs and Malfunctions</title>
      <list>
        <item>
          <p>
	    Fix a crash in http server when setopts is called on a
	    socket closed by the peer.</p>
          <p>
	    Own Id: OTP-16775 Aux Id: ERIERL-519 </p>
        </item>
      </list>
    </section>

</section>

  <section><title>Inets 7.1.3.1</title>

    <section><title>Fixed Bugs and Malfunctions</title>
      <list>
        <item>
          <p>
	    Avoid timing issue when setting active once on a socket
	    that is being closed by the peer.</p>
          <p>
	    Own Id: OTP-16735 Aux Id: OTP-16697, ERIERL-496 </p>
        </item>
      </list>
    </section>

</section>

<section><title>Inets 7.1.3</title>

    <section><title>Fixed Bugs and Malfunctions</title>
      <list>
        <item>
          <p>
	    Remove use of http_uri and mod_esi eval API. </p>
          <p>
	    This is a backport from OTP 23 that improves the check of
	    URIs to ensure that invalid URIs does not cause
	    vulnerabilities. This will render the deprecated mod_esi
	    eval API unusable as it used URI that does not conform to
	    valid URI syntax.</p>
          <p>
	    *** POTENTIAL INCOMPATIBILITY ***</p>
          <p>
	    Own Id: OTP-16556</p>
        </item>
      </list>
    </section>

</section>

<section><title>Inets 7.1.2</title>

    <section><title>Fixed Bugs and Malfunctions</title>
      <list>
        <item>
          <p>
	    Inets will honor that valid HTTP headers can not have
	    white space between field-name and the colon.</p>
          <p>
	    Own Id: OTP-16169 Aux Id: ERL-1053 </p>
        </item>
        <item>
          <p>
	    Changed error propagation in httpc:request/1 to return
	    expected error tuple instead of crashing.</p>
          <p>
	    Own Id: OTP-16290 Aux Id: PR-2437, ERL-1083 </p>
        </item>
        <item>
          <p>
	    Fix handling of HEAD request with chunked
	    transfer-encoding (httpc).</p>
          <p>
	    Own Id: OTP-16300 Aux Id: ERL-1090 </p>
        </item>
      </list>
    </section>

</section>

<section><title>Inets 7.1.1</title>

    <section><title>Improvements and New Features</title>
      <list>
        <item>
          <p>
	    Add HTTP server error logging vi logger</p>
          <p>
	    Own Id: OTP-16019</p>
        </item>
      </list>
    </section>

</section>

<section><title>Inets 7.1</title>

    <section><title>Improvements and New Features</title>
      <list>
        <item>
          <p>
	    httpd - Accept single LF as line terminator</p>
          <p>
	    Own Id: OTP-15893 Aux Id: PR-2206 </p>
        </item>
        <item>
          <p>
	    mod_esi will now always propagate the actual HTTP status
	    code that it answered with, to later mod-modules, and not
	    in some cases hardcode 200.</p>
          <p>
	    Own Id: OTP-16049 Aux Id: ERIERL-395 </p>
        </item>
      </list>
    </section>

</section>

<section><title>Inets 7.0.9</title>

    <section><title>Fixed Bugs and Malfunctions</title>
      <list>
        <item>
          <p>
	    Fix a regression in http client that causes a crash when
	    request URI has no scheme.</p>
          <p>
	    Own Id: OTP-15930 Aux Id: ERL-969 </p>
        </item>
      </list>
    </section>

</section>

<section><title>Inets 7.0.8</title>

    <section><title>Fixed Bugs and Malfunctions</title>
      <list>
        <item>
          <p>
	    All incorrect (that is, all) uses of "can not" has been
	    corrected to "cannot" in source code comments,
	    documentation, examples, and so on.</p>
          <p>
	    Own Id: OTP-14282 Aux Id: PR-1891 </p>
        </item>
      </list>
    </section>

</section>

  <section><title>Inets 7.0.7.2</title>

    <section><title>Improvements and New Features</title>
      <list>
        <item>
          <p>
	    Add HTTP server error logging vi logger</p>
          <p>
	    Own Id: OTP-16019</p>
        </item>
      </list>
    </section>

</section>

  <section><title>Inets 7.0.7.1</title>

    <section><title>Improvements and New Features</title>
      <list>
        <item>
          <p>
	    mod_esi will now always propagate the actual HTTP status
	    code that it answered with, to later mod-modules, and not
	    in some cases hardcode 200.</p>
          <p>
	    Own Id: OTP-16049 Aux Id: ERIERL-395 </p>
        </item>
      </list>
    </section>

</section>

<section><title>Inets 7.0.7</title>

    <section><title>Fixed Bugs and Malfunctions</title>
      <list>
        <item>
          <p>
	    Fix the internal handling of the option
	    erl_script_timeout in httpd. If explicit
	    erl_script_timeout value was supplied in seconds it was
	    not correctly converted to millisecond units for internal
	    usage.</p>
          <p>
	    This change fixes the handling of erl_script_timeout in
	    all possible configuration scenarios.</p>
          <p>
	    Own Id: OTP-15769 Aux Id: ERIERL-345 </p>
        </item>
      </list>
    </section>

</section>

<section><title>Inets 7.0.6</title>

    <section><title>Fixed Bugs and Malfunctions</title>
      <list>
        <item>
          <p>
	    Fix the internal handling of the option
	    erl_script_timeout in httpd. When httpd was started with
	    explicit erl_script_timeout, the value of the option was
	    converted to milliseconds before storage. Subsequent
	    calls to httpd:info/1 returned the input value multiplied
	    by 1000.</p>
          <p>
	    This change fixes the handing of erl_script_timeout by
	    storing the timeout in seconds and converting to
	    milliseconds before usage.</p>
          <p>
	    Own Id: OTP-15669 Aux Id: ERIERL-321 </p>
        </item>
      </list>
    </section>


    <section><title>Improvements and New Features</title>
      <list>
        <item>
          <p>
	    Enhance documentation</p>
          <p>
	    Own Id: OTP-15508 Aux Id: ERL-816 </p>
        </item>
      </list>
    </section>

</section>

<section><title>Inets 7.0.5</title>

    <section><title>Fixed Bugs and Malfunctions</title>
      <list>
        <item>
          <p>
	    Fixed bug that causes a crash in http client when using
	    hostnames (e.g. localhost) with the the option
	    ipv6_host_with_brackets set to true.</p>
          <p>
	    This change also fixes a regression: httpc:request fails
	    with connection error (nxdomain) if option
	    ipv6_host_with_brackets set to true and host component of
	    the URI is an IPv6 address.</p>
          <p>
	    Own Id: OTP-15554 Aux Id: ERIERL-289 </p>
        </item>
      </list>
    </section>

</section>

<section><title>Inets 7.0.4</title>

    <section><title>Fixed Bugs and Malfunctions</title>
      <list>
        <item>
          <p>
	    Make sure ipv6 addresses with brackets in URIs are
	    converted correctly before passing to lower level
	    functions like gen_tcp and ssl functions. Could cause
	    connection to fail.</p>
          <p>
	    Own Id: OTP-15544 Aux Id: ERIERL-289 </p>
        </item>
      </list>
    </section>

</section>

<section><title>Inets 7.0.3</title>

    <section><title>Fixed Bugs and Malfunctions</title>
      <list>
        <item>
          <p>
	    Fixed http client to not send 'content-length' header in
	    chunked encoded requests.</p>
          <p>
	    Own Id: OTP-15338 Aux Id: ERL-733 </p>
        </item>
        <item>
          <p>
	    Fixed http client to not drop explicit 'Content-Type'
	    header in requests without a body such as requests with
	    the 'Content-Type' of application/x-www-form-urlencoded.</p>
          <p>
	    Own Id: OTP-15339 Aux Id: ERL-736 </p>
        </item>
      </list>
    </section>

</section>

<section><title>Inets 7.0.2</title>

    <section><title>Fixed Bugs and Malfunctions</title>
      <list>
        <item>
          <p>
	    Enhance error handling, that is mod_get will return 403
	    if a path is a directory and not a file.</p>
          <p>
	    Own Id: OTP-15192</p>
        </item>
        <item>
          <p>
	    Do not use chunked-encoding with 1xx, 204 and 304
	    responses when using mod_esi. Old behavior was not
	    compliant with HTTP/1.1 RFC and could cause clients to
	    hang when they received 1xx, 204 or 304 responses that
	    included an empty chunked-encoded body.</p>
          <p>
	    Own Id: OTP-15241</p>
        </item>
        <item>
          <p>
	    Add robust handling of chunked-encoded HTTP responses
	    with an empty body (1xx, 204, 304). Old behavior could
	    cause the client to hang when connecting to a faulty
	    server implementation.</p>
          <p>
	    Own Id: OTP-15242</p>
        </item>
      </list>
    </section>

</section>

<section><title>Inets 7.0.1</title>

  <section><title>Fixed Bugs and Malfunctions</title>
  <list>
    <item>
      <p>
	Change status code for no mod found to handle request to
      501</p>
      <p>
      Own Id: OTP-15215</p>
        </item>
  </list>
  </section>

  </section>

  <section><title>Inets 7.0</title>

  <section><title>Fixed Bugs and Malfunctions</title>
      <list>
        <item>
          <p>
	    Fixed HTTP content injection bug in httpc (ERL-456).</p>
          <p>
	    Own Id: OTP-14726</p>
        </item>
        <item>
          <p>
	    Fixed support for URI-references in HTTP 'Location'
	    header (ERL-333).</p>
          <p>
	    Own Id: OTP-14729</p>
        </item>
        <item>
          <p>
	    Fix broken 'Content-Type' handling in httpc (ERL-536).</p>
          <p>
	    Own Id: OTP-15006</p>
        </item>
        <item>
          <p>
	    Fix handling of relative paths in the script_alias
	    property of httpd (ERL-574).</p>
          <p>
	    Own Id: OTP-15021</p>
        </item>
        <item>
          <p>
	    Fix httpd:reload_config/2 with path() as the first
	    argument (ERL-578).</p>
          <p>
	    Own Id: OTP-15025</p>
        </item>
        <item>
          <p>
	    Improved gracefulness.</p>
          <p>
	    Own Id: OTP-15042</p>
        </item>
      </list>
    </section>

    <section><title>Improvements and New Features</title>
      <list>
        <item>
          <p>
	    Split inets and create separate ftp and tftp apps.</p>
          <p>
	    Own Id: OTP-14113</p>
        </item>
      </list>
    </section>

  </section>

  <section><title>Inets 6.5.2.4</title>

    <section><title>Fixed Bugs and Malfunctions</title>
      <list>
        <item>
          <p>
	    Do not use chunked-encoding with 1xx, 204 and 304
	    responses when using mod_esi. Old behavior was not
	    compliant with HTTP/1.1 RFC and could cause clients to
	    hang when they received 1xx, 204 or 304 responses that
	    included an empty chunked-encoded body.</p>
          <p>
	    Own Id: OTP-15241</p>
        </item>
        <item>
          <p>
	    Add robust handling of chunked-encoded HTTP responses
	    with an empty body (1xx, 204, 304). Old behavior could
	    cause the client to hang when connecting to a faulty
	    server implementation.</p>
          <p>
	    Own Id: OTP-15242</p>
        </item>
      </list>
    </section>

  </section>
  
  <section><title>Inets 6.5.2.3</title>

    <section><title>Fixed Bugs and Malfunctions</title>
      <list>
        <item>
          <p>
	    Change status code for no mod found to handle request to
	    501</p>
          <p>
	    Own Id: OTP-15215</p>
        </item>
      </list>
    </section>

</section>

<section><title>Inets 6.5.2.2</title>

    <section><title>Fixed Bugs and Malfunctions</title>
      <list>
        <item>
          <p>
	    Enhance error handling, that is mod_get will return 403
	    if a path is a directory and not a file.</p>
          <p>
	    Own Id: OTP-15192</p>
        </item>
      </list>
    </section>

</section>

  <section><title>Inets 6.5.2.1</title>

    <section><title>Improvements and New Features</title>
      <list>
        <item>
          <p>
	    Options added for setting low-level properties on the
	    underlying TCP connections. The options are:
	    <c>sock_ctrl</c>, <c>sock_data_act</c> and
	    <c>sock_data_pass</c>. See the manual for details.</p>
          <p>
	    Own Id: OTP-15120 Aux Id: ERIERL-192 </p>
        </item>
      </list>
    </section>

  </section>

<section><title>Inets 6.5.2</title>

    <section><title>Fixed Bugs and Malfunctions</title>
      <list>
        <item>
          <p>
	    inets: httpd - Gracefully handle bad headers</p>
          <p>
	    The option max_headers operated on the individual header
	    length instead of the total length of all headers. Also
	    headers with empty keys are now discarded.</p>
          <p>
	    Own Id: OTP-15092</p>
        </item>
      </list>
    </section>

</section>

<section><title>Inets 6.5.1</title>

    <section><title>Fixed Bugs and Malfunctions</title>
      <list>
        <item>
          <p>
	    Fix broken options handling in httpc (ERL-441).</p>
          <p>
	    Own Id: OTP-15007</p>
        </item>
      </list>
    </section>

</section>

<section><title>Inets 6.5</title>

    <section><title>Fixed Bugs and Malfunctions</title>
      <list>
        <item>
          <p>
	    httpc_manager crashes when a long running request is sent
	    on a persistent HTTP connection (keep-alive). Fixed
	    httpc_manager to use proper timeouts on keep-alive
	    connections.</p>
          <p>
	    Own Id: OTP-14908</p>
        </item>
      </list>
    </section>


    <section><title>Improvements and New Features</title>
      <list>
        <item>
          <p>
	    Add support for unix domain sockets in the http client.</p>
          <p>
	    Own Id: OTP-14854</p>
        </item>
      </list>
    </section>

</section>

<section><title>Inets 6.4.5</title>

    <section><title>Fixed Bugs and Malfunctions</title>
      <list>
        <item>
          <p>
	    CGI environment variable CONTENT_LENGTH shall be a string</p>
          <p>
	    Own Id: OTP-14679</p>
        </item>
        <item>
          <p>
	    In relaxed mode disregard Content-Length header if there
	    is also a Transfer-Encoding header.</p>
          <p>
	    Own Id: OTP-14727</p>
        </item>
        <item>
          <p>
	    Eliminated race condition, that could cause http request
	    to sporadically fail to complete successfully, when
	    keep-alive connections are used.</p>
          <p>
	    Own Id: OTP-14783</p>
        </item>
      </list>
    </section>

</section>

<section><title>Inets 6.4.4</title>

    <section><title>Fixed Bugs and Malfunctions</title>
      <list>
        <item>
          <p>
	    Correct the handling of location headers so that the
	    status code is not hard coded. This should have been
	    fixed by commit 2cc5ba70cbbc6b3ace81a2a0324417c3b65265bb
	    but unfortunately was broken during a code refactoring
	    and unnoticed due to a faulty placed test case.</p>
          <p>
	    Own Id: OTP-14761</p>
        </item>
      </list>
    </section>

</section>

<section><title>Inets 6.4.3</title>

    <section><title>Improvements and New Features</title>
      <list>
        <item>
          <p>
	    Fix broken handling of POST requests</p>
          <p>
	    New chunk mechanism of body data in POST requests added
	    in 5d01c70ca399edf28e99dc760506329689fab6ba broke
	    handling of POST body data not using the new mechanism.</p>
          <p>
	    Own Id: OTP-14656</p>
        </item>
        <item>
          <p>
	    Make sure ints:stop/2 of the service httpd is synchronous</p>
          <p>
	    Own Id: OTP-14696</p>
        </item>
        <item>
          <p>
	    Honor status code returned by ESI script and modernize
	    "location" header handling.</p>
          <p>
	    Own Id: OTP-14716</p>
        </item>
      </list>
    </section>

</section>

<section><title>Inets 6.4.2</title>

    <section><title>Fixed Bugs and Malfunctions</title>
      <list>
        <item>
          <p>
	    Make sure mod_log uses the correct status code</p>
          <p>
	    Own Id: OTP-14510</p>
        </item>
        <item>
          <p>
	    Correct behaviour of mod_disk_log to proparly handle
	    repair options</p>
          <p>
	    Own Id: OTP-14530</p>
        </item>
      </list>
    </section>

</section>

<section><title>Inets 6.4.1</title>

    <section><title>Fixed Bugs and Malfunctions</title>
      <list>
        <item>
          <p>
	    http_uri aligned to follow RFC 3986 and not convert "+"
	    to space when decoding URIs.</p>
          <p>
	    Own Id: OTP-14573</p>
        </item>
      </list>
    </section>


    <section><title>Improvements and New Features</title>
      <list>
        <item>
          <p>
	    Added new option max_client_body_chunk to httpd server to
	    allow chunked delivery of PUT and POST data to mod_esi
	    callback. Note, new mod_esi callback implementation is
	    required.</p>
          <p>
	    Also correct value provided by server_name environment
	    variable</p>
          <p>
	    Own Id: OTP-14450</p>
        </item>
      </list>
    </section>

</section>

<section><title>Inets 6.4</title>

    <section><title>Fixed Bugs and Malfunctions</title>
      <list>
        <item>
          <p>
	    httpd_util:rfc1123_date/1 gracefully handle invalid DST
	    dates by returning the original time in the expected
	    rfc1123 format.</p>
          <p>
	    Own Id: OTP-14394</p>
        </item>
      </list>
    </section>


    <section><title>Improvements and New Features</title>
      <list>
        <item>
          <p>
	    Add unicode binary support to http_uri functions</p>
          <p>
	    Own Id: OTP-14404</p>
        </item>
        <item>
          <p>
	    httpc - Change timeout handling so the redirects cause a
	    new timer to be set. This means that a simple redirected
	    request could return after 2*timeout milliseconds.</p>
          <p>
	    Own Id: OTP-14429</p>
        </item>
      </list>
    </section>

</section>

<section><title>Inets 6.3.9</title>

    <section><title>Fixed Bugs and Malfunctions</title>
      <list>
        <item>
          <p>
	    The close of a chunked file reception crashed in a
	    certain timing sequence.</p>
          <p>
	    Own Id: OTP-14391 Aux Id: seq13306 </p>
        </item>
      </list>
    </section>

</section>

<section><title>Inets 6.3.8</title>

    <section><title>Improvements and New Features</title>
      <list>
        <item>
          <p>
	    Added missing release note for inets-6.3.7</p>
          <p>
	    Own Id: OTP-14383</p>
        </item>
      </list>
    </section>

</section>

<section><title>Inets 6.3.7</title>

    <section><title>Fixed Bugs and Malfunctions</title>
      <list>
        <item>
          <p>
	    Fixed a bug in ftp that made further operations after a
	    recv_chunk operation impossible.</p>
          <p>
	    Own Id: OTP-14242</p>
        </item>

        <item>
          <p>Make default port, 80 and 443, implicit in automatic redirection.
	  </p>
          <p> Own Id: OTP-14301
	  </p>
        </item>        
      </list>
    </section>

</section>

<section><title>Inets 6.3.6</title>

    <section><title>Fixed Bugs and Malfunctions</title>
      <list>
        <item>
          <p>
	    Chunk size decoding could fail. The symptom was that
	    chunk decoding sometimes failed depending on timing of
	    the received stream. If chunk size was split into two
	    different packets decoding would fail.</p>
          <p>
	    Own Id: OTP-13571 Aux Id: ERL-116 </p>
        </item>
        <item>
          <p>
	    Prevent httpc user process to hang if httpc_handler
	    process terminates unexpectedly</p>
          <p>
	    Own Id: OTP-14091</p>
        </item>
        <item>
          <p>
	    Correct Host header, to include port number, when
	    redirecting requests.</p>
          <p>
	    Own Id: OTP-14097</p>
        </item>
        <item>
          <p>
	    Shutdown gracefully on connection or TLS handshake errors</p>
          <p>
	    Own Id: OTP-14173 Aux Id: seq13262 </p>
        </item>
      </list>
    </section>

</section>

<section><title>Inets 6.3.5</title>

    <section><title>Fixed Bugs and Malfunctions</title>
      <list>
        <item>
          <p>
	    Correct mistakes in ftp client introduced in inets-6.3.4</p>
          <p>
	    Own Id: OTP-14203 Aux Id: OTP-13982 </p>
        </item>
      </list>
    </section>

</section>

<section><title>Inets 6.3.4</title>

    <section><title>Fixed Bugs and Malfunctions</title>
      <list>
        <item>
          <p>
	    Fixes a bug that makes the ftp client end up in bad state
	    if there is a multi line response from the server and the
	    response number is in the message being sent.</p>
          <p>
	    Own Id: OTP-13960 Aux Id: PR1196 </p>
        </item>
        <item>
          <p>
	    The ftp client could stop consuming messages when the
	    multiline response handling was corrected.</p>
          <p>
	    Own Id: OTP-13967</p>
        </item>
        <item>
          <p>
	    Fix keep-alive https through proxy connections so that
	    all requests, following the first one, will run as
	    expected instead of failing.</p>
          <p>
	    Own Id: OTP-14041</p>
        </item>
        <item>
          <p>
	    Fix bug from commit
	    fdfda2fab0921d409789174556582db28141448e that could make
	    listing of group members in mod_auth callbacks fail.</p>
          <p>
	    Own Id: OTP-14082</p>
        </item>
      </list>
    </section>


    <section><title>Improvements and New Features</title>
      <list>
        <item>
          <p>
	    Update behavior of httpc:request to match RFC-7231</p>
          <p>
	    Own Id: OTP-13902</p>
        </item>
        <item>
          <p>
	    Fixed dialyzer warnings as well as some white-space
	    issues. Thanks to Kostis.</p>
          <p>
	    Own Id: OTP-13982 Aux Id: PR-1207 </p>
        </item>
      </list>
    </section>

</section>

<section><title>Inets 6.3.3</title>

    <section><title>Fixed Bugs and Malfunctions</title>
      <list>
        <item>
          <p>
	    The legacy option 'inet6fb4' for inets had stopped
	    working. This bug has now been corrected. Fix by Edwin
	    Fine in bugs.erlang.org ERL-200 and Github PR#1132.</p>
          <p>
	    Own Id: OTP-13776 Aux Id: ERL-200 PR-1132 </p>
        </item>
      </list>
    </section>

</section>

<section><title>Inets 6.3.2</title>

    <section><title>Improvements and New Features</title>
      <list>
        <item>
          <p>
	    PUT and DELETE support has been added to mod_esi</p>
          <p>
	    Own Id: OTP-13688 Aux Id: seq13149 </p>
        </item>
      </list>
    </section>

</section>

<section><title>Inets 6.3.1</title>

    <section><title>Fixed Bugs and Malfunctions</title>
      <list>
        <item>
          <p>
	    A debug message was accidentally left enabled in the ftp
	    client.</p>
          <p>
	    Own Id: OTP-13712 Aux Id: seq13143 </p>
        </item>
      </list>
    </section>

</section>

<section><title>Inets 6.3</title>

    <section><title>Fixed Bugs and Malfunctions</title>
      <list>
        <item>
          <p>
	    Ftp client fixes: 1) Corrected a bug that the ftp client
	    gen_server crashed if the listening data socket was
	    closed.</p>
          <p>
	    2) Corrections of ftp client error codes so they are as
	    defined in the reference manual</p>
          <p>
	    Own Id: OTP-13644</p>
        </item>
      </list>
    </section>


    <section><title>Improvements and New Features</title>
      <list>
        <item>
	    <p> Remove usage of erlang:now(). </p>
          <p>
	    Own Id: OTP-12441</p>
        </item>
        <item>
	    <p> Add handling of DELETE Body to http client. </p>
          <p>
	    Own Id: OTP-13383 Aux Id: PR-972 </p>
        </item>
        <item>
          <p>
	    Removed references to mod_include and webtool from
	    examples and tests.</p>
          <p>
	    Own Id: OTP-13445 Aux Id: PR-988 </p>
        </item>
        <item>
          <p>
	    Remove module inets_regexp. Module re should be used
	    instead.</p>
          <p>
	    *** POTENTIAL INCOMPATIBILITY ***</p>
          <p>
	    Own Id: OTP-13561</p>
        </item>
      </list>
    </section>

</section>

<section><title>Inets 6.2.4</title>

    <section><title>Improvements and New Features</title>
      <list>
        <item>
          <p>
	    Handle multiple \t in mime types file</p>
          <p>
	    Own Id: OTP-13663 Aux Id: seq13132 </p>
        </item>
      </list>
    </section>

</section>

<section><title>Inets 6.2.3</title>

    <section><title>Improvements and New Features</title>
      <list>
        <item>
          <p>
	    Put back unused module inets_regexp and remove it in OTP
	    19 instead as it is an incompatibility, although it is an
	    undocumented module and should not affect other
	    applications.</p>
          <p>
	    Own Id: OTP-13533</p>
        </item>
      </list>
    </section>

</section>

<section><title>Inets 6.2.2</title>

    <section><title>Improvements and New Features</title>
      <list>
        <item>
          <p>
	    Add environment information item peer_cert to mod_esi</p>
          <p>
	    Own Id: OTP-13510</p>
        </item>
      </list>
    </section>

</section>

<section><title>Inets 6.2.1</title>

    <section><title>Fixed Bugs and Malfunctions</title>
      <list>
        <item>
          <p>
	    Mend ipv6_host_with_brackets option in httpc</p>
          <p>
	    Own Id: OTP-13417</p>
        </item>
      </list>
    </section>

</section>

<section><title>Inets 6.2</title>

    <section><title>Fixed Bugs and Malfunctions</title>
      <list>
        <item>
          <p>
	    The TFTP client/server has been fixed to allow file sizes
	    larger than 32MB block by allowing the 16 bit block
	    counter to wrap. Since this is a commonly accepted
	    behavior we regard it as a bug fix.</p>
          <p>
	    Own Id: OTP-13403</p>
        </item>
      </list>
    </section>


    <section><title>Improvements and New Features</title>
      <list>
        <item>
          <p>
	    Handle HTTP PATCH method in client.</p>
          <p>
	    Own Id: OTP-13286</p>
        </item>
        <item>
          <p>
	    Expected termination should not be logged as an
	    application error.</p>
          <p>
	    Own Id: OTP-13389</p>
        </item>
      </list>
    </section>

</section>

  <section><title>Inets 6.1.1.1</title>
  
   <section><title>Fixed Bugs and Malfunctions</title>
     <list>
       <item>
         <p>
         Mend ipv6_host_with_brackets option in httpc</p>
         <p>
         Own Id: OTP-13417</p>
       </item>
     </list>
   </section>
  
  </section>
  
<section><title>Inets 6.1.1</title>

    <section><title>Fixed Bugs and Malfunctions</title>
      <list>
        <item>
          <p>
	    mod_alias now traverses all aliases picking the longest
	    match and not the first match.</p>
          <p>
	    Own Id: OTP-13248</p>
        </item>
      </list>
    </section>

</section>

<section><title>Inets 6.1</title>

    <section><title>Fixed Bugs and Malfunctions</title>
      <list>
        <item>
          <p>
	    Replace obs-folds with spaces instead of failing</p>
          <p>
	    Own Id: OTP-13069</p>
        </item>
        <item>
          <p>
	    Add validation fun for URI scheme to http_uri API</p>
          <p>
	    Own Id: OTP-13071</p>
        </item>
        <item>
          <p>
	    Handle stream bodies as documented.</p>
          <p>
	    Own Id: OTP-13093</p>
        </item>
        <item>
          <p>
	    Correct error handling of mod_esi generated chunks. Send
	    warning headers in chunk trailers instead of generating
	    an unexpected additional 500 request response, when
	    problems, such as a timeout occurs.</p>
          <p>
	    Own Id: OTP-13110</p>
        </item>
        <item>
          <p>
	    HTTP client terminates gracefully when an invalid chunked
	    length header is encountered.</p>
          <p>
	    Own Id: OTP-13117</p>
        </item>
      </list>
    </section>


    <section><title>Improvements and New Features</title>
      <list>
        <item>
          <p>
	    Add default for SNI (Server Name Indication) when running
	    https using the inets HTTP-client.</p>
          <p>
	    Own Id: OTP-12985</p>
        </item>
        <item>
          <p>
	    Be forgiving to chunked sizes that have trailing
	    whitespaces as prior implementation was. Also some legacy
	    embedded devices does actually have trailing whitespaces
	    even though this in not according to the spec.</p>
          <p>
	    Own Id: OTP-13116</p>
        </item>
      </list>
    </section>

</section>

<section><title>Inets 6.0.3</title>

    <section><title>Fixed Bugs and Malfunctions</title>
      <list>
        <item>
          <p>
	    Improved error handling and gracfully termination when an
	    invalid chunked length header is encountered.</p>
          <p>
	    Own Id: OTP-13061</p>
        </item>
      </list>
    </section>


    <section><title>Improvements and New Features</title>
      <list>
        <item>
          <p>
	    Add possibility to set socket options, such as nodelay,
	    for httpd. Also phase out legacy option value inet6bf4
	    for the ipfamily option. This value will be translated to
	    the value inet.</p>
          <p>
	    *** POTENTIAL INCOMPATIBILITY ***</p>
          <p>
	    Own Id: OTP-13062</p>
        </item>
      </list>
    </section>

</section>

<section><title>Inets 6.0.2</title>

    <section><title>Fixed Bugs and Malfunctions</title>
      <list>
        <item>
          <p>
	    Avoid crash in mod_auth_server and mod_security_server
	    due to using an atom instead of a string when creating a
	    name.</p>
          <p>
	    Own Id: OTP-13022</p>
        </item>
      </list>
    </section>


    <section><title>Improvements and New Features</title>
      <list>
        <item>
          <p>
	    Add function response_default_headers/0 to httpd
	    customize API, to allow user to specify default values
	    for HTTP response headers.</p>
          <p>
	    Own Id: OTP-13013</p>
        </item>
      </list>
    </section>

</section>

<section><title>Inets 6.0.1</title>

    <section><title>Fixed Bugs and Malfunctions</title>
      <list>
        <item>
          <p>
	    Fix broken socket feature, that is on Linux systems a
	    socket may be opened before starting Erlang and then
	    passed to Erlang's httpd daemon. This is useful as the
	    wrap program can open a privileged port and Erlang does
	    not have to be run as root.</p>
          <p>
	    Own Id: OTP-12875 Aux Id: seq12878 </p>
        </item>
        <item>
          <p>
	    Fix broken socket feature, that is on Linux systems a
	    socket may be opened before starting Erlang and then
	    passed to Erlangs tftp daemon. This is useful as the wrap
	    program can open a privileged port and Erlang does not
	    have to be run as root.</p>
          <p>
	    Own Id: OTP-12898 Aux Id: seq12900 </p>
        </item>
        <item>
          <p>
	    httpc_handler should react properly to cancel requests
	    even when the request to be canceled was already finished
	    but httpc_manager did not get notified about that yet.</p>
          <p>
	    Own Id: OTP-12922</p>
        </item>
      </list>
    </section>


    <section><title>Improvements and New Features</title>
      <list>
        <item>
          <p>
	    Added format_status function to httpd process to avoid
	    sensitive information to be printed in supervisor logs.</p>
          <p>
	    Own Id: OTP-12976</p>
        </item>
        <item>
          <p>
	    Return meaningful error reason disregarding whether a
	    http proxy is used or not.</p>
          <p>
	    Own Id: OTP-12984</p>
        </item>
      </list>
    </section>

</section>

<section><title>Inets 6.0</title>

    <section><title>Fixed Bugs and Malfunctions</title>
      <list>
        <item>
          <p>
	    Fix race condition in httpc. If the socket is closed by
	    the peer do not try to close it again.</p>
          <p>
	    Own Id: OTP-11845</p>
        </item>
        <item>
          <p>
	    Avoid process leak by gracefully terminating httpc
	    request handler process when send operation fails.</p>
          <p>
	    Own Id: OTP-12362</p>
        </item>
        <item>
          <p>
	    Reject messages with a Content-Length less than 0</p>
          <p>
	    Own Id: OTP-12739 Aux Id: seq12860 </p>
        </item>
        <item>
          <p>
	    Let gen_tcp:controlling_process/2 and
	    inet_sctp:connect/[45] propagate prim_inet:setopt/3
	    errors instead of having them generate badmatch
	    exceptions.</p>
          <p>
	    Own Id: OTP-12798</p>
        </item>
      </list>
    </section>


    <section><title>Improvements and New Features</title>
      <list>
        <item>
          <p>
	    Remove Server Side Include support from inets, as this is
	    an old technique that has security issues and was not well
	    tested.</p>
          <p>
	    *** POTENTIAL INCOMPATIBILITY ***</p>
          <p>
	    Own Id: OTP-12156</p>
        </item>
        <item>
          <p>
	    New value in <c>server_tokens</c> config for limiting
	    banner grabbing attempts. </p>
          <p>
	    By setting <c>{server_tokens, none}</c> in
	    <c>ServiceConfig</c> for <c>inets:start(httpd,
	    ServiceConfig)</c>, the "Server:" header will not be set
	    in messages from the server.</p>
          <p>
	    Own Id: OTP-12661 Aux Id: seq12840 </p>
        </item>
        <item>
          <p>
	    To enable the HTTP server to run in a virtualized
	    environment, where there can be more that one server that
	    has the same ip-address and port, we add a new option
	    profile.</p>
          <p>
	    Own Id: OTP-12674</p>
        </item>
        <item>
          <p>
	    httpc: Fix implementation of graceful shudown to work as
	    intended for keep alive connections not using pipelining.</p>
          <p>
	    Own Id: OTP-12803</p>
        </item>
        <item>
          <p>
	    Correct handling of proxy options when using persistent
	    connections.</p>
          <p>
	    Own Id: OTP-12822</p>
        </item>
      </list>
    </section>

</section>

<section><title>Inets 5.10.9</title>

    <section><title>Improvements and New Features</title>
      <list>
        <item>
          <p>
	    Add behaviour with optional callbacks to customize the
	    inets HTTP server.</p>
          <p>
	    Own Id: OTP-12776</p>
        </item>
      </list>
    </section>

</section>

<section><title>Inets 5.10.8</title>

    <section><title>Fixed Bugs and Malfunctions</title>
      <list>
        <item>
          <p>
	    Reject messages with a Content-Length less than 0</p>
          <p>
	    Own Id: OTP-12739 Aux Id: seq12860 </p>
        </item>
      </list>
    </section>

</section>

<section><title>Inets 5.10.7</title>

    <section><title>Improvements and New Features</title>
      <list>
        <item>
          <p>
	    New value in <c>server_tokens</c> config for limiting
	    banner grabbing attempts. </p>
          <p>
	    By setting <c>{server_tokens, none}</c> in
	    <c>ServiceConfig</c> for <c>inets:start(httpd,
	    ServiceConfig)</c>, the "Server:" header will not be set
	    in messages from the server.</p>
          <p>
	    Own Id: OTP-12661 Aux Id: seq12840 </p>
        </item>
      </list>
    </section>

</section>

<section><title>Inets 5.10.6</title>

    <section><title>Fixed Bugs and Malfunctions</title>
      <list>
        <item>
          <p>
	    inets: parse correctly 'Set-Cookie' header with empty
	    value</p>
          <p>
	    httpc_cookie should parse cookies with empty values and
	    no attributes set in the 'Set-Cookie' headers.</p>
          <p>
	    Own Id: OTP-12455</p>
        </item>
      </list>
    </section>


    <section><title>Improvements and New Features</title>
      <list>
        <item>
          <p>
	    Add parsing of URI fragments to http_uri:parse</p>
          <p>
	    This fixes a bug in httpc where redirection URIs could
	    lead to bad requests if they contained fragments.</p>
          <p>
	    Own Id: OTP-12398</p>
        </item>
        <item>
          <p>
	    httpc: http client now ignores invalid set-cookie headers</p>
          <p>
	    Own Id: OTP-12430</p>
        </item>
      </list>
    </section>

</section>

<section><title>Inets 5.10.5</title>

    <section><title>Fixed Bugs and Malfunctions</title>
      <list>
        <item>
          <p>
	    mod_alias now handles https-URIs properly</p>
          <p>
	    Consistent view of configuration parameter
	    keep_alive_timeout, should be presented in the
	    httpd:info/[1,2] function in the same unit as it is
	    inputted.</p>
          <p>
	    Own Id: OTP-12436 Aux Id: seq12786 </p>
        </item>
      </list>
    </section>


    <section><title>Improvements and New Features</title>
      <list>
        <item>
          <p>
	    Gracefully handle invalid content-length headers instead
	    of crashing in list_to_integer.</p>
          <p>
	    Own Id: OTP-12429</p>
        </item>
      </list>
    </section>

</section>

<section><title>Inets 5.10.4</title>

    <section><title>Fixed Bugs and Malfunctions</title>
      <list>
        <item>
          <p>
	    Fixed a spelling mistake in httpc documentation.</p>
          <p>
	    Own Id: OTP-12221</p>
        </item>
      </list>
    </section>


    <section><title>Improvements and New Features</title>
      <list>
        <item>
          <p>
	    Add option {ftp_extension, boolean} to enable use of
	    extended commands EPSV and EPRT, as specified in RFC
	    2428, for IPv4 instead of using the legacy commands. Ipv6
	    cannot be supported without the extended commands.</p>
          <p>
	    Own Id: OTP-12255</p>
        </item>
      </list>
    </section>

</section>

<section><title>Inets 5.10.3</title>

    <section><title>Fixed Bugs and Malfunctions</title>
      <list>
        <item>
          <p>
	    Fix some spelling mistakes in documentation</p>
          <p>
	    Own Id: OTP-12152</p>
        </item>
      </list>
    </section>


    <section><title>Improvements and New Features</title>
      <list>
        <item>
          <p>
	    httpd: Separate timeout for TLS/SSL handshake from
	    keepalive timeout</p>
          <p>
	    Own Id: OTP-12013</p>
        </item>
        <item>
          <p>
	    Warning: this is experimental and may disappear or change
	    without previous warning.</p>
          <p>
	    Experimental support for running Quickcheck and PropEr
	    tests from common_test suites is added to common_test.
	    See the reference manual for the new module
	    <c>ct_property_testing</c>.</p>
          <p>
	    Experimental property tests are added under
	    <c>lib/{inet,ssh}/test/property_test</c>. They can be run
	    directly or from the commont_test suites
	    <c>inet/ftp_property_test_SUITE.erl</c> and
	    <c>ssh/test/ssh_property_test_SUITE.erl</c>.</p>
          <p>
	    See the code in the <c>test</c> directories and the man
	    page for details.</p>
          <p>
	    (Thanks to Tuncer Ayaz for a patch adding Triq)</p>
          <p>
	    Own Id: OTP-12119</p>
        </item>
      </list>
    </section>

</section>

<section><title>Inets 5.10.2</title>

    <section><title>Fixed Bugs and Malfunctions</title>
      <list>
        <item>
          <p>
	    httpc: Fix streaming bugs when handling small responses</p>
          <p>
	    Own Id: OTP-11992</p>
        </item>
      </list>
    </section>

</section>

<section><title>Inets 5.10.1</title>

    <section><title>Fixed Bugs and Malfunctions</title>
      <list>
        <item>
          <p>
	    Correct distirbing mode for httpd:reload_config/2</p>
          <p>
	    Own Id: OTP-11914</p>
        </item>
      </list>
    </section>


    <section><title>Improvements and New Features</title>
      <list>
        <item>
          <p>
	    Improved handling of invalid strings in the HTTP request
	    line.</p>
          <p>
	    Impact: May improve memory consumption</p>
          <p>
	    Own Id: OTP-11925 Aux Id: Sequence 12601 </p>
        </item>
      </list>
    </section>

</section>

<section><title>Inets 5.10</title>

    <section><title>Fixed Bugs and Malfunctions</title>
      <list>
        <item>
          <p>
	    Fixed a spelling mistake in httpc doc (Thanks to Wasif
	    Riaz Malik)</p>
          <p>
	    Own Id: OTP-11538</p>
        </item>
        <item>
          <p>
	    Application upgrade (appup) files are corrected for the
	    following applications: </p>
          <p>
	    <c>asn1, common_test, compiler, crypto, debugger,
	    dialyzer, edoc, eldap, erl_docgen, et, eunit, gs, hipe,
	    inets, observer, odbc, os_mon, otp_mibs, parsetools,
	    percept, public_key, reltool, runtime_tools, ssh,
	    syntax_tools, test_server, tools, typer, webtool, wx,
	    xmerl</c></p>
          <p>
	    A new test utility for testing appup files is added to
	    test_server. This is now used by most applications in
	    OTP.</p>
          <p>
	    (Thanks to Tobias Schlager)</p>
          <p>
	    Own Id: OTP-11744</p>
        </item>
        <item>
          <p>
	    ftp now sanitize file name, user name and passwords from
	    &lt;CR&gt; and &lt;LF&gt; tags (Thanks to Sergei Golovan)</p>
          <p>
	    Own Id: OTP-11750</p>
        </item>
        <item>
          <p>
	    Corrected error handling in the HTTP client, making it
	    behave more graceful.</p>
          <p>
	    Thanks to Kirilll Zaborsky</p>
          <p>
	    Own Id: OTP-11794</p>
        </item>
        <item>
          <p>
	    Support identity transfer-encoding in httpc.</p>
          <p>
	    Thanks to Anthony Ramine</p>
          <p>
	    Own Id: OTP-11802</p>
        </item>
        <item>
          <p>
	    Ignore empty Set-Cookie headers to increase
	    interoperability with servers that violate the RFC. </p>
          <p>
	    Thanks to Kirilll Zaborsky</p>
          <p>
	    Own Id: OTP-11803</p>
        </item>
      </list>
    </section>


    <section><title>Improvements and New Features</title>
      <list>
        <item>
          <p>
	    The commit 6189bc07 "inets: httpc improve pipelining" has
	    been reverted, as it turned out to break things rather
	    than improve pipelining utilization. It is instead up to
	    the user to configure httpc and use it wisely to be able
	    to get the most out of pipelining.</p>
          <p>
	    Own Id: OTP-11756</p>
        </item>
        <item>
          <p>
	    Handle all response codes in httpd_util:message/3</p>
          <p>
	    Own Id: OTP-11838</p>
        </item>
      </list>
    </section>

</section>

<section><title>Inets 5.9.8</title>

    <section><title>Improvements and New Features</title>
      <list>
        <item>
          <p>
	    Mend max_clients check that was broken and avoid too
	    extensive logging that could cause memory problems.</p>
          <p>
	    Own Id: OTP-11557 Aux Id: seq12478 </p>
        </item>
      </list>
    </section>

</section>

<section><title>Inets 5.9.7</title>

    <section><title>Fixed Bugs and Malfunctions</title>
      <list>
        <item>
          <p>
	    Fix httpd config option 'script_timeout' and fixed httpd
	    config option 'keep_alive_timeout'. Thanks to Johannes
	    Weissl.</p>
          <p>
	    Own Id: OTP-11276</p>
        </item>
        <item>
          <p>
	    Make httpc:request_cancel/[1,2] asynchronous. Previously
	    these functions tried to guarantee request answer would
	    not reach the client, which only worked for some of the
	    use cases. Now these functions are totally asynchronous
	    which makes it the clients responsibility to disregard
	    possible answers to canceled requests. </p>
          <p>
	    Also pipelining implementation has been changed to
	    improve the utilization factor. Further investigation of
	    possible enhancements in this area are planned for later.</p>
          <p>
	    *** POTENTIAL INCOMPATIBILITY ***</p>
          <p>
	    Own Id: OTP-11312</p>
        </item>
        <item>
          <p>
	    [httpd] Add handling of new response for mod_head
	    (otherwise causing case_clause crash). Also updated
	    logging: Removed logging for keep-alive connections
	    timeout (this is a normal occurrence and not an error)
	    and some access-log body size corrections.</p>
          <p>
	    Own Id: OTP-11328</p>
        </item>
      </list>
    </section>


    <section><title>Improvements and New Features</title>
      <list>
        <item>
          <p>
	    The ftp client now supports ftp over tls (ftps).</p>
          <p>
	    Own Id: OTP-11037</p>
        </item>
      </list>
    </section>

</section>

<section><title>Inets 5.9.6</title>

    <section><title>Improvements and New Features</title>
      <list>
        <item>
          <p>
	    httpc: Allow content body in DELETE requests. Thanks to
	    James Wheare.</p>
          <p>
	    Own Id: OTP-11190</p>
        </item>
        <item>
          <p>
	    Add missing brackets to report formatting on ftp_progress
	    process exit. Thanks to Artur Wilniewczyc.</p>
          <p>
	    Own Id: OTP-11202</p>
        </item>
        <item>
          <p>
	    Fix some errors in the inets documentation. Thanks to
	    Johannes Weissl.</p>
          <p>
	    Own Id: OTP-11210</p>
        </item>
        <item>
          <p>
	    Fix various typos in httpd, inets. Thanks to Tomohiko
	    Aono.</p>
          <p>
	    Own Id: OTP-11226</p>
        </item>
        <item>
          <p>
	    Fix httpd config option 'erl_script_nocache'. Thanks to
	    Johannes Weissl.</p>
          <p>
	    Own Id: OTP-11260</p>
        </item>
      </list>
    </section>

</section>

<section><title>Inets 5.9.5</title>

    <section><title>Fixed Bugs and Malfunctions</title>
      <list>
        <item>
          <p>
	    Reverted incorrect commit that broke cookie handling when
	    using httpc-profiles.</p>
          <p>
	    Own Id: OTP-10956</p>
        </item>
      </list>
    </section>
    <section><title>Improvements and New Features</title>
      <list>
        <item>
          <p>
	    Fix http_request:http_headers/1 to send content-length
	    when length is zero. Thanks to CA Meijer.</p>
          <p>
	    Own Id: OTP-10934</p>
        </item>
        <item>
          <p>
	    Integrate elliptic curve contribution from Andreas
	    Schultz </p>
          <p>
	    In order to be able to support elliptic curve cipher
	    suites in SSL/TLS, additions to handle elliptic curve
	    infrastructure has been added to public_key and crypto.</p>
          <p>
	    This also has resulted in a rewrite of the crypto API to
	    gain consistency and remove unnecessary overhead. All OTP
	    applications using crypto has been updated to use the new
	    API.</p>
          <p>
	    Impact: Elliptic curve cryptography (ECC) offers
	    equivalent security with smaller key sizes than other
	    public key algorithms. Smaller key sizes result in
	    savings for power, memory, bandwidth, and computational
	    cost that make ECC especially attractive for constrained
	    environments.</p>
          <p>
	    Own Id: OTP-11009</p>
        </item>
        <item>
          <p>
	    Fix {stream, {self, once}} in httpc to work as expected.
	    Thanks to Masatake Daimon</p>
          <p>
	    Own Id: OTP-11122</p>
        </item>
      </list>
    </section>

</section>

<section><title>Inets 5.9.4</title>
    <section><title>Improvements and New Features</title>
      <list>
        <item>
          <p>
	    httpd: The modules option now defaults to the documented
	    value.</p>
          <p>
	    Own Id: OTP-10844</p>
        </item>
        <item>
          <p>
	    httpc: Fixed persistent connection implementation that
	    was broken by a patch to R13. The patch made persistent
	    connections behaved the same way as pipelining.</p>
          <p>
	    Own Id: OTP-10845</p>
        </item>
        <item>
          <p>
	    httpd: Simplified configuration of ssl in httpd, this
	    also enables all ssl options to be configured. The old
	    and limited way is no longer documented but will be
	    supported for backwards comatibility for some time.</p>
          <p>
	    Own Id: OTP-10846</p>
        </item>
        <item>
          <p>
	    Handle correctly the "No files found or file unavailable"
	    error code. Thanks to Serge Aleynikov</p>
          <p>
	    Own Id: OTP-10886</p>
        </item>
      </list>
    </section>

</section>

<section><title>Inets 5.9.3</title>

    <section><title>Improvements and New Features</title>
      <list>
        <item>
          <p>
	    httpc: The HTTP client now supports HTTPS through proxies</p>
          <p>
	    Own Id: OTP-10256 Aux Id: kunagi-2
	    [ce2e800e-c99f-4050-a1c4-f47023d9c7aa-1] </p>
        </item>
        <item>
	    <p> Some examples overflowing the width of PDF pages have
	    been corrected. </p>
          <p>
	    Own Id: OTP-10665</p>
        </item>
        <item>
          <p>
	    Fix autoredirect for POST requests responding 303. Thanks
	    to Hans Svensson.</p>
          <p>
	    Own Id: OTP-10765</p>
        </item>
      </list>
    </section>

</section>
<section><title>Inets 5.9.2.2</title>

    <section><title>Improvements and New Features</title>
      <list>
        <item>
          <p>
	    Make log_alert configurable as option in ssl, SSLLogLevel
	    added as option to inets conf file</p>
          <p>
	    Own Id: OTP-11259</p>
	</item>
      </list>
    </section>
</section>
<section><title>Inets 5.9.2.1</title>
    <section><title>Improvements and New Features</title>
      <list>
        <item>
          <p>
	    Fixed obsolete error report in inets.</p>
	  <p>
	    Own Id: OTP-11185 Aux Id: seq12357 </p>
	</item>
      </list>
    </section>
</section>

<section><title>Inets 5.9.2</title>

    <section><title>Improvements and New Features</title>
      <list>
        <item>
          <p>
	    Minimum bytes per second</p>
          <p>
	    New option to http server, {minimum_bytes_per_second,
	    integer()}, for a connection, if it is not reached the
	    socket will close for that specific connection. Can be
	    used to prevent hanging requests from faulty clients.</p>
          <p>
	    Own Id: OTP-10392</p>
        </item>
      </list>
    </section>

</section>

<section>
    <title>Inets 5.9.1</title>
  
    <section>
      <title>Improvements and New Features</title>
      <!--
	  <p>-</p>
      -->
      
      <list>
        <item>
          <p>Better handling of errorI(s) during update of the session 
	  database. </p>
	  <p>Also added and updated some debugging functions 
	  <seemfa marker="httpc#which_sessions/0">which_sessions/[0,1]</seemfa>
	  and 
	  <seemfa marker="httpc#info/0">info/0</seemfa>. </p>
	  <p>Own Id: OTP-10093</p>
          <p>Aux Id: Seq 12062</p>
        </item>

	<item>
	  <p>Removed R14B compatible version of (inets-service and
	  tftp) behaviour definition. </p>
	  <p>Own Id: OTP-10095</p>
	</item>
	
	<item>
	  <p>[httpc] Documentation of KeepAlive and Pipeline timeout 
	  options have been improved. </p>
	  <p>Own Id: OTP-10114</p>
	</item>
      </list>
      
    </section>

    <section>
      <title>Fixed Bugs and Malfunctions</title>
      <!--
      <p>-</p>
      -->
	  
      <list>
        <item>
          <p>[httpc] Cancel request does not work due to incorrect 
	  handler table creation (wrong keypos). </p>
	  <p>Vyacheslav Vorobyov</p>
	  <p>Own Id: OTP-10092</p>
        </item>

      </list>

    </section>
    
    <section>
      <title>Incompatibilities</title>
      <p>-</p>
	
    <!--
	<list>
	<item>
	<p>[httpc|httpd] The old ssl implementation (based on OpenSSL), 
	has been deprecated. The config option that specified usage of 
	this version of the ssl app, <c>ossl</c>, has been removed. </p>
	<p>Own Id: OTP-9522</p>
	</item>
	
	</list>
    -->
	
    </section>
    
  </section> <!-- 5.9.1 -->
  
  
  <section>
    <title>Inets 5.9</title>
    
    <section>
      <title>Improvements and New Features</title>
      <!--
	  <p>-</p>
      -->
      
      <list>
	<item>
          <p>[httpd] Make the server header configurable with new config
	  option 
	  <seeerl marker="httpd#prop_server_tokens">server_tokens</seeerl>.
	  The value of the server header, which was previously hard-coded 
	  (at compile time), is now possible to manipulate through the means 
	  of the 
	  <seeerl marker="httpd#prop_server_tokens">server_tokens</seeerl> 
	  config option. </p>
	  <p>Own Id: OTP-9805</p>
        </item>

        <item>
	  <p>Improve inets support for inets as an included application. </p>
	  <p><c>inets_app</c> calls <c>supervisor:start_link/3</c> directly 
	  rather than calling the root supervisor function 
	  <c>inets_sup:start_link/0</c>. 
	  This precludes using included_applications to start inets without 
	  having a wrapper function. </p>
	  <p>Jay Nelson</p>
	  <p>Own Id: OTP-9960</p>
        </item>

        <item>
          <p>[httpc] Add function for retrieving current options, 
	  <seemfa marker="httpc#get_options/1">get_options/[1,2]</seemfa>. </p>
	  <p>Own Id: OTP-9979</p>
        </item>

        <item>
          <p>Utility module 
	  <seeerl marker="http_uri">http_uri</seeerl>
	  now officially supported. </p>
	  <p>Also, the <c>http_uri:parse</c>
	  function has been extended with more
	  scheme support and a way to provide your own scheme info. </p>
	  <p>Own Id: OTP-9983</p>
          <p>Aux Id: Seq 12022</p>
        </item>

      </list>

    </section>

    <section><title>Fixed Bugs and Malfunctions</title>
    <p>-</p>

<!--
      <list>
        <item>
          <p>[httpd] Fix logging of content length in mod_log. </p>
	  <p>Garrett Smith</p>
	  <p>Own Id: OTP-9715</p>
        </item>

      </list>
-->

    </section>

<!--
    <section>
      <title>Incompatibilities</title>
      <p>-</p>

      <list>
        <item>
          <p>[httpc|httpd] The old ssl implementation (based on OpenSSL), 
	  has been deprecated. The config option that specified usage of 
	  this version of the ssl app, <c>ossl</c>, has been removed. </p>
	  <p>Own Id: OTP-9522</p>
        </item>

      </list>

    </section>
-->

  </section> <!-- 5.9 -->

  
  <section><title>Inets 5.8.1</title>
    <section><title>Improvements and New Features</title>
    <p>-</p>

<!--
      <list>
        <item>
          <p>[httpc|httpd] Added support for IPv6 with ssl. </p>
          <p>Own Id: OTP-5566</p>
        </item>

      </list>
-->

    </section>

    <section><title>Fixed Bugs and Malfunctions</title>
<!--
    <p>-</p>
-->

      <list>
        <item>
          <p>[ftp] Fails to open IPv6 connection due to badly formatted
          IPv6 address in EPRT command. The address part of the command
          incorrectly contained decimal elements instead of hexadecimal. </p>
          <p>Own Id: OTP-9827</p>
          <p>Aux Id: Seq 11970 </p>
        </item>

        <item>
          <p>[httpc] Bad Keep Alive Mode. When selecting a session, 
          the "state" of the session (specifically if the server has 
          responded) was not taken into account. </p>
          <p>Own Id: OTP-9847</p>
        </item>

        <item>
          <p>[httpc] The client incorrectly streams 404 responses. 
          The documentation specifies that only 200 and 206 responses 
          shall be streamed. </p>
          <p>Shane Evens</p>
          <p>Own Id: OTP-9860</p>
        </item>

      </list>
    </section>
  
  </section> <!-- 5.8.1 -->


  <section><title>Inets 5.8</title>

    <section><title>Improvements and New Features</title>
<!--
    <p>-</p>
-->

      <list>
        <item>
          <p>[ftpc] Add a config option to specify a 
	  <seeerl marker="ftp:ftp#dtimeout">data connect timeout</seeerl>.
	  That is how long the ftp client will wait for the server to connect
	  to the data socket. If this timeout occurs, an error will be 
	  returned to the caller and the ftp client process will be 
	  terminated. </p>
	  <p>Own Id: OTP-9545</p>
        </item>

        <item>
          <p>[httpc] Wrong Host header in IPv6 HTTP requests.
	  When a URI with a IPv6 host is parsed, the brackets that encapsulates
	  the address part is removed. This value is then supplied as the host 
	  header. This can cause problems with some servers.
	  A workaround for this is to use headers_as_is and provide the host
	  header with the request call. 
	  To solve this a new option has been added, 
	  <seeerl marker="httpc#ipv6_host_with_brackets">ipv6_host_with_brackets</seeerl>. 
	  This option specifies if the host value of the host header shall 
	  include the brackets or not. By default, it does not (as before). 
	  </p>
	  <p>Own Id: OTP-9628</p>
        </item>

      </list>

    </section>

    <section><title>Fixed Bugs and Malfunctions</title>
<!--
    <p>-</p>
-->

      <list>
        <item>
          <p>[httpd] Fix logging of content length in mod_log. </p>
	  <p>Garrett Smith</p>
	  <p>Own Id: OTP-9715</p>
        </item>

        <item>
          <p>[httpd] Sometimes entries in the transfer log was written 
	  with the message size as list of numbers. This list was actually 
	  the size as a string, e.g. "123", written with the control 
	  sequence ~w. This has now been corrected so that any string is 
	  converted to an integer (if possible). </p>
	  <p>Own Id: OTP-9733</p>
        </item>

        <item>
          <p>Fixed various problems detected by Dialyzer. </p>
	  <p>Own Id: OTP-9736</p>
        </item>

      </list>

    </section>

    <section>
      <title>Incompatibilities</title>
      <list>
        <item>
          <p>[httpc] Deprecated interface module <c>http</c> has been removed. 
	  It has (long) been replaced by http client interface module 
	  <seeerl marker="httpc">httpc</seeerl>. </p>
	  <p>Own Id: OTP-9359</p>
        </item>

        <item>
          <p>[httpc|httpd] The old ssl implementation (based on OpenSSL), 
	  has been deprecated. The config option that specified usage of 
	  this version of the ssl app, <c>ossl</c>, has been removed. </p>
	  <p>Own Id: OTP-9522</p>
        </item>

      </list>

    </section>

  </section> <!-- 5.8 -->

  
  <section><title>Inets 5.7.2</title>
    <section><title>Improvements and New Features</title>
    <p>-</p>

<!--
      <list>
        <item>
          <p>[httpc|httpd] Added support for IPv6 with ssl. </p>
	  <p>Own Id: OTP-5566</p>
        </item>

      </list>
-->

    </section>

    <section><title>Fixed Bugs and Malfunctions</title>
<!--
    <p>-</p>
-->

      <list>
        <item>
          <p>[httpd] XSS prevention did not work for hex-encoded URL's. </p>
          <p>Own Id: OTP-9655</p>
        </item>

        <item>
          <p>[httpd] GET request with malformed header date caused 
	  server crash (non-fatal) with no reply to client. Will
	  now result in a reply with status code 400. </p>
          <p>Own Id: OTP-9674</p>
          <p>Aux Id: seq11936</p>
        </item>

      </list>
    </section>
  
<!--
    <section>
      <title>Incompatibilities</title>
      <p>-</p>

      <list>
        <item>
          <p>[httpc] Deprecated interface module <c>http</c> has been removed. 
	  It has (long) been replaced by http client interface module 
	  <seeerl marker="httpc#">httpc</seeerl>. </p>
	  <p>Own Id: OTP-9359</p>
        </item>

      </list>

    </section>
-->

  </section> <!-- 5.7.2 -->


  <section><title>Inets 5.7.1</title>

    <section><title>Improvements and New Features</title>
    <p>-</p>

<!--
      <list>
        <item>
          <p>[httpc|httpd] Added support for IPv6 with ssl. </p>
          <p>Own Id: OTP-5566</p>
        </item>

      </list>
-->

    </section>

    <section><title>Fixed Bugs and Malfunctions</title>
<!--
    <p>-</p>
-->

      <list>
        <item>
          <p>[httpc] Parsing of a cookie expire date should be more forgiving. 
          That is, if the parsing fails, the date should be ignored.
          Also added support for (yet another) date format: 
          "Tue Jan 01 08:00:01 2036 GMT". </p>
          <p>Own Id: OTP-9433</p>
        </item>

        <item>
          <p>[httpc] Rewrote cookie parsing. Among other things solving 
          cookie processing from www.expedia.com. </p>
          <p>Own Id: OTP-9434</p>
        </item>

        <item>
          <p>[httpd] Fix httpd directory traversal on Windows. 
          Directory traversal was possible on Windows where
          backward slash is used as directory separator. </p>
          <p>András Veres-Szentkirályi.</p>
          <p>Own Id: OTP-9561</p>
        </item>

      </list>
    </section>

  </section> <!-- 5.7.1 -->


  <section><title>Inets 5.7</title>

    <section><title>Improvements and New Features</title>
<!--
    <p>-</p>
-->

      <list>
        <item>
          <p>[httpc|httpd] Added support for IPv6 with ssl. </p>
	  <p>Own Id: OTP-5566</p>
        </item>

      </list>

    </section>

    <section><title>Fixed Bugs and Malfunctions</title>
<!--
    <p>-</p>
-->

      <list>
        <item>
          <p>[httpc] Remove unnecessary usage of iolist_to_binary when 
	  processing body (for PUT and POST). </p>
	  <p>Filipe David Manana</p>
	  <p>Own Id: OTP-9317</p>
        </item>

        <item>
          <p>[ftp] FTP client doesn't work with IPv6 host.</p>
	  <p>Attila Rajmund Nohl</p>
          <p>Own Id: OTP-9342 Aux Id: seq11853</p>
        </item>

        <item>
          <p>[httpd] Peer/sockname resolv doesn't work with IPv6 addrs 
	  in HTTP. </p>
	  <p>Attila Rajmund Nohl.</p>
	  <p>Own Id: OTP-9343</p>
        </item>

        <item>
          <p>[httpc] Clients started stand-alone not properly handled. 
	  Also it was not documented how to use them, that is that 
	  once started, they are represented by a <c>pid()</c> and not by 
	  their <c>profile()</c>. </p>
	  <p>Own Id: OTP-9365</p>
        </item>

      </list>
    </section>

  </section> <!-- 5.7 -->


  <section><title>Inets 5.6</title>

    <section><title>Improvements and New Features</title>

      <list>
        <item>
          <p>[httpc] Add support for upload body streaming (PUT and POST).</p>
	  <p>For more info, 
	  see the definition of the <c>Body</c> argument of the 
	  <seemfa marker="httpc#request/4">request/[4,5]</seemfa> 
	  function. </p>
	  <p>Filipe David Manana</p>
	  <p>Own Id: OTP-9094</p>
        </item>

        <item>
          <p>[ftp] Added (type) spec for all exported functions.</p>
          <p>Own Id: OTP-9114 Aux Id: seq11799</p>
        </item>

        <item>
          <p>[httpd] 
	  <seemfa marker="mod_esi#deliver/2">mod_esi:deliver/2</seemfa> 
	  made to accept binary data. </p>
          <p>Bernard Duggan</p>
          <p>Own Id: OTP-9123</p>
        </item>

        <item>
          <p>[httpd] Prevent XSS in error pages.
	  Prevent user controlled input from being interpreted 
	  as HTML in error pages by encoding the reserved HTML 
	  characters. </p>
	  <p>Michael Santos</p>
          <p>Own Id: OTP-9124</p>
        </item>

        <item>
          <p>[httpd] Improved error messages. </p>
	  <p>Ricardo Catalinas Jiménez</p>
          <p>Own Id: OTP-9157</p>
        </item>

        <item>
          <p>[httpd] Extended support for file descriptors. 
	  In order to be able to bind to a privileged port 
	  without running the erlang VM as root, the support 
	  for using file descriptors has been improved. 
	  It is now possible to add the file descriptor to the config 
	  (option fd) when calling the 
	  <seemfa marker="inets#start/2">inets:start(httpd, ...)</seemfa> 
	  function. </p>
	  <p>Attila Rajmund Nohl</p>
          <p>Own Id: OTP-9202</p>
          <p>Aux Id: seq11819</p>
        </item>

        <item>
          <p>The default ssl kind has now been changed to <c>essl</c>. </p>
	  <p><c>ossl</c> will work for as long as the ssl application 
	  supports it. </p>
	  <p>See the httpd 
	  <seeerl marker="httpd#props_comm">socket_type</seeerl> 
	  communication property or the httpc 
	  <seemfa marker="httpc#request/4">request/[4,5]</seemfa> function
	  for more info. </p>
	  <p>Own Id: OTP-9230</p>
	  <p>*** POTENTIAL INCOMPATIBILITY ***</p>
        </item>

      </list>
    </section>

    <section><title>Fixed Bugs and Malfunctions</title>
<!--
    <p>-</p>
-->

      <list>
        <item>
          <p>[httpd] Wrong 
	  <seeerl marker="httpd#props_sec">security property</seeerl> 
	  names used in documentation. </p>
	  <p><c>security_data_file</c> used instead of <c>data_file</c>. </p>
	  <p><c>security_max_retries</c> used instead of <c>max_retries</c>. </p>
	  <p><c>security_block_time</c> used instead of <c>block_time</c>. </p>
	  <p><c>security_fail_expire_time</c> used instead of <c>fail_expire_time</c>. </p>
	  <p><c>security_auth_timeout</c> used instead of <c>auth_timeout</c>. </p>
	  <p>Garrett Smith</p>
	  <p>Own Id: OTP-9131</p>
        </item>

        <item>
          <p>[httpd] Fix timeout message generated by mod_esi.
	  When a mod_esi request times out, the code to send a 
	  timeout response was incorrect and generated an 
	  internal server error as well as an invalid response 
	  line. </p>
	  <p>Bernard Duggan</p>
	  <p>Own Id: OTP-9158</p>
        </item>

        <item>
          <p>[httpc] httpc manager crashes. 
	  When a request results in a retry, the request id will be "reused" 
	  in the previous implementation a race condition could occur causing 
	  the manager to crash. </p>
	  <p>This is now avoided by using proc_lib:init_ack and 
	  gen_server:enter_loop to allow more advanced initialization of 
	  httpc_handlers without blocking the httpc_manger and eliminating 
	  extra processes that can cause race conditions. </p>
          <p>Own Id: OTP-9246</p>
        </item>

        <item>
          <p>[httpc] Issuing a request (<c>httpc:request</c>) to an 
	  host with the ssl option 
	  <c>{ip, {127,0,0,1}}</c> results in an handler crash. 
	  The reason was that the connect call resulted in an exit with 
	  reason <c>badarg</c> 
	  (this was the same for both <c>ssl</c> and <c>gen_tcp</c>). </p>
	  <p>Exits was not caught. This has now been improved. </p>
          <p>Own Id: OTP-9289</p>
          <p>Aux Id: seq11845</p>
        </item>

      </list>
    </section>

  </section> <!-- 5.6 -->


  <section><title>Inets 5.5.2</title>

    <section><title>Improvements and New Features</title>
    <p>-</p>

<!--
      <list>
        <item>
          <p>
	    Miscellaneous inet6 related problems.</p>
          <p>Own Id: OTP-8927</p>
        </item>
      </list>
-->

    </section>

    <section><title>Fixed Bugs and Malfunctions</title>
      <list>
        <item>
          <p>[httpd] httpd_response:send_chunk handles empty list and 
          empty binary - i.e. no chunk is sent, but it does 
	  not handle a list with an empty binary [&lt;&lt;&gt;&gt;]. 
	  This will be sent as an empty chunk - which in turn 
	  will be encoded by http_chunk to the same as a final 
	  chunk, which will make the http client believe that 
	  the end of the page is reached.</p>
	  <p>Own Id: OTP-8906</p>
        </item>
      </list>
    </section>

  </section> <!-- 5.5.2 -->


  <section><title>Inets 5.5.1</title>

    <section><title>Improvements and New Features</title>
      <list>
        <item>
          <p>Miscellaneous inet6 related problems.</p>
          <p>Own Id: OTP-8927</p>
        </item>
        <item>
          <p>Updated http-server to make sure URLs in error-messages
	  are URL-encoded. Added support in http-client to use
	  URL-encoding. Also added the missing include directory
	  for the inets application.</p>
          <p>Own Id: OTP-8940</p>
          <p>Aux Id: seq11735</p>
        </item>
      </list>
    </section>

    <section><title>Fixed Bugs and Malfunctions</title>
      <list>
        <item>
	  <p>Fix format_man_pages so it handles all man sections
	  and remove warnings/errors in various man pages. </p>
	  <p>Own Id: OTP-8600</p>
        </item>
        <item>
          <p>[httpc] Pipelined and queued requests not processed when
	  connection closed remotelly.</p>
          <p>Own Id: OTP-8906</p>
        </item>
      </list>
    </section>

  </section> <!-- 5.5.1 -->


  <section><title>Inets 5.5</title>

    <section><title>Fixed Bugs and Malfunctions</title>
      <list>
        <item>
          <p>
	    [httpc] If a request times out (not connect timeout), the
	    handler process exited (normal) but neglected to inform
	    the manager process. For this reason, the manager did not
	    clean up the request table., resulting in a memory leak.
	    Also the manager did not create a monitor for the
	    handler, so in an unforeseen handler crash, this could
	    also create a memory leak.</p>
          <p>
	    Own Id: OTP-8739</p>
        </item>
        <item>
          <p>
	    The service tftp was spelled wrong in documentation and
	    in some parts of the code. It should be tftp.</p>
          <p>
	    Own Id: OTP-8741 Aux Id: seq11635 </p>
        </item>
        <item>
          <p>
	    [httpc] Replaced the old http client api module (http)
	    with the new, httpc in the users guide.</p>
          <p>
	    Own Id: OTP-8742</p>
        </item>
      </list>
    </section>


    <section><title>Improvements and New Features</title>
      <list>
        <item>
          <p>
	    Eliminated warnings for auto-imported BIF clashes.</p>
          <p>
	    Own Id: OTP-8840</p>
        </item>
      </list>
    </section>

  </section> <!-- 5.5 -->


  <section><title>Inets 5.4</title>

    <section><title>Improvements and New Features</title>
<!--
      <p>-</p>
-->

      <list>
        <item>
	  <p>[httpc|httpd] - Now allow the use of the "new" ssl, by using
            the <c>essl</c> tag instead. </p> 
          <p>See the <c>http_option</c> option in the 
            <seemfa marker="httpc#request/4">request/[4,5]</seemfa> or 
            the <seeerl marker="httpd#props_comm">socket-type</seeerl>
            section of the Communication properties chapter for more info, </p>
	  <p>Own Id: OTP-7907</p>
        </item>

        <item>
	  <p>Deprecated functions designated to be removed in R14 has been
            removed. Also, some new functions has been marked as deprecated
            (the old http client api module). </p>
	  <p>Own Id: OTP-8564</p>
	  <p>*** POTENTIAL INCOMPATIBILITY ***</p>
        </item>

        <item>
	  <p>[httpd] - Improved mod_alias. 
            Now able to do better URL rewrites. </p> 
          <p>See 
            <seeerl marker="httpd#props_alias">URL aliasing properties</seeerl> 
            and the 
            <seeerl marker="httpd#props_cgi">CGI properties</seeerl>
            section(s) for more info, </p>
	  <p>Own Id: OTP-8573</p>
        </item>

      </list>
    </section>

    <section><title>Fixed Bugs and Malfunctions</title>

      <p>-</p>

<!--
      <list>
        <item>
	  <p>[httpd] The server did not fully support the documented module
            callback api. Specifically, the load function should be able to
            return the atom <c>ok</c>, but this was not accepted. </p>
	  <p>Own Id: OTP-8359</p>
        </item>

      </list>
-->

    </section>

  </section> <!-- 5.4 -->


  <section><title>Inets 5.3.3</title>

    <section><title>Improvements and New Features</title>
      <p>-</p>

<!--
      <list>
        <item>
	  <p>[httpc] - Allow users to pass socket options to the transport 
            module when making requests. </p> 
          <p>See the <c>socket_opts</c> option in the 
            <seeerl marker="httpc#request2">request/4</seeerl> or 
            <seeerl marker="httpc#set_options">set_options/1,2</seeerl>
            for more info, </p>
	  <p>Own Id: OTP-8352</p>
        </item>

      </list>
-->
    </section>

    <section><title>Fixed Bugs and Malfunctions</title>

<!--
      <p>-</p>
-->

      <list>
        <item>
	  <p>[httpc] - Made cookie handling more case insensitive.</p>
	  <p>Own Id: OTP-8609</p>
          <p>Nicolas Thauvin</p>
        </item>

        <item>
	  <p>[httpc|httpd] - Netscape cookie dates can also be given with a 
            2-digit year (e.g. 06 = 2006). </p>
	  <p>Own Id: OTP-8610</p>
          <p>Nicolas Thauvin</p>
        </item>

        <item>
	  <p>[httpd] - Added support (again) for the documented debugging 
            features. See the User's Guide 
            <seeguide marker="http_server#config">Configuration</seeguide> 
            chapter for more info. </p>
	  <p>Own Id: OTP-8624</p>
        </item>

      </list>
    </section>

  </section> <!-- 5.3.3 -->


  <section><title>Inets 5.3.2</title>

    <section><title>Improvements and New Features</title>
      <p>-</p>

<!--
      <list>
        <item>
	  <p>[httpc] - Allow users to pass socket options to the transport 
            module when making requests. </p> 
          <p>See the <c>socket_opts</c> option in the 
            <seeerl marker="httpc#request2">request/4</seeerl> or 
            <seeerl marker="httpc#set_options">set_options/1,2</seeerl>
            for more info, </p>
	  <p>Own Id: OTP-8352</p>
        </item>

      </list>
-->
    </section>

    <section><title>Fixed Bugs and Malfunctions</title>

<!--
      <p>-</p>
-->

      <list>
        <item>
	  <p>[httpc] - Memory leak plugged. 
            The profile manager never cleaned up in its handler database. 
            This meant that with each new request handler, another entry 
            was created that was never deleted. Eventually the request
            id counter (used as a key) would wrap, but the machine would 
            most likely run out of memory before that happened.</p>
	  <p>Own Id: OTP-8542</p>
          <p>Lev Walkin</p>
        </item>

        <item>
	  <p>[httpc] - https requests with default port (443) not handled 
            properly. </p>
	  <p>Own Id: OTP-8607</p>
          <p>jebu ittiachen</p>
        </item>

      </list>
    </section>

  </section> <!-- 5.3.2 -->


  <section><title>Inets 5.3.1</title>

    <section><title>Improvements and New Features</title>
      <p>-</p>

<!--
      <list>
        <item>
	  <p>[httpc] - Allow users to pass socket options to the transport 
            module when making requests. </p> 
          <p>See the <c>socket_opts</c> option in the 
            <seeerl marker="httpc#request2">request/4</seeerl> or 
            <seeerl marker="httpc#set_options">set_options/1,2</seeerl>
            for more info, </p>
	  <p>Own Id: OTP-8352</p>
        </item>

      </list>
-->
    </section>

    <section><title>Fixed Bugs and Malfunctions</title>

<!--
      <p>-</p>
-->

      <list>
        <item>
	  <p>[httpc] - Badly formatted error reason for errors occurring 
            during initial connect to a server. 
            Also, the possible error reasons was 
            not properly documented.</p>
	  <p>Own Id: OTP-8508</p>
	  <p>Aux Id: seq11407</p>
        </item>

        <item>
	  <p>[httpd] - Issues with ESI erl_script_timeout. </p>
          <list type="bulleted">
	    <item>
	      <p>The <c>erl_script_timeout</c> config option is ducumented
              as a number of seconds. But when parsing the config, in the
              new format (not a config file), it was handled as if in
              number of milliseconds. </p>
            </item>
	    <item>
	      <p>When the erl-script-timeout time was exceeded, the server
              incorrectly marked the answer as sent, thereby leaving 
              client hanging (with an incomplete answer).
              This has been changed, so that now the socket will be
              closed. </p>
	    </item>
	  </list>
	  <p>Own Id: OTP-8509</p>
        </item>
      </list>
    </section>

  </section> <!-- 5.3.1 -->


  <section><title>Inets 5.3</title>

    <section><title>Improvements and New Features</title>
<!--
      <p>-</p>
-->

      <list>
        <item>
	  <p>[httpc] - Allow users to pass socket options to the transport 
            module when making requests. </p> 
          <p>See the <c>socket_opts</c> option in the 
            <seemfa marker="httpc#request/4">request/4</seemfa> or 
            <seemfa marker="httpc#set_options/1">set_options/[1,2]</seemfa>
            for more info, </p>
	  <p>Own Id: OTP-8352</p>
        </item>

        <item>
          <p>[httpc] Fix bug crafting Host header when port is not 80. </p>
          <p>The host header should include the port number as well as the 
            host name when making a request to a server listening on a port 
            other than the HTTP default of 80. Currently, only the host 
            name is included. This is important to make the http client 
            more compliant with the HTTP specification. </p>
          <p>Own Id: OTP-8371</p>
          <p>Kelly McLaughlin</p>
        </item>

        <item>
	  <p>[httpc|httpd] http_chunk data handling/passing improvement. </p> 
          <p>This is a modification to the http_chunk module to forward any 
            full chunk received, regardless of whether the size field for the 
            following chunk has been received yet.  This allows http_chunk to 
            be used in situations where a long term HTTP connection is used to 
            send periodic status updates as individual chunks.  Previously a 
            given chunk would not be forwarded to the client process until the 
            size for the next chunk had been read which rendered the module 
            difficult to use for the scenario described. </p>
          <p>Bernard Duggan</p>
	  <p>Own Id: OTP-8351</p>
        </item>

        <item>
	  <p>Include the inets test suite in the release of the 
            application. </p> 
	  <p>Own Id: OTP-8349</p>
        </item>
	
        <item>
	  <p>[httpc] - It is now possible to configure the client to 
            deliver an async reply to more receivers then the calling 
            process. </p> 
          <p>See the 
            <seemfa marker="httpc#request/2">receiver</seemfa>
            option for more info, </p>
	  <p>Own Id: OTP-8106</p>
        </item>
	
	<item>
	  <p>[httpd] - Methods "PUT" and "DELETE" now allowed. </p> 
          <p>huntermorris@gmail.com</p>
	  <p>Own Id: OTP-8103</p>
        </item>

        <item>
          <p>[httpc] Several more or less critical fixes:</p>
          <list type="bulleted">
	    <item>
	      <p>Initial call between the httpc manager and request 
              handler was synchronous. </p>
	      <p>When the manager starts a new request handler, 
              this is no longer a synchronous operation. Previously, 
              the new request handler made the connection to the 
              server and issuing of the first request (the reason 
              for starting it) in the gen_server init function. 
              If the connection for some reason "took some time", 
              the manager hanged, leaving all other activities by 
              that manager also hanging. </p>
            </item>
<!--
	      <item>
	        <p>Copying of data between processes</p>
	        <p>TBD</p>
	      </item>
	      <item>
	        <p>Reading of requests</p>
	        <p>TBD</p>
	      </item>
-->
	  </list>
          <p>As a side-effect of these changes, some modules was also 
            renamed, and a new api module, 
            <seeerl marker="httpc">httpc</seeerl>, has been introduced
            (the old module <c>http</c> is <em>not</em> removed, but is 
            now just wrapper for <c>httpc</c>). </p>
          <p>Own Id: OTP-8016</p>
	  <p>*** POTENTIAL INCOMPATIBILITY ***</p>
        </item>

      </list>
    </section>

    <section><title>Fixed Bugs and Malfunctions</title>

<!--
      <p>-</p>
-->

      <list>
        <item>
	  <p>[httpd] The server did not fully support the documented module
            callback api. Specifically, the load function should be able to
            return the atom <c>ok</c>, but this was not accepted. </p>
	  <p>Own Id: OTP-8359</p>
        </item>

        <item>
          <p>Fixing various documentation-related bugs (bad quotes).</p>
          <p>Own Id: OTP-8327</p>
        </item>

        <item>
	  <p>Fixing minor Dialyzer and copyright problem(s). </p>
	  <p>Own Id: OTP-8315</p>
        </item>

        <item>
	  <p>[httpc] - Added basic sanity check of option value 
            combinations.</p>
          <p>adam.kocoloski@gmail.com</p>
	  <p>Own Id: OTP-8056</p>
        </item>
      </list>
    </section>

  </section> <!-- 5.3 -->


  <section><title>Inets 5.2</title>

    <section><title>Improvements and New Features</title>
<!--
      <p>-</p>
-->
        <list>
          <item>
	    <p>[ftpc] - Start of the FTP client has been changed in 
              the following way: </p>
	      <list type="bulleted">
		<item>
		  <p>It is now also possible to start a standalone FTP client 
		    process using the re-introduced  
                    <seeerl marker="ftp:ftp#open">ftp:open</seeerl> 
                    function. </p>
                  <p>This is an alternative to starting the client using the 
		    <seeerl marker="ftp:ftp#service_start">inets service framework</seeerl>. </p>
		  <p>The old <c>ftp:open/1</c>, undocumented, function, 
                    caused the client to be hooken into the inets service
                    supervision framework. This is <em>no</em> longer the
                    case. </p>
                  <p>*** POTENTIAL INCOMPATIBILITY ***</p>
		</item>
		<item>
                  <p>Previously, the FTP client attempted to use IPv6, 
                    unless otherwise instructed (the <c>ip_v6_disabled</c> 
                    flag), and only used IPv4 if this did not work. 
                    This has now been <em>changed</em>. </p>
                  <p>A new option, 
                    <seeerl marker="ftp:ftp#ipfamily">ipfamily</seeerl>, 
                    has been introduced, with the default value 
                    <c>inet</c> (IPv4). </p>
                  <p>See <seeerl marker="ftp:ftp#open">ftp:open</seeerl> 
                    for more info.</p>
                  <p>*** POTENTIAL INCOMPATIBILITY ***</p>
		</item>
              </list>
	    <p>Own Id: OTP-8258</p>
	    <!-- <p>Aux Id: seq11407</p> -->
	  </item>

          <item>
            <p>The documentation is now built with open source tools 
              (<em>xsltproc</em> and <em>fop</em>) that exists on most 
              platforms. One visible change is that the frames are removed.</p>
            <p>Own Id: OTP-8249</p>
          </item>

        </list>
    </section>

    <section><title>Fixed Bugs and Malfunctions</title>

<!--
      <p>-</p>
-->

      <list>
        <item>
	  <p>[httpc] - Streaming to file did not work.</p>
          <p>dizzyd@gmail.com</p>
	  <p>Own Id: OTP-8204</p>
        </item>

        <item>
	  <p>[ftpc] - The 
            <seeerl marker="ftp:ftp#ls2">ls/2</seeerl> function (LIST command) 
            and the 
            <seeerl marker="ftp:ftp#nlist2">nlist/2</seeerl> function 
            (NLST command) 
            with wildcards did 
            not work properly. </p>
          <p>These functions is documented as working on directories, but 
            this is actually not according the standard. The LIST and NLST
            commands are specified to operate on a directory or other 
            group of files, or a file.</p>
          <p>Previously, an attempt was made to check if the listing
            returned by the server was actually an error message. This
            was done by changing remote directory (cd) into the 
            (assumed) "directory". This may work if Pathname was actually 
            a directory, but as this is not always the case, this test 
            does not work. Instead, we now return the actual server 
            result and leave the interpretation to the caller. </p>
          <p>*** POTENTIAL INCOMPATIBILITY ***</p>
	  <p>Own Id: OTP-8247</p>
	  <p>Aux Id: seq11407</p>
        </item>

        <item>
	  <p>[httpc] - Fixes various bugs in timeout and keep-alive queue 
            handling. </p>
          <list type="bulleted">
            <item>
              <p>When a queued request times, out the error mssage is sent 
                the owner of the active request. </p>
	    </item>

            <item>
              <p>Requests in the keep-alive queue is forgotten when 
                handler terminates. </p>
	    </item>

            <item>
              <p>Timeout out requests are retried. </p>
	    </item>
          </list>
          <p>Jean-S&#233;bastien P&#233;dron</p>
	  <p>Own Id: OTP-8248</p>
        </item>

        <item>
	  <p>[httpd] - Unnecessarily strict matching when handling closing sockets. </p>
	  <p>Own Id: OTP-8280</p>
        </item>

      </list>
    </section>

  </section> <!-- 5.2 -->


  <section><title>Inets 5.1.3</title>

    <section><title>Improvements and New Features</title>
      <p>-</p>
<!--
        <list>
          <item>
            <p>[httpc] Added support for web services using only basic auth,
              with a token as the user part and no password part.</p>
            <p>twoggle@gmail.com</p>
            <p>Own Id: OTP-7998</p>
          </item>

        </list>
-->
    </section>

    <section><title>Fixed Bugs and Malfunctions</title>

<!--
      <p>-</p>
-->

      <list>
        <item>
	  <p>[httpc] - Raise condition. 
            When http:request is called and httpc_manager selects a session 
            where there's already a pending request, then the connection 
            handler for that session effectively resets its parser, readying
            it for the response to the second request. But if there are still 
            some inbound packets for the response to the first request, things 
            get confused.</p>
          <p>tomas.abrahamsson@gmail.com</p>
	  <p>Own Id: OTP-8154</p>
        </item>

      </list>
    </section>

  </section> <!-- 5.1.3 -->


  <section><title>Inets 5.1.2</title>
<!--
        <p>-</p>
-->

      <section><title>Improvements and New Features</title>
<!--
        <p>-</p>
-->

        <list>
	  <item>
	    <p>[httpc] - Added http option <c>connect_timeout</c> for http 
              client request.
              The <c>connect_timeout</c> option is used for the initial 
              request, when the client connects to the server. Default 
              value is that of the <c>timeout</c> option. </p>
            <p>See the 
	      <seemfa marker="httpc#request/4">request/[4,5]</seemfa> 
              function for more info. </p>
	    <p>Own Id: OTP-7298</p>
	    <!-- <p>Aux Id: seq11086</p> -->
          </item>

        </list>
      </section>


      <section><title>Fixed Bugs and Malfunctions</title>
<!--
        <p>-</p>
-->

        <list>
	  <item>
	    <p>[httpd] - Failed to create listen socket with invalid 
              option combo. The http-server failed to create its listen 
              socket when the bind-address was an IPv4-address (a tuple of
              size 4) and the ipfamily option was inet6fb4. </p>
	    <p>Own Id: OTP-8118</p>
	    <p>Aux Id: seq11321</p>
          </item>

	  <item>
	    <p>[httpd] - Removed documentation for non-existing function 
              (httpd_util:header/2,3,4). </p>
	    <p>Own Id: OTP-8101</p>
	    <!-- <p>Aux Id: seq11321</p> -->
          </item>

        </list>
      </section>

  </section> <!-- 5.1.2 -->


  <section><title>Inets 5.1.1</title>
<!--
        <p>-</p>
-->

      <section><title>Improvements and New Features</title>
        <list>
	  <item>
	    <p>[httpd] - When starting inets (the web-server) and supplying 
              a descriptor on the command line 
              (example: erl -httpd_8888 &lt;descriptor&gt;) 
              it is now possible to specify which ip-family to use:
              <c>inet | inet6 | inet6fb4</c>. </p>
            <p>Example: erl -httpd_8888 10|inet6</p>
            <p>When starting the web-server either using a file with 
              property list (the proplist_file) or a an property list,
              using the ipfamily option: 
              <c>{ipfamily, inet | inet6 | inet6fb4}</c>. </p>
            <p>Finally, when starting the web-server using the classical
              apache-style config file, the <c>BindAddress</c> directive
              has been augmented to allow the specification of the 
              IpFamily: <c>BindAddress blirk.ericsson.se|inet</c></p>
            <p>Default is <c>inet6fb4</c> which emulates the 
              behaviour of the previous version. </p>
            <p>See the 
	      <seeerl marker="httpd#props_comm">Communication properties</seeerl> 
              section for more info. </p>
	    <p>Own Id: OTP-8069</p>
	    <p>Aux Id: seq11086</p>
          </item>

        </list>
      </section>


      <section><title>Fixed Bugs and Malfunctions</title>
<!--
        <p>-</p>
-->

        <list>
	  <item>
	    <p>[httpc] - Reception of unexpected data causes handler crash. </p>
	    <p>Own Id: OTP-8052</p>
          </item>

        </list>
      </section>

  </section> <!-- 5.1.1 -->


  <section><title>Inets 5.1</title>

      <section><title>Improvements and New Features</title>
        <list>
          <item>
            <p>[httpc] Added support for web services using only basic auth,
              with a token as the user part and no password part.</p>
            <p>twoggle@gmail.com</p>
            <p>Own Id: OTP-7998</p>
          </item>

	  <item>
	    <p>[httpc] - Bind HTTP client to IP-addr. It is now possible 
              to specify an alternate ip-address and port to be used when 
              the client connects to the server. </p>
	    <p>As a side-effect of this, the option <c>ipv6</c> has been 
              removed and replaced by the <c>ipfamily</c> option. </p>
	    <p>See <seemfa marker="httpc#set_options/1">http:set_options/[1,2]</seemfa> 
              for more info. </p>
            <p>*** POTENTIAL INCOMPATIBILITY ***</p>
	    <p>Own Id: OTP-8004</p>
          </item>

        </list>
      </section>


      <section><title>Fixed Bugs and Malfunctions</title>
<!--
        <p>-</p>
-->

        <list>
          <item>
            <p>Updated guard tests (i.e. is_list(L) instead of
              list(L) and possibly andalso/orelse instead of ","/";"). </p>
            <p>Own Id: OTP-7994</p>
          </item>

          <item>
            <p>[httpc] - Remove use of the deprecated regexp module. </p>
            <p>Own Id: OTP-8001</p>
          </item>

	  <item>
	    <p>[httpc] - The option <c>max_keep_alive_length</c> was 
              not handled properly. </p>
	    <p>Own Id: OTP-8005</p>
          </item>


        </list>
      </section>

  </section> <!-- 5.1 -->

  <!-- 
       <p>For information about older versions see
       <url href="part_notes_history_frame.html">release notes history</url>.</p>
  -->

</chapter><|MERGE_RESOLUTION|>--- conflicted
+++ resolved
@@ -33,17 +33,12 @@
     <file>notes.xml</file>
   </header>
   
-<<<<<<< HEAD
   <section><title>Inets 9.0.1</title>
-=======
-  <section><title>Inets 8.3.1.1</title>
->>>>>>> 5cb360d5
-
-    <section><title>Fixed Bugs and Malfunctions</title>
-      <list>
-        <item>
-          <p>
-<<<<<<< HEAD
+
+    <section><title>Fixed Bugs and Malfunctions</title>
+      <list>
+        <item>
+          <p>
 	    Do not make the default ssl options by calling
 	    <c>httpc:ssl_verify_host_options(true)</c> if ssl options
 	    are supplied by the user.</p>
@@ -124,13 +119,23 @@
 	    the latest implementation</p>
           <p>
 	    Own Id: OTP-18544 Aux Id: GH-5276 </p>
-=======
+        </item>
+      </list>
+    </section>
+
+</section>
+
+  <section><title>Inets 8.3.1.1</title>
+
+    <section><title>Fixed Bugs and Malfunctions</title>
+      <list>
+        <item>
+          <p>
 	    Fixed a bug so <c>httpd</c> does not crash when stopped
 	    at the wrong time during TLS connection negotiation, or
 	    any other theoretically as slow connection setup.</p>
           <p>
 	    Own Id: OTP-18688 Aux Id: ERIERL-962 </p>
->>>>>>> 5cb360d5
         </item>
       </list>
     </section>
