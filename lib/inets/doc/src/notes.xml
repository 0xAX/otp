--- conflicted
+++ resolved
@@ -33,7 +33,6 @@
     <file>notes.xml</file>
   </header>
   
-<<<<<<< HEAD
   <section><title>Inets 8.0</title>
 
     <section><title>Fixed Bugs and Malfunctions</title>
@@ -116,9 +115,6 @@
 </section>
 
   <section><title>Inets 7.5.3.1</title>
-=======
-  <section><title>Inets 7.3.2.3</title>
->>>>>>> a4981e71
 
     <section><title>Improvements and New Features</title>
       <list>
@@ -133,7 +129,6 @@
 
 </section>
 
-<<<<<<< HEAD
 <section><title>Inets 7.5.3</title>
 
     <section><title>Fixed Bugs and Malfunctions</title>
@@ -334,10 +329,22 @@
 
 </section>
 
+  <section><title>Inets 7.3.2.3</title>
+
+    <section><title>Improvements and New Features</title>
+      <list>
+        <item>
+          <p>
+	    Remove documentation of no longer supported callback.</p>
+          <p>
+	    Own Id: OTP-18193 Aux Id: GH-6122 </p>
+        </item>
+      </list>
+    </section>
+
+</section>
+
   <section><title>Inets 7.3.2.2</title>
-=======
-<section><title>Inets 7.3.2.2</title>
->>>>>>> a4981e71
 
     <section><title>Fixed Bugs and Malfunctions</title>
       <list>
@@ -352,11 +359,7 @@
 
 </section>
 
-<<<<<<< HEAD
   <section><title>Inets 7.3.2.1</title>
-=======
-<section><title>Inets 7.3.2.1</title>
->>>>>>> a4981e71
 
     <section><title>Fixed Bugs and Malfunctions</title>
       <list>
