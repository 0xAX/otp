--- conflicted
+++ resolved
@@ -32,7 +32,6 @@
   <p>This document describes the changes made to the Xmerl application.</p>
 
 
-<<<<<<< HEAD
 <section><title>Xmerl 1.3.31</title>
 
     <section><title>Improvements and New Features</title>
@@ -96,7 +95,12 @@
 	    code (internal data structures).</p>
           <p>
 	    Own Id: OTP-17935 Aux Id: PR-5590 </p>
-=======
+        </item>
+      </list>
+    </section>
+
+</section>
+
 <section><title>Xmerl 1.3.28.1</title>
 
     <section><title>Fixed Bugs and Malfunctions</title>
@@ -128,7 +132,6 @@
 	    DTD's and not other external references. </p>
           <p>
 	    Own Id: OTP-18595 Aux Id: ERIERL-944 </p>
->>>>>>> 27417cdf
         </item>
       </list>
     </section>
