--- conflicted
+++ resolved
@@ -33,17 +33,12 @@
     <file>notes.xml</file>
     </header>
 
-<<<<<<< HEAD
 <section><title>Common_Test 1.25</title>
-=======
-<section><title>Common_Test 1.24.0.1</title>
->>>>>>> 9e6d04dd
-
-    <section><title>Fixed Bugs and Malfunctions</title>
-      <list>
-        <item>
-          <p>
-<<<<<<< HEAD
+
+    <section><title>Fixed Bugs and Malfunctions</title>
+      <list>
+        <item>
+          <p>
 	    This change improves Common Test docs (CT hook example
 	    code) and adds Emacs skeleton with hook code.</p>
           <p>
@@ -76,12 +71,22 @@
 	    function alias to <c>dbg:stop/0</c></p>
           <p>
 	    Own Id: OTP-18478 Aux Id: GH-6903 </p>
-=======
+        </item>
+      </list>
+    </section>
+
+</section>
+
+<section><title>Common_Test 1.24.0.1</title>
+
+    <section><title>Fixed Bugs and Malfunctions</title>
+      <list>
+        <item>
+          <p>
 	    With this change, prompt search functionality in
 	    ct_telnet handles unicode input.</p>
           <p>
 	    Own Id: OTP-18664 Aux Id: ERIERL-959 </p>
->>>>>>> 9e6d04dd
         </item>
       </list>
     </section>
