--- conflicted
+++ resolved
@@ -52,16 +52,12 @@
 	ct_auto_compile_SUITE \
 	ct_verbosity_SUITE \
 	ct_shell_SUITE \
-<<<<<<< HEAD
 	ct_system_error_SUITE \
 	ct_snmp_SUITE \
 	ct_group_leader_SUITE \
 	ct_cover_SUITE \
-	ct_groups_search_SUITE
-=======
 	ct_groups_search_SUITE \
 	ct_surefire_SUITE
->>>>>>> c822f43f
 
 ERL_FILES= $(MODULES:%=%.erl)
 
