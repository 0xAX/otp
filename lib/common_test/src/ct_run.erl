--- conflicted
+++ resolved
@@ -46,14 +46,12 @@
 -define(abs(Name), filename:absname(Name)).
 -define(testdir(Name, Suite), ct_util:get_testdir(Name, Suite)).
 
-<<<<<<< HEAD
 -define(EXIT_STATUS_TEST_SUCCESSFUL, 0).
 -define(EXIT_STATUS_TEST_CASE_FAILED, 1).
 -define(EXIT_STATUS_TEST_RUN_FAILED, 2).
-=======
+
 -define(default_verbosity, [{default,?MAX_VERBOSITY},
 			    {'$unspecified',?MAX_VERBOSITY}]).
->>>>>>> b337ca61
 
 -record(opts, {label,
 	       profile,
@@ -64,11 +62,8 @@
 	       step,
 	       logdir,
 	       logopts = [],
-<<<<<<< HEAD
 	       basic_html,
-=======
 	       verbosity = [],
->>>>>>> b337ca61
 	       config = [],
 	       event_handlers = [],
 	       ct_hooks = [],
@@ -140,7 +135,6 @@
 
 script_start(Args) ->
     Tracing = start_trace(Args),
-<<<<<<< HEAD
     case ct_repeat:loop_test(script, Args) of
 	false ->
 	    {ok,Cwd} = file:get_cwd(),
@@ -221,48 +215,6 @@
     ?EXIT_STATUS_TEST_RUN_FAILED.
 
 finish(Tracing, ExitStatus, Args) ->
-=======
-    Res =
-	case ct_repeat:loop_test(script, Args) of
-	    false ->
-		{ok,Cwd} = file:get_cwd(),
-		CTVsn =
-		    case filename:basename(code:lib_dir(common_test)) of
-			CTBase when is_list(CTBase) ->
-			    case string:tokens(CTBase, "-") of
-				["common_test",Vsn] -> " v"++Vsn;
-				_ -> ""
-			    end
-		    end,
-		io:format("~nCommon Test~s starting (cwd is ~s)~n~n",
-			  [CTVsn,Cwd]),
-		Self = self(),
-		Pid = spawn_link(fun() -> script_start1(Self, Args) end),
-	        receive
-		    {'EXIT',Pid,Reason} ->
-			case Reason of
-			    {user_error,What} ->
-				io:format("\nTest run failed!\n"
-					  "Reason: ~p\n\n", [What]),
-				{error,What};
-			    _ ->
-				io:format("Test run crashed! "
-					  "This could be an internal error "
-					  "- please report!\n\n"
-					  "~p\n\n", [Reason]),
-				{error,Reason}				
-			end;
-		    {Pid,{error,Reason}} ->
-			io:format("\nTest run failed! Reason:\n~p\n\n",
-				  [Reason]),
-			{error,Reason};
-		    {Pid,Result} ->
-			Result
-		end;
-	    Result ->
-		Result
-	end,
->>>>>>> b337ca61
     stop_trace(Tracing),
     timer:sleep(1000),
     %% it's possible to tell CT to finish execution with a call
@@ -371,11 +323,8 @@
    StartOpts = #opts{label = Label, profile = Profile,
 		     vts = Vts, shell = Shell, cover = Cover,
 		     logdir = LogDir, logopts = LogOpts,
-<<<<<<< HEAD
 		     basic_html = BasicHtml,
-=======
 		     verbosity = Verbosity,
->>>>>>> b337ca61
 		     event_handlers = EvHandlers,
 		     ct_hooks = CTHooks,
 		     enable_builtin_hooks = EnableBuiltinHooks,
@@ -516,11 +465,8 @@
 					   cover = Cover,
 					   logdir = LogDir,
 					   logopts = AllLogOpts,
-<<<<<<< HEAD
 					   basic_html = BasicHtml,
-=======
 					   verbosity = AllVerbosity,
->>>>>>> b337ca61
 					   config = SpecStartOpts#opts.config,
 					   event_handlers = AllEvHs,
 					   ct_hooks = AllCTHooks,
@@ -1041,13 +987,9 @@
 
     Opts = #opts{label = Label, profile = Profile,
 		 cover = Cover, step = Step, logdir = LogDir,
-<<<<<<< HEAD
 		 logopts = LogOpts, basic_html = BasicHtml,
 		 config = CfgFiles,
-=======
-		 logopts = LogOpts, config = CfgFiles,
 		 verbosity = Verbosity,
->>>>>>> b337ca61
 		 event_handlers = EvHandlers,
 		 ct_hooks = CTHooks,
 		 enable_builtin_hooks = EnableBuiltinHooks,
@@ -1097,13 +1039,10 @@
 				SpecOpts#opts.logdir),
 	    AllLogOpts = merge_vals([Opts#opts.logopts,
 				     SpecOpts#opts.logopts]),
-<<<<<<< HEAD
 	    Stylesheet = choose_val(Opts#opts.stylesheet,
 				    SpecOpts#opts.stylesheet),
-=======
 	    AllVerbosity = merge_keyvals([Opts#opts.verbosity,
 					  SpecOpts#opts.verbosity]),
->>>>>>> b337ca61
 	    AllConfig = merge_vals([CfgFiles, SpecOpts#opts.config]),
 	    Cover = choose_val(Opts#opts.cover,
 			       SpecOpts#opts.cover),
@@ -1149,12 +1088,9 @@
 			      cover = Cover,
 			      logdir = which(logdir, LogDir),
 			      logopts = AllLogOpts,
-<<<<<<< HEAD
 			      stylesheet = Stylesheet,
 			      basic_html = BasicHtml,
-=======
 			      verbosity = AllVerbosity,
->>>>>>> b337ca61
 			      config = AllConfig,
 			      event_handlers = AllEvHs,
 			      auto_compile = AutoCompile,
@@ -1415,12 +1351,9 @@
 			    profile = Profiles,
 			    logdir = LogDirs,
 			    logopts = LogOptsList,
-<<<<<<< HEAD
 			    basic_html = BHs,
 			    stylesheet = SSs,
-=======
 			    verbosity = VLvls,
->>>>>>> b337ca61
 			    cover = CoverFs,
 			    config = Cfgs,
 			    userconfig = UsrCfgs,
@@ -1442,15 +1375,12 @@
 		  undefined -> [];
 		  LOs -> LOs
 	      end,
-<<<<<<< HEAD
     BasicHtml = proplists:get_value(Node, BHs),
     Stylesheet = proplists:get_value(Node, SSs),
-=======
     Verbosity = case proplists:get_value(Node, VLvls) of
 		    undefined -> [];
 		    Lvls -> Lvls
 		end,
->>>>>>> b337ca61
     Cover = proplists:get_value(Node, CoverFs),
     MT = proplists:get_value(Node, MTs),
     ST = proplists:get_value(Node, STs),
@@ -1465,12 +1395,9 @@
 	  profile = Profile,
 	  logdir = LogDir,
 	  logopts = LogOpts,
-<<<<<<< HEAD
 	  basic_html = BasicHtml,
 	  stylesheet = Stylesheet,
-=======
 	  verbosity = Verbosity,
->>>>>>> b337ca61
 	  cover = Cover,
 	  config = ConfigFiles,
 	  event_handlers = EvHandlers,
@@ -1728,16 +1655,10 @@
 
 			    {Tests1,Skip1} = final_tests(Tests,Skip,SavedErrors),
 
-<<<<<<< HEAD
-			    TestResult = (catch do_run_test(Tests1, Skip1, Opts1)),
-
-			    case TestResult of
-=======
 			    R = (catch do_run_test(Tests1, Skip1,
 						   Opts1#opts{
 						     verbosity=Verbosity})),
 			    case R of
->>>>>>> b337ca61
 				{EType,_} = Error when EType == user_error ;
 						       EType == error ->
 				    ct_util:stop(clean),
@@ -1820,15 +1741,10 @@
 			if Suite == all ->
 				{[DS|Found],NotFound};
 			   true ->
-<<<<<<< HEAD
 				Beam = filename:join(TestDir,
 						     atom_to_list(Suite)++
 							 ".beam"),
-=======
-				Beam = 
-				    filename:join(TestDir,
-						  atom_to_list(Suite)++".beam"),
->>>>>>> b337ca61
+
 				case filelib:is_regular(Beam) of
 				    true  ->
 					{[DS|Found],NotFound};
@@ -1837,16 +1753,10 @@
 					    {file,SuiteFile} ->
 						%% test suite is already
 						%% loaded and since
-<<<<<<< HEAD
 						%% auto_compile == false,
 						%% let's assume the user has
 						%% loaded the beam file
 						%% explicitly
-=======
-						%% auto_compile == false, let's
-						%% assume the user has loaded 
-						%% the beam file explicitly
->>>>>>> b337ca61
 						ActualDir = 
 						    filename:dirname(SuiteFile),
 						{[{ActualDir,Suite}|Found],
@@ -1873,13 +1783,8 @@
 				ActualDir = filename:dirname(SuiteFile),
 				{[{ActualDir,Suite}|Found],NotFound};
 			    false ->
-<<<<<<< HEAD
-				io:format(user, "Directory ~s is invalid~n",
-					  [Dir]),
-=======
 				io:format(user, "Directory ~s is "
 					  "invalid~n", [Dir]),
->>>>>>> b337ca61
 				Name = filename:join(Dir, atom_to_list(Suite)),
 				{Found,[{DS,[Name]}|NotFound]}
 			end
@@ -1917,11 +1822,7 @@
 %%% @equiv ct:step/4
 step(TestDir, Suite, Case, Opts) when is_list(TestDir),
 				      is_atom(Suite), is_atom(Case),
-<<<<<<< HEAD
 				      Suite =/= all, Case =/= all ->
-=======
-				   Suite =/= all, Case =/= all ->
->>>>>>> b337ca61
     do_run([{TestDir,Suite,Case}], [{step,Opts}]).
 
 
@@ -2122,24 +2023,14 @@
 				incl_mods  = CovIncl,
 				cross      = CovCross,
 				src        = _CovSrc}} ->
-<<<<<<< HEAD
 		    ct_logs:log("COVER INFO",
 				"Using cover specification file: ~s~n"
-=======
-		    ct_logs:log("COVER INFO","Using cover "
-				"specification file: ~s~n"
->>>>>>> b337ca61
 				"App: ~w~n"
 				"Cross cover: ~w~n"
 				"Including ~w modules~n"
 				"Excluding ~w modules",
-<<<<<<< HEAD
-				[CovFile,CovApp,CovCross,length(CovIncl),
-				 length(CovExcl)]),
-=======
 				[CovFile,CovApp,CovCross,
 				 length(CovIncl),length(CovExcl)]),
->>>>>>> b337ca61
 
 		    %% cover export file will be used for export and import
 		    %% between tests so make sure it doesn't exist initially
@@ -2147,13 +2038,8 @@
 			true ->
 			    DelResult = file:delete(CovExport),
 			    ct_logs:log("COVER INFO",
-<<<<<<< HEAD
 					"Warning! "
 					"Export file ~s already exists. "
-=======
-					"Warning! Export file ~s "
-					"already exists. "
->>>>>>> b337ca61
 					"Deleting with result: ~p",
 					[CovExport,DelResult]);
 			false ->
