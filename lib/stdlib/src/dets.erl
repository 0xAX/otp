--- conflicted
+++ resolved
@@ -1381,16 +1381,11 @@
     stream_loop(Head, Pids, NC, N, Fxd, M);
 stream_op(Head, Pids, C, N, Pid, {insert, _Objects} = Op, Fxd, dirty = M) ->
     NC = [Op | C],
-<<<<<<< HEAD
-    stream_loop(Head, [Pid | Pids], NC, N, Fxd);
-stream_op(Head, Pids, C, N, Pid, {delete_key, _Keys} = Op, Fxd) ->
-=======
     stream_loop(Head, [Pid | Pids], NC, N, Fxd, M);
 stream_op(Head, Pids, C, N, Pid, {delete_key, _Keys} = Op, Fxd, dirty = M) ->
     NC = [Op | C],
     stream_loop(Head, [Pid | Pids], NC, N, Fxd, M);
 stream_op(Head, Pids, C, N, Pid, {delete_object, _Os} = Op, Fxd, dirty = M) ->
->>>>>>> 74af6abf
     NC = [Op | C],
     stream_loop(Head, [Pid | Pids], NC, N, Fxd, M);
 stream_op(Head, Pids, C, N, Pid, {member, Key}, Fxd, M) ->
