%%
%% %CopyrightBegin%
%%
%% Copyright Ericsson AB 2008-2020. All Rights Reserved.
%%
%% Licensed under the Apache License, Version 2.0 (the "License");
%% you may not use this file except in compliance with the License.
%% You may obtain a copy of the License at
%%
%%     http://www.apache.org/licenses/LICENSE-2.0
%%
%% Unless required by applicable law or agreed to in writing, software
%% distributed under the License is distributed on an "AS IS" BASIS,
%% WITHOUT WARRANTIES OR CONDITIONS OF ANY KIND, either express or implied.
%% See the License for the specific language governing permissions and
%% limitations under the License.
%%
%% %CopyrightEnd%
%%
-module(re_SUITE).

-export([all/0, suite/0,groups/0,init_per_suite/1, end_per_suite/1, 
	 init_per_group/2,end_per_group/2, pcre/1,compile_options/1,
	 run_options/1,combined_options/1,replace_autogen/1,
	 global_capture/1,replace_input_types/1,replace_return/1,
	 split_autogen/1,split_options/1,split_specials/1,
	 error_handling/1,pcre_cve_2008_2371/1,re_version/1,
	 pcre_compile_workspace_overflow/1,re_infinite_loop/1, 
	 re_backwards_accented/1,opt_dupnames/1,opt_all_names/1,inspect/1,
	 opt_no_start_optimize/1,opt_never_utf/1,opt_ucp/1,
<<<<<<< HEAD
	 match_limit/1,sub_binaries/1,copt/1,global_unicode_validation/1,
         yield_on_subject_validation/1]).
=======
	 match_limit/1,sub_binaries/1,copt/1,
         bad_utf8_subject/1]).
>>>>>>> abe91a7c

-include_lib("common_test/include/ct.hrl").
-include_lib("kernel/include/file.hrl").

suite() ->
    [{ct_hooks,[ts_install_cth]},
     {timetrap,{minutes,3}}].

all() -> 
    [pcre, compile_options, run_options, combined_options,
     replace_autogen, global_capture, replace_input_types,
     replace_return, split_autogen, split_options,
     split_specials, error_handling, pcre_cve_2008_2371,
     pcre_compile_workspace_overflow, re_infinite_loop, 
     re_backwards_accented, opt_dupnames, opt_all_names, 
     inspect, opt_no_start_optimize,opt_never_utf,opt_ucp,
<<<<<<< HEAD
     match_limit, sub_binaries, re_version, global_unicode_validation,
     yield_on_subject_validation].
=======
     match_limit, sub_binaries, re_version,
     bad_utf8_subject].
>>>>>>> abe91a7c

groups() -> 
    [].

init_per_suite(Config) ->
    Config.

end_per_suite(_Config) ->
    ok.

init_per_group(_GroupName, Config) ->
    Config.

end_per_group(_GroupName, Config) ->
    Config.


%% Run all applicable tests from the PCRE testsuites.
pcre(Config) when is_list(Config) ->
    RootDir = proplists:get_value(data_dir, Config),
    Res = run_pcre_tests:test(RootDir),
    0 = lists:sum([ X || {X,_,_} <- Res ]),
    {comment,Res}.

%% Test all documented compile options.
compile_options(Config) when is_list(Config) ->
    ok = ctest("ABDabcdABCD","abcd",[],true,{match,[{3,4}]}),
    ok = ctest("ABDabcdABCD","abcd",[anchored],true,nomatch),
    ok = ctest("ABDabcdABCD",".*abcd",[anchored],true,{match,[{0,7}]}),
    ok = ctest("ABCabcdABC","ABCD",[],true,nomatch),
    ok = ctest("ABCabcdABC","ABCD",[caseless],true,{match,[{3,4}]}),
    ok = ctest("abcdABC\n","ABC$",[],true,{match,[{4,3}]}),
    ok = ctest("abcdABC\n","ABC$",[dollar_endonly],true,nomatch),
    ok = ctest("abcdABC\n","ABC.",[],true,nomatch),
    ok = ctest("abcdABC\n","ABC.",[dotall],true,{match,[{4,4}]}),
    ok = ctest("abcdABCD","ABC .",[],true,nomatch),
    ok = ctest("abcdABCD","ABC .",[extended],true,{match,[{4,4}]}),
    ok = ctest("abcd\nABCD","ABC",[],true,{match,[{5,3}]}),
    ok = ctest("abcd\nABCD","ABC",[firstline],true,nomatch),
    ok = ctest("abcd\nABCD","^ABC",[],true,nomatch),
    ok = ctest("abcd\nABCD","^ABC",[multiline],true,{match,[{5,3}]}),
    ok = ctest("abcdABCD","(ABC)",[],true,{match,[{4,3},{4,3}]}),
    ok = ctest("abcdABCD","(ABC)",[no_auto_capture],true,{match,[{4,3}]}),
    ok = ctest(notused,"(?<FOO>ABC)|(?<FOO>DEF)",[],false,notused),
    ok = ctest("abcdABCD","(?<FOO>ABC)|(?<FOO>DEF)",[dupnames],true,{match,[{4,3},{4,3}]}),
    ok = ctest("abcdABCDabcABCD","abcd.*D",[],true,{match,[{0,15}]}),
    ok = ctest("abcdABCDabcABCD","abcd.*D",[ungreedy],true,{match,[{0,8}]}),
    ok = ctest("abcdABCabcABC\nD","abcd.*D",[],true,nomatch),
    ok = ctest("abcdABCabcABC\nD","abcd.*D",[{newline,cr}],true,{match,[{0,15}]}),
    ok = ctest("abcdABCabcABC\rD","abcd.*D",[],true,{match,[{0,15}]}),
    ok = ctest("abcdABCabcABC\rD","abcd.*D",[{newline,lf}],true,{match,[{0,15}]}),
    ok = ctest("abcdABCabcd\r\n","abcd$",[{newline,lf}],true,nomatch),
    ok = ctest("abcdABCabcd\r\n","abcd$",[{newline,cr}],true,nomatch),
    ok = ctest("abcdABCabcd\r\n","abcd$",[{newline,crlf}],true,{match,[{7,4}]}),

    ok = ctest("abcdABCabcd\r","abcd$",[{newline,crlf}],true,nomatch),
    ok = ctest("abcdABCabcd\n","abcd$",[{newline,crlf}],true,nomatch),
    ok = ctest("abcdABCabcd\r\n","abcd$",[{newline,anycrlf}],true,{match,[{7,4}]}),

    ok = ctest("abcdABCabcd\r","abcd$",[{newline,anycrlf}],true,{match,[{7,4}]}),
    ok = ctest("abcdABCabcd\n","abcd$",[{newline,anycrlf}],true,{match,[{7,4}]}),
    ok.

%% Test all documented run specific options.
run_options(Config) when is_list(Config) ->
    rtest("ABCabcdABC","abc",[],[],true),
    rtest("ABCabcdABC","abc",[anchored],[],false),
    %% Anchored in run overrides unanchored in compilation
    rtest("ABCabcdABC","abc",[],[anchored],false),

    rtest("","a?b?",[],[],true),
    rtest("","a?b?",[],[notempty],false),

    rtest("abc","^a",[],[],true),
    rtest("abc","^a",[],[notbol],false),
    rtest("ab\nc","^a",[multiline],[],true),
    rtest("ab\nc","^a",[multiline],[notbol],false),
    rtest("ab\nc","^c",[multiline],[notbol],true),

    rtest("abc","c$",[],[],true),
    rtest("abc","c$",[],[noteol],false),

    rtest("ab\nc","b$",[multiline],[],true),
    rtest("ab\nc","c$",[multiline],[],true),
    rtest("ab\nc","b$",[multiline],[noteol],true),
    rtest("ab\nc","c$",[multiline],[noteol],false),

    rtest("abc","ab",[],[{offset,0}],true),
    rtest("abc","ab",[],[{offset,1}],false),

    rtest("abcdABCabcABC\nD","abcd.*D",[],[],false),
    rtest("abcdABCabcABC\nD","abcd.*D",[],[{newline,cr}],true),
    rtest("abcdABCabcABC\rD","abcd.*D",[],[],true),
    rtest("abcdABCabcABC\rD","abcd.*D",[{newline,cr}],[{newline,lf}],true),
    rtest("abcdABCabcd\r\n","abcd$",[],[{newline,lf}],false),
    rtest("abcdABCabcd\r\n","abcd$",[],[{newline,cr}],false),
    rtest("abcdABCabcd\r\n","abcd$",[],[{newline,crlf}],true),

    rtest("abcdABCabcd\r","abcd$",[],[{newline,crlf}],false),
    rtest("abcdABCabcd\n","abcd$",[],[{newline,crlf}],false),
    rtest("abcdABCabcd\r\n","abcd$",[],[{newline,anycrlf}],true),

    rtest("abcdABCabcd\r","abcd$",[],[{newline,anycrlf}],true),
    rtest("abcdABCabcd\n","abcd$",[],[{newline,anycrlf}],true),

    {ok,MP} = re:compile(".*(abcd).*"),
    {match,[{0,10},{3,4}]} = re:run("ABCabcdABC",MP,[]),
    {match,[{0,10},{3,4}]} = re:run("ABCabcdABC",MP,[{capture,all}]),
    {match,[{0,10},{3,4}]} = re:run("ABCabcdABC",MP,[{capture,all,index}]),
    {match,["ABCabcdABC","abcd"]} = re:run("ABCabcdABC",MP,[{capture,all,list}]),
    {match,[<<"ABCabcdABC">>,<<"abcd">>]} = re:run("ABCabcdABC",MP,[{capture,all,binary}]),
    {match,[{0,10}]} = re:run("ABCabcdABC",MP,[{capture,first}]),
    {match,[{0,10}]} = re:run("ABCabcdABC",MP,[{capture,first,index}]),       ?line {match,["ABCabcdABC"]} = re:run("ABCabcdABC",MP,[{capture,first,list}]),
    {match,[<<"ABCabcdABC">>]} = re:run("ABCabcdABC",MP,[{capture,first,binary}]),

    {match,[{3,4}]} = re:run("ABCabcdABC",MP,[{capture,all_but_first}]),
    {match,[{3,4}]} = re:run("ABCabcdABC",MP,[{capture,all_but_first,index}]),
    {match,["abcd"]} = re:run("ABCabcdABC",MP,[{capture,all_but_first,list}]),
    {match,[<<"abcd">>]} = re:run("ABCabcdABC",MP,[{capture,all_but_first,binary}]),

    match = re:run("ABCabcdABC",MP,[{capture,none}]),
    match = re:run("ABCabcdABC",MP,[{capture,none,index}]),
    match = re:run("ABCabcdABC",MP,[{capture,none,list}]),
    match = re:run("ABCabcdABC",MP,[{capture,none,binary}]),

    {ok,MP2} = re:compile(".*(?<FOO>abcd).*"),
    {match,[{3,4}]} = re:run("ABCabcdABC",MP2,[{capture,[1]}]),
    {match,[{3,4}]} = re:run("ABCabcdABC",MP2,[{capture,['FOO']}]),
    {match,[{3,4}]} = re:run("ABCabcdABC",MP2,[{capture,["FOO"]}]),
    {match,["abcd"]} = re:run("ABCabcdABC",MP2,[{capture,["FOO"],list}]),
    {match,[<<"abcd">>]} = re:run("ABCabcdABC",MP2,[{capture,["FOO"],binary}]),

    {match,[{-1,0}]} = re:run("ABCabcdABC",MP2,[{capture,[200]}]),
    {match,[{-1,0}]} = re:run("ABCabcdABC",MP2,[{capture,['BAR']}]),
    {match,[""]} = re:run("ABCabcdABC",MP2,[{capture,[200],list}]),
    {match,[""]} = re:run("ABCabcdABC",MP2,[{capture,['BAR'],list}]),
    {match,[<<>>]} = re:run("ABCabcdABC",MP2,[{capture,[200],binary}]),
    {match,[<<>>]} = re:run("ABCabcdABC",MP2,[{capture,['BAR'],binary}]),

    {ok, MP3} = re:compile(".*((?<FOO>abdd)|a(..d)).*"),
    {match,[{0,10},{3,4},{-1,0},{4,3}]} = re:run("ABCabcdABC",MP3,[]),
    {match,[{0,10},{3,4},{-1,0},{4,3}]} = re:run("ABCabcdABC",MP3,[{capture,all,index}]),
    {match,[<<"ABCabcdABC">>,<<"abcd">>,<<>>,<<"bcd">>]} = re:run("ABCabcdABC",MP3,[{capture,all,binary}]),
    {match,["ABCabcdABC","abcd",[],"bcd"]} = re:run("ABCabcdABC",MP3,[{capture,all,list}]),
    ok.



%% Test the version is retorned correctly
re_version(_Config) ->
    Version = re:version(),
    {match,[Version]} = re:run(Version,"^[0-9]\\.[0-9]{2} 20[0-9]{2}-[0-9]{2}-[0-9]{2}",[{capture,all,binary}]),
    ok.

global_unicode_validation(Config) when is_list(Config) ->
    %% Test that unicode validation of the subject is not done
    %% for every match found...
    Bin = binary:copy(<<"abc\n">>,100000),
    {TimeAscii, _} = take_time(fun () ->
                                       re:run(Bin, <<"b">>, [global])
                               end),
    {TimeUnicode, _} = take_time(fun () ->
                                         re:run(Bin, <<"b">>, [unicode,global])
                                 end),
    if TimeAscii == 0; TimeUnicode == 0 ->
            {comment, "Not good enough resolution to compare results"};
       true ->
            %% The time the operations takes should be in the
            %% same order of magnitude. If validation of the
            %% whole subject occurs for every match, the unicode
            %% variant will take way longer time...
            true = TimeUnicode div TimeAscii < 10
    end.

take_time(Fun) ->
    Start = erlang:monotonic_time(nanosecond),
    Res = Fun(),
    End = erlang:monotonic_time(nanosecond),
    {End-Start, Res}.

yield_on_subject_validation(Config) when is_list(Config) ->
    Go = make_ref(),
    Bin = binary:copy(<<"abc\n">>,100000),
    {P, M} = spawn_opt(fun () ->
                               receive Go -> ok end,
                               {match,[{1,1}]} = re:run(Bin, <<"b">>, [unicode])
                       end,
                       [link, monitor]),
    1 = erlang:trace(P, true, [running]),
    P ! Go,
    N = count_re_run_trap_out(P, M),
    true = N >= 5,
    ok.

count_re_run_trap_out(P, M) when is_reference(M) ->
    receive {'DOWN',M,process,P,normal} -> ok end,
    TD = erlang:trace_delivered(P),
    receive {trace_delivered, P, TD} -> ok end,
    count_re_run_trap_out(P, 0);
count_re_run_trap_out(P, N) when is_integer(N) ->
    receive
        {trace,P,out,{erlang,re_run_trap,3}} ->
            count_re_run_trap_out(P, N+1)
    after 0 ->
            N
    end.

%% Test compile options given directly to run.
combined_options(Config) when is_list(Config) ->
    ok = crtest("ABDabcdABCD","abcd",[],true,{match,[{3,4}]}),
    ok = crtest("ABDabcdABCD","abcd",[anchored],true,nomatch),
    ok = crtest("ABDabcdABCD",".*abcd",[anchored],true,{match,[{0,7}]}),
    ok = crtest("ABCabcdABC","ABCD",[],true,nomatch),
    ok = crtest("ABCabcdABC","ABCD",[caseless],true,{match,[{3,4}]}),
    ok = crtest("abcdABC\n","ABC$",[],true,{match,[{4,3}]}),
    ok = crtest("abcdABC\n","ABC$",[dollar_endonly],true,nomatch),
    ok = crtest("abcdABC\n","ABC.",[],true,nomatch),
    ok = crtest("abcdABC\n","ABC.",[dotall],true,{match,[{4,4}]}),
    ok = crtest("abcdABCD","ABC .",[],true,nomatch),
    ok = crtest("abcdABCD","ABC .",[extended],true,{match,[{4,4}]}),
    ok = crtest("abcd\nABCD","ABC",[],true,{match,[{5,3}]}),
    ok = crtest("abcd\nABCD","ABC",[firstline],true,nomatch),
    ok = crtest("abcd\nABCD","^ABC",[],true,nomatch),
    ok = crtest("abcd\nABCD","^ABC",[multiline],true,{match,[{5,3}]}),
    ok = crtest("abcdABCD","(ABC)",[],true,{match,[{4,3},{4,3}]}),
    ok = crtest("abcdABCD","(ABC)",[no_auto_capture],true,{match,[{4,3}]}),
    ok = crtest(notused,"(?<FOO>ABC)|(?<FOO>DEF)",[],false,notused),
    ok = crtest("abcdABCD","(?<FOO>ABC)|(?<FOO>DEF)",[dupnames],true,{match,[{4,3},{4,3}]}),
    ok = crtest("abcdABCDabcABCD","abcd.*D",[],true,{match,[{0,15}]}),
    ok = crtest("abcdABCDabcABCD","abcd.*D",[ungreedy],true,{match,[{0,8}]}),
    ok = ctest("abcdABCabcABC\nD","abcd.*D",[],true,nomatch),
    ok = crtest("abcdABCabcABC\nD","abcd.*D",[{newline,cr}],true,{match,[{0,15}]}),
    ok = crtest("abcdABCabcABC\rD","abcd.*D",[],true,{match,[{0,15}]}),
    ok = crtest("abcdABCabcABC\rD","abcd.*D",[{newline,lf}],true,{match,[{0,15}]}),
    ok = crtest("abcdABCabcd\r\n","abcd$",[{newline,lf}],true,nomatch),
    ok = crtest("abcdABCabcd\r\n","abcd$",[{newline,cr}],true,nomatch),
    ok = crtest("abcdABCabcd\r\n","abcd$",[{newline,crlf}],true,{match,[{7,4}]}),

    ok = crtest("abcdABCabcd\r","abcd$",[{newline,crlf}],true,nomatch),
    ok = crtest("abcdABCabcd\n","abcd$",[{newline,crlf}],true,nomatch),
    ok = crtest("abcdABCabcd\r\n","abcd$",[{newline,anycrlf}],true,{match,[{7,4}]}),

    ok = crtest("abcdABCabcd\r","abcd$",[{newline,anycrlf}],true,{match,[{7,4}]}),
    ok = crtest("abcdABCabcd\n","abcd$",[{newline,anycrlf}],true,{match,[{7,4}]}),

    ok = crtest("abcdABCabcd\r\n","abcd$",[{newline,anycrlf},{capture,all,list}],true,{match,["abcd"]}),

    ok = crtest("abcdABCabcd\r","abcd$",[{newline,anycrlf},{capture,all,list}],true,{match,["abcd"]}),

    ok = crtest("abcdABCabcd\n","abcd$",[{newline,anycrlf},{capture,all,list}],true,{match,["abcd"]}),

    ok = crtest("abcdABCabcd\r\n","abcd$",[{newline,anycrlf},{capture,all,binary}],true,{match,[<<"abcd">>]}),

    ok = crtest("abcdABCabcd\r","abcd$",[{newline,anycrlf},{capture,all,binary}],true,{match,[<<"abcd">>]}),
    ok = crtest("abcdABCabcd\n","abcd$",[{newline,anycrlf},{capture,all,binary}],true,{match,[<<"abcd">>]}),

    %% Check that unique run-options fail in compile only case:
    {'EXIT',{badarg,_}} = (catch re:compile("abcd$",[{newline,anycrlf},{capture,all,binary}])),
    {'EXIT',{badarg,_}} = (catch re:compile("abcd$",[{newline,anycrlf},{offset,3}])),
    {'EXIT',{badarg,_}} = (catch re:compile("abcd$",[{newline,anycrlf},notempty])),
    {'EXIT',{badarg,_}} = (catch re:compile("abcd$",[{newline,anycrlf},notbol])),
    {'EXIT',{badarg,_}} = (catch re:compile("abcd$",[{newline,anycrlf},noteol])),


    {match,_} = re:run("abcdABCabcd\r\n","abcd$",[{newline,crlf}]),
    nomatch = re:run("abcdABCabcd\r\nefgh","abcd$",[{newline,crlf}]),
    {match,_} = re:run("abcdABCabcd\r\nefgh","abcd$",[{newline,crlf},multiline]),
    nomatch = re:run("abcdABCabcd\r\nefgh","efgh$",[{newline,crlf},multiline,noteol]),
    {match,_} = re:run("abcdABCabcd\r\nefgh","abcd$",[{newline,crlf},multiline,noteol]),
    {match,_} = re:run("abcdABCabcd\r\nefgh","^abcd",[{newline,crlf},multiline,noteol]),
    nomatch = re:run("abcdABCabcd\r\nefgh","^abcd",[{newline,crlf},multiline,notbol]),
    {match,_} = re:run("abcdABCabcd\r\nefgh","^efgh",[{newline,crlf},multiline,notbol]),
    {match,_} = re:run("ABC\nD","[a-z]*",[{newline,crlf}]),
    nomatch = re:run("ABC\nD","[a-z]*",[{newline,crlf},notempty]),
    ok.

%% Test replace with autogenerated erlang module.
replace_autogen(Config) when is_list(Config) ->
    re_testoutput1_replacement_test:run(),
    ok.

%% Test capture options together with global searching.
global_capture(Config) when is_list(Config) ->
    {match,[{3,4}]} = re:run("ABCabcdABC",".*(?<FOO>abcd).*",[{capture,[1]}]),
    {match,[{10,4}]} = re:run("ABCabcdABCabcdA",".*(?<FOO>abcd).*",[{capture,[1]}]),
    {match,[[{10,4}]]} = re:run("ABCabcdABCabcdA",".*(?<FOO>abcd).*",[global,{capture,[1]}]),
    {match,[{3,4}]} = re:run("ABCabcdABC",".*(?<FOO>abcd).*",[{capture,['FOO']}]),
    {match,[{10,4}]} = re:run("ABCabcdABCabcdA",".*(?<FOO>abcd).*",[{capture,['FOO']}]),
    {match,[[{10,4}]]} = re:run("ABCabcdABCabcdA",".*(?<FOO>abcd).*",[global,{capture,['FOO']}]),
    {match,[[{3,4},{3,4}],[{10,4},{10,4}]]} = re:run("ABCabcdABCabcdA","(?<FOO>abcd)",[global]),
    {match,[[{3,4},{3,4}],[{10,4},{10,4}]]} = re:run("ABCabcdABCabcdA","(?<FOO>abcd)",[global,{capture,all}]),
    {match,[[{3,4},{3,4}],[{10,4},{10,4}]]} = re:run("ABCabcdABCabcdA","(?<FOO>abcd)",[global,{capture,all,index}]),
    {match,[[{3,4}],[{10,4}]]} = re:run("ABCabcdABCabcdA","(?<FOO>abcd)",[global,{capture,first}]),
    {match,[[{3,4}],[{10,4}]]} = re:run("ABCabcdABCabcdA","(?<FOO>abcd)",[global,{capture,all_but_first}]),
    {match,[[<<"bcd">>],[<<"bcd">>]]} = re:run("ABCabcdABCabcdA","a(?<FOO>bcd)",[global,{capture,all_but_first,binary}]),
    {match,[["bcd"],["bcd"]]} = re:run("ABCabcdABCabcdA","a(?<FOO>bcd)",[global,{capture,all_but_first,list}]),
    {match,[["abcd","bcd"],["abcd","bcd"]]} = re:run("ABCabcdABCabcdA","a(?<FOO>bcd)",[global,{capture,all,list}]),
    {match,[[<<"abcd">>,<<"bcd">>],[<<"abcd">>,<<"bcd">>]]} = re:run("ABCabcdABCabcdA","a(?<FOO>bcd)",[global,{capture,all,binary}]),
    {match,[[{3,4},{4,3}],[{10,4},{11,3}]]} = re:run("ABCabcdABCabcdA","a(?<FOO>bcd)",[global,{capture,all,index}]),
    match = re:run("ABCabcdABCabcdA","a(?<FOO>bcd)",[global,{capture,none,index}]),
    match = re:run("ABCabcdABCabcdA","a(?<FOO>bcd)",[global,{capture,none,binary}]),
    match = re:run("ABCabcdABCabcdA","a(?<FOO>bcd)",[global,{capture,none,list}]),
    {match,[[<<195,133,98,99,100>>,<<"bcd">>],[<<"abcd">>,<<"bcd">>]]} = re:run("ABCÅbcdABCabcdA",".(?<FOO>bcd)",[global,{capture,all,binary},unicode]),
    {match,[["Åbcd","bcd"],["abcd","bcd"]]} = re:run(<<"ABC",8#303,8#205,"bcdABCabcdA">>,".(?<FOO>bcd)",[global,{capture,all,list},unicode]),
    {match,[["Åbcd","bcd"],["abcd","bcd"]]} = re:run("ABCÅbcdABCabcdA",".(?<FOO>bcd)",[global,{capture,all,list},unicode]),
    {match,[[{3,5},{5,3}],[{11,4},{12,3}]]} = re:run("ABCÅbcdABCabcdA",".(?<FOO>bcd)",[global,{capture,all,index},unicode]),
    ok.

%% Test replace with different input types.
replace_input_types(Config) when is_list(Config) ->
    <<"abcd">> = re:replace("abcd","Z","X",[{return,binary},unicode]),
    <<"abcd">> = re:replace("abcd","\x{400}","X",[{return,binary},unicode]),
    <<"a",208,128,"cd">> = re:replace(<<"abcd">>,"b","\x{400}",[{return,binary},unicode]),
    ok.

%% Test return options of replace together with global searching.
replace_return(Config) when is_list(Config) ->
    {'EXIT',{badarg,_}} = (catch re:replace("na","(a","")),
    ok = replacetest(<<"nisse">>,"i","a",[{return,binary}],<<"nasse">>),
    ok = replacetest("ABC\305abcdABCabcdA","a(?<FOO>bcd)","X",[global,{return,binary}],<<"ABCÅXABCXA">>),
    ok = replacetest("ABCÅabcdABCabcdA","a(?<FOO>bcd)","X",[global,{return,iodata}],[<<"ABCÅ">>,<<"X">>,<<"ABC">>,<<"X">>|<<"A">>]),
    ok = replacetest("ABCÅabcdABCabcdA","a(?<FOO>bcd)","X",[global,{return,list},unicode],"ABCÅXABCXA"),
    ok = replacetest("ABCÅabcdABCabcdA","a(?<FOO>bcd)","X",[global,{return,binary},unicode],<<65,66,67,195,133,88,65,66,67,88,65>>),
    ok = replacetest("ABCÅabcdABCabcdA","a(?<FOO>bcd)","X",[{return,binary},unicode],<<65,66,67,195,133,88,65,66,67,97,98,99,100,65>>),
    ok = replacetest("abcdefghijk","(.)(.)(.)(.)(.)(.)(.)(.)(.)(.)","\\9X",[{return,binary}],<<"iXk">>),
    ok = replacetest("abcdefghijk","(.)(.)(.)(.)(.)(.)(.)(.)(.)(.)","\\10X",[{return,binary}],<<"jXk">>),
    ok = replacetest("abcdefghijk","(.)(.)(.)(.)(.)(.)(.)(.)(.)(.)","\\11X",[{return,binary}],<<"Xk">>),
    ok = replacetest("12345678901","(.)(.)(.)(.)(.)(.)(.)(.)(.)(.)","\\g9X",[{return,binary}],<<"9X1">>),
    ok = replacetest("12345678901","(.)(.)(.)(.)(.)(.)(.)(.)(.)(.)","\\g10X",[{return,binary}],<<"0X1">>),
    ok = replacetest("12345678901","(.)(.)(.)(.)(.)(.)(.)(.)(.)(.)","\\g11X",[{return,binary}],<<"X1">>),
    ok = replacetest("12345678901","(.)(.)(.)(.)(.)(.)(.)(.)(.)(.)","\\g{9}7",[{return,binary}],<<"971">>),
    ok = replacetest("12345678901","(.)(.)(.)(.)(.)(.)(.)(.)(.)(.)","\\g{10}7",[{return,binary}],<<"071">>),
    ok = replacetest("12345678901","(.)(.)(.)(.)(.)(.)(.)(.)(.)(.)","\\g{11}7",[{return,binary}],<<"71">>),
    ok = replacetest("a\x{400}bcd","d","X",[global,{return,list},unicode],"a\x{400}bcX"),
    ok = replacetest("a\x{400}bcd","d","X",[global,{return,binary},unicode],<<"a",208,128,"bcX">>),
    ok = replacetest("a\x{400}bcd","Z","X",[global,{return,list},unicode],"a\x{400}bcd"),
    ok = replacetest("a\x{400}bcd","Z","X",[global,{return,binary},unicode],<<"a",208,128,"bcd">>),
    ok.

rtest(Subj, RE, Copt, Ropt, true) ->
    {ok,MP} = re:compile(RE,Copt), 
    {match,_} = re:run(Subj,MP,Ropt),
    ok;
rtest(Subj, RE, Copt, Ropt, false) ->
    {ok,MP} = re:compile(RE,Copt), 
    nomatch = re:run(Subj,MP,Ropt),
    ok.

ctest(_,RE,Options,false,_) ->
    case re:compile(RE,Options) of
	{ok,_} ->
	    error;
	{error,_} ->
	    ok
    end;
ctest(Subject,RE,Options,true,Result) ->
    try
	{ok, Prog} = re:compile(RE,Options),
	Result = re:run(Subject,Prog,[]),
	ok
    catch
	_:_ ->
	    error
    end.
crtest(_,RE,Options,false,_) ->
    case (catch re:run("",RE,Options)) of
	{'EXIT',{badarg,_}} ->
	    ok;
	_ ->
	    error
    end;
crtest(Subject,RE,Options,true,Result) ->
    try
	Result = re:run(Subject,RE,Options),
	ok
    catch
	_:_ ->
	    error
    end.

replacetest(Subject,RE,Replacement,Options,Result) ->
    Result = re:replace(Subject,RE,Replacement,Options),
    {CompileOptions,ReplaceOptions} = lists:partition(fun copt/1, Options),
    {ok,MP} = re:compile(RE,CompileOptions),
    Result = re:replace(Subject,MP,Replacement,ReplaceOptions),
    ok.

splittest(Subject,RE,Options,Result) ->
    Result = re:split(Subject,RE,Options),
    {CompileOptions,SplitOptions} = lists:partition(fun copt/1, Options),
    {ok,MP} = re:compile(RE,CompileOptions),
    Result = re:split(Subject,MP,SplitOptions),
    ok.

copt(caseless) -> true;
copt(no_start_optimize) -> true;
copt(never_utf) -> true;
copt(ucp) -> true;
copt(dollar_endonly) -> true;
copt(dotall) -> true;
copt(extended) -> true;
copt(firstline) -> true;
copt(multiline) -> true;
copt(no_auto_capture) -> true;
copt(dupnames) -> true;
copt(ungreedy) -> true;
copt(unicode) -> true;
copt(_) -> false.

%% Test split with autogenerated erlang module.
split_autogen(Config) when is_list(Config) ->
    re_testoutput1_split_test:run(),
    ok.

%% Test special options to split.
split_options(Config) when is_list(Config) ->
    ok = splittest("a b c ","( )",[group,trim],[[<<"a">>,<<" ">>],[<<"b">>,<<" ">>],[<<"c">>,<<" ">>]]),
    ok = splittest("a b c ","( )",[group,{parts,0}],[[<<"a">>,<<" ">>],[<<"b">>,<<" ">>],[<<"c">>,<<" ">>]]),
    ok = splittest("a b c ","( )",[{parts,infinity},group],[[<<"a">>,<<" ">>],[<<"b">>,<<" ">>],[<<"c">>,<<" ">>],[<<>>]]),
    ok = splittest("a b c ","( )",[group],[[<<"a">>,<<" ">>],[<<"b">>,<<" ">>],[<<"c">>,<<" ">>],[<<>>]]),
    ok = splittest(" a b c d ","( +)",[group,trim],[[<<>>,<<" ">>],[<<"a">>,<<" ">>],[<<"b">>,<<" ">>],[<<"c">>,<<" ">>],[<<"d">>,<<" ">>]]),
    ok = splittest(" a b c d ","( +)",[{parts,0},group],[[<<>>,<<" ">>],[<<"a">>,<<" ">>],[<<"b">>,<<" ">>],[<<"c">>,<<" ">>],[<<"d">>,<<" ">>]]),
    ok = splittest(" a b c d ","( +)",[{parts,infinity},group],[[<<>>,<<" ">>],[<<"a">>,<<" ">>],[<<"b">>,<<" ">>],[<<"c">>,<<" ">>],[<<"d">>,<<" ">>],[<<>>]]),
    ok = splittest("a b c d","( +)",[{parts,2},group],[[<<"a">>,<<" ">>],[<<"b c d">>]]),
    ok = splittest([967]++" b c d","( +)",[{parts,2},group,{return,list},unicode],[[[967]," "],["b c d"]]),
    ok = splittest([967]++" b c d","( +)",[{parts,2},group,{return,binary},unicode],[[<<207,135>>,<<" ">>],[<<"b c d">>]]),
    {'EXIT',{badarg,_}} = (catch re:split([967]++" b c d","( +)",[{parts,2},group,{return,binary}])),
    {'EXIT',{badarg,_}} = (catch re:split("a b c d","( +)",[{parts,-2}])),
    {'EXIT',{badarg,_}} = (catch re:split("a b c d","( +)",[{parts,banan}])),
    {'EXIT',{badarg,_}} = (catch re:split("a b c d","( +)",[{capture,all}])),
    {'EXIT',{badarg,_}} = (catch re:split("a b c d","( +)",[{capture,[],binary}])),
    %% Parts 0 is equal to no parts specification (implicit strip)
    ok = splittest("a b c d","( *)",[{parts,0},{return,list}],["a"," ","b"," ","c"," ","d"]),
    ok.

join([]) -> [];
join([A]) -> [A];
join([H|T]) -> [H,<<":">>|join(T)].

%% Some special cases of split that are easy to get wrong.
split_specials(Config) when is_list(Config) ->
    %% More or less just to remember these icky cases
    <<"::abd:f">> =
	iolist_to_binary(join(re:split("abdf","^(?!(ab)de|x)(abd)(f)",[trim]))),
    <<":abc2xyzabc3">> =
	iolist_to_binary(join(re:split("abc1abc2xyzabc3","\\Aabc.",[trim]))),
    ok.


%% Test that errors are handled correctly by the erlang code.
error_handling(_Config) ->
    case test_server:is_native(re) of
	true ->
	    %% Exceptions from native code look too different.
	    {skip,"re is native"};
	false ->
	    error_handling()
    end.

error_handling() ->
    %% This test checks the exception tuples manufactured in the erlang
    %% code to hide the trapping from the user at least when it comes to errors

    %% The malformed precomiled RE is detected after
    %% the trap to re:grun from grun, in the grun function clause
    %% that handles precompiled expressions
    {'EXIT',{badarg,[{re,run,["apa",{1,2,3,4},[global]],_},
		     {?MODULE,error_handling,0,_} | _]}} =
	(catch re:run("apa",{1,2,3,4},[global])),
    %% An invalid capture list will also cause a badarg late,
    %% but with a non pre compiled RE, the exception should be thrown by the
    %% grun function clause that handles RE's compiled implicitly by
    %% the run/3 BIF before trapping.
    {'EXIT',{badarg,[{re,run,["apa","p",[{capture,[1,{a}]},global]],_},
		     {?MODULE,error_handling,0,_} | _]}} =
	(catch re:run("apa","p",[{capture,[1,{a}]},global])),
    %% And so the case of a precompiled expression together with
    %% a compile-option (binary and list subject):
    {ok,RE} = re:compile("(p)"),
    {match,[[{1,1},{1,1}]]} = re:run(<<"apa">>,RE,[global]),
    {match,[[{1,1},{1,1}]]} = re:run("apa",RE,[global]),
    {'EXIT',{badarg,[{re,run,
		      [<<"apa">>,
		       {re_pattern,1,0,_,_},
		       [global,unicode]],_},
		     {?MODULE,error_handling,0,_} | _]}} =
	(catch re:run(<<"apa">>,RE,[global,unicode])),
    {'EXIT',{badarg,[{re,run,
		      ["apa",
		       {re_pattern,1,0,_,_},
		       [global,unicode]],_},
		     {?MODULE,error_handling,0,_} | _]}} =
	(catch re:run("apa",RE,[global,unicode])),
    {'EXIT',{badarg,_}} = (catch re:run("apa","(p",[])),
    {error, {compile, {_,_}}} = re:run("apa","(p",[report_errors]),
    {'EXIT',{badarg,_}} = (catch re:run("apa","(p",[global])),
    {error, {compile, {_,_}}} = re:run("apa","(p",[report_errors,global]),
    %% Badly formed options
    {'EXIT',{badarg,_}} = (catch re:run(<<"apa">>,RE,["global"])),
    {'EXIT',{badarg,_}} = (catch re:run(<<"apa">>,RE,[{offset,-1}])),
    {'EXIT',{badarg,_}} = (catch re:run(<<"apa">>,RE,[{offset,ett}])),
    {'EXIT',{badarg,_}} = (catch re:run(<<"apa">>,RE,[{captore,[1,2],binary}])),
    {'EXIT',{badarg,_}} = (catch re:run(<<"apa">>,RE,[{capture,[1,2],binary,list}])),
    {'EXIT',{badarg,_}} = (catch re:run(<<"apa">>,RE,[{capture,[1,2],bunary}])),
    {'EXIT',{badarg,_}} = (catch re:run(<<"apa">>,RE,[{capture,{1,2},binary}])),
    {'EXIT',{badarg,_}} = (catch re:run(<<"apa">>,RE,[{newline,3}])),
    {'EXIT',{badarg,_}} = (catch re:run(<<"apa">>,RE,[{newline,apa}])),
    {'EXIT',{badarg,_}} = (catch re:run(<<"apa">>,RE,[{njuline,cr}])),
    {'EXIT',{badarg,_}} = (catch re:run(<<"apa">>,RE,[{<<"newline">>,cr}])),
    {'EXIT',{badarg,_}} = (catch re:run(<<"apa">>,RE,[global|dupnames])),
    {'EXIT',{badarg,_}} = (catch re:run([<<"ap">>|$a],RE,[])), % Not an IO-list
    {'EXIT',{badarg,_}} = (catch re:compile([<<"ap">>|$a],[])), % Not an IO-list
    {'EXIT',{badarg,_}} = (catch re:run(<<"apa">>,RE,[{capture,[0|1],binary}])),
    {'EXIT',{badarg,_}} = (catch re:run(<<"apa">>,RE,
					[{capture,[<<"apa">>|1],binary}])), 
    {'EXIT',{badarg,_}} = (catch re:run(<<"apa">>,RE,
					[{capture,[[<<"ap">>|$a]],binary}])), 
    {'EXIT',{badarg,_}} = (catch re:run(<<"apa">>,[<<"(p">>|41],[])), 
    {'EXIT',{badarg,_}} = (catch re:run(<<"apa">>,{re_pattern,3,0,0,[]},[])),
    {'EXIT',{badarg,_}} = (catch re:run(<<"apa">>,{re_pattern,3,0,0,<<"apa">>},[])),
    {'EXIT',{badarg,_}} = (catch re:run(<<"apa">>,{re_pattern,3,0,0,<<"apa",3:2>>},[])),
    {'EXIT',{badarg,_}} = (catch re:run(<<"apa",2:2>>,<<"(p)">>,[{capture,[0,1],binary}])), 
    <<_:4,Temp:3/binary,_:4>> = <<38,23,6,18>>,
    {match,[{1,1},{1,1}]} = re:run(Temp,<<"(p)">>,[]), % Unaligned works 
    %% The replace errors:
    {'EXIT',{badarg,[{re,replace,["apa",{1,2,3,4},"X",[]],_},
		     {?MODULE,error_handling,0,_} | _]}} =
	(catch re:replace("apa",{1,2,3,4},"X",[])),
    {'EXIT',{badarg,[{re,replace,["apa",{1,2,3,4},"X",[global]],_},
		     {?MODULE,error_handling,0,_} | _]}} =
	(catch re:replace("apa",{1,2,3,4},"X",[global])),
    {'EXIT',{badarg,[{re,replace,
		      ["apa",
		       {re_pattern,1,0,_,_},
		       "X",
		       [unicode]],_},
		     {?MODULE,error_handling,0,_} | _]}} =
	(catch re:replace("apa",RE,"X",[unicode])),
    <<"aXa">> = iolist_to_binary(re:replace("apa","p","X",[])),
    {'EXIT',{badarg,[{re,replace,
		      ["apa","p","X",[report_errors]],_},
		     {?MODULE,error_handling,0,_} | _]}} =
	(catch iolist_to_binary(re:replace("apa","p","X",
					   [report_errors]))),
    {'EXIT',{badarg,[{re,replace,
		      ["apa","p","X",[{capture,all,binary}]],_},
		     {?MODULE,error_handling,0,_} | _]}} =
	(catch iolist_to_binary(re:replace("apa","p","X",
					   [{capture,all,binary}]))),
    {'EXIT',{badarg,[{re,replace,
		      ["apa","p","X",[{capture,all}]],_},
		     {?MODULE,error_handling,0,_} | _]}} =
	(catch iolist_to_binary(re:replace("apa","p","X",
					   [{capture,all}]))),
    {'EXIT',{badarg,[{re,replace,
		      ["apa","p","X",[{return,banana}]],_},
		     {?MODULE,error_handling,0,_} | _]}} =
	(catch iolist_to_binary(re:replace("apa","p","X",
					   [{return,banana}]))),
    {'EXIT',{badarg,_}} = (catch re:replace("apa","(p","X",[])),
    %% Badarg, not compile error.
    {'EXIT',{badarg,[{re,replace,
		      ["apa","(p","X",[{return,banana}]],_},
		     {?MODULE,error_handling,0,_} | _]}} =
	(catch iolist_to_binary(re:replace("apa","(p","X",
					   [{return,banana}]))),
    %% And the split errors:
    [<<"a">>,<<"a">>] = (catch re:split("apa","p",[])),
    [<<"a">>,<<"p">>,<<"a">>] = (catch re:split("apa",RE,[])),
    {'EXIT',{badarg,[{re,split,["apa","p",[report_errors]],_},
		     {?MODULE,error_handling,0,_} | _]}} =
	(catch re:split("apa","p",[report_errors])),
    {'EXIT',{badarg,[{re,split,["apa","p",[global]],_},
		     {?MODULE,error_handling,0,_} | _]}} =
	(catch re:split("apa","p",[global])),
    {'EXIT',{badarg,[{re,split,["apa","p",[{capture,all}]],_},
		     {?MODULE,error_handling,0,_} | _]}} =
	(catch re:split("apa","p",[{capture,all}])),
    {'EXIT',{badarg,[{re,split,["apa","p",[{capture,all,binary}]],_},
		     {?MODULE, error_handling,0,_} | _]}} =
	(catch re:split("apa","p",[{capture,all,binary}])),
    {'EXIT',{badarg,[{re,split,["apa",{1,2,3,4},[]],_},
		     {?MODULE,error_handling,0,_} | _]}} =
	(catch re:split("apa",{1,2,3,4})),
    {'EXIT',{badarg,[{re,split,["apa",{1,2,3,4},[]],_},
		     {?MODULE,error_handling,0,_} | _]}} =
	(catch re:split("apa",{1,2,3,4},[])),
    {'EXIT',{badarg,[{re,split,
		      ["apa",
		       RE,
		       [unicode]],_},
		     {?MODULE,error_handling,0,_} | _]}} =
	(catch re:split("apa",RE,[unicode])),
    {'EXIT',{badarg,[{re,split,
		      ["apa",
		       RE,
		       [{return,banana}]],_},
		     {?MODULE,error_handling,0,_} | _]}} =
	(catch re:split("apa",RE,[{return,banana}])),
    {'EXIT',{badarg,[{re,split,
		      ["apa",
		       RE,
		       [banana]],_},
		     {?MODULE,error_handling,0,_} | _]}} =
	(catch re:split("apa",RE,[banana])),
    {'EXIT',{badarg,_}} = (catch re:split("apa","(p")),
    %%Exception on bad argument, not compilation error
    {'EXIT',{badarg,[{re,split,
		      ["apa",
		       "(p",
		       [banana]],_},
		     {?MODULE,error_handling,0,_} | _]}} =
	(catch re:split("apa","(p",[banana])),
    ok.

%% Fix as in http://vcs.pcre.org/viewvc?revision=360&view=revision
pcre_cve_2008_2371(Config) when is_list(Config) ->
    %% Make sure it doesn't crash the emulator.
    re:compile(<<"(?i)[\xc3\xa9\xc3\xbd]|[\xc3\xa9\xc3\xbdA]">>, [unicode]),
    ok.

%% Patch from
%% http://vcs.pcre.org/viewvc/code/trunk/pcre_compile.c?r1=504&r2=505&view=patch
pcre_compile_workspace_overflow(Config) when is_list(Config) ->
    N = 819,
    ExpStr = "Got expected error: ",
    case re:compile([lists:duplicate(N, $(), lists:duplicate(N, $))]) of
        {error, {"regular expression is too complicated" = Str,799}} ->
            {comment, ExpStr ++ Str};
        {error, {"parentheses are too deeply nested (stack check)" = Str, _No}} ->
            {comment, ExpStr ++ Str};
        Other ->
            ?t:fail({unexpected, Other})
    end.

%% Make sure matches that really loop infinitely actually fail.
re_infinite_loop(Config) when is_list(Config) ->
    Str =
        "http:/www.flickr.com/slideShow/index.gne?group_id=&user_id=69845378@N0",
    EMail_regex = "[a-z0-9!#$%&'*+/=?^_`{|}~-]+"
        ++ "(\.[a-z0-9!#$%&'*+/=?^_`{|}~-]+)*"
        ++ "@.*([a-z0-9](?:[a-z0-9-]*[a-z0-9])?\.)+"
        ++ "([a-zA-Z]{2}|com|org|net|gov|mil"
        ++ "|biz|info|mobi|name|aero|jobs|museum)",
    nomatch = re:run(Str, EMail_regex),
    nomatch = re:run(Str, EMail_regex, [global]),
    {error,match_limit} = re:run(Str, EMail_regex,[report_errors]),
    {error,match_limit} = re:run(Str, EMail_regex,[report_errors,global]),
    ok.

%% Check for nasty bug where accented graphemes can make PCRE back
%% past beginning of subject.
re_backwards_accented(Config) when is_list(Config) ->
    match = re:run(<<65,204,128,65,204,128,97,98,99>>,
		   <<"\\X?abc">>,
		   [unicode,{capture,none}]),
    ok.

%% Check correct handling of dupnames option to re.
opt_dupnames(Config) when is_list(Config) ->
    Days = ["Monday","Tuesday","Wednesday","Thursday","Friday","Saturday","Sunday"],
    _ = [ begin
	      Short = lists:sublist(Day,3),
	      {match,[Short]} =
		  re:run(Day,
			 "(?<DN>Mon|Fri|Sun)(?:day)?|(?<DN>Tue)(?:sday)?|"
			 "(?<DN>Wed)(?:nesday)?|(?<DN>Thu)(?:rsday)?|"
			 "(?<DN>Sat)(?:urday)?",
			 [dupnames, {capture, ['DN'], list}])
	  end || Day <- Days ],
    _ = [ begin
	      Short = list_to_binary(lists:sublist(Day,3)),
	      {match,[Short]} =
		  re:run(Day,
			 "(?<DN>Mon|Fri|Sun)(?:day)?|(?<DN>Tue)(?:sday)?|"
			 "(?<DN>Wed)(?:nesday)?|(?<DN>Thu)(?:rsday)?|"
			 "(?<DN>Sat)(?:urday)?",
			 [dupnames, {capture, ['DN'], binary}])
	  end || Day <- Days ],
    _ = [ begin
	      {match,[{0,3}]} =
		  re:run(Day,
			 "(?<DN>Mon|Fri|Sun)(?:day)?|(?<DN>Tue)(?:sday)?|"
			 "(?<DN>Wed)(?:nesday)?|(?<DN>Thu)(?:rsday)?|"
			 "(?<DN>Sat)(?:urday)?",
			 [dupnames, {capture, ['DN'], index}])
	  end || Day <- Days ],
    {match,[{0,1},{1,3},{7,1}]} = re:run("SMondayX","(?<Skrap>.)(?<DN>Mon|Fri|Sun)(?:day)?(?<Skrap2>.)|"
					 "(?<DN>Tue)(?:sday)?|(?<DN>Wed)nesday|(?<DN>Thu)(?:rsday)?|"
					 "(?<DN>Sat)(?:urday)?",
					 [dupnames, {capture, ['Skrap','DN','Skrap2'],index}]),
    {match,[{-1,0},{0,3},{-1,0}]} = re:run("Wednesday","(?<Skrap>.)(?<DN>Mon|Fri|Sun)(?:day)?(?<Skrap2>.)|"
					   "(?<DN>Tue)(?:sday)?|(?<DN>Wed)nesday|(?<DN>Thu)(?:rsday)?|"
					   "(?<DN>Sat)(?:urday)?",
					   [dupnames, {capture, ['Skrap','DN','Skrap2'],index}]),
    nomatch = re:run("Wednsday","(?<Skrap>.)(?<DN>Mon|Fri|Sun)(?:day)?(?<Skrap2>.)|"
		     "(?<DN>Tue)(?:sday)?|(?<DN>Wed)nesday|(?<DN>Thu)(?:rsday)?|"
		     "(?<DN>Sat)(?:urday)?",
		     [dupnames, {capture, ['Skrap','DN','Skrap2'],index}]),
    {match,[<<>>]} = re:run("Subject","b",[dupnames,{capture,['B'],binary}]),
    {match,[<<"S">>,<<"u">>,<<"b">>,<<"j">>,<<"e">>,<<"c">>,
	    <<"t">>,<<"I">>,<<"s">>,<<"M">>,<<"o">>,<<"r">>,<<"e">>,
	    <<"T">>,<<"h">>,<<"a">>,<<"n">>,<<"T">>,<<"e">>,<<"n">>]} =
	re:run("SubjectIsMoreThanTen",
	       "(?<S>S)(?<u>u)(?<b>b)(?<j>j)(?<e>e)(?<c>c)(?<t>t)"
	       "(?<I>I)(?<s>s)(?<M>M)(?<o>o)(?<r>r)(?<e>e)(?<T>T)"
	       "(?<h>h)(?<a>a)(?<n>n)(?<T>T)(?<e>e)(?<n>n)",
	       [dupnames,{capture,['S','u','b','j','e','c','t',
				   'I','s','M','o','r','e','T',
				   'h','a','n','T','e','n'],binary}]),
    {match,[<<"S">>,<<"u">>,<<"b">>,<<"j">>,<<"e">>,<<"c">>,
	    <<"t">>,<<"I">>,<<"s">>,<<"M">>,<<"o">>,<<"r">>,<<"e">>,
	    <<"T">>,<<"h">>,<<"a">>,<<"n">>,<<"T">>,<<"e">>,<<"n">>]} =
	re:run("SubjectIsMoreThanTen",
	       "(?<S>S)(?<u>u)(?<b>b)(?<j>j)(?<e>e)(?<c>c)(?<t>t)"
	       "(?<I>I)(?<s>s)(?<M>M)(?<o>o)(?<r>r)(?<e>e)(?<T>T)"
	       "(?<h>h)(?<a>a)(?<n>n)(?<T>T)(?<e>e)(?<n>n)",
	       [dupnames,
		{capture,all_but_first,list},
		{capture,['S','u','b','j','e','c','t',
			  'I','s','M','o','r','e','T',
			  'h','a','n','T','e','n'],binary}]),
    {match,[<<"S">>,<<"u">>,<<"b">>,<<"j">>,<<"e">>,<<"c">>,
	    <<"t">>,<<"I">>,<<"s">>,<<"M">>,<<"o">>,<<"r">>,<<"e">>,
	    <<"T">>,<<"h">>,<<"a">>,<<"n">>,<<"T">>,<<"e">>,<<"n">>]} =
	re:run("SubjectIsMoreThanTen",
	       "(?<S>S)(?<u>u)(?<b>b)(?<j>j)(?<e>e)(?<c>c)(?<t>t)"
	       "(?<I>I)(?<s>s)(?<M>M)(?<o>o)(?<r>r)(?<e>e)(?<T>T)"
	       "(?<h>h)(?<a>a)(?<n>n)(?<T>T)(?<e>e)(?<n>n)",
	       [dupnames,
		{capture,["S","u","b","j","e","c","t",
			  "I","s","M","o","r","e","T",
			  "h","a","n","T","e","n"],binary}]), 
    {match,[<<"S">>,<<"u">>,<<"b">>,<<"j">>,<<"e">>,<<"c">>,
	    <<"t">>,<<"I">>,<<"s">>,<<"M">>,<<"o">>,<<"r">>,<<"e">>,
	    <<"T">>,<<"h">>,<<"a">>,<<"n">>,<<"T">>,<<"e">>,<<"n">>]} =
	re:run("SubjectIsMoreThanTen",
	       "(?<S>S)(?<u>u)(?<b>b)(?<j>j)(?<e>e)(?<c>c)(?<t>t)"
	       "(?<I>I)(?<s>s)(?<M>M)(?<o>o)(?<r>r)(?<e>e)(?<T>T)"
	       "(?<h>h)(?<a>a)(?<n>n)(?<T>T)(?<e>e)(?<then>n)",
	       [dupnames,
		{capture,["S","u","b","j","e","c","t",
			  "I","s","M","o","r","e","T",
			  "h","a","n","T","e","then"],binary}]), 
    ok.

%% Test capturing of all_names.
opt_all_names(Config) when is_list(Config) ->
    Days = ["Monday","Tuesday","Wednesday","Thursday","Friday","Saturday","Sunday"],
    {match,[{1,3},{0,1},{7,1}]} = re:run("SMondayX","(?<Skrap>.)(?<DN>Mon|Fri|Sun)(?:day)?(?<Skrap2>.)|"
					 "(?<DN>Tue)(?:sday)?|(?<DN>Wed)nesday|(?<DN>Thu)(?:rsday)?|"
					 "(?<DN>Sat)(?:urday)?",
					 [dupnames, {capture, all_names,index}]),
    {match,[{0,3},{-1,0},{-1,0}]} = re:run("Wednesday","(?<Skrap>.)(?<DN>Mon|Fri|Sun)(?:day)?(?<Skrap2>.)|"
					   "(?<DN>Tue)(?:sday)?|(?<DN>Wed)nesday|(?<DN>Thu)(?:rsday)?|"
					   "(?<DN>Sat)(?:urday)?",
					   [dupnames, {capture, all_names,index}]),

    _ = [ begin
	      {match,[{0,3}]} =
		  re:run(Day,
			 "(?<DN>Mon|Fri|Sun)(?:day)?|(?<DN>Tue)(?:sday)?|"
			 "(?<DN>Wed)(?:nesday)?|(?<DN>Thu)(?:rsday)?|"
			 "(?<DN>Sat)(?:urday)?",
			 [dupnames, {capture, all_names, index}])
	  end || Day <- Days ],
    _ = [ begin
	      match =
		  re:run(Day,
			 "(Mon|Fri|Sun)(?:day)?|(Tue)(?:sday)?|"
			 "(Wed)(?:nesday)?|(Thu)(?:rsday)?|"
			 "(Sat)(?:urday)?",
			 [dupnames, {capture, all_names, index}])
	  end || Day <- Days ],
    {match,[{0,1},{-1,0},{-1,0}]} = re:run("A","(?<A>A)|(?<B>B)|(?<C>C)",[{capture, all_names, index}]),
    {match,[{-1,0},{0,1},{-1,0}]} = re:run("B","(?<A>A)|(?<B>B)|(?<C>C)",[{capture, all_names, index}]),
    {match,[{-1,0},{-1,0},{0,1}]} = re:run("C","(?<A>A)|(?<B>B)|(?<C>C)",[{capture, all_names, index}]),
    {match,[<<"A">>,<<>>,<<>>]} = re:run("A","(?<A>A)|(?<B>B)|(?<C>C)",[{capture, all_names, binary}]),
    {match,[<<>>,<<"B">>,<<>>]} = re:run("B","(?<A>A)|(?<B>B)|(?<C>C)",[{capture, all_names, binary}]),
    {match,[<<>>,<<>>,<<"C">>]} = re:run("C","(?<A>A)|(?<B>B)|(?<C>C)",[{capture, all_names, binary}]),
    {match,["A",[],[]]} = re:run("A","(?<A>A)|(?<B>B)|(?<C>C)",[{capture, all_names, list}]),
    {match,[[],"B",[]]} = re:run("B","(?<A>A)|(?<B>B)|(?<C>C)",[{capture, all_names, list}]),
    {match,[[],[],"C"]} = re:run("C","(?<A>A)|(?<B>B)|(?<C>C)",[{capture, all_names, list}]),
    {match,[{-1,0},{-1,0},{0,1}]} = re:run("A","(?<C>A)|(?<B>B)|(?<A>C)",[{capture, all_names, index}]),
    {match,[{-1,0},{0,1},{-1,0}]} = re:run("B","(?<C>A)|(?<B>B)|(?<A>C)",[{capture, all_names, index}]),
    {match,[{0,1},{-1,0},{-1,0}]} = re:run("C","(?<C>A)|(?<B>B)|(?<A>C)",[{capture, all_names, index}]),
    {match,[<<>>,<<>>,<<"A">>]} = re:run("A","(?<C>A)|(?<B>B)|(?<A>C)",[{capture, all_names, binary}]),
    {match,[<<>>,<<>>,<<"A">>]} = re:run("A","(?<C>A)|(?<B>B)|(?<A>C)",[{capture, all_but_first, binary},{capture, all_names, binary}]),
    {match,[<<>>,<<"B">>,<<>>]} = re:run("B","(?<C>A)|(?<B>B)|(?<A>C)",[{capture, all_names, binary}]),
    {match,[<<"C">>,<<>>,<<>>]} = re:run("C","(?<C>A)|(?<B>B)|(?<A>C)",[{capture, all_names, binary}]),
    {match,[[],[],"A"]} = re:run("A","(?<C>A)|(?<B>B)|(?<A>C)",[{capture, all_names, list}]),
    {match,[[],"B",[]]} = re:run("B","(?<C>A)|(?<B>B)|(?<A>C)",[{capture, all_names, list}]),
    {match,["C",[],[]]} = re:run("C","(?<C>A)|(?<B>B)|(?<A>C)",[{capture, all_names, list}]),
    {match,[[<<>>,<<>>,<<"C">>],
	    [<<>>,<<>>,<<"C">>],
	    [<<>>,<<>>,<<"C">>]]} = re:run("CCC","(?<A>A)|(?<B>B)|(?<C>C)",
					   [global,{capture, all_names, binary}]),
    {match,[[<<"C">>,<<>>],
	    [<<>>,<<"B">>],
	    [<<"C">>,<<>>]]} = re:run("CBC","(?<A>A)|(?<B>B)|(?<A>C)",
				      [global,dupnames,{capture, all_names, binary}]),
    {match,[[]]} = re:run("ABCE","(?<A>D)|(?<B>E)|(?<A>F)",[dupnames,{capture,['A'],list}]),
    {match,["D"]} = re:run("ABCDE","(?<A>D)|(?<B>E)|(?<A>F)",[dupnames,{capture,['A'],list}]),
    {match,["F"]} = re:run("ABCFE","(?<A>D)|(?<B>E)|(?<A>F)",[dupnames,{capture,['A'],list}]),
    {match,["F",[]]} = re:run("ABCFE","(?<A>D)|(?<B>E)|(?<A>F)",[dupnames,{capture,['A','B'],list}]),
    {match,[[],"E"]} = re:run("ABCE","(?<A>D)|(?<B>E)|(?<A>F)",[dupnames,{capture,['A','B'],list}]),
    {match,[[],"E"]} = re:run("ABCE","(?<A>D)|(?<B>E)|(?<A>F)",[dupnames,{capture,all_names,list}]),
    {match,[{-1,0},{3,1}]}  = re:run("ABCE","(?<A>D)|(?<B>E)|(?<A>F)",[dupnames,{capture,all_names,index}]),
    match = re:run("Subject","b",[dupnames,{capture,all_names,binary}]),
    {match,[<<"I">>,<<"M">>,<<"S">>,<<"T">>,<<"a">>,<<"b">>,              
	    <<"c">>,<<"e">>,<<"h">>,<<"j">>,<<"n">>,<<"o">>,<<"r">>,
	    <<"s">>,<<"t">>,<<"u">>]} =
	re:run("SubjectIsMoreThanTen","(?<S>S)(?<u>u)(?<b>b)(?<j>j)"
	       "(?<e>e)(?<c>c)(?<t>t)(?<I>I)(?<s>s)(?<M>M)(?<o>o)(?<r>r)"
	       "(?<e>e)(?<T>T)(?<h>h)(?<a>a)(?<n>n)(?<T>T)(?<e>e)(?<n>n)",
	       [dupnames,{capture,all_names,binary}]),
    ok.

%% Test the minimal inspect function.
inspect(Config) when is_list(Config)->
    {ok,MP} = re:compile("(?<A>A)|(?<B>B)|(?<C>C)."),
    {namelist,[<<"A">>,<<"B">>,<<"C">>]} = re:inspect(MP,namelist),
    {ok,MPD} = re:compile("(?<A>A)|(?<B>B)|(?<A>C).",[dupnames]),
    {namelist,[<<"A">>,<<"B">>]} = re:inspect(MPD,namelist),
    {ok,MPN} = re:compile("(A)|(B)|(C)."),
    {namelist,[]} = re:inspect(MPN,namelist),
    {'EXIT',{badarg,_}} = (catch re:inspect(MPD,namelistk)),
    {'EXIT',{badarg,_}} = (catch re:inspect({re_pattern,3,0,0,<<"kalle">>},namelist)),
    {'EXIT',{badarg,_}} = (catch re:inspect({re_pattern,3,0,0,<<"kalle",2:2>>},namelist)),
    ok.

%% Test that the no_start_optimize compilation flag works.
opt_no_start_optimize(Config) when is_list(Config) ->
    {match, [{3,3}]} = re:run("DEFABC","(*COMMIT)ABC",[]), % Start optimization makes this result wrong!
    nomatch = re:run("DEFABC","(*COMMIT)ABC",[no_start_optimize]), % This is the correct result...
    ok.

%% Check that the never_utf option works.
opt_never_utf(Config) when is_list(Config) ->
    {match,[{0,3}]} = re:run("ABC","ABC",[never_utf]),
    {match,[{0,3}]} = re:run("ABC","(*UTF)ABC",[]),
    {ok,_} = re:compile("(*UTF)ABC"),
    {ok,_} = re:compile("(*UTF)ABC",[unicode]),
    {ok,_} = re:compile("(*UTF8)ABC"),
    {'EXIT',{badarg,_}} = (catch re:run("ABC","ABC",[unicode,never_utf])),
    {'EXIT',{badarg,_}} = (catch re:run("ABC","(*UTF)ABC",[never_utf])),
    {'EXIT',{badarg,_}} = (catch re:run("ABC","(*UTF8)ABC",[never_utf])),
    {error,_} = (catch re:compile("ABC",[unicode,never_utf])),
    {error,_} = (catch re:compile("(*UTF)ABC",[never_utf])),
    {error,_} = (catch re:compile("(*UTF8)ABC",[never_utf])),
    ok.

%% Check that the ucp option is passed to PCRE.
opt_ucp(Config) when is_list(Config) ->
    {match,[{0,1}]} = re:run([$a],"\\w",[unicode]),
    {match,[{0,2}]} = re:run([229],"\\w",[unicode]), % Latin1 works without UCP, as we have a default 
    %% Latin1 table
    nomatch = re:run([1024],"\\w",[unicode]), % Latin1 word characters only, 1024 is not latin1
    {match,[{0,2}]} = re:run([1024],"\\w",[unicode,ucp]), % Any Unicode word character works with 'ucp'
    ok.

%% Check that the match_limit and match_limit_recursion options work.
match_limit(Config) when is_list(Config) ->
    nomatch = re:run("aaaaaaaaaaaaaz","(a+)*zz",[]),
    nomatch = re:run("aaaaaaaaaaaaaz","(a+)*zz",[{match_limit,3000}]),
    nomatch = re:run("aaaaaaaaaaaaaz","(a+)*zz",[{match_limit_recursion,10}]),
    nomatch = re:run("aaaaaaaaaaaaaz","(a+)*zz",[report_errors]),
    {error,match_limit} = re:run("aaaaaaaaaaaaaz","(a+)*zz",[{match_limit,3000},
							     report_errors]),
    {error,match_limit_recursion} = 
	re:run("aaaaaaaaaaaaaz","(a+)*zz",[{match_limit_recursion,10},
					   report_errors]),
    {error,match_limit} = re:run("aaaaaaaaaaaaaz","(a+)*zz",[{match_limit,3000},
							     report_errors,global]),
    {error,match_limit_recursion} = 
	re:run("aaaaaaaaaaaaaz","(a+)*zz",[{match_limit_recursion,10},
					   report_errors,global]),
    ["aaaaaaaaaaaaaz"] = re:split("aaaaaaaaaaaaaz","(a+)*zz",
				  [{match_limit_recursion,10},{return,list}]),
    ["aaaaaaaaaaaaaz"] = re:split("aaaaaaaaaaaaaz","(a+)*zz",
				  [{match_limit,3000},{return,list}]),
    "aaaaaaaaaaaaaz" = re:replace("aaaaaaaaaaaaaz","(a+)*zz","!",
				  [{match_limit_recursion,10},{return,list}]),
    "aaaaaaaaaaaaaz" = re:replace("aaaaaaaaaaaaaz","(a+)*zz","!",
				  [{match_limit,3000},{return,list}]),
    {'EXIT', {badarg,_}} = (catch re:replace("aaaaaaaaaaaaaz","(a+)*zz","!",
					     [{match_limit_recursion,-1},{return,list}])),
    {'EXIT', {badarg,_}} = (catch re:replace("aaaaaaaaaaaaaz","(a+)*zz","!",
					     [{match_limit,-1},{return,list}])),
    {'EXIT', {badarg,_}} = (catch re:run("aaaaaaaaaaaaaz","(a+)*zz",
					 [{match_limit_recursion,-1},
					  report_errors,global])),
    {'EXIT', {badarg,_}} = (catch re:run("aaaaaaaaaaaaaz","(a+)*zz",
					 [{match_limit,-1},
					  report_errors,global])),
    ok.
%% Test that we get sub-binaries if subject is a binary and we capture
%% binaries.
sub_binaries(Config) when is_list(Config) ->
    %% The GC can auto-convert tiny sub-binaries to heap binaries, so we
    %% extract large sequences to make the test more stable.
    Bin = << <<I>> || I <- lists:seq(1, 4096) >>,
    {match,[B,C]}=re:run(Bin,"a(.+)$",[{capture,all,binary}]),
    true = byte_size(B) =/= byte_size(C),
    4096 = binary:referenced_byte_size(B),
    4096 = binary:referenced_byte_size(C),
    {match,[D]}=re:run(Bin,"a(.+)$",[{capture,[1],binary}]),
    4096 = binary:referenced_byte_size(D),
    ok.

bad_utf8_subject(Config) when is_list(Config) ->
    %% OTP-16553: re:run() did not badarg
    %% if both pattern and subject was binaries
    %% even though subject contained illegal
    %% utf8...

    nomatch = re:run(<<255,255,255>>, <<"a">>, []),
    nomatch = re:run(<<255,255,255>>, "a", []),
    nomatch = re:run(<<"aaa">>, <<255>>, []),
    nomatch = re:run(<<"aaa">>, [255], []),
    {match,[{0,1}]} = re:run(<<255,255,255>>, <<255>>, []),
    {match,[{0,1}]} = re:run(<<255,255,255>>, [255], []),
    %% Badarg on illegal utf8 in subject as of OTP 23...
    try
        re:run(<<255,255,255>>, <<"a">>, [unicode]),
        error(unexpected)
    catch
        error:badarg ->
            ok
    end,
    try
        re:run(<<255,255,255>>, "a", [unicode]),
        error(unexpected)
    catch
        error:badarg ->
            ok
    end,
    try
        re:run(<<"aaa">>, <<255>>, [unicode]),
        error(unexpected)
    catch
        error:badarg ->
            ok
    end,
    nomatch = re:run(<<"aaa">>, [255], [unicode]),
    try
        re:run(<<255,255,255>>, <<255>>, [unicode]),
        error(unexpected)
    catch
        error:badarg ->
            ok
    end,
    try
        re:run(<<255,255,255>>, [255], [unicode]),
        error(unexpected)
    catch
        error:badarg ->
            ok
    end.
<|MERGE_RESOLUTION|>--- conflicted
+++ resolved
@@ -28,13 +28,8 @@
 	 pcre_compile_workspace_overflow/1,re_infinite_loop/1, 
 	 re_backwards_accented/1,opt_dupnames/1,opt_all_names/1,inspect/1,
 	 opt_no_start_optimize/1,opt_never_utf/1,opt_ucp/1,
-<<<<<<< HEAD
 	 match_limit/1,sub_binaries/1,copt/1,global_unicode_validation/1,
-         yield_on_subject_validation/1]).
-=======
-	 match_limit/1,sub_binaries/1,copt/1,
-         bad_utf8_subject/1]).
->>>>>>> abe91a7c
+         yield_on_subject_validation/1, bad_utf8_subject/1]).
 
 -include_lib("common_test/include/ct.hrl").
 -include_lib("kernel/include/file.hrl").
@@ -51,13 +46,8 @@
      pcre_compile_workspace_overflow, re_infinite_loop, 
      re_backwards_accented, opt_dupnames, opt_all_names, 
      inspect, opt_no_start_optimize,opt_never_utf,opt_ucp,
-<<<<<<< HEAD
      match_limit, sub_binaries, re_version, global_unicode_validation,
-     yield_on_subject_validation].
-=======
-     match_limit, sub_binaries, re_version,
-     bad_utf8_subject].
->>>>>>> abe91a7c
+     yield_on_subject_validation, bad_utf8_subject].
 
 groups() -> 
     [].
