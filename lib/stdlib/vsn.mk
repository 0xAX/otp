--- conflicted
+++ resolved
@@ -1,5 +1 @@
-<<<<<<< HEAD
-STDLIB_VSN = 3.14.1
-=======
-STDLIB_VSN = 3.14.2
->>>>>>> 1eb7ac21
+STDLIB_VSN = 3.14.2