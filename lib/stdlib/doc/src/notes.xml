<?xml version="1.0" encoding="utf-8" ?>
<!DOCTYPE chapter SYSTEM "chapter.dtd">

<chapter>
  <header>
    <copyright>
      <year>2004</year><year>2018</year>
      <holder>Ericsson AB. All Rights Reserved.</holder>
    </copyright>
    <legalnotice>
      Licensed under the Apache License, Version 2.0 (the "License");
      you may not use this file except in compliance with the License.
      You may obtain a copy of the License at
 
          http://www.apache.org/licenses/LICENSE-2.0

      Unless required by applicable law or agreed to in writing, software
      distributed under the License is distributed on an "AS IS" BASIS,
      WITHOUT WARRANTIES OR CONDITIONS OF ANY KIND, either express or implied.
      See the License for the specific language governing permissions and
      limitations under the License.

    </legalnotice>

    <title>STDLIB Release Notes</title>
    <prepared></prepared>
    <docno></docno>
    <date></date>
    <rev></rev>
    <file>notes.xml</file>
  </header>
  <p>This document describes the changes made to the STDLIB application.</p>

<<<<<<< HEAD
<section><title>STDLIB 3.9.1</title>
=======
<section><title>STDLIB 3.8.2.1</title>
>>>>>>> 9127de8d

    <section><title>Fixed Bugs and Malfunctions</title>
      <list>
        <item>
	    <p> Fix a bug that could cause a failure when formatting
	    binaries using the control sequences <c>p</c> or <c>P</c>
	    and limiting the output with the option
	    <c>chars_limit</c>. </p>
          <p>
	    Own Id: OTP-15847 Aux Id: ERL-957 </p>
        </item>
      </list>
    </section>

</section>

<<<<<<< HEAD
<section><title>STDLIB 3.9</title>

    <section><title>Fixed Bugs and Malfunctions</title>
      <list>
        <item>
	    <p> Fix a bug in <c>string:lexemes/2</c>. </p> <p> The
	    bug was found when optimizing the handling of deep lists
	    of Unicode characters in the <c>string</c> module. </p>
          <p>
	    Own Id: OTP-15649</p>
        </item>
        <item>
	    <p>A bug has been fixed in the <c>maps</c> implementation
	    that could cause a crash or memory usage to grow until
	    the machine ran out of memory. This could happen when
	    inserting a new key-value pair with a key <c>K1</c>
	    containing a binary <c>B1</c> into a map <c>M</c> having
	    a key <c>K2</c> with a binary <c>B2</c> if the following
	    conditions were met:</p> <list> <item><c>B1 =/=
	    B2</c></item> <item><c>size(B1) >= 4294967296</c></item>
	    <item><c>size(B2) >= 4294967296</c></item>
	    <item><c>size(M) >= 32</c></item> <item><c>(size(B1) rem
	    4294967296) == (size(B2) rem 4294967296)</c></item>
	    <item>the first <c>(size(B1) rem 4294967296)</c> bytes
	    are the same both in <c>B1</c> and <c>B2</c></item>
	    <item>substituting <c>B1</c> in <c>K1</c> with <c>B2</c>
	    would create a term with the same value as
	    <c>K2</c></item> </list> <p>The root cause of the problem
	    is that the <c>maps</c> implementation only hashed the
	    first <c>(X rem 4294967296)</c> bytes of binaries so that
	    different binaries could get the same hash value
	    independently of the hash seed.</p>
          <p>
	    Own Id: OTP-15707</p>
        </item>
        <item>
	    <p> Since the introduction of the stack trace variable,
	    the Erlang Pretty Printer has left out the exception
	    class <c>throw</c> even when the stack trace variable
	    cannot be left out, which is not correct Erlang code. The
	    fix is to always include the exception class
	    <c>throw</c>. </p>
          <p>
	    Own Id: OTP-15751</p>
        </item>
        <item>
	    <p><c>record_info/2</c> is a pseudo-function that
	    requires literal arguments known at compile time.
	    Therefore, the following usage is illegal: <c>fun
	    record/info/2</c>. The compiler would crash when during
	    compilation of that kind of code. Corrected to issue a
	    compilation error.</p>
          <p>
	    Own Id: OTP-15760 Aux Id: ERL-907 </p>
        </item>
      </list>
    </section>


    <section><title>Improvements and New Features</title>
      <list>
        <item>
	    <p> A new <c>rand</c> module algorithm, <c>exro928ss</c>
	    (Xoroshiro928**), has been implemented. It has got a
	    really long period and good statistical quality for all
	    output bits, while still being only about 50% slower than
	    the default algorithm. </p><p> The same generator is also
	    used as a long period counter in a new <c>crypto</c>
	    plugin for the <c>rand</c> module, algorithm
	    <c>crypto_aes</c>. This plugin uses AES-256 to scramble
	    the counter which buries any detectable statistical
	    artifacts. Scrambling is done in chunks which are cached
	    to get good amortized speed (about half of the default
	    algorithm). </p>
          <p>
	    Own Id: OTP-14461 Aux Id: PR-1857 </p>
        </item>
        <item>
          <p>
	    Types related to server naming and starting have been
	    exported from <c>gen_statem</c>. These are:
	    <c>server_name/0</c>, <c>server_ref/0</c>,
	    <c>start_opt/0</c>, <c>start_ret/0</c> and
	    <c>enter_loop_opt/0</c>.</p>
          <p>
	    Own Id: OTP-14724 Aux Id: PR-2056 </p>
        </item>
        <item>
          <p>
	    The default algorithm for the <c>rand</c> module has been
	    changed to <c>exsss</c> (Xorshift116**) which is a
	    combination of the Xorshift116 (<c>exsp</c>) state update
	    and a new scrambler "StarStar" from the 2018 paper
	    "Scrambled Linear Pseudorandom Number Generators" by
	    David Blackman and Sebastiano Vigna. This combination
	    should not have the caveat of weak low bits that the
	    previous default algorithm(s) have had, with the cost of
	    about 10% lower speed. See GitHub pull request #1969.</p>
          <p>
	    Own Id: OTP-14731 Aux Id: PR-1969 </p>
        </item>
        <item>
          <p>
	    The generic state machine behaviour <c>gen_statem</c> has
	    gotten code cleanup and documentation improvements from
	    GitHub Pull Request #1855, even though the PR itself was
	    rejected.</p>
          <p>
	    Own Id: OTP-14737 Aux Id: PR-1855 </p>
        </item>
        <item>
          <p>
	    Update Unicode specification to version 11.0.</p>
          <p>
	    Own Id: OTP-15111</p>
        </item>
        <item>
          <p>
	    ETS option <c>write_concurrency</c> now also affects and
	    improves the scalability of <c>ordered_set</c> tables.
	    The implementation is based on a data structure called
	    contention adapting search tree, where the lock
	    granularity adapts to the actual amount of concurrency
	    exploited by the applications in runtime.</p>
          <p>
	    Own Id: OTP-15128</p>
        </item>
        <item>
          <p>
	    Optimized <c>maps:new/0</c> with trivial Erlang
	    implementation, making use of literal terms (the empty
	    map) not needing dynamic heap allocation.</p>
          <p>
	    Own Id: OTP-15200 Aux Id: PR-1878 </p>
        </item>
        <item>
	    <p>The <c>gen_*</c> behaviours have been changed so that
	    if logging of the last N messages through
	    <c>sys:log/2,3</c> is active for the server, this log is
	    included in the terminate report.</p> <p>To accomplish
	    this the format of "System Events" as defined in the man
	    page for <c>sys</c> has been clarified and cleaned up, a
	    new function <c>sys:get_log/1</c> has been added, and
	    <c>sys:get_debug/3</c> has been deprecated. Due to these
	    changes, code that relies on the internal badly
	    documented format of "System Events", need to be
	    corrected.</p>
          <p>
	    *** POTENTIAL INCOMPATIBILITY ***</p>
          <p>
	    Own Id: OTP-15381</p>
        </item>
        <item>
          <p>
	    The <c>gen_statem</c> behaviour engine loop has been
	    optimized for better performance in particular when the
	    callback module returns some actions, that is better
	    performance for more realistic applications than the Echo
	    Benchmark.</p>
          <p>
	    Own Id: OTP-15452</p>
        </item>
        <item>
	    <p> Do not allow function specifications for functions
	    residing in other modules. </p>
          <p>
	    *** POTENTIAL INCOMPATIBILITY ***</p>
          <p>
	    Own Id: OTP-15563 Aux Id: ERL-845, OTP-15562 </p>
        </item>
        <item>
          <p>
	    The <c>persistent_term</c> functions <c>put/2</c> and
	    <c>erase/1</c> are now yielding.</p>
          <p>
	    Own Id: OTP-15615</p>
        </item>
        <item>
	    <p>Previously, all ETS tables used centralized counter
	    variables to keep track of the number of items stored and
	    the amount of memory consumed. These counters can cause
	    scalability problems (especially on big NUMA systems).
	    This change adds an implementation of a decentralized
	    counter and modifies the implementation of ETS so that
	    ETS tables of type <c>ordered_set</c> with
	    <c>write_concurrency</c> enabled use the decentralized
	    counter. Experiments indicate that this change
	    substantially improves the scalability of ETS
	    <c>ordered_set</c> tables with <c>write_concurrency</c>
	    enabled in scenarios with frequent <c>ets:insert/2</c>
	    and <c>ets:delete/2</c> calls.</p>
          <p>
	    Own Id: OTP-15623 Aux Id: PR-2190 </p>
        </item>
        <item>
	    <p> Use <c>ssh</c> instead of <c>rsh</c> as the default
	    remote shell. </p>
          <p>
	    Own Id: OTP-15633 Aux Id: PR-1787 </p>
        </item>
        <item>
	    <p>Added <c>beam_lib:strip/2</c> and friends, which
	    accept a list of chunks that should be preserved when
	    stripping.</p>
          <p>
	    Own Id: OTP-15680 Aux Id: PR-2114 </p>
        </item>
        <item>
	    <p> Optimize printing of maps with <c>io_lib:write()</c>.
	    Also optimize pretty printing of strings (<c>~s</c> and
	    <c>~ts</c>) when limiting the output with the
	    <c>chars_limit</c> option. </p>
          <p>
	    Own Id: OTP-15705</p>
        </item>
        <item>
	    <p> There are new compiler options <c>nowarn_removed</c>
	    and <c>{nowarn_removed,Items}</c> to suppress warnings
	    for functions and modules that have been removed from
	    OTP.</p>
          <p>
	    Own Id: OTP-15749 Aux Id: ERL-904 </p>
        </item>
        <item>
	    <p> Let the Erlang Pretty Printer put atomic parts on the
	    same line. </p>
          <p>
	    Own Id: OTP-15755</p>
        </item>
        <item>
	    <p> Add option <c>quote_singleton_atom_types</c> to the
	    Erlang Pretty Printer's functions. Setting the option to
	    <c>true</c> adds quotes to all singleton atom types. </p>
          <p>
	    Own Id: OTP-15756</p>
        </item>
      </list>
    </section>

</section>

=======
>>>>>>> 9127de8d
<section><title>STDLIB 3.8.2</title>

    <section><title>Fixed Bugs and Malfunctions</title>
      <list>
        <item>
          <p>
	    A bug in gen_statem has been fixed where the internal
	    timeout message could arrive as an info to the callback
	    module during high load due to incorrect use of
	    asynchronous timer cancel.</p>
          <p>
	    Own Id: OTP-15295</p>
        </item>
      </list>
    </section>

</section>

<section><title>STDLIB 3.8.1</title>

    <section><title>Fixed Bugs and Malfunctions</title>
      <list>
        <item>
	    <p>Fixed a performance regression when reading files
	    opened with the <c>compressed</c> flag.</p>
          <p>
	    Own Id: OTP-15706 Aux Id: ERIERL-336 </p>
        </item>
      </list>
    </section>

</section>

<section><title>STDLIB 3.8</title>

    <section><title>Fixed Bugs and Malfunctions</title>
      <list>
        <item>
	    <p> Fix a bug in the Erlang Pretty Printer: long atom
	    names in combination with <c>&lt;&lt;&gt;&gt;</c> could
	    cause a crash. </p>
          <p>
	    Own Id: OTP-15592 Aux Id: ERL-818 </p>
        </item>
        <item>
	    <p> Fix bugs that could cause wrong results or bad
	    performance when formatting lists of characters using the
	    control sequences <c>p</c> or <c>P</c> and limiting the
	    output with the option <c>chars_limit</c>. </p>
          <p>
	    Own Id: OTP-15639</p>
        </item>
      </list>
    </section>


    <section><title>Improvements and New Features</title>
      <list>
        <item>
          <p>
	    Improved ETS documentation about safe table traversal and
	    the partially bound key optimization for
	    <c>ordered_set</c>.</p>
          <p>
	    Own Id: OTP-15545 Aux Id: PR-2103, PR-2139 </p>
        </item>
        <item>
	    <p> Optimize <c>calendar:gregorian_days_to_date/1</c>.
	    </p>
          <p>
	    Own Id: OTP-15572 Aux Id: PR-2121 </p>
        </item>
        <item>
	    <p> Optimize functions
	    <c>calendar:rfc3339_to_system_time()</c> and
	    <c>calendar:system_time_to_rfc3339()</c>. </p>
          <p>
	    Own Id: OTP-15630</p>
        </item>
      </list>
    </section>

</section>

<section><title>STDLIB 3.7.1</title>

    <section><title>Fixed Bugs and Malfunctions</title>
      <list>
        <item>
	    <p> Optimize pretty printing of terms. The slower
	    behaviour was introduced in Erlang/OTP 20. </p>
          <p>
	    Own Id: OTP-15573 Aux Id: ERIERL-306 </p>
        </item>
      </list>
    </section>

</section>

<section><title>STDLIB 3.7</title>

    <section><title>Fixed Bugs and Malfunctions</title>
      <list>
        <item>
          <p>
	    Document <c>bit_size</c> in match specifications and
	    allow it in <c>ets:fun2ms</c>.</p>
          <p>
	    Own Id: OTP-15343 Aux Id: PR-1962 </p>
        </item>
        <item>
	    <p>The <c>beam()</c> type in <c>beam_lib</c> is defined
	    as <c>module() | file:filename() | binary()</c>. The
	    <c>module()</c> is misleading. Giving the module name as
	    an atom will only work if the BEAM file is in a current
	    directory.</p>
	    <p>To avoid confusion, <c>module()</c> has been removed
	    from the type. That means that there will be a Dialyzer
	    warning for code that call <c>beam_lib</c> with an atom
	    as filename, but the calls will still work.</p>
          <p>
	    Own Id: OTP-15378 Aux Id: ERL-696 </p>
        </item>
        <item>
          <p>
	    <c>unicode_util</c> crashed on certain emoji grapheme
	    clusters in binary strings.</p>
          <p>
	    Own Id: OTP-15428 Aux Id: ERL-777 </p>
        </item>
        <item>
	    <p>When an external fun was used, warnings for unused
	    variables could be suppressed.</p>
          <p>
	    Own Id: OTP-15437 Aux Id: ERL-762 </p>
        </item>
        <item>
          <p>
	    Fix reduction count in lists:member/2</p>
          <p>
	    Own Id: OTP-15474 Aux Id: ERIERL-229 </p>
        </item>
      </list>
    </section>


    <section><title>Improvements and New Features</title>
      <list>
        <item>
	    <p>When specified, the <c>+{source,Name}</c> option will
	    now override the actual file name in stack traces,
	    instead of only affecting the return value of
	    <c>Mod:module_info()</c>.</p>
	    <p>The <c>+deterministic</c> flag will also affect stack
	    traces now, omitting all path information except the file
	    name, fixing a long-standing issue where deterministic
	    builds required deterministic paths.</p>
          <p>
	    Own Id: OTP-15245 Aux Id: ERL-706 </p>
        </item>
        <item>
	    <p>List subtraction (The <c>--</c> operator) will now
	    yield properly on large inputs.</p>
          <p>
	    Own Id: OTP-15371</p>
        </item>
        <item>
          <p>
	    <c>calendar:system_time_to_rfc3339/1,2</c> no longer
	    remove trailing zeros from fractions.</p>
          <p>
	    Own Id: OTP-15464</p>
        </item>
      </list>
    </section>

</section>

<section><title>STDLIB 3.6</title>

    <section><title>Fixed Bugs and Malfunctions</title>
      <list>
        <item>
	    <p>The specs of <c>filename:basedir/2,3</c> are
	    corrected.</p>
          <p>
	    Own Id: OTP-15252 Aux Id: ERL-667 </p>
        </item>
      </list>
    </section>


    <section><title>Improvements and New Features</title>
      <list>
        <item>
	    <p> Let <c>dets:open_file()</c> exit with a <c>badarg</c>
	    message if given a raw file name (a binary). </p>
          <p>
	    Own Id: OTP-15253 Aux Id: OTP-13229, ERL-55 </p>
        </item>
        <item>
	    <p> The <c>Format</c> argument of the formatting
	    functions in modules <c>io</c> and <c>io_lib</c> is
	    accepted even if it is, for example, a list of binaries.
	    This is how it used to be before Erlang/OTP 21.0. </p>
          <p>
	    Own Id: OTP-15304</p>
        </item>
      </list>
    </section>

</section>

<section><title>STDLIB 3.5.1</title>

    <section><title>Fixed Bugs and Malfunctions</title>
      <list>
        <item>
	    <p> Fix a bug that could cause a crash when formatting a
	    list of non-characters using the control sequences
	    <c>p</c> or <c>P</c> and limiting the output with the
	    option <c>chars_limit</c>. </p>
          <p>
	    Own Id: OTP-15159</p>
        </item>
      </list>
    </section>

</section>

<section><title>STDLIB 3.5</title>

    <section><title>Fixed Bugs and Malfunctions</title>
      <list>
        <item>
	    <p><c>gen_statem</c> improvements.</p> <p> When using an
	    exception that is valid but not allowed in a state enter
	    call, the reason has been changed from
	    <c>{bad_action_from_state_function,Action}</c> to
	    <c>{bad_state_enter_action_from_state_function,Action}</c>.
	    </p><p> Timer parsing has been improved. Many erroneous
	    timeout tuples was not handled correctly. </p><p> The
	    documentation has been updated, in particular the User's
	    Guide and the pointer to it from the Reference Manual is
	    much more obvious. </p>
          <p>
	    Own Id: OTP-14015</p>
        </item>
        <item>
          <p>
	    The type specifications for <c>file:posix/0</c> and
	    <c>inet:posix/0</c> have been updated according to which
	    errors file and socket operations should be able to
	    return.</p>
          <p>
	    Own Id: OTP-14019 Aux Id: ERL-550 </p>
        </item>
        <item>
	    <p> File operations used to accept <seealso
	    marker="kernel:file#type-name_all">filenames</seealso>
	    containing null characters (integer value zero). This
	    caused the name to be truncated and in some cases
	    arguments to primitive operations to be mixed up.
	    Filenames containing null characters inside the filename
	    are now <em>rejected</em> and will cause primitive file
	    operations to fail. </p> <p> Also environment variable
	    operations used to accept <seealso
	    marker="kernel:os#type-env_var_name">names</seealso> and
	    <seealso
	    marker="kernel:os#type-env_var_value">values</seealso> of
	    environment variables containing null characters (integer
	    value zero). This caused operations to silently produce
	    erroneous results. Environment variable names and values
	    containing null characters inside the name or value are
	    now <em>rejected</em> and will cause environment variable
	    operations to fail. </p> <p>Primitive environment
	    variable operations also used to accept the <c>$=</c>
	    character in environment variable names causing various
	    problems. <c>$=</c> characters in environment variable
	    names are now also <em>rejected</em>. </p> <p>Also
	    <seealso
	    marker="kernel:os#cmd/1"><c>os:cmd/1</c></seealso> now
	    reject null characters inside its <seealso
	    marker="kernel:os#type-os_command">command</seealso>.
	    </p> <p><seealso
	    marker="erts:erlang#open_port/2"><c>erlang:open_port/2</c></seealso>
	    will also reject null characters inside the port name
	    from now on.</p>
          <p>
	    *** POTENTIAL INCOMPATIBILITY ***</p>
          <p>
	    Own Id: OTP-14543 Aux Id: ERL-370 </p>
        </item>
        <item>
	    <p> Make <c>io_lib:unscan_format/1</c> work with pad char
	    and default precision. </p>
          <p>
	    Own Id: OTP-14958 Aux Id: PR-1735 </p>
        </item>
        <item>
	    <p> The control sequence modifiers <c>t</c> and <c>l</c>
	    can be used together in the same control sequence which
	    makes it possible to have Unicode atoms and no detection
	    of printable character lists at the same time. </p>
          <p>
	    Own Id: OTP-14971 Aux Id: PR-1743 </p>
        </item>
        <item>
	    <p> Fix a bug in the Erlang code linter: the check of
	    guard expressions no longer returns <c>false</c> if the
	    map syntax is used. The bug affected the Erlang shell,
	    the Debugger, and other modules evaluating abstract code.
	    </p>
          <p>
	    Own Id: OTP-15035 Aux Id: ERL-613 </p>
        </item>
        <item>
          <p>
	    A sys debug fun of type {Fun,State} should not be
	    possible to install twice. This was, however, possible if
	    the current State was 'undefined', which was mistaken for
	    non-existing fun. This has been corrected.</p>
          <p>
	    Own Id: OTP-15049</p>
        </item>
        <item>
          <p>
	    Fix <c>io:putchars/2</c> stacktrace rewriting at errors
	    to point to a valid function.</p>
          <p>
	    Own Id: OTP-15101</p>
        </item>
      </list>
    </section>


    <section><title>Improvements and New Features</title>
      <list>
        <item>
          <p>
	    The <c>gen_server</c> has gotten a new callback
	    <c>handle_continue/2</c> for check pointing the state.
	    This is useful at least when implementing behaviours on
	    top of <c>gen_server</c> and for some start up scenarios.</p>
          <p>
	    Own Id: OTP-13019 Aux Id: PR-1490 </p>
        </item>
        <item>
	    <p> The semantics of timeout parameter
	    <c>{clean_timeout,infinity}</c> to
	    <c>gen_statem:call/3</c> has been changed to use a proxy
	    process for the call. With this change
	    <c>clean_timeout</c> implicates a proxy process with no
	    exceptions. This may be a hard to observe
	    incompatibility: in the presence of network problems a
	    late reply could arrive in the caller's message queue
	    when catching errors. That will not happen after this
	    correction. </p><p> The semantics of timeout parameter
	    <c>infinity</c> has not been changed. </p>
          <p>
	    *** POTENTIAL INCOMPATIBILITY ***</p>
          <p>
	    Own Id: OTP-13073 Aux Id: PR-1595 </p>
        </item>
        <item>
	    <p>A new logging API is added to Erlang/OTP, see the
	    <seealso
	    marker="kernel:logger"><c>logger(3)</c></seealso> manual
	    page, and section <seealso
	    marker="kernel:logger_chapter">Logging</seealso> in the
	    Kernel User's Guide.</p>
	    <p>Calls to <c>error_logger</c> are automatically
	    redirected to the new API, and legacy error logger event
	    handlers can still be used. It is, however, recommended
	    to use the Logger API directly when writing new code.</p>
	    <p>Notice the following potential incompatibilities:</p>
	    <list> <item><p>Kernel configuration parameters
	    <c>error_logger</c> still works, but is overruled if the
	    default handler's output destination is configured with
	    Kernel configuration parameter <c>logger</c>.</p> <p>In
	    general, parameters for configuring error logger are
	    overwritten by new parameters for configuring
	    Logger.</p></item> <item><p>The concept of SASL error
	    logging is deprecated, meaning that by default the SASL
	    application does not affect which log events are
	    logged.</p> <p>By default, supervisor reports and crash
	    reports are logged by the default Logger handler started
	    by Kernel, and end up at the same destination (terminal
	    or file) as other standard log event from Erlang/OTP.</p>
	    <p>Progress reports are not logged by default, but can be
	    enabled by setting the primary log level to info, for
	    example with the Kernel configuration parameter
	    <c>logger_level</c>.</p> <p>To obtain backwards
	    compatibility with the SASL error logging functionality
	    from earlier releases, set Kernel configuration parameter
	    <c>logger_sasl_compatible</c> to <c>true</c>. This
	    prevents the default Logger handler from logging any
	    supervisor-, crash-, or progress reports. Instead, SASL
	    adds a separate Logger handler during application start,
	    which takes care of these log events. The SASL
	    configuration parameters <c>sasl_error_logger</c> and
	    <c>sasl_errlog_type</c> specify the destination (terminal
	    or file) and severity level to log for these
	    events.</p></item></list>
          <p>
	    Since Logger is new in Erlang/OTP 21.0, we do reserve the
	    right to introduce changes to the Logger API and
	    functionality in patches following this release. These
	    changes might or might not be backwards compatible with
	    the initial version.</p>
          <p>
	    *** POTENTIAL INCOMPATIBILITY ***</p>
          <p>
	    Own Id: OTP-13295</p>
        </item>
        <item>
	    <p> Add functions
	    <c>calendar:system_time_to_local_time/2</c> and
	    <c>calendar:system_time_to_universal_time/2</c>. </p>
          <p>
	    Own Id: OTP-13413</p>
        </item>
        <item>
	    <p> Functions <c>rand:uniform_real/0</c> and
	    <c>rand:uniform_real_s/1</c> have been added. They
	    produce uniformly distributed numbers in the range <c>0.0
	    =&lt; X &lt; 1.0</c> that are as close to random real
	    numbers as Normalized IEEE 754 Double Precision allows.
	    Because the random real number exactly <c>0.0</c> is
	    infinitely improbable they will never return exactly
	    <c>0.0</c>. </p><p> These properties are useful when you
	    need to call for example <c>math:log(X)</c> or <c>1 /
	    X</c> on a random value <c>X</c>, since that will never
	    fail with a number from these new functions. </p>
          <p>
	    Own Id: OTP-13764 Aux Id: PR-1574 </p>
        </item>
        <item>
          <p>
	    Added maps:iterator/0 and maps:next/1 to be used for
	    iterating over the key-value associations in a map.</p>
          <p>
	    Own Id: OTP-14012</p>
        </item>
        <item>
	    <p>Changed the default behaviour of <c>.erlang</c>
	    loading: <c>.erlang</c> is no longer loaded from the
	    current directory. <c>c:erlangrc(PathList)</c> can be
	    used to search and load an <c>.erlang</c> file from user
	    specified directories.</p> <p><c>escript</c>,
	    <c>erlc</c>, <c>dialyzer</c> and <c>typer</c> no longer
	    load an <c>.erlang</c> at all.</p>
          <p>
	    *** POTENTIAL INCOMPATIBILITY ***</p>
          <p>
	    Own Id: OTP-14439</p>
        </item>
        <item>
          <p>
	    Added new uri_string module to stdlib for handling URIs
	    (RFC 3986).</p>
          <p>
	    Own Id: OTP-14496</p>
        </item>
        <item>
          <p>
	    Update Unicode specification to version 10.0.</p>
          <p>
	    Own Id: OTP-14503</p>
        </item>
        <item>
	    <p><c>filelib:wildcard()</c> now allows characters with a
	    special meaning to be escaped using backslashes.</p>
	    <p>This is an incompatible change, but note that the use
	    of backslashes in wildcards would already work
	    differently on Windows and Unix. Existing calls to
	    <c>filelib:wildcard()</c> needs to be updated. On
	    Windows, directory separators must always be written as a
	    slash.</p>
          <p>
	    *** POTENTIAL INCOMPATIBILITY ***</p>
          <p>
	    Own Id: OTP-14577</p>
        </item>
        <item>
          <p>
	    The supervisor now stores its child specifications in a
	    map instead of a list. This causes a significant
	    improvement when starting many children under a
	    non-simple_one_for_one supervisor.</p>
          <p>
	    Own Id: OTP-14586</p>
        </item>
        <item>
	    <p> The <c>base64</c> module is optimized. </p> <p> Note
	    that the functions <c>encode/1</c>, <c>decode/1</c>, and
	    <c>mime_decode/1</c> fail unless called with an argument
	    of the documented type. They used to accept any
	    <c>iodata()</c>. </p>
          <p>
	    Own Id: OTP-14624 Aux Id: PR-1565 </p>
        </item>
        <item>
	    <p> Add function <c>lists:search/2</c>. </p>
          <p>
	    Own Id: OTP-14675 Aux Id: PR-102 </p>
        </item>
        <item>
          <p>
	    uri_string module extended with functions for handling
	    application/x-www-form-urlencoded query strings based on
	    the HTML5 specification.</p>
          <p>
	    Own Id: OTP-14747</p>
        </item>
        <item>
	    <p> Add functions
	    <c>calendar:rfc3339_to_system_time/1,2</c> and
	    <c>calendar:system_time_to_rfc3339/1,2</c>. </p>
          <p>
	    Own Id: OTP-14764</p>
        </item>
        <item>
	    <p> The stack traces returned by the functions of the
	    <c>erl_eval</c> module more accurately reflect where the
	    exception occurred. </p>
          <p>
	    Own Id: OTP-14826 Aux Id: PR 1540 </p>
        </item>
        <item>
	    <p> Add options <c>atime</c>, <c>mtime</c>, <c>ctime</c>,
	    <c>uid</c>, and <c>gid</c> to the <c>erl_tar:add/3,4</c>
	    functions. </p>
          <p>
	    Own Id: OTP-14834 Aux Id: PR 1608 </p>
        </item>
        <item>
	    <p>Added <c>ets:whereis/1</c> for retrieving the table
	    identifier of a named table.</p>
          <p>
	    Own Id: OTP-14884</p>
        </item>
        <item>
          <p>
	    Improved URI normalization functions in the uri_string
	    module.</p>
          <p>
	    Own Id: OTP-14910</p>
        </item>
        <item>
	    <p> The new functions <c>io_lib:fwrite/3</c> and
	    <c>io_lib:format/3</c> take a third argument, an option
	    list. The only option is <c>chars_limit</c>, which is
	    used for limiting the number of returned characters. The
	    limit is soft, which means that the number of returned
	    characters exceeds the limit with at most a smallish
	    amount. If the limit is set, the functions
	    <c>format/3</c> and <c>fwrite/3</c> try to distribute the
	    number of characters evenly over the control sequences
	    <c>pPswW</c>. Furthermore, the control sequences
	    <c>pPwP</c> try to distribute the number of characters
	    evenly over substructures. </p> <p> A modification of the
	    control sequences <c>pPwW</c> is that even if there is no
	    limit on the number of returned characters, all
	    associations of a map are printed to the same depth. The
	    aim is to give a more consistent output as the order of
	    map keys is not defined. As before, if the depth is less
	    than the number of associations of a map, the selection
	    of associations to print is arbitrary. </p>
          <p>
	    Own Id: OTP-14983</p>
        </item>
        <item>
	    <p> Add functions <c>ordsets:is_empty/1</c> and
	    <c>sets:is_empty/1</c>. </p>
          <p>
	    Own Id: OTP-14996 Aux Id: ERL-557, PR-1703 </p>
        </item>
        <item>
          <p>
	    Improve performance of <c>string:uppercase/1</c>,
	    <c>string:lowercase/1</c> and <c>string:casefold/1</c>
	    when handling ASCII characters.</p>
          <p>
	    Own Id: OTP-14998</p>
        </item>
        <item>
	    <p>External funs with literal values for module, name,
	    and arity (e.g. <c>erlang:abs/1</c>) are now treated as
	    literals. That means more efficient code that produces
	    less garbage on the heap.</p>
          <p>
	    Own Id: OTP-15003</p>
        </item>
        <item>
          <p>
	    sys:statistics(Pid,get) did not report 'out' messages
	    from gen_server. This is now corrected.</p>
          <p>
	    Own Id: OTP-15047</p>
        </item>
        <item>
          <p>
	    A sys debug function can now have the format
	    {Id,Fun,State} in addition to the old {Fun,State}. This
	    allows installing multiple instances of a debug fun.</p>
          <p>
	    Own Id: OTP-15048</p>
        </item>
        <item>
	    <p> The <c>lib</c> module is removed:</p> <list
	    type="bulleted"> <item><c>lib:error_message/2</c> is
	    removed.</item> <item><c>lib:flush_receive/0</c> is
	    removed.</item> <item><c>lib:nonl/1</c> is
	    removed.</item> <item><c>lib:progname/0</c> is replaced
	    by <c>ct:get_progname/0</c>.</item>
	    <item><c>lib:send/2</c> is removed.</item>
	    <item><c>lib:sendw/2</c> is removed.</item> </list>
          <p>
	    *** POTENTIAL INCOMPATIBILITY ***</p>
          <p>
	    Own Id: OTP-15072 Aux Id: PR 1786, OTP-15114 </p>
        </item>
        <item>
          <p>
	    Function <c>ets:delete_all_objects/1</c> now yields the
	    scheduler thread for large tables that take significant
	    time to clear. This to improve real time characteristics
	    of other runnable processes.</p>
          <p>
	    Own Id: OTP-15078</p>
        </item>
        <item>
	    <p> In control sequences of the functions
	    <c>io:fwrite/2,3</c> and <c>io_lib:fwrite/2,3</c>
	    containing <c>p</c> or <c>P</c>, a field width of value
	    <c>0</c> means that no line breaks are inserted. This is
	    in contrast to the old behaviour, where <c>0</c> used to
	    insert line breaks after every subterm. To insert line
	    breaks after every subterm, a field width of value
	    <c>1</c> can be used. </p>
          <p>
	    *** POTENTIAL INCOMPATIBILITY ***</p>
          <p>
	    Own Id: OTP-15103 Aux Id: ERL-607 </p>
        </item>
      </list>
    </section>

</section>

<section><title>STDLIB 3.4.5.1</title>

    <section><title>Improvements and New Features</title>
      <list>
        <item>
	    <p>List subtraction (The <c>--</c> operator) will now
	    yield properly on large inputs.</p>
          <p>
	    Own Id: OTP-15371</p>
        </item>
      </list>
    </section>

</section>

<section><title>STDLIB 3.4.5</title>

    <section><title>Fixed Bugs and Malfunctions</title>
      <list>
        <item>
          <p>
	    The <c>Module:init/1</c> function in <c>gen_statem</c>
	    may return an actions list containing any action, but an
	    erroneous check only allowed state enter actions so e.g
	    <c>{next_event,internal,event}</c> caused a server crash.
	    This bug has been fixed.</p>
          <p>
	    Own Id: OTP-13995</p>
        </item>
      </list>
    </section>

</section>

<section><title>STDLIB 3.4.4</title>

    <section><title>Fixed Bugs and Malfunctions</title>
      <list>
        <item>
	    <p> Correct <c>filelib:find_source()</c> and
	    <c>filelib:find_file()</c> to by default also search one
	    level below <c>src</c>. This is in accordance with the
	    Design Principles which states that an application can
	    have Erlang source files one level below the <c>src</c>
	    directory. </p>
          <p>
	    Own Id: OTP-14832 Aux Id: ERL-527 </p>
        </item>
        <item>
	    <p> The contract of <c>erl_tar:table/2</c> is corrected.
	    </p>
          <p>
	    Own Id: OTP-14860 Aux Id: PR 1670 </p>
        </item>
        <item>
	    <p> Correct a few contracts. </p>
          <p>
	    Own Id: OTP-14889</p>
        </item>
        <item>
          <p>
	    Fix string:prefix/2 to handle an empty string as second
	    argument.</p>
          <p>
	    Own Id: OTP-14942 Aux Id: PR-1702 </p>
        </item>
      </list>
    </section>

</section>

<section><title>STDLIB 3.4.3</title>

    <section><title>Fixed Bugs and Malfunctions</title>
      <list>
        <item>
	    <p> Make <c>ets:i/1</c> exit cleaner when ^D is input
	    while browsing a table. Only the old Erlang shell is
	    affected (<c>erl(1)</c> flag <c>-oldshell</c>). </p>
          <p>
	    Own Id: OTP-14663</p>
        </item>
        <item>
          <p>
	    Fixed handling of windows UNC paths in module
	    <c>filename</c>.</p>
          <p>
	    Own Id: OTP-14693</p>
        </item>
      </list>
    </section>


    <section><title>Improvements and New Features</title>
      <list>
        <item>
          <p>
	    Improve performance of the new string functionality when
	    handling ASCII characters.</p>
          <p>
	    Own Id: OTP-14670</p>
        </item>
        <item>
          <p>
	    Added a clarification to the documentation of
	    <c>unicode:characters_to_list/2</c>.</p>
          <p>
	    Own Id: OTP-14798</p>
        </item>
      </list>
    </section>

</section>

<section><title>STDLIB 3.4.2</title>

    <section><title>Fixed Bugs and Malfunctions</title>
      <list>
        <item>
	    <p> Fix a bug in the Erlang shell where recursively
	    defined records with typed fields could cause a loop.
	    </p>
          <p>
	    Own Id: OTP-14488 Aux Id: PR-1489 </p>
        </item>
        <item>
          <p>
	    Make edlin handle grapheme clusters instead of codepoints
	    to improve the handling multi-codepoints characters.</p>
          <p>
	    Own Id: OTP-14542</p>
        </item>
        <item>
	    <p>There could be false warnings for
	    <c>erlang:get_stacktrace/0</c> being used outside of a
	    <c>try</c> block when using multiple <c>catch</c>
	    clauses.</p>
          <p>
	    Own Id: OTP-14600 Aux Id: ERL-478 </p>
        </item>
      </list>
    </section>


    <section><title>Improvements and New Features</title>
      <list>
        <item>
	    <p> The Erlang code linter no longer checks that the
	    functions mentioned in <c>nowarn_deprecated_function</c>
	    options are declared in the module. </p>
          <p>
	    Own Id: OTP-14378</p>
        </item>
        <item>
          <p>
	    General Unicode improvements.</p>
          <p>
	    Own Id: OTP-14462</p>
        </item>
      </list>
    </section>

</section>

<section><title>STDLIB 3.4.1</title>

    <section><title>Fixed Bugs and Malfunctions</title>
      <list>
        <item>
	    <p> A bug in <c>proc_lib:format()</c> introduced in
	    Erlang/OTP 20.0 is corrected. </p>
          <p>
	    Own Id: OTP-14482 Aux Id: PR-1488 </p>
        </item>
        <item>
          <p>
	    Fix string:len/1 to be compatible with previous versions.</p>
          <p>
	    Own Id: OTP-14487 Aux Id: ERIERL-40 </p>
        </item>
        <item>
          <p>
	    In OTP-20.0, the behavior of c, make, and ct_make was
	    changed so that in some cases the beam files by default
	    would be written to the directory where the source files
	    were found. This is now changed back to the old behavior
	    so beam files are by default written to current
	    directory.</p>
          <p>
	    Own Id: OTP-14489 Aux Id: ERL-438 </p>
        </item>
      </list>
    </section>

</section>

<section><title>STDLIB 3.4</title>

    <section><title>Fixed Bugs and Malfunctions</title>
      <list>
        <item>
	    <p>For many releases, it has been legal to override a BIF
	    with a local function having the same name. However,
	    calling a local function with the same name as guard BIF
	    as filter in a list comprehension was not allowed.</p>
          <p>
	    Own Id: OTP-13690</p>
        </item>
        <item>
	    <p> A new (default) pseudo-random number generator
	    algorithm Xoroshiro116+ has been implemented in the
	    <c>rand</c> module. </p><p> The old algorithm
	    implementations had a number of flaws so they are all
	    deprecated, but corrected versions of two of them have
	    been added. See the documentation. </p>
          <p>
	    Own Id: OTP-14295 Aux Id: PR-1372 </p>
        </item>
        <item>
	    <p> The Erlang shell, <c>qlc:string_to_handle()</c>, and
	    the Debugger (the Evaluator area and Edit variable window
	    of the Bindings area) can parse pids, ports, references,
	    and external funs, as long as they can be created in the
	    running system. </p>
          <p>
	    Own Id: OTP-14296</p>
        </item>
        <item>
	    <p>Internal code change: Calls to <c>catch</c> followed
	    by a call to <c>erlang:get_stacktrace/0</c> has been
	    rewritten to use <c>try</c> instead of <c>catch</c> to
	    make the code future-proof.</p>
          <p>
	    Own Id: OTP-14400</p>
        </item>
        <item>
	    <p> The <c>ms_transform</c> module, used by
	    <c>ets:fun2ms/1</c> and <c>dbg:fun2ms/1</c>, evaluates
	    constant arithmetic expressions. This is necessary since
	    the Erlang compiler, which normally evaluates constant
	    expressions, does not recognize the format generated by
	    <c>ms_transform</c>. </p>
          <p>
	    Own Id: OTP-14454 Aux Id: ERIERL-29 </p>
        </item>
        <item>
	    <p> The state machine engine <c>gen_statem</c> can now
	    handle generic time-outs (multiple named) as well as
	    absolute time-out time. See the documentation. </p><p>
	    The <c>gen_statem</c> callback <c>Module:init/1</c> has
	    become mandatory to harmonize with other <c>gen_*</c>
	    modules. This may be an incompatibility for
	    <c>gen_statem</c> callback modules that use
	    <c>gen_statem:enter_loop/4-6</c>. </p>
          <p>
	    *** POTENTIAL INCOMPATIBILITY ***</p>
          <p>
	    Own Id: OTP-14531</p>
        </item>
      </list>
    </section>


    <section><title>Improvements and New Features</title>
      <list>
        <item>
          <p>
	    Improved unicode support for strings. Added normalization
	    functions in the <c>unicode</c> module. Extended the
	    <c>string</c> module API with new functions with improved
	    unicode handling and that works on grapheme clusters. The
	    new functions operates on the <c>unicode:chardata()</c>
	    type, thus they also accept <c>UTF-8 binaries</c> as
	    input. </p>
          <p>
	    The old string API have been marked as obsolete. The
	    return values have been changed for some error cases.</p>
          <p>
	    *** POTENTIAL INCOMPATIBILITY ***</p>
          <p>
	    Own Id: OTP-10289 Aux Id: OTP-10309 </p>
        </item>
        <item>
	    <p>There are two new guard BIFs '<c>floor/1</c>' and
	    '<c>ceil/1</c>'. They both return integers. In the
	    '<c>math</c>' module, there are two new BIFs with the
	    same names that return floating point values.</p>
          <p>
	    Own Id: OTP-13692</p>
        </item>
        <item>
          <p>
	    Making code_change, terminate and handle_info callbacks
	    optional in the OTP behaviours.</p>
          <p>
	    Own Id: OTP-13801</p>
        </item>
        <item>
	    <p> The support for Dets files created with Erlang/OTP R7
	    and earlier is removed. </p>
          <p>
	    Own Id: OTP-13830</p>
        </item>
        <item>
	    <p>Replaced usage of deprecated symbolic <seealso
	    marker="erts:erlang#type-time_unit"><c>time
	    unit</c></seealso> representations.</p>
          <p>
	    Own Id: OTP-13831 Aux Id: OTP-13735 </p>
        </item>
        <item>
	    <p>The function <c>fmod/2</c> has been added to the
	    <c>math</c> module.</p>
          <p>
	    Own Id: OTP-14000</p>
        </item>
        <item>
	    <p>The EXIT signals received from processes using
	    <c>proc_lib</c> now looks like EXIT signals from
	    processes that were spawned using <c>spawn_link</c>. In
	    particular, that means that the stack trace is now
	    included in the EXIT signal so that it can see where the
	    process crashed.</p>
          <p>
	    Own Id: OTP-14001</p>
        </item>
        <item>
	    <p><c>sets:add_element/2</c> is faster when adding an
	    element that is already present, and
	    <c>sets:del_element/2</c> is faster when the element to
	    be deleted is not present. This optimization can make
	    certain operations, such as sets:union/2 with many
	    overlapping elements, up to two orders of magnitude
	    faster.</p>
          <p>
	    Own Id: OTP-14035</p>
        </item>
        <item>
          <p>
	    Add information in doc about supervisor shutdown reason
	    when maximum restart frequency is reached.</p>
          <p>
	    Own Id: OTP-14037 Aux Id: PR-1233 </p>
        </item>
        <item>
          <p>
	    Added <c>rand:jump/[0|1]</c> functions.</p>
          <p>
	    Own Id: OTP-14038 Aux Id: PR-1235 </p>
        </item>
        <item>
	    <p>Functions for detecting changed code has been added.
	    <c>code:modified_modules/0</c> returns all currently
	    loaded modules that have changed on disk.
	    <c>code:module_status/1</c> returns the status for a
	    module. In the shell and in <c>c</c> module, <c>mm/0</c>
	    is short for <c>code:modified_modules/0</c>, and
	    <c>lm/0</c> reloads all currently loaded modules that
	    have changed on disk.</p>
          <p>
	    Own Id: OTP-14059</p>
        </item>
        <item>
	    <p>Each assert macro in <c>assert.hrl</c> now has a
	    corresponding version with an extra argument, for adding
	    comments to assertions. These can for example be printed
	    as part of error reports, to clarify the meaning of the
	    check that failed.</p>
          <p>
	    Own Id: OTP-14066</p>
        </item>
        <item>
	    <p><c>error_logger_tty_h</c> and
	    <c>error_logger_file_h</c> now inserts the node
	    information for nonlocal messages before the message
	    itself instead of after, both for readability and so as
	    not to change the line termination property at the end of
	    the message.</p>
          <p>
	    Own Id: OTP-14068</p>
        </item>
        <item>
	    <p>The Erlang code linter checks for badly formed type
	    constraints. </p>
          <p>
	    Own Id: OTP-14070 Aux Id: PR-1214 </p>
        </item>
        <item>
	    <p>By default, there will now be a warning when
	    <c>export_all</c> is used. The warning can be disabled
	    using <c>nowarn_export_all</c>.</p>
          <p>
	    Own Id: OTP-14071</p>
        </item>
        <item>
	    <p>When a <c>gen_server</c> process crashes, the
	    stacktrace for the client will be printed to facilitate
	    debugging.</p>
          <p>
	    Own Id: OTP-14089</p>
        </item>
        <item>
	    <p>Optimized ETS operations by changing table identifier
	    type from integer to reference. The reference enables a
	    more direct mapping to the table with less potential lock
	    contention and makes especially creation and deletion of
	    tables scale much better.</p> <p>The change of the opaque
	    type for the ETS table identifiers may cause failure in
	    code that make faulty assumptions about this opaque
	    type.</p> <note> <p> The number of tables stored at one
	    Erlang node <em>used</em> to be limited. This is no
	    longer the case (except by memory usage). The previous
	    default limit was about 1400 tables and could be
	    increased by setting the environment variable
	    <c>ERL_MAX_ETS_TABLES</c> before starting the Erlang
	    runtime system. This hard limit has been removed, but it
	    is currently useful to set the <c>ERL_MAX_ETS_TABLES</c>
	    anyway. It should be set to an approximate of the maximum
	    amount of tables used. This since an internal table for
	    named tables is sized using this value. If large amounts
	    of named tables are used and <c>ERL_MAX_ETS_TABLES</c>
	    hasn't been increased, the performance of named table
	    lookup will degrade. </p> </note>
          <p>
	    *** POTENTIAL INCOMPATIBILITY ***</p>
          <p>
	    Own Id: OTP-14094</p>
        </item>
        <item>
	    <p><c>take/2</c> has been added to <c>dict</c>,
	    <c>orddict</c>, and <c>gb_trees</c>. <c>take_any/2</c>
	    has been added to <c>gb_trees</c>.</p>
          <p>
	    Own Id: OTP-14102</p>
        </item>
        <item>
          <p>
	    Extend gen_event API to handle options as well.</p>
          <p>
	    Own Id: OTP-14123</p>
        </item>
        <item>
          <p>
	    Advice on how to tune the supervisor restart frequency
	    (intensity and period) is added to System Documentation -
	    Design Principles - Supervisor Behaviour.</p>
          <p>
	    Own Id: OTP-14168 Aux Id: PR-1289 </p>
        </item>
        <item>
          <p>
	    gen_fsm is deprecated and is replaced by gen_statem,
	    however for backwards compatibility reasons gen_fsm may
	    continue to exist as an undocumented feature for quite
	    some time.</p>
          <p>
	    Own Id: OTP-14183</p>
        </item>
        <item>
	    <p>The shell functions <c>c/1</c> and <c>c/2</c> have
	    been extended so that if the argument is a module name
	    instead of a file name, it automatically locates the
	    .beam file and the corresponding source file, and then
	    recompiles the module using the same compiler options
	    (plus any options passed to c/2). If compilation fails,
	    the old beam file is preserved. Also adds <c>c(Mod, Opts,
	    Filter)</c>, where the Filter argument allows you to
	    remove old compiler options before the new options are
	    added.</p> <p>New utility functions <c>file_find/2/3</c>
	    and <c>find_source/1/2/3</c> have been added to
	    <c>filelib</c>.</p>
          <p>
	    Own Id: OTP-14190</p>
        </item>
        <item>
	    <p><c>erl_tar</c> in previous versions of OTP only
	    supports the USTAR format. That limited path names to at
	    most 255 bytes, and did not support Unicode characters in
	    names in a portable way.</p>
	    <p><c>erl_tar</c> now has support for reading tar
	    archives in the formats currently in common use, such as
	    v7, STAR, USTAR, PAX, and GNU tar's extensions to the
	    STAR/USTAR format. When writing tar archives,
	    <c>erl_tar</c> can now write them in the <c>PAX</c>
	    format if necessary (for example, to support very long
	    filenames or filenames with Unicode characters). If
	    possible, <c>erl_tar</c> will still write tar archives in
	    the USTAR for maximum portability.</p>
          <p>
	    Own Id: OTP-14226</p>
        </item>
        <item>
	    <p><c>base64:mime_decode/1</c> has been optimized so that
	    it is now almost as fast as<c>base64:decode/1</c>; it
	    used be noticeably slower.</p>
          <p>
	    Own Id: OTP-14245</p>
        </item>
        <item>
	    <p><c>erl_tar</c> will now strip any leading '<c>/</c>'
	    from pathnames when extracting files from a tar archive
	    and write a message to the error logger. There is also
	    new check for directory traversal attacks; if a relative
	    path points above the current working directory the
	    extraction will be aborted.</p>
          <p>
	    Own Id: OTP-14278</p>
        </item>
        <item>
	    <p> Miscellaneous updates due to atoms containing
	    arbitrary Unicode characters. </p>
          <p>
	    Own Id: OTP-14285</p>
        </item>
        <item>
          <p>
	    The Crypto application now supports generation of
	    cryptographically strong random numbers (floats &lt; 1.0
	    and integer arbitrary ranges) as a plugin to the 'rand'
	    module.</p>
          <p>
	    Own Id: OTP-14317 Aux Id: PR-1372 </p>
        </item>
        <item>
          <p>
	    Add new function <c>ets:select_replace/2</c> which
	    performs atomic "compare-and-swap" operations for ETS
	    objects using match specifications.</p>
          <p>
	    Own Id: OTP-14319 Aux Id: PR-1076 </p>
        </item>
        <item>
	    <p> The Erlang code linter checks for bad <c>dialyzer</c>
	    attributes. It also checks for bad type variables in type
	    declarations. </p>
          <p>
	    Own Id: OTP-14323</p>
        </item>
        <item>
	    <p> Two new functions has been implemented in the
	    <c>rand</c> module; <c>normal/2</c> and
	    <c>normal_s/3</c>, that both produce normal distribution
	    (pseudo) random numbers with mean value and variance
	    according to arguments. </p>
          <p>
	    Own Id: OTP-14328 Aux Id: PR-1382 </p>
        </item>
        <item>
          <p>
	    Upgraded the OTP internal PCRE library from version 8.33
	    to version 8.40. This library is used for implementation
	    of the <seealso marker="stdlib:re"><c>re</c></seealso>
	    regular expressions module.</p>
          <p>
	    Besides various bug fixes, the new version allows for
	    better stack protection. In order to utilize this
	    feature, the stack size of normal scheduler threads is
	    now by default set to 128 kilo words on all platforms.
	    The stack size of normal scheduler threads can be set
	    upon system start by passing the <seealso
	    marker="erts:erl#sched_thread_stack_size"><c>+sss</c></seealso>
	    command line argument to the <seealso
	    marker="erts:erl"><c>erl</c></seealso> command.</p>
          <p>
	    See <url
	    href="http://pcre.org/original/changelog.txt">http://pcre.org/original/changelog.txt</url>
	    for information about changes made to PCRE between the
	    versions 8.33 and 8.40.</p>
          <p>
	    *** POTENTIAL INCOMPATIBILITY ***</p>
          <p>
	    Own Id: OTP-14331 Aux Id: ERL-208 </p>
        </item>
        <item>
          <p>
	    Added function <c>re:version/0</c> which returns
	    information about the OTP internal PCRE version used for
	    implementation of the <c>re</c> module.</p>
          <p>
	    Own Id: OTP-14347 Aux Id: PR-1412 </p>
        </item>
        <item>
	    <p>The format of debug information that is stored in BEAM
	    files (when <c>debug_info</c> is used) has been changed.
	    The purpose of the change is to better support other
	    BEAM-based languages such as Elixir or LFE.</p>
	    <p>All tools included in OTP (dialyzer, debugger, cover,
	    and so on) will handle both the new format and the
	    previous format. Tools that retrieve the debug
	    information using <c>beam_lib:chunk(Beam,
	    [abstract_code])</c> will continue to work with both the
	    new and old format. Tools that call
	    <c>beam_lib:chunk(Beam, ["Abst"])</c> will not work with
	    the new format.</p>
	    <p>For more information, see the description of
	    <c>debug_info</c> in the documentation for
	    <c>beam_lib</c> and the description of the
	    <c>{debug_info,{Backend,Data}}</c> option in the
	    documentation for <c>compile</c>.</p>
          <p>
	    Own Id: OTP-14369 Aux Id: PR-1367 </p>
        </item>
        <item>
          <p>
	    Add option hibernate_after to gen_server, gen_statem and
	    gen_event. Also added to the deprecated gen_fsm
	    behaviour.</p>
          <p>
	    Own Id: OTP-14405</p>
        </item>
        <item>
	    <p> The size of crash reports created by
	    <c>gen_server</c>, <c>gen_statem</c> and <c>proc_lib</c>
	    is limited with aid of the Kernel application variable
	    <c>error_logger_format_depth</c>. The purpose is to limit
	    the size of the messages sent to the <c>error_logger</c>
	    process when processes with huge message queues or states
	    crash. </p> <p>The crash report generated by
	    <c>proc_lib</c> includes the new tag
	    <c>message_queue_len</c>. The neighbour report also
	    includes the new tag <c>current_stacktrace</c>. Finally,
	    the neighbour report no longer includes the tags
	    <c>messages</c> and <c>dictionary</c>. </p> <p> The new
	    function <c>error_logger:get_format_depth/0</c> can be
	    used to retrieve the value of the Kernel application
	    variable <c>error_logger_format_depth</c>. </p>
          <p>
	    Own Id: OTP-14417</p>
        </item>
      </list>
    </section>

</section>

<section><title>STDLIB 3.3</title>

    <section><title>Fixed Bugs and Malfunctions</title>
      <list>
        <item>
	    <p>An escript with only two lines would not work.</p>
          <p>
	    Own Id: OTP-14098</p>
        </item>
        <item>
	    <p> Characters (<c>$char</c>) can be used in constant
	    pattern expressions. They can also be used in types and
	    contracts. </p>
          <p>
	    Own Id: OTP-14103 Aux Id: ERL-313 </p>
        </item>
        <item>
	    <p> The signatures of <c>erl_parse:anno_to_term/1</c> and
	    <c>erl_parse:anno_from_term/1</c> are corrected. Using
	    these functions no longer results in false Dialyzer
	    warnings. </p>
          <p>
	    Own Id: OTP-14131</p>
        </item>
        <item>
	    <p>Pretty-printing of maps is improved. </p>
          <p>
	    Own Id: OTP-14175 Aux Id: seq13277 </p>
        </item>
        <item>
	    <p>If any of the following functions in the <c>zip</c>
	    module crashed, a file would be left open:
	    <c>extract()</c>, <c>unzip()</c>, <c>create()</c>, or
	    <c>zip()</c>. This has been corrected.</p>
	    <p>A <c>zip</c> file having a "Unix header" could not be
	    unpacked.</p>
          <p>
	    Own Id: OTP-14189 Aux Id: ERL-348, ERL-349 </p>
        </item>
        <item>
	    <p> Improve the Erlang shell's tab-completion of long
	    names. </p>
          <p>
	    Own Id: OTP-14200 Aux Id: ERL-352 </p>
        </item>
        <item>
          <p>
	    The reference manual for <c>sys</c> had some faulty
	    information about the 'get_modules' message used by
	    processes where modules change dynamically during
	    runtime. The documentation is now corrected.</p>
          <p>
	    Own Id: OTP-14248 Aux Id: ERL-367 </p>
        </item>
      </list>
    </section>


    <section><title>Improvements and New Features</title>
      <list>
        <item>
          <p>
	    Bug fixes, new features and improvements to gen_statem:</p>
          <p>
	    A new type init_result/1 has replaced the old
	    init_result/0, so if you used that old type (that was
	    never documented) you have to change your code, which may
	    be regarded as a potential incompatibility.</p>
          <p>
	    Changing callback modes after code change did not work
	    since the new callback mode was not recorded. This bug
	    has been fixed.</p>
          <p>
	    The event types state_timeout and {call,From} could not
	    be generated with a {next_event,EventType,EventContent}
	    action since they did not pass the runtime type check.
	    This bug has now been corrected.</p>
          <p>
	    State entry calls can now be repeated using (new) state
	    callback returns {repeat_state,...},
	    {repeat_state_and_data,_} and repeat_state_and_data.</p>
          <p>
	    There have been lots of code cleanup in particular
	    regarding timer handling. For example is async
	    cancel_timer now used. Error handling has also been
	    cleaned up.</p>
          <p>
	    To align with probable future changes to the rest of
	    gen_*, terminate/3 has now got a fallback and
	    code_change/4 is not mandatory.</p>
          <p>
	    Own Id: OTP-14114</p>
        </item>
        <item>
	    <p><c>filename:safe_relative_path/1</c> to sanitize a
	    relative path has been added.</p>
          <p>
	    Own Id: OTP-14215</p>
        </item>
      </list>
    </section>

</section>

<section><title>STDLIB 3.2</title>

    <section><title>Fixed Bugs and Malfunctions</title>
      <list>
        <item>
          <p>
	    When a simple_one_for_one supervisor is shutting down,
	    and a child exits with an exit reason of the form
	    {shutdown, Term}, an error report was earlier printed.
	    This is now corrected.</p>
          <p>
	    Own Id: OTP-13907 Aux Id: PR-1158, ERL-163 </p>
        </item>
        <item>
	    <p> Allow empty list as parameter of the fun used with
	    <c>dbg:fun2ms/1</c>. </p>
          <p>
	    Own Id: OTP-13974</p>
        </item>
      </list>
    </section>


    <section><title>Improvements and New Features</title>
      <list>
        <item>
          <p>
	    The new behaviour gen_statem has been improved with 3 new
	    features: the possibility to use old style non-proxy
	    timeouts for gen_statem:call/2,3, state entry code, and
	    state timeouts. These are backwards compatible. Minor
	    code and documentation improvements has been performed
	    including a borderline semantics correction of timeout
	    zero handling.</p>
          <p>
	    Own Id: OTP-13929 Aux Id: PR-1170, ERL-284 </p>
        </item>
      </list>
    </section>

</section>

<section><title>STDLIB 3.1</title>

    <section><title>Fixed Bugs and Malfunctions</title>
      <list>
        <item>
          <p>
	    The <c>zip:unzip/1,2</c> and <c>zip:extract/1,2</c>
	    functions have been updated to handle directory traversal
	    exploits. Any element in the zip file that contains a
	    path that points to a directory above the top level
	    working directory, <c>cwd</c>, will instead be extracted
	    in <c>cwd</c>. An error message is printed for any such
	    element in the zip file during the unzip operation. The
	    <c>keep_old_files</c> option determines if a file will
	    overwrite a previous file with the same name within the
	    zip file.</p>
          <p>
	    Own Id: OTP-13633</p>
        </item>
        <item>
	    <p> Correct the contracts for
	    <c>ets:match_object/1,3</c>. </p>
          <p>
	    Own Id: OTP-13721 Aux Id: PR-1113 </p>
        </item>
        <item>
          <p>
	    Errors in type specification and Emacs template
	    generation for <c>gen_statem:code_change/4</c> has been
	    fixed from bugs.erlang.org's Jira cases ERL-172 and
	    ERL-187.</p>
          <p>
	    Own Id: OTP-13746 Aux Id: ERL-172, ERL-187 </p>
        </item>
      </list>
    </section>


    <section><title>Improvements and New Features</title>
      <list>
        <item>
          <p>
	    gen_statem has been changed to set the callback mode for
	    a server to what Module:callback_mode/0 returns. This
	    facilitates e.g code downgrade since the callback mode
	    now becomes a property of the currently active code, not
	    of the server process.</p>
          <p>
	    Exception handling from Module:init/1 has also been
	    improved.</p>
          <p>
	    *** POTENTIAL INCOMPATIBILITY ***</p>
          <p>
	    Own Id: OTP-13752</p>
        </item>
      </list>
    </section>

</section>

<section><title>STDLIB 3.0.1</title>

    <section><title>Fixed Bugs and Malfunctions</title>
      <list>
        <item>
	    <p> Correct a bug regarding typed records in the Erlang
	    shell. The bug was introduced in OTP-19.0. </p>
          <p>
	    Own Id: OTP-13719 Aux Id: ERL-182 </p>
        </item>
      </list>
    </section>

</section>

<section><title>STDLIB 3.0</title>

    <section><title>Fixed Bugs and Malfunctions</title>
      <list>
        <item>
	    <p> Fix a race bug affecting <c>dets:open_file/2</c>.
	    </p>
          <p>
	    Own Id: OTP-13260 Aux Id: seq13002 </p>
        </item>
        <item>
	    <p>Don't search for non-existing Map keys twice</p>
	    <p>For <c>maps:get/2,3</c> and <c>maps:find/2</c>,
	    searching for an immediate key, e.g. an atom, in a small
	    map, the search was performed twice if the key did not
	    exist.</p>
          <p>
	    Own Id: OTP-13459</p>
        </item>
        <item>
          <p>
	    Avoid stray corner-case math errors on Solaris, e.g. an
	    error is thrown on underflows in exp() and pow() when it
	    shouldn't be.</p>
          <p>
	    Own Id: OTP-13531</p>
        </item>
        <item>
	    <p>Fix linting of map key variables</p>
	    <p>Map keys cannot be unbound and then used in parallel
	    matching.</p>
	    <p>Example: <c> #{ K := V } = #{ k := K } = M.</c> This
	    is illegal if <c>'K'</c> is not bound.</p>
          <p>
	    Own Id: OTP-13534 Aux Id: ERL-135 </p>
        </item>
        <item>
          <p>
	    Fixed a bug in re on openbsd where sometimes re:run would
	    return an incorrect result.</p>
          <p>
	    Own Id: OTP-13602</p>
        </item>
        <item>
          <p>
	    To avoid potential timer bottleneck on supervisor
	    restart, timer server is no longer used when the
	    supervisor is unable to restart a child.</p>
          <p>
	    Own Id: OTP-13618 Aux Id: PR-1001 </p>
        </item>
        <item>
	    <p> The Erlang code preprocessor (<c>epp</c>) can handle
	    file names spanning over many tokens. Example:
	    <c>-include("a" "file" "name").</c>. </p>
          <p>
	    Own Id: OTP-13662 Aux Id: seq13136 </p>
        </item>
      </list>
    </section>


    <section><title>Improvements and New Features</title>
      <list>
        <item>
	    <p>The types of The Abstract Format in the
	    <c>erl_parse</c> module have been refined. </p>
          <p>
	    Own Id: OTP-10292</p>
        </item>
        <item>
	    <p> Undocumented syntax for function specifications,
	    <c>-spec F/A :: Domain -&gt; Range</c>, has been removed
	    (without deprecation). </p> <p> Using the
	    <c>is_subtype(V, T)</c> syntax for constraints (in
	    function specifications) is no longer documented, and the
	    newer syntax <c>V :: T</c> should be used instead. The
	    Erlang Parser still recognizes the <c>is_subtype</c>
	    syntax, and will continue to do so for some time. </p>
          <p>
	    *** POTENTIAL INCOMPATIBILITY ***</p>
          <p>
	    Own Id: OTP-11879</p>
        </item>
        <item>
	    <p>The '<c>random</c>' module has been deprecated. Use
	    the '<c>rand</c>' module instead.</p>
          <p>
	    Own Id: OTP-12502 Aux Id: OTP-12501 </p>
        </item>
        <item>
	    <p>Background: In record fields with a type declaration
	    but without an initializer, the Erlang parser inserted
	    automatically the singleton type <c>'undefined'</c> to
	    the list of declared types, if that value was not present
	    there. That is, the record declaration:</p>
          <p>
	    -record(rec, {f1 :: float(), f2 = 42 :: integer(), f3 ::
	    some_mod:some_typ()}).</p>
	    <p>was translated by the parser to:</p>
          <p>
	    -record(rec, {f1 :: float() | 'undefined', f2 = 42 ::
	    integer(), f3 :: some_mod:some_typ() | 'undefined'}).</p>
	    <p>The rationale for this was that creation of a "dummy"
	    <c>#rec{}</c> record should not result in a warning from
	    dialyzer that, for example, the implicit initialization
	    of the <c>#rec.f1</c> field violates its type
	    declaration.</p>
	    <p>Problems: This seemingly innocent action has some
	    unforeseen consequences.</p>
	    <p>For starters, there is no way for programmers to
	    declare that e.g. only floats make sense for the
	    <c>f1</c> field of <c>#rec{}</c> records when there is no
	    "obvious" default initializer for this field. (This also
	    affects tools like PropEr that use these declarations
	    produced by the Erlang parser to generate random
	    instances of records for testing purposes.)</p>
	    <p>It also means that dialyzer does not warn if e.g. an
	    <c>is_atom/1</c> test or something more exotic like an
	    <c>atom_to_list/1</c> call is performed on the value of
	    the <c>f1</c> field.</p>
	    <p>Similarly, there is no way to extend dialyzer to warn
	    if it finds record constructions where <c>f1</c> is not
	    initialized to some float.</p>
	    <p>Last but not least, it is semantically problematic
	    when the type of the field is an opaque type: creating a
	    union of an opaque and a structured type is very
	    problematic for analysis because it fundamentally breaks
	    the opacity of the term at that point.</p>
	    <p>Change: To solve these problems the parser will not
	    automatically insert the <c>'undefined'</c> value
	    anymore; instead the user has the option to choose the
	    places where this value makes sense (for the field) and
	    where it does not and insert the <c>| 'undefined'</c>
	    there manually.</p>
	    <p>Consequences of this change: This change means that
	    dialyzer will issue a warning for all places where
	    records with uninitialized fields are created and those
	    fields have a declared type that is incompatible with
	    <c>'undefined'</c> (e.g. <c>float()</c>). This warning
	    can be suppressed easily by adding <c>| 'undefined'</c>
	    to the type of this field. This also adds documentation
	    that the user really intends to create records where this
	    field is uninitialized.</p>
          <p>
	    *** POTENTIAL INCOMPATIBILITY ***</p>
          <p>
	    Own Id: OTP-12719</p>
        </item>
        <item>
	    <p> Remove deprecated functions in the modules
	    <c>erl_scan</c> and <c>erl_parse</c>. </p>
          <p>
	    Own Id: OTP-12861</p>
        </item>
        <item>
	    <p>The pre-processor can now expand the ?FUNCTION_NAME
	    and ?FUNCTION_ARITY macros.</p>
          <p>
	    Own Id: OTP-13059</p>
        </item>
        <item>
	    <p> A new behaviour <c>gen_statem</c> has been
	    implemented. It has been thoroughly reviewed, is stable
	    enough to be used by at least two heavy OTP applications,
	    and is here to stay. But depending on user feedback, we
	    do not expect but might find it necessary to make minor
	    not backwards compatible changes into OTP-20.0, so its
	    state can be designated as "not quite experimental"...
	    </p> <p> The <c>gen_statem</c> behaviour is intended to
	    replace <c>gen_fsm</c> for new code. It has the same
	    features and add some really useful: </p> <list
	    type="bulleted"> <item>State code is gathered</item>
	    <item>The state can be any term</item> <item>Events can
	    be postponed</item> <item>Events can be self
	    generated</item> <item>A reply can be sent from a later
	    state</item> <item>There can be multiple sys traceable
	    replies</item> </list> <p> The callback model(s) for
	    <c>gen_statem</c> differs from the one for
	    <c>gen_fsm</c>, but it is still fairly easy to rewrite
	    from <c>gen_fsm</c> to <c>gen_statem</c>. </p>
          <p>
	    Own Id: OTP-13065 Aux Id: PR-960 </p>
        </item>
        <item>
          <p>
	    Optimize binary:split/2 and binary:split/3 with native
	    BIF implementation.</p>
          <p>
	    Own Id: OTP-13082</p>
        </item>
        <item>
	    <p>Background: The types of record fields have since R12B
	    been put in a separate form by <c>epp:parse_file()</c>,
	    leaving the record declaration form untyped. The separate
	    form, however, does not follow the syntax of type
	    declarations, and parse transforms inspecting
	    <c>-type()</c> attributes need to know about the special
	    syntax. Since the compiler stores the return value of
	    <c>epp:parse_file()</c> as debug information in the
	    abstract code chunk (<c>"Abst"</c> or
	    <c>abstract_code</c>), tools too need to know about the
	    special syntax, if they inspect <c>-type()</c> attributes
	    in abstract code.</p>
	    <p>Change: No separate type form is created by
	    <c>epp:parse_file()</c>, but the type information is kept
	    in the record fields. This means that all parse
	    transforms and all tools inspecting <c>-record()</c>
	    declarations need to recognize <c>{typed_record_field,
	    Field, Type}</c>.</p>
          <p>
	    *** POTENTIAL INCOMPATIBILITY ***</p>
          <p>
	    Own Id: OTP-13148</p>
        </item>
        <item>
          <p>
	    Unsized fields of the type <c>bytes</c> in binary
	    generators are now forbidden. (The other ways of writing
	    unsized fields, such as <c>binary</c>, are already
	    forbidden.)</p>
          <p>
	    Own Id: OTP-13152</p>
        </item>
        <item>
	    <p> The type <c>map()</c> is built-in, and cannot be
	    redefined. </p>
          <p>
	    Own Id: OTP-13153</p>
        </item>
        <item>
	    <p> Let <c>dets:open_file()</c> exit with a <c>badarg</c>
	    message if given a raw file name (a binary). </p>
          <p>
	    Own Id: OTP-13229 Aux Id: ERL-55 </p>
        </item>
        <item>
	    <p> Add <c>filename:basedir/2,3</c></p> <p>basedir
	    returns suitable path(s) for 'user_cache', 'user_config',
	    'user_data', 'user_log', 'site_config' and 'site_data'.
	    On linux and linux like systems the paths will respect
	    the XDG environment variables.</p>
          <p>
	    Own Id: OTP-13392</p>
        </item>
        <item>
	    <p>There are new preprocessor directives
	    <c>-error(Term)</c> and <c>-warning(Term)</c> to cause a
	    compilation error or a compilation warning,
	    respectively.</p>
          <p>
	    Own Id: OTP-13476</p>
        </item>
        <item>
          <p>
	    Optimize <c>'++'</c> operator and <c>lists:append/2</c>
	    by using a single pass to build a new list while checking
	    for properness.</p>
          <p>
	    Own Id: OTP-13487</p>
        </item>
        <item>
          <p>
	    Add <c>maps:update_with/3,4</c> and <c>maps:take/2</c></p>
          <p>
	    Own Id: OTP-13522 Aux Id: PR-1025 </p>
        </item>
        <item>
	    <p><c>lists:join/2</c> has been added. Similar to
	    <c>string:join/2</c> but works with arbitrary lists.</p>
          <p>
	    Own Id: OTP-13523</p>
        </item>
        <item>
	    <p>Obfuscate asserts to make Dialyzer shut up.</p>
          <p>
	    Own Id: OTP-13524 Aux Id: PR-1002 </p>
        </item>
        <item>
          <p>
	    Supervisors now explicitly add their callback module in
	    the return from sys:get_status/1,2. This is to simplify
	    custom supervisor implementations. The Misc part of the
	    return value from sys:get_status/1,2 for a supervisor is
	    now:</p>
          <p>
	    [{data, [{"State",
	    State}]},{supervisor,[{"Callback",Module}]}]</p>
          <p>
	    *** POTENTIAL INCOMPATIBILITY ***</p>
          <p>
	    Own Id: OTP-13619 Aux Id: PR-1000 </p>
        </item>
        <item>
          <p>
	    Relax translation of initial calls in <c>proc_lib</c>,
	    i.e. remove the restriction to only do the translation
	    for <c>gen_server</c> and <c>gen_fsm</c>. This enables
	    user defined <c>gen</c> based generic callback modules to
	    be displayed nicely in <c>c:i()</c> and observer.</p>
          <p>
	    Own Id: OTP-13623</p>
        </item>
        <item>
	    <p>The function <c>queue:lait/1</c> (misspelling of
	    <c>liat/1</c>) is now deprecated.</p>
          <p>
	    Own Id: OTP-13658</p>
        </item>
      </list>
    </section>

</section>

<section><title>STDLIB 2.8.0.1</title>

    <section><title>Improvements and New Features</title>
      <list>
        <item>
	    <p>List subtraction (The <c>--</c> operator) will now
	    yield properly on large inputs.</p>
          <p>
	    Own Id: OTP-15371</p>
        </item>
      </list>
    </section>

</section>

<section><title>STDLIB 2.8</title>

    <section><title>Fixed Bugs and Malfunctions</title>
      <list>
        <item>
          <p>
	    Fix evaluation in matching of bound map key variables in
	    the interpreter.</p>
          <p>
	    Prior to this patch, the following code would not
	    evaluate: <c>X = key,(fun(#{X := value}) -&gt; true
	    end)(#{X => value})</c></p>
          <p>
	    Own Id: OTP-13218</p>
        </item>
        <item>
	    <p> Fix <c>erl_eval</c> not using non-local function
	    handler. </p>
          <p>
	    Own Id: OTP-13228 Aux Id: ERL-32 </p>
        </item>
        <item>
	    <p> The Erlang Code Linter no longer crashes if there is
	    a <c>-deprecated()</c> attribute but no <c>-module()</c>
	    declaration. </p>
          <p>
	    Own Id: OTP-13230 Aux Id: ERL-62 </p>
        </item>
        <item>
          <p>
	    The timestamp in the result returned by <c>dets:info(Tab,
	    safe_fixed)</c> was unintentionally broken as a result of
	    the time API rewrites in OTP 18.0. This has now been
	    fixed.</p>
          <p>
	    Own Id: OTP-13239 Aux Id: OTP-11997 </p>
        </item>
        <item>
	    <p>A rare race condition in <c>beam_lib</c> when using
	    encrypted abstract format has been eliminated.</p>
          <p>
	    Own Id: OTP-13278</p>
        </item>
        <item>
          <p>
	    Improved maps:with/2 and maps:without/2 algorithms</p>
          <p>
	    The new implementation speeds up the execution
	    significantly for all sizes of input.</p>
          <p>
	    Own Id: OTP-13376</p>
        </item>
      </list>
    </section>


    <section><title>Improvements and New Features</title>
      <list>
        <item>
          <p>
	    Time warp safety improvements.</p>
          <p>
	    Introduced the options <c>monotonic_timestamp</c>, and
	    <c>strict_monotonic_timestamp</c> to the trace,
	    sequential trace, and system profile functionality. This
	    since the already existing <c>timestamp</c> option is not
	    time warp safe.</p>
          <p>
	    Introduced the option <c>safe_fixed_monotonic_time</c> to
	    <c>ets:info/2</c> and <c>dets:info/2</c>. This since the
	    already existing <c>safe_fixed</c> option is not time
	    warp safe.</p>
          <p>
	    Own Id: OTP-13222 Aux Id: OTP-11997 </p>
        </item>
        <item>
          <p>
	    In the shell Ctrl+W (delete word) will no longer consider
	    "." as being part of a word.</p>
          <p>
	    Own Id: OTP-13281</p>
        </item>
      </list>
    </section>

</section>

<section><title>STDLIB 2.7</title>

    <section><title>Fixed Bugs and Malfunctions</title>
      <list>
        <item>
	    <p>The Erlang Pretty Printer uses <c>::</c> for function
	    type constraints.</p> <p>A bug concerning pretty printing
	    of annotated type union elements in map pair types has
	    been fixed.</p> <p>Some minor issues regarding the
	    documentation of types and specs have been corrected.</p>
          <p>
	    Own Id: OTP-13084</p>
        </item>
        <item>
	    <p> The shell command <c>rp</c> prints strings as lists
	    of integers if pretty printing of lists is set to
	    <c>false</c>. </p>
          <p>
	    Own Id: OTP-13145</p>
        </item>
        <item>
          <p>
	    The shell would crash if a bit syntax expression with
	    conflicting types were given (e.g. if a field type was
	    given as '<c>integer-binary</c>'). (Thanks to Aleksei
	    Magusev for reporting this bug.)</p>
          <p>
	    Own Id: OTP-13157</p>
        </item>
        <item>
	    <p>The <c>rand:export_seed/0</c> would never return
	    '<c>undefined</c>' even if no seed has previously been
	    created. Fixed to return '<c>undefined</c>' if there is
	    no seed in the process dictionary.</p>
          <p>
	    Own Id: OTP-13162</p>
        </item>
      </list>
    </section>


    <section><title>Improvements and New Features</title>
      <list>
        <item>
          <p>
	    Add support for the Delete, Home and End keys in the
	    Erlang shell.</p>
          <p>
	    Own Id: OTP-13032</p>
        </item>
        <item>
	    <p><c>beam_lib:all_chunks/1</c> and
	    <c>beam_lib:build_module/1</c> have been documented.</p>
          <p>
	    Own Id: OTP-13063</p>
        </item>
      </list>
    </section>

</section>

<section><title>STDLIB 2.6</title>

    <section><title>Fixed Bugs and Malfunctions</title>
      <list>
        <item>
	    <p> In OTP 18.0, <c>qlc</c> does not handle syntax errors
	    well. This bug has been fixed. </p>
          <p>
	    Own Id: OTP-12946</p>
        </item>
        <item>
          <p>
	    Optimize zip:unzip/2 when uncompressing to memory.</p>
          <p>
	    Own Id: OTP-12950</p>
        </item>
        <item>
          <p>
	    The STDLIB reference manual is updated to show
	    correct information about the return value of
	    <c>gen_fsm:reply/2</c>.</p>
          <p>
	    Own Id: OTP-12973</p>
        </item>
        <item>
	    <p>re:split2,3 and re:replace/3,4 now correctly handles
	    pre-compiled patterns that have been compiled using the
	    '<c>unicode</c>' option.</p>
          <p>
	    Own Id: OTP-12977</p>
        </item>
        <item>
          <p>
	    Export <c>shell:catch_exception/1</c> as documented.</p>
          <p>
	    Own Id: OTP-12990</p>
        </item>
      </list>
    </section>


    <section><title>Improvements and New Features</title>
      <list>
        <item>
	    <p>A mechanism for limiting the amount of text that the
	    built-in error logger events will produce has been
	    introduced. It is useful for limiting both the size of
	    log files and the CPU time used to produce them.</p>
	    <p>This mechanism is experimental in the sense that it
	    may be changed if it turns out that it does not solve the
	    problem it is supposed to solve. In that case, there may
	    be backward incompatible improvements to this
	    mechanism.</p>
	    <p>See the documentation for the config parameter
	    <c>error_logger_format_depth</c> in the Kernel
	    application for information about how to turn on this
	    feature.</p>
          <p>
	    Own Id: OTP-12864</p>
        </item>
      </list>
    </section>

</section>

<section><title>STDLIB 2.5</title>

    <section><title>Fixed Bugs and Malfunctions</title>
      <list>
        <item>
          <p>
	    Fix handling of single dot in filename:join/2</p>
          <p>
	    The reference manual says that filename:join(A,B) is
	    equivalent to filename:join([A,B]). In some rare cases
	    this turns out not to be true. For example:</p>
          <p>
	    <c>filename:join("/a/.","b") -&gt; "/a/./b"</c> vs
	    <c>filename:join(["/a/.","b"]) -&gt; "/a/b"</c>.</p>
          <p>
	    This has been corrected. A single dot is now only kept if
	    it occurs at the very beginning or the very end of the
	    resulting path.</p>
          <p>
	    *** POTENTIAL INCOMPATIBILITY ***</p>
          <p>
	    Own Id: OTP-12158</p>
        </item>
        <item>
          <p>
	    The undocumented option <c>generic_debug</c> for
	    <c>gen_server</c> has been removed.</p>
          <p>
	    Own Id: OTP-12183</p>
        </item>
        <item>
          <p>
	    erl_lint:icrt_export/4 has been rewritten to make the
	    code really follow the scoping rules of Erlang, and not
	    just in most situations by accident.</p>
          <p>
	    Own Id: OTP-12186</p>
        </item>
        <item>
          <p>
	    Add 'trim_all' option to binary:split/3</p>
          <p>
	    This option can be set to remove _ALL_ empty parts of the
	    result of a call to binary:split/3.</p>
          <p>
	    Own Id: OTP-12301</p>
        </item>
        <item>
	    <p> Correct orddict(3) regarding evaluation order of
	    <c>fold()</c> and <c>map()</c>. </p>
          <p>
	    Own Id: OTP-12651 Aux Id: seq12832 </p>
        </item>
        <item>
          <p>
	    Correct <c>maps</c> module error exceptions </p>
          <p>
	    Bad input to maps module function will now yield the
	    following exceptions:</p>
          <list> <item>{badmap, NotMap}, or </item> <item>badarg.</item>
          </list>
          <p>
	    Own Id: OTP-12657</p>
        </item>
        <item>
          <p>
	    It is now possible to paste text in JCL mode (using
	    Ctrl-Y) that has been copied in the previous shell
	    session. Also a bug that caused the JCL mode to crash
	    when pasting text has been fixed.</p>
          <p>
	    Own Id: OTP-12673</p>
        </item>
        <item>
          <p>
	    Add <c>uptime()</c> shell command.</p>
          <p>
	    Own Id: OTP-12752</p>
        </item>
        <item>
          <p>
	    Cache nowarn_bif_clash functions in erl_lint.</p>
          <p>
	    This patch stores nowarn_bif_clash in the lint record. By
	    using erlc +'{eprof,lint_module}' when compiling the
	    erlang parser, we noticed the time spent on
	    nowarn_function/2 reduced from 30% to 0.01%.</p>
          <p>
	    Own Id: OTP-12754</p>
        </item>
        <item>
          <p>
	    Optimize the Erlang Code Linter by using the cached
	    filename information.</p>
          <p>
	    Own Id: OTP-12772</p>
        </item>
        <item>
          <p>
	    If a child of a simple_one_for_one returns ignore from
	    its start function no longer store the child for any
	    restart type. It is not possible to restart or delete the
	    child because the supervisor is a simple_one_for_one.</p>
          <p>
	    Own Id: OTP-12793</p>
        </item>
        <item>
          <p>
	    Make <c>ets:file2tab</c> preserve enabled
	    <c>read_concurrency</c> and <c>write_concurrency</c>
	    options for tables.</p>
          <p>
	    Own Id: OTP-12814</p>
        </item>
        <item>
          <p>
	    There are many cases where user code needs to be able to
	    distinguish between a socket that was closed normally and
	    one that was aborted. Setting the option
	    {show_econnreset, true} enables the user to receive
	    ECONNRESET errors on both active and passive sockets.</p>
          <p>
	    Own Id: OTP-12841</p>
        </item>
      </list>
    </section>


    <section><title>Improvements and New Features</title>
      <list>
        <item>
          <p>
	    Allow maps for supervisor flags and child specs</p>
          <p>
	    Earlier, supervisor flags and child specs were given as
	    tuples. While this is kept for backwards compatibility,
	    it is now also allowed to give these parameters as maps,
	    see <seealso
	    marker="stdlib:supervisor#sup_flags">sup_flags</seealso>
	    and <seealso
	    marker="stdlib:supervisor#child_spec">child_spec</seealso>.</p>
          <p>
	    Own Id: OTP-11043</p>
        </item>
        <item>
          <p>
	    A new system message, <c>terminate</c>, is added. This
	    can be sent with <c>sys:terminate/2,3</c>. If the
	    receiving process handles system messages properly it
	    will terminate shortly after receiving this message.</p>
          <p>
	    The new function <c>proc_lib:stop/1,3</c> utilizes this
	    new system message and monitors the receiving process in
	    order to facilitate a synchronous stop mechanism for
	    'special processes'.</p>
          <p>
	    <c>proc_lib:stop/1,3</c> is used by the following
	    functions:</p>
	    <list> <item><c>gen_server:stop/1,3</c> (new)</item>
	    <item><c>gen_fsm:stop/1,3</c> (new)</item>
	    <item><c>gen_event:stop/1,3</c> (modified to be
	    synchronous)</item> <item><c>wx_object:stop/1,3</c>
	    (new)</item> </list>
          <p>
	    Own Id: OTP-11173 Aux Id: seq12353 </p>
        </item>
        <item>
          <p>
	    Remove the <c>pg</c> module, which has been deprecated
	    through OTP-17, is now removed from the STDLIB
	    application. This module has been marked experimental for
	    more than 15 years, and has largely been superseded by
	    the <c>pg2</c> module from the Kernel application.</p>
          <p>
	    Own Id: OTP-11907</p>
        </item>
        <item>
          <p>
	    New BIF: <c>erlang:get_keys/0</c>, lists all keys
	    associated with the process dictionary. Note:
	    <c>erlang:get_keys/0</c> is auto-imported.</p>
          <p>
	    *** POTENTIAL INCOMPATIBILITY ***</p>
          <p>
	    Own Id: OTP-12151 Aux Id: seq12521 </p>
        </item>
        <item>
	    <p> Add three new functions to <c>io_lib</c>--
	    <c>scan_format/2</c>, <c>unscan_format/1</c>, and
	    <c>build_text/1</c>-- which expose the parsed form of the
	    format control sequences to make it possible to easily
	    modify or filter the input to <c>io_lib:format/2</c>.
	    This can e.g. be used in order to replace unbounded-size
	    control sequences like <c>~w</c> or <c>~p</c> with
	    corresponding depth-limited <c>~W</c> and <c>~P</c>
	    before doing the actual formatting. </p>
          <p>
	    Own Id: OTP-12167</p>
        </item>
        <item>
	    <p> Introduce the <c>erl_anno</c> module, an abstraction
	    of the second element of tokens and tuples in the
	    abstract format. </p>
          <p>
	    Own Id: OTP-12195</p>
        </item>
        <item>
          <p>
	    Support variables as Map keys in expressions and patterns</p>
	    <p>Erlang will accept any expression as keys in Map
	    expressions and it will accept literals or bound
	    variables as keys in Map patterns.</p>
          <p>
	    Own Id: OTP-12218</p>
        </item>
        <item>
	    <p> The last traces of Mnemosyne Rules have been removed.
	    </p>
          <p>
	    Own Id: OTP-12257</p>
        </item>
        <item>
          <p>
	    Properly support maps in match_specs</p>
          <p>
	    Own Id: OTP-12270</p>
        </item>
        <item>
          <p>
	    New function <c>ets:take/2</c>. Works the same as
	    <c>ets:delete/2</c> but also returns the deleted
	    object(s).</p>
          <p>
	    Own Id: OTP-12309</p>
        </item>
        <item>
	    <p><c>string:tokens/2</c> is somewhat faster, especially
	    if the list of separators only contains one separator
	    character.</p>
          <p>
	    Own Id: OTP-12422 Aux Id: seq12774 </p>
        </item>
        <item>
	    <p>The documentation of the Abstract Format (in the ERTS
	    User's Guide) has been updated with types and
	    specification. (Thanks to Anthony Ramine.) </p> <p> The
	    explicit representation of parentheses used in types of
	    the abstract format has been removed. Instead the new
	    functions <c>erl_parse:type_inop_prec()</c> and
	    <c>erl_parse:type_preop_prec()</c> can be used for
	    inserting parentheses where needed. </p>
          <p>
	    Own Id: OTP-12492</p>
        </item>
        <item>
          <p>
	    Prevent zip:zip_open/[12] from leaking file descriptors
	    if parent process dies.</p>
          <p>
	    Own Id: OTP-12566</p>
        </item>
        <item>
          <p>
	    Add a new random number generator, see <c>rand</c>
	    module. It have better characteristics and an improved
	    interface.</p>
          <p>
	    Own Id: OTP-12586 Aux Id: OTP-12501, OTP-12502 </p>
        </item>
        <item>
	    <p><c>filename:split/1</c> when given an empty binary
	    will now return an empty list, to make it consistent with
	    return value when given an empty list.</p>
          <p>
	    Own Id: OTP-12716</p>
        </item>
        <item>
          <p>
	    Add <c>sync</c> option to <c>ets:tab2file/3</c>.</p>
          <p>
	    Own Id: OTP-12737 Aux Id: seq12805 </p>
        </item>
        <item>
	    <p> Add functions <c>gb_sets:iterator_from()</c> and
	    <c>gb_trees:iterator_from()</c>. (Thanks to Kirill
	    Kinduk.) </p>
          <p>
	    Own Id: OTP-12742</p>
        </item>
        <item>
          <p>
	    Add <c>maps:filter/2</c> to maps module.</p>
          <p>
	    Own Id: OTP-12745</p>
        </item>
        <item>
          <p>
	    Change some internal data structures to Maps in order to
	    speed up compilation time. Measured speed up is around
	    10%-15%.</p>
          <p>
	    Own Id: OTP-12774</p>
        </item>
        <item>
	    <p> Update <c>orddict</c> to use parameterized types and
	    specs. (Thanks to UENISHI Kota.) </p>
          <p>
	    Own Id: OTP-12785</p>
        </item>
        <item>
	    <p>The assert macros in <c>eunit</c> has been moved out
	    to <c>stdlib/include/assert.hrl</c>. This files get
	    included by <c>eunit.hrl</c>. Thus, nothing changes for
	    eunit users, but the asserts can now also be included
	    separately.</p>
          <p>
	    Own Id: OTP-12808</p>
        </item>
      </list>
    </section>

</section>

<section><title>STDLIB 2.4</title>

    <section><title>Fixed Bugs and Malfunctions</title>
      <list>
        <item>
          <p>
	    Behaviour of character types \d, \w and \s has always
	    been to not match characters with value above 255, not
	    128, i.e. they are limited to ISO-Latin-1 and not ASCII</p>
          <p>
	    Own Id: OTP-12521</p>
        </item>
      </list>
    </section>


    <section><title>Improvements and New Features</title>
      <list>
        <item>
          <p>
	    c:m/1 now displays the module's MD5 sum.</p>
          <p>
	    Own Id: OTP-12500</p>
        </item>
        <item>
          <p>
	    Make ets:i/1 handle binary input from IO server.</p>
          <p>
	    Own Id: OTP-12550</p>
        </item>
      </list>
    </section>

</section>

<section><title>STDLIB 2.3</title>

    <section><title>Fixed Bugs and Malfunctions</title>
      <list>
        <item>
          <p>
	    The documentation of string:tokens/2 now explicitly
	    specifies that adjacent separator characters do not give
	    any empty strings in the resulting list of tokens.</p>
          <p>
	    Own Id: OTP-12036</p>
        </item>
        <item>
          <p>
	    Fix broken deprecation warnings in ssh application</p>
          <p>
	    Own Id: OTP-12187</p>
        </item>
        <item>
          <p>
	    Maps: Properly align union typed assoc values in
	    documentation</p>
          <p>
	    Own Id: OTP-12190</p>
        </item>
        <item>
          <p>
	    Fix filelib:wildcard/2 when 'Cwd' ends with a dot</p>
          <p>
	    Own Id: OTP-12212</p>
        </item>
        <item>
          <p>
	    Allow <c>Name/Arity</c> syntax in maps values inside
	    attributes.</p>
          <p>
	    Own Id: OTP-12213</p>
        </item>
        <item>
          <p>
	    Fix edlin to correctly save text killed with ctrl-u.
	    Prior to this fix, entering text into the Erlang shell
	    and then killing it with ctrl-u followed by yanking it
	    back with ctrl-y would result in the yanked text being
	    the reverse of the original killed text.</p>
          <p>
	    Own Id: OTP-12224</p>
        </item>
        <item>
          <p>
	    If a callback function was terminated with exit/1, there
	    would be no stack trace in the ERROR REPORT produced by
	    gen_server. This has been corrected.</p>
          <p>
	    To keep the backwards compatibility, the actual exit
	    reason for the process is not changed.</p>
          <p>
	    Own Id: OTP-12263 Aux Id: seq12733 </p>
        </item>
        <item>
          <p>
	    Warnings produced by <c>ms_transform</c> could point out
	    the wrong line number.</p>
          <p>
	    Own Id: OTP-12264</p>
        </item>
      </list>
    </section>


    <section><title>Improvements and New Features</title>
      <list>
        <item>
          <p>
	    Supports tar file creation on other media than file
	    systems mounted on the local machine.</p>
          <p>
	    The <c>erl_tar</c> api is extended with
	    <c>erl_tar:init/3</c> that enables usage of user provided
	    media storage routines. A ssh-specific set of such
	    routines is hidden in the new function
	    <c>ssh_sftp:open_tar/3</c> to simplify creating a tar
	    archive on a remote ssh server.</p>
          <p>
	    A chunked file reading option is added to
	    <c>erl_tar:add/3,4</c> to save memory on e.g small
	    embedded systems. The size of the slices read from a file
	    in that case can be specified.</p>
          <p>
	    Own Id: OTP-12180 Aux Id: seq12715 </p>
        </item>
        <item>
          <p>
	    I/O requests are optimized for long message queues in the
	    calling process.</p>
          <p>
	    Own Id: OTP-12315</p>
        </item>
      </list>
    </section>

</section>

<section><title>STDLIB 2.2</title>

    <section><title>Fixed Bugs and Malfunctions</title>
      <list>
        <item>
          <p>
	    The type spec of the FormFunc argument to
	    sys:handle_debug/4 was erroneously pointing to dbg_fun().
	    This is now corrected and the new type is format_fun().</p>
          <p>
	    Own Id: OTP-11800</p>
        </item>
        <item>
          <p>
	    Behaviors such as gen_fsm and gen_server should always
	    invoke format_status/2 before printing the state to the
	    logs.</p>
          <p>
	    Own Id: OTP-11967</p>
        </item>
        <item>
	    <p> The documentation of <c>dets:insert_new/2</c> has
	    been corrected. (Thanks to Alexei Sholik for reporting
	    the bug.) </p>
          <p>
	    Own Id: OTP-12024</p>
        </item>
        <item>
          <p>
	    Printing a term with io_lib:format and control sequence
	    w, precision P and field width F, where F&lt; P would
	    fail in one of the two following ways:</p>
          <p>
	    1) If P &lt; printed length of the term, an infinite loop
	    would be entered, consuming all available memory.</p>
          <p>
	    2) If P &gt;= printed length of the term, an exception
	    would be raised.</p>
          <p>
	    These two problems are now corrected.</p>
          <p>
	    Own Id: OTP-12041</p>
        </item>
        <item>
          <p>
	    The documentation of <c>maps:values/1</c> has been
	    corrected.</p>
          <p>
	    Own Id: OTP-12055</p>
        </item>
        <item>
          <p>
	    Expand shell functions in map expressions.</p>
          <p>
	    Own Id: OTP-12063</p>
        </item>
      </list>
    </section>


    <section><title>Improvements and New Features</title>
      <list>
        <item>
          <p>
	    Add maps:with/2</p>
          <p>
	    Own Id: OTP-12137</p>
        </item>
      </list>
    </section>

</section>

<section><title>STDLIB 2.1.1</title>

    <section><title>Fixed Bugs and Malfunctions</title>
      <list>
        <item>
          <p>
	    OTP-11850 fixed filelib:wildcard/1 to work with broken
	    symlinks. This correction, however, introduced problems
	    since symlinks were no longer followed for functions like
	    filelib:ensure_dir/1, filelib:is_dir/1,
	    filelib:file_size/1, etc. This is now corrected.</p>
          <p>
	    Own Id: OTP-12054 Aux Id: seq12660 </p>
        </item>
      </list>
    </section>

</section>

<section><title>STDLIB 2.1</title>

    <section><title>Fixed Bugs and Malfunctions</title>
      <list>
        <item>
	    <p><c>filelib:wildcard("broken_symlink")</c> would return
	    an empty list if "broken_symlink" was a symlink that did
	    not point to an existing file.</p>
          <p>
	    Own Id: OTP-11850 Aux Id: seq12571 </p>
        </item>
        <item>
	    <p><c>erl_tar</c> can now handle files names that contain
	    Unicode characters. See "UNICODE SUPPORT" in the
	    documentation for <c>erl_tar</c>.</p>
	    <p>When creating a tar file, <c>erl_tar</c> would
	    sometime write a too short end of tape marker. GNU tar
	    would correctly extract files from such tar file, but
	    would complain about "A lone zero block at...".</p>
          <p>
	    Own Id: OTP-11854</p>
        </item>
        <item>
	    <p> When redefining and exporting the type <c>map()</c>
	    the Erlang Code Linter (<c>erl_lint</c>) erroneously
	    emitted an error. This bug has been fixed. </p>
          <p>
	    Own Id: OTP-11872</p>
        </item>
        <item>
          <p>
	    Fix evaluation of map updates in the debugger and
	    erl_eval</p>
          <p>
	    Reported-by: José Valim</p>
          <p>
	    Own Id: OTP-11922</p>
        </item>
      </list>
    </section>


    <section><title>Improvements and New Features</title>
      <list>
        <item>
	    <p>The following native functions now bump an appropriate
	    amount of reductions and yield when out of
	    reductions:</p> <list>
	    <item><c>erlang:binary_to_list/1</c></item>
	    <item><c>erlang:binary_to_list/3</c></item>
	    <item><c>erlang:bitstring_to_list/1</c></item>
	    <item><c>erlang:list_to_binary/1</c></item>
	    <item><c>erlang:iolist_to_binary/1</c></item>
	    <item><c>erlang:list_to_bitstring/1</c></item>
	    <item><c>binary:list_to_bin/1</c></item> </list>
	    <p>Characteristics impact:</p> <taglist>
	    <tag>Performance</tag> <item>The functions converting
	    from lists got a performance loss for very small lists,
	    and a performance gain for very large lists.</item>
	    <tag>Priority</tag> <item>Previously a process executing
	    one of these functions effectively got an unfair priority
	    boost. This priority boost depended on the input size.
	    The larger the input was, the larger the priority boost
	    got. This unfair priority boost is now lost. </item>
	    </taglist>
          <p>
	    Own Id: OTP-11888</p>
        </item>
        <item>
          <p>
	    Add <c>maps:get/3</c> to maps module. The function will
	    return the supplied default value if the key does not
	    exist in the map.</p>
          <p>
	    Own Id: OTP-11951</p>
        </item>
      </list>
    </section>

</section>

<section><title>STDLIB 2.0</title>

    <section><title>Fixed Bugs and Malfunctions</title>
      <list>
        <item>
          <p>
	    The option dupnames did not work as intended in re. When
	    looking for names with {capture, [Name, ...]}, re:run
	    returned a random instance of the match for that name,
	    instead of the leftmost matching instance, which was what
	    the documentation stated. This is now corrected to adhere
	    to the documentation. The option {capture,all_names}
	    along with a re:inspect/2 function is also added to
	    further help in using named subpatterns.</p>
          <p>
	    Own Id: OTP-11205</p>
        </item>
        <item>
          <p>
	    If option 'binary' was set for standard_input, then c:i()
	    would hang if the output was more than one page long -
	    i.e. then input after "(c)ontinue (q)uit --&gt;" could
	    not be read. This has been corrected. (Thanks to José
	    Valim)</p>
          <p>
	    Own Id: OTP-11589</p>
        </item>
        <item>
          <p>
	    stdlib/lists: Add function droplast/1 This functions
	    drops the last element of a non-empty list. lists:last/1
	    and lists:droplast/1 are the dual of hd/1 and tl/1 but
	    for the end of a list. (Thanks to Hans Svensson)</p>
          <p>
	    Own Id: OTP-11677</p>
        </item>
        <item>
          <p>
	    Allow all auto imports to be suppressed at once.
	    Introducing the no_auto_import attribute:
	    -compile(no_auto_import). Useful for code generation
	    tools that always use the qualified function names and
	    want to avoid the auto imported functions clashing with
	    local ones. (Thanks to José Valim.)</p>
          <p>
	    Own Id: OTP-11682</p>
        </item>
        <item>
          <p>
	    supervisor_bridge does no longer report normal
	    termination of children. The reason is that in some
	    cases, for instance when the restart strategy is
	    simple_one_for_one, the log could be completely
	    overloaded with reports about normally terminating
	    processes. (Thanks to Artem Ocheredko)</p>
          <p>
	    Own Id: OTP-11685</p>
        </item>
        <item>
	    <p> The type annotations for alternative registries using
	    the {via, Module, Name} syntax for sup_name() and
	    sup_ref() in the supervisor module are now consistent
	    with the documentation. Dialyzer should no longer
	    complain about valid supervisor:start_link() and
	    supervisor:start_child() calls. (Thanks to Caleb
	    Helbling.) </p>
          <p>
	    Own Id: OTP-11707</p>
        </item>
        <item>
	    <p> Two Dets bugs have been fixed. When trying to open a
	    short file that is not a Dets file, the file was deleted
	    even with just read access. Calling
	    <c>dets:is_dets_file/1</c> with a file that is not a Dets
	    file, a file descriptor was left open. (Thanks to Håkan
	    Mattsson for reporting the bugs.) </p>
          <p>
	    Own Id: OTP-11709</p>
        </item>
        <item>
          <p>
	    Fix race bug in <c>ets:all</c>. Concurrent creation of
	    tables could cause other tables to not be included in the
	    result. (Thanks to Florian Schintke for bug report)</p>
          <p>
	    Own Id: OTP-11726</p>
        </item>
        <item>
          <p>
	    erl_eval now properly evaluates '=='/2 when it is used in
	    guards. (Thanks to José Valim)</p>
          <p>
	    Own Id: OTP-11747</p>
        </item>
        <item>
          <p>
	    Calls to proplists:get_value/3 are replaced by the faster
	    lists:keyfind/3 in io_lib_pretty. Elements in the list
	    are always 2-tuples. (Thanks to Andrew Thompson)</p>
          <p>
	    Own Id: OTP-11752</p>
        </item>
        <item>
	    <p> A qlc bug where filters were erroneously optimized
	    away has been fixed. Thanks to Sam Bobroff for reporting
	    the bug. </p>
          <p>
	    Own Id: OTP-11758</p>
        </item>
        <item>
          <p>
	    A number of compiler errors where unusual or nonsensical
	    code would crash the compiler have been reported by Ulf
	    Norell and corrected by Anthony Ramine.</p>
          <p>
	    Own Id: OTP-11770</p>
        </item>
        <item>
	    <p> Since Erlang/OTP R16B the Erlang Core Linter
	    (<c>erl_lint</c>) has not emitted errors when built-in
	    types were re-defined. This bug has been fixed. (Thanks
	    to Roberto Aloi.) </p>
          <p>
	    Own Id: OTP-11772</p>
        </item>
        <item>
          <p>
	    The functions <c>sys:get_state/1,2</c> and
	    <c>sys:replace_state/2,3</c> are fixed so they can now be
	    run while the process is sys suspended. To accomplish
	    this, the new callbacks <c>Mod:system_get_state/1</c> and
	    <c>Mod:system_replace_state/2</c> are added, which are
	    also implemented by the generic behaviours
	    <c>gen_server</c>, <c>gen_event</c> and <c>gen_fsm</c>.</p>
          <p>
	    The potential incompatibility refers to:</p>
	    <list> <item>The previous behaviour of intercepting the
	    system message and passing a tuple of size 2 as the last
	    argument to <c>sys:handle_system_msg/6</c> is no longer
	    supported.</item> <item>The error handling when
	    <c>StateFun</c> in <c>sys:replace_state/2,3</c> fails is
	    changed from being totally silent to possibly (if the
	    callback module does not catch) throw an exception in the
	    client process.</item> </list>
          <p>
	    (Thanks to James Fish and Steve Vinoski)</p>
          <p>
	    *** POTENTIAL INCOMPATIBILITY ***</p>
          <p>
	    Own Id: OTP-11817</p>
        </item>
      </list>
    </section>


    <section><title>Improvements and New Features</title>
      <list>
        <item>
          <p>
	    Options to set match_limit and match_limit_recursion are
	    added to re:run. The option report_errors is also added
	    to get more information when re:run fails due to limits
	    or compilation errors.</p>
          <p>
	    Own Id: OTP-10285</p>
        </item>
        <item>
	    <p> The pre-defined types <c>array/0</c>, <c>dict/0</c>,
	    <c>digraph/0</c>, <c>gb_set/0</c>, <c>gb_tree/0</c>,
	    <c>queue/0</c>, <c>set/0</c>, and <c>tid/0</c> have been
	    deprecated. They will be removed in Erlang/OTP 18.0. </p>
	    <p> Instead the types <c>array:array/0</c>,
	    <c>dict:dict/0</c>, <c>digraph:graph/0</c>,
	    <c>gb_set:set/0</c>, <c>gb_tree:tree/0</c>,
	    <c>queue:queue/0</c>, <c>sets:set/0</c>, and
	    <c>ets:tid/0</c> can be used. (Note: it has always been
	    necessary to use <c>ets:tid/0</c>.) </p> <p> It is
	    allowed in Erlang/OTP 17.0 to locally re-define the types
	    <c>array/0</c>, <c>dict/0</c>, and so on. </p> <p> New
	    types <c>array:array/1</c>, <c>dict:dict/2</c>,
	    <c>gb_sets:set/1</c>, <c>gb_trees:tree/2</c>,
	    <c>queue:queue/1</c>, and <c>sets:set/1</c> have been
	    added. </p> <p> A compiler option,
	    <c>nowarn_deprecated_type</c>, has been introduced. By
	    including the attribute </p> <c>
	    -compile(nowarn_deprecated_type).</c> <p> in an Erlang
	    source file, warnings about deprecated types can be
	    avoided in Erlang/OTP 17.0. </p> <p> The option can also
	    be given as a compiler flag: </p> <c> erlc
	    +nowarn_deprecated_type file.erl</c>
          <p>
	    Own Id: OTP-10342</p>
        </item>
        <item>
          <p>
	    Calls to erlang:open_port/2 with 'spawn' are updated to
	    handle space in the command path.</p>
          <p>
	    Own Id: OTP-10842</p>
        </item>
        <item>
	    <p> Dialyzer's <c>unmatched_return</c> warnings have been
	    corrected. </p>
          <p>
	    Own Id: OTP-10908</p>
        </item>
        <item>
          <p>
	    Forbid unsized fields in patterns of binary generators
	    and simplified v3_core's translation of bit string
	    generators. (Thanks to Anthony Ramine.)</p>
          <p>
	    Own Id: OTP-11186</p>
        </item>
        <item>
          <p>
	    The version of the PCRE library Used by Erlang's re
	    module is raised to 8.33 from 7.6. This means, among
	    other things, better Unicode and Unicode Character
	    Properties support. New options connected to PCRE 8.33
	    are also added to the re module (ucd, notempty_atstart,
	    no_start_optimize). PCRE has extended the regular
	    expression syntax between 7.6 and 8.33, why this imposes
	    a potential incompatibility. Only very complicated
	    regular expressions may be affected, but if you know you
	    are using obscure features, please test run your regular
	    expressions and verify that their behavior has not
	    changed.</p>
          <p>
	    *** POTENTIAL INCOMPATIBILITY ***</p>
          <p>
	    Own Id: OTP-11204</p>
        </item>
        <item>
          <p>
	    Added dict:is_empty/1 and orddict:is_empty/1. (Thanks to
	    Magnus Henoch.)</p>
          <p>
	    Own Id: OTP-11353</p>
        </item>
        <item>
          <p>
	    A call to either the <c>garbage_collect/1</c> BIF or the
	    <c>check_process_code/2</c> BIF may trigger garbage
	    collection of another processes than the process calling
	    the BIF. The previous implementations performed these
	    kinds of garbage collections without considering the
	    internal state of the process being garbage collected. In
	    order to be able to more easily and more efficiently
	    implement yielding native code, these types of garbage
	    collections have been rewritten. A garbage collection
	    like this is now triggered by an asynchronous request
	    signal, the actual garbage collection is performed by the
	    process being garbage collected itself, and finalized by
	    a reply signal to the process issuing the request. Using
	    this approach processes can disable garbage collection
	    and yield without having to set up the heap in a state
	    that can be garbage collected.</p>
          <p>
	    The <seealso
	    marker="erts:erlang#garbage_collect/2"><c>garbage_collect/2</c></seealso>,
	    and <seealso
	    marker="erts:erlang#check_process_code/3"><c>check_process_code/3</c></seealso>
	    BIFs have been introduced. Both taking an option list as
	    last argument. Using these, one can issue asynchronous
	    requests.</p>
          <p>
	    <c>code:purge/1</c> and <c>code:soft_purge/1</c> have
	    been rewritten to utilize asynchronous
	    <c>check_process_code</c> requests in order to
	    parallelize work.</p>
          <p>
	    Characteristics impact: A call to the
	    <c>garbage_collect/1</c> BIF or the
	    <c>check_process_code/2</c> BIF will normally take longer
	    time to complete while the system as a whole wont be as
	    much negatively effected by the operation as before. A
	    call to <c>code:purge/1</c> and <c>code:soft_purge/1</c>
	    may complete faster or slower depending on the state of
	    the system while the system as a whole wont be as much
	    negatively effected by the operation as before.</p>
          <p>
	    Own Id: OTP-11388 Aux Id: OTP-11535, OTP-11648 </p>
        </item>
        <item>
	    <p> Improve the documentation of the supervisor's
	    <c>via</c> reference. (Thanks to MaximMinin.) </p>
          <p>
	    Own Id: OTP-11399</p>
        </item>
        <item>
	    <p><c>orddict:from_list/1</c> now uses the optimized sort
	    routines in the <c>lists</c> module instead of
	    (essentially) an insertion sort. Depending on the input
	    data, the speed of the new <c>from_list/1</c> is anything
	    from slightly faster up to several orders of magnitude
	    faster than the old <c>from_list/1</c>.</p> (Thanks to
	    Steve Vinoski.)
          <p>
	    Own Id: OTP-11552</p>
        </item>
        <item>
          <p>
	    EEP43: New data type - Maps</p>
          <p>
	    With Maps you may for instance:</p>
          <taglist>
            <tag/> <item><c>M0 = #{ a =&gt; 1, b =&gt; 2}, % create
	      associations</c></item>
            <tag/><item><c>M1 = M0#{ a := 10 }, % update values</c></item>
            <tag/><item><c>M2 = M1#{ "hi" =&gt;
	      "hello"}, % add new associations</c></item>
            <tag/><item><c>#{ "hi" := V1, a := V2, b := V3} = M2.
               % match keys with values</c></item>
          </taglist>
        <p>
	    For information on how to use Maps please see Map Expressions in the
		<seealso marker="doc/reference_manual:expressions#map_expressions">
			Reference Manual</seealso>.</p>
          <p>
	    The current implementation is without the following
	    features:</p>
          <taglist>
            <tag/><item>No variable keys</item>
	    <tag/><item>No single value access</item>
            <tag/><item>No map comprehensions</item>
          </taglist>
          <p>
	    Note that Maps is <em>experimental</em> during OTP 17.0.</p>
          <p>
	    Own Id: OTP-11616</p>
        </item>
        <item>
          <p>
	    When tab completing the erlang shell now expands
	    zero-arity functions all the way to closing parenthesis,
	    unless there is another function with the same name and a
	    different arity. (Thanks to Pierre Fenoll.)</p>
          <p>
	    Own Id: OTP-11684</p>
        </item>
        <item>
	    <p> The Erlang Code Preprocessor (<c>epp</c>) could loop
	    when encountering a circular macro definition in an
	    included file. This bug has been fixed. </p> <p> Thanks
	    to Maruthavanan Subbarayan for reporting the bug, and to
	    Richard Carlsson for providing a bug fix. </p>
          <p>
	    Own Id: OTP-11728</p>
        </item>
        <item>
	    <p> The Erlang Code Linter (<c>erl_lint</c>) has since
	    Erlang/OTP R13B emitted warnings whenever any of the
	    types <c>arity()</c>, <c>bitstring()</c>,
	    <c>iodata()</c>, or <c>boolean()</c> were re-defined. Now
	    errors are emitted instead. </p>
          <p>
	    *** POTENTIAL INCOMPATIBILITY ***</p>
          <p>
	    Own Id: OTP-11771</p>
        </item>
        <item>
	    <p> The <c>encoding</c> option of
	    <c>erl_parse:abstract/2</c> has been extended to include
	    <c>none</c> and a callback function (a predicate). </p>
          <p>
	    Own Id: OTP-11807</p>
        </item>
        <item>
          <p>
	    Export zip option types to allow referal from other
	    modules.</p>
          <p>
	    Thanks to Pierre Fenoll and Håkan Mattson</p>
          <p>
	    Own Id: OTP-11828</p>
        </item>
        <item>
          <p>
	    The module <c>pg</c> has been deprecated and will be
	    removed in Erlang/OTP 18.</p>
          <p>
	    Own Id: OTP-11840</p>
        </item>
      </list>
    </section>

</section>

<section><title>STDLIB 1.19.4</title>

    <section><title>Fixed Bugs and Malfunctions</title>
      <list>
        <item>
          <p>
	    Fix typo in gen_server.erl. Thanks to Brian L. Troutwine.</p>
          <p>
	    Own Id: OTP-11398</p>
        </item>
        <item>
          <p>
	    Spec for atan2 should be atan2(Y, X), not atan2(X, Y).
	    Thanks to Ary Borenszweig.</p>
          <p>
	    Own Id: OTP-11465</p>
        </item>
      </list>
    </section>


    <section><title>Improvements and New Features</title>
      <list>
        <item>
          <p>
	    Add XML marker for regexp syntax. Thanks to Håkan
	    Mattson.</p>
          <p>
	    Own Id: OTP-11442</p>
        </item>
      </list>
    </section>

</section>

<section><title>STDLIB 1.19.3</title>

    <section><title>Fixed Bugs and Malfunctions</title>
      <list>
        <item>
	    <p> The functions <c>dets:foldl/3</c>,
	    <c>dets:foldr/3</c>, and <c>dets:traverse/2</c> did not
	    release the table after having traversed the table to the
	    end. The bug was introduced in R16B. (Thanks to Manuel
	    Duran Aguete.) </p>
          <p>
	    Own Id: OTP-11245</p>
        </item>
        <item>
	    <p> If the <c>fun M:F/A</c> construct was used
	    erroneously the linter could crash. (Thanks to Mikhail
	    Sobolev.) </p>
          <p>
	    Own Id: OTP-11254</p>
        </item>
        <item>
	    <p> The specifications of <c>io_lib:fread/2,3</c> have
	    been corrected. (Thanks to Chris King and Kostis Sagonas
	    for pinpointing the bug.) </p>
          <p>
	    Own Id: OTP-11261</p>
        </item>
      </list>
    </section>


    <section><title>Improvements and New Features</title>
      <list>
        <item>
          <p>
	    Fixed type typo in gen_server.</p>
          <p>
	    Own Id: OTP-11200</p>
        </item>
        <item>
          <p>
	    Update type specs in filelib and io_prompt. Thanks to
	    Jose Valim.</p>
          <p>
	    Own Id: OTP-11208</p>
        </item>
        <item>
          <p>
	    Fix typo in abcast() function comment. Thanks to Johannes
	    Weissl.</p>
          <p>
	    Own Id: OTP-11219</p>
        </item>
        <item>
          <p>
	    Make edlin understand a few important control keys.
	    Thanks to Stefan Zegenhagen.</p>
          <p>
	    Own Id: OTP-11251</p>
        </item>
        <item>
          <p>
	    Export the edge/0 type from the digraph module. Thanks to
	    Alex Ronne Petersen.</p>
          <p>
	    Own Id: OTP-11266</p>
        </item>
        <item>
          <p>
	    Fix variable usage tracking in erl_lint and fixed unsafe
	    variable tracking in try expressions. Thanks to Anthony
	    Ramine.</p>
          <p>
	    Own Id: OTP-11268</p>
        </item>
      </list>
    </section>

</section>

<section><title>STDLIB 1.19.2</title>

    <section><title>Fixed Bugs and Malfunctions</title>
      <list>
        <item>
	    <p> The Erlang scanner no longer accepts floating point
	    numbers in the input string. </p>
          <p>
	    Own Id: OTP-10990</p>
        </item>
        <item>
          <p>
	    When converting a faulty binary to a list with
	    unicode:characters_to_list, the error return value could
	    contain a faulty "rest", i.e. the io_list of characters
	    that could not be converted was wrong. This happened only
	    if input was a sub binary and conversion was from utf8.
	    This is now corrected.</p>
          <p>
	    Own Id: OTP-11080</p>
        </item>
        <item>
	    <p>The type <c>hook_function()</c> has been corrected in
	    <c>erl_pp</c>, the Erlang Pretty Printer. </p>
	    <p>The printing of invalid forms, e.g. record field
	    types, has also been fixed. It has been broken since
	    R16B. </p>
	    <p> (Thanks to Tom&#225;&#353; Janou&#353;ek.) </p>
          <p>
	    Own Id: OTP-11100</p>
        </item>
        <item>
          <p>
	    Fix receive support in erl_eval with a BEAM module.
	    Thanks to Anthony Ramine.</p>
          <p>
	    Own Id: OTP-11137</p>
        </item>
      </list>
    </section>


    <section><title>Improvements and New Features</title>
      <list>
        <item>
          <p>
	    Delete obsolete note about simple-one-for-one supervisor.
	    Thanks to Magnus Henoch.</p>
          <p>
	    Own Id: OTP-10938</p>
        </item>
        <item>
	    <p> When selecting encoding of a script written in Erlang
	    (<c>escript</c>) the optional directive on the second
	    line is now recognized. </p>
          <p>
	    Own Id: OTP-10951</p>
        </item>
        <item>
	    <p> The function <c>erl_parse:abstract/2</c> has been
	    documented. </p>
          <p>
	    Own Id: OTP-10992</p>
        </item>
        <item>
          <p>
	    Integrate elliptic curve contribution from Andreas
	    Schultz </p>
          <p>
	    In order to be able to support elliptic curve cipher
	    suites in SSL/TLS, additions to handle elliptic curve
	    infrastructure has been added to public_key and crypto.</p>
          <p>
	    This also has resulted in a rewrite of the crypto API to
	    gain consistency and remove unnecessary overhead. All OTP
	    applications using crypto has been updated to use the new
	    API.</p>
          <p>
	    Impact: Elliptic curve cryptography (ECC) offers
	    equivalent security with smaller key sizes than other
	    public key algorithms. Smaller key sizes result in
	    savings for power, memory, bandwidth, and computational
	    cost that make ECC especially attractive for constrained
	    environments.</p>
          <p>
	    Own Id: OTP-11009</p>
        </item>
        <item>
          <p>
	    Added sys:get_state/1,2 and sys:replace_state/2,3. Thanks
	    to Steve Vinoski.</p>
          <p>
	    Own Id: OTP-11013</p>
        </item>
        <item>
          <p>
	    Optimizations to gen mechanism. Thanks to Loïc Hoguin.</p>
          <p>
	    Own Id: OTP-11025</p>
        </item>
        <item>
          <p>
	    Optimizations to gen.erl. Thanks to Loïc Hoguin.</p>
          <p>
	    Own Id: OTP-11035</p>
        </item>
        <item>
          <p>
	    Use erlang:demonitor(Ref, [flush]) where applicable.
	    Thanks to Loïc Hoguin.</p>
          <p>
	    Own Id: OTP-11039</p>
        </item>
        <item>
	    <p>Erlang source files with non-ASCII characters are now
	    encoded in UTF-8 (instead of latin1).</p>
          <p>
	    Own Id: OTP-11041 Aux Id: OTP-10907 </p>
        </item>
        <item>
          <p>
	    Fix rest_for_one and one_for_all restarting a child not
	    terminated. Thanks to James Fish.</p>
          <p>
	    Own Id: OTP-11042</p>
        </item>
        <item>
          <p>
	    Fix excessive CPU consumption of timer_server. Thanks to
	    Aliaksey Kandratsenka.</p>
          <p>
	    Own Id: OTP-11053</p>
        </item>
        <item>
          <p>
	    Rename and document lists:zf/2 as lists:filtermap/2.
	    Thanks to Anthony Ramine.</p>
          <p>
	    Own Id: OTP-11078</p>
        </item>
        <item>
          <p>
	    Fixed an inconsistent state in epp. Thanks to Anthony
	    Ramine</p>
          <p>
	    Own Id: OTP-11079</p>
        </item>
        <item>
          <p>
	    c:ls(File) will now print File, similar to ls(1) in Unix.
	    The error messages have also been improved. (Thanks to
	    Bengt Kleberg.)</p>
          <p>
	    Own Id: OTP-11108</p>
        </item>
        <item>
          <p>
	    Support callback attributes in erl_pp. Thanks to Anthony
	    Ramine.</p>
          <p>
	    Own Id: OTP-11140</p>
        </item>
        <item>
          <p>
	    Improve erl_lint performance. Thanks to José Valim.</p>
          <p>
	    Own Id: OTP-11143</p>
        </item>
      </list>
    </section>

</section>

<section><title>STDLIB 1.19.1</title>

    <section><title>Fixed Bugs and Malfunctions</title>
      <list>
        <item>
	    <p> Bugs related to Unicode have been fixed in the
	    <c>erl_eval</c> module. </p>
          <p>
	    Own Id: OTP-10622 Aux Id: kunagi-351 [262] </p>
        </item>
        <item>
	    <p><c>filelib:wildcard("some/relative/path/*.beam",
	    Path)</c> would fail to match any file. That is,
	    filelib:wildcard/2 would not work if the first component
	    of the pattern did not contain any wildcard characters.
	    (A previous attempt to fix the problem in R15B02 seems to
	    have made matters worse.)</p>
	    <p>(Thanks to Samuel Rivas and Tuncer Ayaz.)</p>
	    <p>There is also an incompatible change to the
	    <c>Path</c> argument. It is no longer allowed to be a
	    binary.</p>
          <p>
	    *** POTENTIAL INCOMPATIBILITY ***</p>
          <p>
	    Own Id: OTP-10812</p>
        </item>
      </list>
    </section>


    <section><title>Improvements and New Features</title>
      <list>
        <item>
	    <p> The new STDLIB application variable
	    <c>shell_strings</c> can be used for determining how the
	    Erlang shell outputs lists of integers. The new function
	    <c>shell:strings/1</c> toggles the value of the variable.
	    </p> <p> The control sequence modifier <c>l</c> can be
	    used for turning off the string recognition of <c>~p</c>
	    and <c>~P</c>. </p>
          <p>
	    Own Id: OTP-10755</p>
        </item>
        <item>
	    <p> Miscellaneous updates due to Unicode support. </p>
          <p>
	    Own Id: OTP-10820</p>
        </item>
        <item>
	    <p> Extend <c>~ts</c> to handle binaries with characters
	    coded in ISO-latin-1 </p>
          <p>
	    Own Id: OTP-10836</p>
        </item>
        <item>
          <p>
	    The +pc flag to erl can be used to set the range of
	    characters considered printable. This affects how the
	    shell and io:format("~tp",...) functionality does
	    heuristic string detection. More can be read in STDLIB
	    users guide.</p>
          <p>
	    Own Id: OTP-10884</p>
        </item>
      </list>
    </section>

</section>

<section><title>STDLIB 1.19</title>

    <section><title>Fixed Bugs and Malfunctions</title>
      <list>
        <item>
          <p>
	    Wildcards such as "some/path/*" passed to
	    <c>filelib:wildcard/2</c> would fail to match any file.
	    (Thanks to Samuel Rivas for reporting this bug.)</p>
          <p>
	    Own Id: OTP-6874 Aux Id: kunagi-190 [101] </p>
        </item>
        <item>
          <p>
	    Fixed error handling in proc_lib:start which could hang
	    if the spawned process died in init.</p>
          <p>
	    Own Id: OTP-9803 Aux Id: kunagi-209 [120] </p>
        </item>
        <item>
          <p>
	    Allow ** in filelib:wildcard</p>
          <p>
	    Two adjacent * used as a single pattern will match all
	    files and zero or more directories and subdirectories.
	    (Thanks to José Valim)</p>
          <p>
	    Own Id: OTP-10431</p>
        </item>
        <item>
          <p>
	    Add the \gN and \g{N} syntax for back references in
	    re:replace/3,4 to allow use with numeric replacement
	    strings. (Thanks to Vance Shipley)</p>
          <p>
	    Own Id: OTP-10455</p>
        </item>
        <item>
          <p>
	    Export ets:match_pattern/0 type (Thanks to Joseph Wayne
	    Norton)</p>
          <p>
	    Own Id: OTP-10472</p>
        </item>
        <item>
          <p>
	    Fix printing the empty binary at depth 1 with ~W (Thanks
	    to Andrew Thompson)</p>
          <p>
	    Own Id: OTP-10504</p>
        </item>
        <item>
	    <p> The type <c>ascii_string()</c> in the <c>base64</c>
	    module has been corrected. The type
	    <c>file:file_info()</c> has been cleaned up. The type
	    <c>file:fd()</c> has been made opaque in the
	    documentation. </p>
          <p>
	    Own Id: OTP-10624 Aux Id: kunagi-352 [263] </p>
        </item>
      </list>
    </section>


    <section><title>Improvements and New Features</title>
      <list>
        <item>
	    <p> Dets tables are no longer fixed while traversing with
	    a bound key (when only the objects with the right key are
	    matched). This optimization affects the functions
	    <c>match/2</c>, <c>match_object/2</c>, <c>select/2</c>,
	    <c>match_delete/2</c>, and <c>select_delete/2</c>. </p>
          <p>
	    Own Id: OTP-10097</p>
        </item>
        <item>
	    <p> Support for Unicode has been implemented. </p>
          <p>
	    Own Id: OTP-10302</p>
        </item>
        <item>
	    <p> The linter now warns for opaque types that are not
	    exported, as well as for under-specified opaque types.
	    </p>
          <p>
	    Own Id: OTP-10436</p>
        </item>
        <item>
	    <p> The type <c>file:name()</c> has been substituted for
	    the type <c>file:filename()</c> in the following
	    functions in the <c>filename</c> module:
	    <c>absname/2</c>, <c>absname_join/2</c>, <c>join/1,2</c>,
	    and <c>split/1</c>. </p>
          <p>
	    Own Id: OTP-10474</p>
        </item>
        <item>
          <p>
	    If a child process fails in its start function, then the
	    error reason was earlier only reported as an error report
	    from the error_handler, and supervisor:start_link would
	    only return <c>{error,shutdown}</c>. This has been
	    changed so the supervisor will now return
	    <c>{error,{shutdown,Reason}}</c>, where <c>Reason</c>
	    identifies the failing child and its error reason.
	    (Thanks to Tomas Pihl)</p>
          <p>
	    *** POTENTIAL INCOMPATIBILITY ***</p>
          <p>
	    Own Id: OTP-10490</p>
        </item>
        <item>
	    <p>Where necessary a comment stating encoding has been
	    added to Erlang files. The comment is meant to be removed
	    in Erlang/OTP R17B when UTF-8 becomes the default
	    encoding. </p>
          <p>
	    Own Id: OTP-10630</p>
        </item>
        <item>
	    <p> The contracts and types of the modules
	    <c>erl_scan</c> and <c>sys</c> have been corrected and
	    improved. (Thanks to Kostis Sagonas.) </p>
          <p>
	    Own Id: OTP-10658</p>
        </item>
        <item>
	    <p> The Erlang shell now skips the rest of the line when
	    it encounters an Erlang scanner error. </p>
          <p>
	    Own Id: OTP-10659</p>
        </item>
        <item>
          <p>
	    Clean up some specs in the proplists module. (Thanks to
	    Kostis Sagonas.)</p>
          <p>
	    Own Id: OTP-10663</p>
        </item>
        <item>
	    <p> Some examples overflowing the width of PDF pages have
	    been corrected. </p>
          <p>
	    Own Id: OTP-10665</p>
        </item>
        <item>
          <p>
	    Enable escript to accept emulator arguments when script
	    file has no shebang. Thanks to Magnus Henoch</p>
          <p>
	    Own Id: OTP-10691</p>
        </item>
        <item>
          <p>
	    Fix bug in queue:out/1, queue:out_r/1 that makes it
	    O(N^2) in worst case. Thanks to Aleksandr Erofeev.</p>
          <p>
	    Own Id: OTP-10722</p>
        </item>
        <item>
	    <p> There are new functions in the <c>epp</c> module
	    which read the character encoding from files. See
	    <c>epp(3)</c> for more information. </p>
          <p>
	    Own Id: OTP-10742 Aux Id: OTP-10302 </p>
        </item>
        <item>
	    <p> The functions in <c>io_lib</c> have been adjusted for
	    Unicode. The existing functions <c>write_string()</c> and
	    so on now take Unicode strings, while the old behavior
	    has been taken over by new functions
	    <c>write_latin1_string()</c> and so on. There are also
	    new functions to write Unicode strings as Latin-1
	    strings, mainly targetted towards the Erlang pretty
	    printer (<c>erl_pp</c>). </p>
          <p>
	    Own Id: OTP-10745 Aux Id: OTP-10302 </p>
        </item>
        <item>
	    <p> The new functions <c>proc_lib:format/2</c> and
	    <c>erl_parse:abstract/2</c> accept an encoding as second
	    argument. </p>
          <p>
	    Own Id: OTP-10749 Aux Id: OTP-10302 </p>
        </item>
        <item>
          <p>
	    Increased potential concurrency in ETS for
	    <c>write_concurrency</c> option. The number of internal
	    table locks has increased from 16 to 64. This makes it
	    four times less likely that two concurrent processes
	    writing to the same table would collide and thereby
	    serialized. The cost is an increased constant memory
	    footprint for tables using write_concurrency. The memory
	    consumption per inserted record is not affected. The
	    increased footprint can be particularly large if
	    <c>write_concurrency</c> is combined with
	    <c>read_concurrency</c>.</p>
          <p>
	    Own Id: OTP-10787</p>
        </item>
      </list>
    </section>

</section>

<section><title>STDLIB 1.18.3</title>

    <section><title>Fixed Bugs and Malfunctions</title>
      <list>
        <item>
          <p>
	    Minor test updates</p>
          <p>
	    Own Id: OTP-10591</p>
        </item>
      </list>
    </section>

</section>

<section><title>STDLIB 1.18.2</title>

    <section><title>Fixed Bugs and Malfunctions</title>
      <list>
        <item>
          <p>
	    Fixed bug where if given an invalid drive letter on
	    windows ensure dir would go into an infinite loop.</p>
          <p>
	    Own Id: OTP-10104</p>
        </item>
        <item>
          <p>
	    Calls to gen_server:enter_loop/4 where ServerName has a
	    global scope and no timeout is given now works correctly.</p>
          <p>
	    Thanks to Sam Bobroff for reporting the issue.</p>
          <p>
	    Own Id: OTP-10130</p>
        </item>
        <item>
          <p>
	    fix escript/primary archive reloading</p>
          <p>
	    If the mtime of an escript/primary archive file changes
	    after being added to the code path, correctly reload the
	    archive and update the cache. (Thanks to Tuncer Ayaz)</p>
          <p>
	    Own Id: OTP-10151</p>
        </item>
        <item>
          <p>
	    Fix bug that in some cases could cause corrupted binaries
	    in ETS tables with <c>compressed</c> option.</p>
          <p>
	    Own Id: OTP-10182</p>
        </item>
        <item>
          <p>
	    Fix filename:nativename/1 on Win32</p>
          <p>
	    Don't choke on paths given as binary argument on Win32.
	    Thanks to Jan Klötzke</p>
          <p>
	    Own Id: OTP-10188</p>
        </item>
        <item>
          <p>
	    Fix bug in <c>ets:test_ms/2</c> that could cause emulator
	    crash when using <c>'$_'</c> in match spec.</p>
          <p>
	    Own Id: OTP-10190</p>
        </item>
        <item>
          <p>
	    Fix bug where zip archives wrongly have a first disk
	    number set to 1</p>
          <p>
	    Own Id: OTP-10223</p>
        </item>
      </list>
    </section>


    <section><title>Improvements and New Features</title>
      <list>
        <item>
	    <p> The message printed by the Erlang shell as an
	    explanation of the <c>badarith</c> error has been
	    corrected. (Thanks to Matthias Lang.) </p>
          <p>
	    Own Id: OTP-10054</p>
        </item>
      </list>
    </section>

</section>

<section><title>STDLIB 1.18.1</title>

    <section><title>Fixed Bugs and Malfunctions</title>
      <list>
        <item>
          <p>
	    References to <c>is_constant/1</c> (which was removed in
	    the R12 release) has been removed from documentation and
	    code.</p>
          <p>
	    Own Id: OTP-6454 Aux Id: seq10407 </p>
        </item>
        <item>
          <p>
	    Leave control back to gen_server during supervisor's
	    restart loop</p>
          <p>
	    When an attempt to restart a child failed, supervisor
	    would earlier keep the execution flow and try to restart
	    the child over and over again until it either succeeded
	    or the restart frequency limit was reached. If none of
	    these happened, supervisor would hang forever in this
	    loop.</p>
          <p>
	    This commit adds a timer of 0 ms where the control is
	    left back to the gen_server which implements the
	    supervisor. This way any incoming request to the
	    supervisor will be handled - which could help breaking
	    the infinite loop - e.g. shutdown request for the
	    supervisor or for the problematic child.</p>
          <p>
	    This introduces some incompatibilities in stdlib due to
	    new return values from supervisor:</p>
          <list>
	    <item>restart_child/2 can now return
	    {error,restarting}</item> <item>delete_child/2 can now
	    return {error,restarting}</item> <item>which_children/1
	    returns a list of {Id,Child,Type,Mods}, where Child, in
	    addition to the old pid() or 'undefined', now also can be
	    'restarting'.</item>
          </list>
          <p>
	    *** POTENTIAL INCOMPATIBILITY ***</p>
          <p>
	    Own Id: OTP-9549</p>
        </item>
        <item>
          <p>
	    If a temporary child's start function returned 'ignore',
	    then the supervisor would keep it's child specification.
	    This has been corrected. Child specifications for
	    non-existing temporary children shall never be kept.</p>
          <p>
	    Own Id: OTP-9782 Aux Id: seq11964 </p>
        </item>
        <item>
	    <p> Use universal time as base in error logger</p>
          <p>
	    Previous conversion used the deprecated
	    calendar:local_time_to_universal_time/1 </p>
          <p>
	    Own Id: OTP-9854</p>
        </item>
        <item>
	    <p>Calling a guard test (such as is_list/1) from the
	    top-level in a guard, would cause a compiler crash if
	    there was a local definition with the same name.
	    Corrected to reject the program with an error
	    message.</p>
          <p>
	    Own Id: OTP-9866</p>
        </item>
        <item>
          <p>
	    Fix the type spec from the doc of binary:part/3 (Thanks
	    to Ricardo Catalinas Jiménez)</p>
          <p>
	    Own Id: OTP-9920</p>
        </item>
        <item>
          <p>
	    Correct spelling of registered (Thanks to Richard
	    Carlsson)</p>
          <p>
	    Own Id: OTP-9925</p>
        </item>
        <item>
          <p>
	    Put gb_trees documentation into alphabetical order
	    (Thanks to Aidan Hobson Sayers)</p>
          <p>
	    Own Id: OTP-9929</p>
        </item>
        <item>
          <p>
	    Fix bug in ETS with <c>compressed</c> option and
	    insertion of term containing large integers (>2G) on
	    64-bit machines. Seen to cause emulator crash. (Thanks to
	    Diego Llarrull for excellent bug report)</p>
          <p>
	    Own Id: OTP-9932</p>
        </item>
        <item>
          <p>
	    Add plugin support for alternative name lookup This patch
	    introduces a new way of locating a behaviour instance:
	    {via, Module, Name}. (Thanks to Ulf Wiger)</p>
          <p>
	    Own Id: OTP-9945</p>
        </item>
        <item>
	    <p> The function <c>digraph_utils:condensation/1</c> used
	    to create a digraph containing loops contradicting the
	    documentation which states that the created digraph is
	    free of cycles. This bug has been fixed. (Thanks to
	    Kostis Sagonas for finding the bug.) </p>
          <p>
	    Own Id: OTP-9953</p>
        </item>
        <item>
	    <p> When an escript ends now all printout to standard
	    output and standard error gets out on the terminal. This
	    bug has been corrected by changing the behaviour of
	    erlang:halt/0,1, which should fix the same problem for
	    other escript-like applications, i.e that data stored in
	    the output port driver buffers got lost when printing on
	    a TTY and exiting through erlang:halt/0,1. </p>
	    <p> The BIF:s erlang:halt/0,1 has gotten improved
	    semantics and there is a new BIF erlang:halt/2 to
	    accomplish something like the old semantics. See the
	    documentation. </p>
	    <p> Now erlang:halt/0 and erlang:halt/1 with an integer
	    argument will close all ports and allow all pending async
	    threads operations to finish before exiting the emulator.
	    Previously erlang:halt/0 and erlang:halt(0) would just
	    wait for pending async threads operations but not close
	    ports. And erlang:halt/1 with a non-zero integer argument
	    would not even wait for pending async threads operations.
	    </p>
	    <p> To roughly the old behaviour, to not wait for ports
	    and async threads operations when you exit the emulator,
	    you use erlang:halt/2 with an integer first argument and
	    an option list containing {flush,false} as the second
	    argument. Note that now is flushing not dependant of the
	    exit code, and you cannot only flush async threads
	    operations which we deemed as a strange behaviour anyway.
	    </p>
	    <p>Also, erlang:halt/1,2 has gotten a new feature: If the
	    first argument is the atom 'abort' the emulator is
	    aborted producing a core dump, if the operating system so
	    allows. </p>
          <p>
	    Own Id: OTP-9985</p>
        </item>
        <item>
          <p>
	    Add escript win32 alternative invocation. escript can now
	    be started as both "escript.exe" and "escript" (Thanks to
	    Pierre Rouleau)</p>
          <p>
	    Own Id: OTP-9997</p>
        </item>
      </list>
    </section>

</section>

<section><title>STDLIB 1.18</title>

    <section><title>Fixed Bugs and Malfunctions</title>
      <list>
        <item>
          <p>
	    Improved algorithm in module <c>random</c>. Avoid seed
	    values that are even divisors of the primes and by that
	    prevent getting sub-seeds that are stuck on zero. Worst
	    case was random:seed(0,0,0) that produced a series of
	    only zeros. This is an incompatible change in the sense
	    that applications that relies on reproducing a specific
	    series for a given seed will fail. The pseudo random
	    output is still deterministic but different compared to
	    earlier versions.</p>
          <p>
	    *** POTENTIAL INCOMPATIBILITY ***</p>
          <p>
	    Own Id: OTP-8713</p>
        </item>
        <item>
	    <p> Calls to <c>global:whereis_name/1</c> have been
	    substituted for calls to
	    <c>global:safe_whereis_name/1</c> since the latter is not
	    safe at all.</p>
	    <p>The reason for not doing this earlier is that setting
	    a global lock masked out a bug concerning the restart of
	    supervised children. The bug has now been fixed by a
	    modification of <c>global:whereis_name/1</c>. (Thanks to
	    Ulf Wiger for code contribution.)</p>
	    <p>A minor race conditions in <c>gen_fsm:start*</c> has
	    been fixed: if one of these functions returned <c>{error,
	    Reason}</c> or ignore, the name could still be registered
	    (either locally or in <c>global</c>. (This is the same
	    modification as was done for gen_server in OTP-7669.)</p>
	    <p>The undocumented function
	    <c>global:safe_whereis_name/1</c> has been removed. </p>
          <p>
	    Own Id: OTP-9212 Aux Id: seq7117, OTP-4174 </p>
        </item>
        <item>
          <p>
	    If a child of a supervisor terminates with reason
	    {shutdown,Term} it is now handled by the supervisor as if
	    the reason was 'shutdown'. </p>
          <p>
	    For children with restart type 'permanent', this implies
	    no change. For children with restart type 'transient',
	    the child will no longer be restarted and no supervisor
	    report will be written. For children with restart type
	    'temporary', no supervisor report will be written.</p>
          <p>
	    *** POTENTIAL INCOMPATIBILITY ***</p>
          <p>
	    Own Id: OTP-9222</p>
        </item>
        <item>
          <p>
	    Minor improvement of documentation regarding supervisor
	    restart strategy for temporary and transient child
	    processes.</p>
          <p>
	    Own Id: OTP-9381</p>
        </item>
        <item>
	    <p>A Dets table with sufficiently large buckets could not
	    always be repaired. This bug has been fixed. </p> <p>The
	    format of Dets files has been modified. When downgrading
	    tables created with the new system will be repaired.
	    Otherwise the modification should not be noticeable. </p>
          <p>
	    Own Id: OTP-9607</p>
        </item>
        <item>
	    <p> A few contracts in the <c>lists</c> module have been
	    corrected. </p>
          <p>
	    Own Id: OTP-9616</p>
        </item>
        <item>
          <p>
	    Add '-callback' attributes in stdlib's behaviours</p>
          <p>
	    Replace the behaviour_info(callbacks) export in stdlib's
	    behaviours with -callback' attributes for all the
	    callbacks. Update the documentation with information on
	    the callback attribute Automatically generate
	    'behaviour_info' function from '-callback' attributes</p>
          <p>
	    'behaviour_info(callbacks)' is a special function that is
	    defined in a module which describes a behaviour and
	    returns a list of its callbacks.</p>
          <p>
	    This function is now automatically generated using the
	    '-callback' specs. An error is returned by lint if user
	    defines both '-callback' attributes and the
	    behaviour_info/1 function. If no type info is needed for
	    a callback use a generic spec for it. Add '-callback'
	    attribute to language syntax</p>
          <p>
	    Behaviours may define specs for their callbacks using the
	    familiar spec syntax, replacing the '-spec' keyword with
	    '-callback'. Simple lint checks are performed to ensure
	    that no callbacks are defined twice and all types
	    referred are declared.</p>
          <p>
	    These attributes can be then used by tools to provide
	    documentation to the behaviour or find discrepancies in
	    the callback definitions in the callback module.</p>
          <p>
	    Add callback specs into 'application' module in kernel
	    Add callback specs to tftp module following internet
	    documentation Add callback specs to inets_service module
	    following possibly deprecated comments</p>
          <p>
	    Own Id: OTP-9621</p>
        </item>
        <item>
	    <p> If a Dets table had been properly closed but the
	    space management data could not been read, it was not
	    possible to repair the file. This bug has been fixed.
	    </p>
          <p>
	    Own Id: OTP-9622</p>
        </item>
        <item>
          <p>
	    The Unicode noncharacter code points 16#FFFE and 16#FFFE
	    were not allowed to be encoded or decoded using the
	    <c>unicode</c> module or bit syntax. That was
	    inconsistent with the other noncharacters 16#FDD0 to
	    16#FDEF that could be encoded/decoded. To resolve the
	    inconsistency, 16#FFFE and 16#FFFE can now be encoded and
	    decoded. (Thanks to Alisdair Sullivan.)</p>
          <p>
	    *** POTENTIAL INCOMPATIBILITY ***</p>
          <p>
	    Own Id: OTP-9624</p>
        </item>
        <item>
          <p>
	    Make epp search directory of current file first when
	    including another file This completes a partial fix in
	    R11 that only worked for include_lib(). (Thanks to
	    Richard Carlsson)</p>
          <p>
	    Own Id: OTP-9645</p>
        </item>
        <item>
          <p>
	    ms_transform: Fix incorrect `variable shadowed' warnings</p>
          <p>
	    This patch removes incorrect passing of variable bindings
	    from one function clause to another. (Thanks to Haitao
	    Li)</p>
          <p>
	    Own Id: OTP-9646</p>
        </item>
        <item>
          <p>
	    Explicitly kill dynamic children in supervisors</p>
          <p>
	    According to the supervisor's documentation: "Important
	    note on simple-one-for-one supervisors: The dynamically
	    created child processes of a simple-one-for-one
	    supervisor are not explicitly killed, regardless of
	    shutdown strategy, but are expected to terminate when the
	    supervisor does (that is, when an exit signal from the
	    parent process is received)."</p>
          <p>
	    All is fine as long as we stop simple_one_for_one
	    supervisor manually. Dynamic children catch the exit
	    signal from the supervisor and leave. But, if this
	    happens when we stop an application, after the top
	    supervisor has stopped, the application master kills all
	    remaining processes associated to this application. So,
	    dynamic children that trap exit signals can be killed
	    during their cleanup (here we mean inside terminate/2).
	    This is unpredictable and highly time-dependent.</p>
          <p>
	    In this commit, supervisor module is patched to
	    explicitly terminate dynamic children accordingly to the
	    shutdown strategy.</p>
          <p>
	    NOTE: Order in which dynamic children are stopped is not
	    defined. In fact, this is "almost" done at the same time.</p>
          <p>
	    Stack errors when dynamic children are stopped</p>
          <p>
	    Because a simple_one_for_one supervisor can have many
	    workers, we stack errors during its shutdown to report
	    only one message for each encountered error type. Instead
	    of reporting the child's pid, we use the number of
	    concerned children. (Thanks to Christopher Faulet)</p>
          <p>
	    Own Id: OTP-9647</p>
        </item>
        <item>
          <p>
	    Allow an infinite timeout to shutdown worker processes</p>
          <p>
	    Now, in child specification, the shutdown value can also
	    be set to infinity for worker children. This restriction
	    was removed because this is not always possible to
	    predict the shutdown time for a worker. This is highly
	    application-dependent. Add a warning to docs about
	    workers' shutdown strategy (Thanks to Christopher Faulet)</p>
          <p>
	    Own Id: OTP-9648</p>
        </item>
        <item>
          <p>
	    A badarg would sometimes occur in supervisor when
	    printing error reports and the child pid was undefined.
	    This has been corrected.</p>
          <p>
	    Own Id: OTP-9669</p>
        </item>
        <item>
          <p>
	    Fix re:split spec not to accept option 'global'(Thanks to
	    Shunichi Shinohara)</p>
          <p>
	    Own Id: OTP-9691</p>
        </item>
      </list>
    </section>


    <section><title>Improvements and New Features</title>
      <list>
        <item>
	    <p> Fix a few tests that used to fail on the HiPE
	    platform. </p>
          <p>
	    Own Id: OTP-9637</p>
        </item>
        <item>
	    <p>Variables are now now allowed in '<c>fun M:F/A</c>' as
	    suggested by Richard O'Keefe in EEP-23.</p>
	    <p>The representation of '<c>fun M:F/A</c>' in the
	    abstract format has been changed in an incompatible way.
	    Tools that directly read or manipulate the abstract
	    format (such as parse transforms) may need to be updated.
	    The compiler can handle both the new and the old format
	    (i.e. extracting the abstract format from a pre-R15 BEAM
	    file and compiling it using compile:forms/1,2 will work).
	    The <c>syntax_tools</c> application can also handle both
	    formats.</p>
          <p>
	    *** POTENTIAL INCOMPATIBILITY ***</p>
          <p>
	    Own Id: OTP-9643</p>
        </item>
        <item>
          <p>
	    Tuple funs (a two-element tuple with a module name and a
	    function) are now officially deprecated and will be
	    removed in R16. Use '<c>fun M:F/A</c>' instead. To make
	    you aware that your system uses tuple funs, the very
	    first time a tuple fun is applied, a warning will be sent
	    to the error logger.</p>
          <p>
	    Own Id: OTP-9649</p>
        </item>
        <item>
          <p>
	    The deprecated '<c>regexp</c>' module has been removed.
	    Use the '<c>re</c>' module instead.</p>
          <p>
	    *** POTENTIAL INCOMPATIBILITY ***</p>
          <p>
	    Own Id: OTP-9737</p>
        </item>
        <item>
          <p>
	    <c>filename:find_src/1,2</c> will now work on stripped
	    BEAM files (reported by Per Hedeland). The HiPE compiler
	    will also work on stripped BEAM files. The BEAM compiler
	    will no longer include compilation options given in the
	    source code itself in <c>M:module_info(compile)</c>
	    (because those options will be applied anyway if the
	    module is re-compiled).</p>
          <p>
	    Own Id: OTP-9752</p>
        </item>
      </list>
    </section>

</section>

<section><title>STDLIB 1.17.5</title>

    <section><title>Fixed Bugs and Malfunctions</title>
      <list>
        <item>
          <p>
	    erl_tar:extract failed when executed inside a directory
	    with some parent directory to which the user has no read
	    access. This has been corrected.</p>
          <p>
	    Own Id: OTP-9368</p>
        </item>
        <item>
	    <p> A bug in <c>erl_scan:set_attribute/3</c> has been
	    fixed. </p>
          <p>
	    Own Id: OTP-9412</p>
        </item>
        <item>
	    <p> The contract of <c>io_lib:fread()</c> has been
	    corrected. </p>
          <p>
	    Own Id: OTP-9413 Aux Id: seq11873 </p>
        </item>
        <item>
          <p>
	    A crash in io_lib:fread/2 when end of input data was
	    encountered while trying to match literal characters,
	    which should return {more,_,_,_} but instead crashed, has
	    been corrected. Reported by Klas Johansson.</p>
          <p>
	    A similar peculiarity for io:fread when encountering end
	    of file before any field data has also been corrected.</p>
          <p>
	    Own Id: OTP-9439</p>
        </item>
        <item>
	    <p> The contract of <c>timer:now_diff()</c> has been
	    corrected. (Thanks to Alex Morarash). </p>
          <p>
	    Own Id: OTP-9450</p>
        </item>
        <item>
          <p>
	    Fix minor typo in gen_fsm documentation (Thanks to Haitao
	    Li)</p>
          <p>
	    Own Id: OTP-9456</p>
        </item>
        <item>
	    <p>The contracts of <c>zip:zip_list_dir/1</c> and
	    <c>zip:zip_get/2</c> have been corrected. </p>
          <p>
	    Own Id: OTP-9471 Aux Id: seq11887, OTP-9472 </p>
        </item>
        <item>
	    <p> A bug in <c>zip:zip_open()</c> has been fixed. </p>
          <p>
	    Own Id: OTP-9472 Aux Id: seq11887, OTP-9471 </p>
        </item>
        <item>
          <p>
	    Fix trivial documentation errors(Thanks to Matthias Lang)</p>
          <p>
	    Own Id: OTP-9498</p>
        </item>
        <item>
          <p>
	    Add a proplist() type</p>
          <p>
	    Recently I was adding specs to an API and found that
	    there is no canonical proplist() type defined. (Thanks to
	    Ryan Zezeski)</p>
          <p>
	    Own Id: OTP-9499</p>
        </item>
        <item>
          <p>
	    fix supervisors restarting temporary children</p>
          <p>
	    In the current implementation of supervisors, temporary
	    children should never be restarted. However, when a
	    temporary child is restarted as part of a one_for_all or
	    rest_for_one strategy where the failing process is not
	    the temporary child, the supervisor still tries to
	    restart it.</p>
          <p>
	    Because the supervisor doesn't keep some of the MFA
	    information of temporary children, this causes the
	    supervisor to hit its restart limit and crash.</p>
          <p>
	    This patch fixes the behaviour by inserting a clause in
	    terminate_children/2-3 (private function) that will omit
	    temporary children when building a list of killed
	    processes, to avoid having the supervisor trying to
	    restart them again.</p>
          <p>
	    Only supervisors in need of restarting children used the
	    list, so the change should be of no impact for the
	    functions that called terminate_children/2-3 only to kill
	    all children.</p>
          <p>
	    The documentation has been modified to make this
	    behaviour more explicit. (Thanks to Fred Hebert)</p>
          <p>
	    Own Id: OTP-9502</p>
        </item>
        <item>
          <p>
	    fix broken edoc annotations (Thanks to Richard Carlsson)</p>
          <p>
	    Own Id: OTP-9516</p>
        </item>
        <item>
	    <p> XML files have been corrected. </p>
          <p>
	    Own Id: OTP-9550 Aux Id: OTP-9541 </p>
        </item>
        <item>
          <p>
	    Handle rare race in the crypto key server functionality</p>
          <p>
	    Own Id: OTP-9586</p>
        </item>
      </list>
    </section>


    <section><title>Improvements and New Features</title>
      <list>
        <item>
	    <p> Types and specifications have been added. </p>
          <p>
	    Own Id: OTP-9356</p>
        </item>
        <item>
	    <p> The contracts of the <c>queue</c> module have been
	    modified. </p>
          <p>
	    Own Id: OTP-9418</p>
        </item>
        <item>
	    <p> Contracts in STDLIB and Kernel have been improved and
	    type errors have been corrected. </p>
          <p>
	    Own Id: OTP-9485</p>
        </item>
        <item>
          <p>
	    Types for several BIFs have been extended/corrected. Also
	    the types for types for <c>lists:keyfind/3</c>,
	    <c>lists:keysearch/3</c>, and <c>lists:keyemember/3</c>
	    have been corrected. The incorrect/incomplete types could
	    cause false dialyzer warnings.</p>
          <p>
	    Own Id: OTP-9496</p>
        </item>
      </list>
    </section>

</section>

<section><title>STDLIB 1.17.4</title>

    <section><title>Fixed Bugs and Malfunctions</title>
      <list>
        <item>
	    <p> The default value <c>undefined</c> was added to
	    records field types in such a way that the result was not
	    always a well-formed type. This bug has been fixed. </p>
          <p>
	    Own Id: OTP-9147</p>
        </item>
        <item>
          <p>
	    Update index file atomically</p>
          <p>
	    Since the log_mf_h index file might be read by other
	    processes than the error handler (e.g. by the rb tool),
	    this file should be updated atomically. This will avoid
	    hitting the time gap between opening the file in write
	    mode (and thus emptying the file) and the actual update
	    with the new contents. To do this, a temporary file is
	    written, and the file:rename/1 used to replace the real
	    index file.</p>
          <p>
	    Own Id: OTP-9148</p>
        </item>
        <item>
          <p>
	    Fixed various typos across the documentation (Thanks to
	    Tuncer Ayaz)</p>
          <p>
	    Own Id: OTP-9154</p>
        </item>
        <item>
          <p>
	    Supervisors should not save child-specs for temporary
	    processes when they terminate as they should not be
	    restarted. Saving the temporary child spec will result in
	    that you cannot start a new temporary process with the
	    same child spec as an already terminated temporary
	    process. Since R14B02 you cannot restart a temporary
	    temporary process as arguments are no longer saved, it
	    has however always been semantically incorrect to restart
	    a temporary process. Thanks to Filipe David Manana for
	    reporting this and suggesting a solution.</p>
          <p>
	    Own Id: OTP-9167 Aux Id: OTP-9064 </p>
        </item>
        <item>
          <p>
	    Various small documentation fixes (Thanks to Bernard
	    Duggan)</p>
          <p>
	    Own Id: OTP-9172</p>
        </item>
        <item>
          <p>
	    Fix format_status bug for unregistered gen_event
	    processes</p>
          <p>
	    Port the gen_fsm code for format_status to gen_event in
	    order to prevent a lists:concat([...,pid()]) crash when
	    calling sys:get_status/1 on an unregistered gen_event
	    process.</p>
          <p>
	    Refactor format_status header code from gen_* behaviours
	    to module gen.</p>
          <p>
	    Extend the format_status tests in gen_event_SUITE to
	    cover format_status bugs with anonymous gen_event
	    processes. (Thanks To Geoff Cant)</p>
          <p>
	    Own Id: OTP-9218</p>
        </item>
        <item>
          <p>
	    List of pids changed to 'set' in supervisor for dynamic
	    temporary children. Accessing the list would not scale
	    well when adding/deleting many children. (Thanks to
	    Evgeniy Khramtsov)</p>
          <p>
	    Own Id: OTP-9242</p>
        </item>
        <item>
          <p>
	    Change pool module to attempt to attach to nodes that are
	    already running</p>
          <p>
	    The pool module prints out an error message and takes no
	    further action for nodes that are already running. This
	    patch changes that behavior so that if the return from
	    slave:start/3 is {already_running, Node} then an attempt
	    to attach to the node is still made. This makes sense
	    because the node has been specified by the user in the
	    .hosts.erlang file indicating a wish for the node to be
	    part of the pool and a manual attach can be successfully
	    made after the pool is started.(Thanks to Kelly
	    McLaughlin)</p>
          <p>
	    Own Id: OTP-9244</p>
        </item>
        <item>
          <p>
	    unicode: document 16#FFFE and 16#FFFF (non chars)(Thanks
	    to Tuncer Ayaz)</p>
          <p>
	    Own Id: OTP-9256</p>
        </item>
        <item>
          <p>
	    re: remove gratuitous "it " in manpage (Thanks to Tuncer
	    Ayaz)</p>
          <p>
	    Own Id: OTP-9307</p>
        </item>
        <item>
	    <p> A bug in erl_eval(3) has been fixed. </p>
          <p>
	    Own Id: OTP-9322</p>
        </item>
      </list>
    </section>


    <section><title>Improvements and New Features</title>
      <list>
        <item>
          <p>
	    Add <c>timer:tc/1</c> and remove the catch in <c>tc/2</c>
	    and <c>tc/3</c>. The time measuring functions will thus
	    no longer trap exits, errors or throws caused by the
	    measured function.</p>
          <p>
	    *** POTENTIAL INCOMPATIBILITY ***</p>
          <p>
	    Own Id: OTP-9169</p>
        </item>
        <item>
          <p>
	    Allow supervisor:terminate_child(SupRef,Pid) for
	    simple_one_for_one supervisors</p>
          <p>
	    supervisor:terminate_child/2 was earlier not allowed if
	    the supervisor used restart strategy simple_one_for_one.
	    This is now changed so that children of this type of
	    supervisors can be terminated by specifying the child's
	    Pid.</p>
          <p>
	    (Thanks to Vance Shipley.)</p>
          <p>
	    Own Id: OTP-9201</p>
        </item>
        <item>
	    <p> Types and specifications have been added. </p>
          <p>
	    Own Id: OTP-9267</p>
        </item>
        <item>
	    <p> Erlang types and specifications are used for
	    documentation. </p>
          <p>
	    Own Id: OTP-9271</p>
        </item>
        <item>
	    <p>Allow Dets tablenames to be arbitrary terms.</p>
          <p>
	    Own Id: OTP-9282</p>
        </item>
        <item>
	    <p> A specification that could cause problems for
	    Dialyzer has been fixed. An opaque type in erl_eval has
	    been turned in to a ordinary type. This is a temporary
	    fix. </p>
          <p>
	    Own Id: OTP-9333</p>
        </item>
      </list>
    </section>

</section>

<section><title>STDLIB 1.17.3</title>

    <section><title>Fixed Bugs and Malfunctions</title>
      <list>
        <item>
          <p>
	    Two bugs in io:format for ~F.~Ps has been corrected. When
	    length(S) >= abs(F) > P, the precision P was incorrectly
	    ignored. When F == P > length(S) the result was
	    incorrectly left adjusted. Bug found by Ali Yakout who
	    also provided a fix.</p>
          <p>
	    Own Id: OTP-8989 Aux Id: seq11741 </p>
        </item>
        <item>
	    <p>Fix exception generation in the io module</p>
          <p>
	    Some functions did not generate correct badarg exception
	    on a badarg exception.</p>
          <p>
	    Own Id: OTP-9045</p>
        </item>
        <item>
          <p>
	    Fixes to the dict and orddict module documentation</p>
          <p>
	    Fixed grammar and one inconsistency (Key - Value instead
	    of key/value, since everywhere else the former is used).
	    (thanks to Filipe David Manana)</p>
          <p>
	    Own Id: OTP-9083</p>
        </item>
        <item>
          <p>
	    Add ISO week number calculation functions to the calendar
	    module in stdlib</p>
          <p>
	    This new feature adds the missing week number function to
	    the calendar module of the stdlib application. The
	    implementation conforms to the ISO 8601 standard. The new
	    feature has been implemented tested and documented
	    (thanks to Imre Horvath).</p>
          <p>
	    Own Id: OTP-9087</p>
        </item>
      </list>
    </section>


    <section><title>Improvements and New Features</title>
      <list>
        <item>
          <p>
	    Implement the 'MAY' clauses from RFC4648 regarding the
	    pad character to make mime_decode() and
	    mime_decode_to_string() functions more tolerant of badly
	    padded base64. The RFC is quoted below for easy
	    reference.</p>
          <p>
	    "RFC4648 Section 3.3 with reference to MIME decoding:
	    Furthermore, such specifications MAY ignore the pad
	    character, "=", treating it as non-alphabet data, if it
	    is present before the end of the encoded data. If more
	    than the allowed number of pad characters is found at the
	    end of the string (e.g., a base 64 string terminated with
	    "==="), the excess pad characters MAY also be ignored."</p>
          <p>
	    Own Id: OTP-9020</p>
        </item>
        <item>
          <p>
	    Supervisors will no longer save start parameters for
	    temporary processes as they will not be restarted. In the
	    case of simple_one_for_one workers such as ssl-connection
	    processes this will substantial reduce the memory
	    footprint of the supervisor.</p>
          <p>
	    Own Id: OTP-9064</p>
        </item>
        <item>
          <p>
	    When running escript it is now possible to add the -n
	    flag and the escript will be compiled using +native.</p>
          <p>
	    Own Id: OTP-9076</p>
        </item>
      </list>
    </section>

</section>

<section><title>STDLIB 1.17.2.1</title>

    <section><title>Fixed Bugs and Malfunctions</title>
      <list>
        <item>
          <p>
	    Several type specifications for standard libraries were
	    wrong in the R14B01 release. This is now corrected. The
	    corrections concern types in re,io,filename and the
	    module erlang itself.</p>
          <p>
	    Own Id: OTP-9008</p>
        </item>
      </list>
    </section>

</section>

<section><title>STDLIB 1.17.2</title>

    <section><title>Fixed Bugs and Malfunctions</title>
      <list>
        <item>
	    <p> When several clients accessed a Dets table
	    simultaneously, one of them calling
	    <c>dets:insert_new/2</c>, the Dets server could crash.
	    Alternatively, under the same conditions, <c>ok</c> was
	    sometimes returned instead of <c>true</c>. (Thanks to
	    John Hughes.) </p>
          <p>
	    Own Id: OTP-8856</p>
        </item>
        <item>
	    <p> When several clients accessed a Dets table
	    simultaneously, inserted or updated objects were
	    sometimes lost due to the Dets file being truncated.
	    (Thanks to John Hughes.) </p>
          <p>
	    Own Id: OTP-8898</p>
        </item>
        <item>
	    <p> When several clients accessed a Dets table
	    simultaneously, modifications of the Dets server's
	    internal state were sometimes thrown away. The symptoms
	    are diverse: error with reason <c>bad_object</c>;
	    inserted objects not returned by <c>lookup()</c>; et
	    cetera. (Thanks to John Hughes.) </p>
          <p>
	    Own Id: OTP-8899</p>
        </item>
        <item>
	    <p> If a Dets table was closed after calling
	    <c>bchunk/2</c>, <c>match/1,3</c>,
	    <c>match_object/1,3</c>, or <c>select/1,3</c> and then
	    opened again, a subsequent call using the returned
	    continuation would normally return a reply. This bug has
	    fixed; now the call fails with reason <c>badarg</c>. </p>
          <p>
	    Own Id: OTP-8903</p>
        </item>
        <item>
	    <p> Cover did not collect coverage data for files such as
	    Yecc parses containing include directives. The bug has
	    been fixed by modifying <c>epp</c>, the Erlang Code
	    Preprocessor. </p>
          <p>
	    Own Id: OTP-8911</p>
        </item>
        <item>
	    <p> If a Dets table with fewer slots than keys was opened
	    and then closed after just a lookup, the contents were no
	    longer well-formed. This bug has been fixed. (Thanks to
	    Matthew Evans.) </p>
          <p>
	    Own Id: OTP-8923</p>
        </item>
        <item>
          <p>
	    In a supervisor, when it terminates a child, if that
	    child happens to have exited fractionally early, with
	    normal, the supervisor reports this as an error. This
	    should not be reported as an error.</p>
          <p>
	    *** POTENTIAL INCOMPATIBILITY ***</p>
          <p>
	    Own Id: OTP-8938 Aux Id: seq11615 </p>
        </item>
      </list>
    </section>


    <section><title>Improvements and New Features</title>
      <list>
        <item>
          <p>
	    The documentation filelib:wildcard/1,2 now describes the
	    character set syntax for wildcards.</p>
          <p>
	    Own Id: OTP-8879 Aux Id: seq11683 </p>
        </item>
        <item>
	    <p>Buffer overflows have been prevented in <c>erlc</c>,
	    <c>dialyzer</c>, <c>typer</c>, <c>run_test</c>,
	    <c>heart</c>, <c>escript</c>, and <c>erlexec</c>.</p>
	    (Thanks to Michael Santos.)
          <p>
	    Own Id: OTP-8892</p>
        </item>
        <item>
          <p>
	    Using a float for the number of copies for
	    <c>string:copies/2</c> resulted in an infinite loop. Now
	    it will fail with an exception instead. (Thanks to
	    Michael Santos.)</p>
          <p>
	    Own Id: OTP-8915</p>
        </item>
        <item>
          <p>
	    New ETS option <c>compressed</c>, to enable a more
	    compact storage format at the expence of heavier table
	    operations. For test and evaluation, <c>erl +ec</c> can
	    be used to force compression on all ETS tables.</p>
          <p>
	    Own Id: OTP-8922 Aux Id: seq11658 </p>
        </item>
        <item>
	    <p> The default maximum number of slots of a Dets table
	    has been changed as to be equal to the maximum number of
	    slots. (Thanks to Richard Carlsson.) </p>
          <p>
	    Own Id: OTP-8959</p>
        </item>
      </list>
    </section>

</section>

<section><title>STDLIB 1.17.1</title>

    <section><title>Fixed Bugs and Malfunctions</title>
      <list>
        <item>
	    <p>reference() has been substituted for ref() in the
	    documentation.</p>
          <p>
	    Own Id: OTP-8733</p>
        </item>
      </list>
    </section>


    <section><title>Improvements and New Features</title>
      <list>
        <item>
          <p>
	    The ms_transform now warns if the fun head shadows
	    surrounding variables (just like the warnings you would
	    get for an ordinary fun in the same context).</p>
          <p>
	    Own Id: OTP-6759</p>
        </item>
        <item>
          <p>
	    ets:select_reverse/{1,2,3} are now documented.</p>
          <p>
	    Own Id: OTP-7863</p>
        </item>
        <item>
          <p>
	    Large parts of the <c>ethread</c> library have been
	    rewritten. The <c>ethread</c> library is an Erlang
	    runtime system internal, portable thread library used by
	    the runtime system itself.</p>
          <p>
	    Most notable improvement is a reader optimized rwlock
	    implementation which dramatically improve the performance
	    of read-lock/read-unlock operations on multi processor
	    systems by avoiding ping-ponging of the rwlock cache
	    lines. The reader optimized rwlock implementation is used
	    by miscellaneous rwlocks in the runtime system that are
	    known to be read-locked frequently, and can be enabled on
	    ETS tables by passing the <seealso
	    marker="stdlib:ets#new_2_read_concurrency">{read_concurrency,
	    true}</seealso> option upon table creation. See the
	    documentation of <seealso
	    marker="stdlib:ets#new/2">ets:new/2</seealso> for more
	    information. The reader optimized rwlock implementation
	    can be fine tuned when starting the runtime system. For
	    more information, see the documentation of the <seealso
	    marker="erts:erl#+rg">+rg</seealso> command line argument
	    of <c>erl</c>.</p>
          <p>
	    There is also a new implementation of rwlocks that is not
	    optimized for readers. Both implementations interleaves
	    readers and writers during contention as opposed to,
	    e.g., the NPTL (Linux) pthread rwlock implementation
	    which use either a reader or writer preferred strategy.
	    The reader/writer preferred strategy is problematic since
	    it starves threads doing the non-preferred operation.</p>
          <p>
	    The new rwlock implementations in general performs better
	    in ERTS than common pthread implementations. However, in
	    some extremely heavily contended cases this is not the
	    case. Such heavy contention can more or less only appear
	    on ETS tables. This when multiple processes do very large
	    amounts of write locked operations simultaneously on the
	    same table. Such use of ETS is bad regardless of rwlock
	    implementation, will never scale, and is something we
	    strongly advise against.</p>
          <p>
	    The new rwlock implementations depend on atomic
	    operations. If no native atomic implementation is found,
	    a fallback solution will be used. Using the fallback
	    implies a performance degradation. That is, it is more
	    important now than before to build OTP with a native
	    atomic implementation.</p>
          <p>
	    The <c>ethread</c> library contains native atomic
	    implementations for, x86 (32 and 64 bit), powerpc (32
	    bit), sparc V9 (32 and 64 bit), and tilera (32 bit). On
	    other hardware gcc's builtin support for atomic memory
	    access will be used if such exists. If no such support is
	    found, <c>configure</c> will warn about no atomic
	    implementation available.</p>
          <p>
	    The <c>ethread</c> library can now also use the
	    <c>libatomic_ops</c> library for atomic memory accesses.
	    This makes it possible for the Erlang runtime system to
	    utilize optimized native atomic operations on more
	    platforms than before. If <c>configure</c> warns about no
	    atomic implementation available, try using the
	    <c>libatomic_ops</c> library. Use the <seealso
	    marker="doc/installation_guide:INSTALL#Advanced-configuration-and-build-of-ErlangOTP">--with-libatomic_ops=PATH</seealso>
	    <c>configure</c> command line argument when specifying
	    where the <c>libatomic_ops</c> installation is located.
	    The <c>libatomic_ops</c> library can be downloaded from:
	    <url
	    href="http://www.hpl.hp.com/research/linux/atomic_ops/">http://www.hpl.hp.com/research/linux/atomic_ops/</url></p>
          <p>
	    The changed API of the <c>ethread</c> library has also
	    caused modifications in the Erlang runtime system.
	    Preparations for the to come "delayed deallocation"
	    feature has also been done since it depends on the
	    <c>ethread</c> library.</p>
          <p>
	    <em>Note</em>: When building for x86, the <c>ethread</c>
	    library will now use instructions that first appeared on
	    the pentium 4 processor. If you want the runtime system
	    to be compatible with older processors (back to 486) you
	    need to pass the <seealso
	    marker="doc/installation_guide:INSTALL#Advanced-configuration-and-build-of-ErlangOTP">--enable-ethread-pre-pentium4-compatibility</seealso>
	    <c>configure</c> command line argument when configuring
	    the system.</p>
          <p>
	    Own Id: OTP-8544</p>
        </item>
        <item>
          <p>
	    Some Built In Functions (BIFs) from the module erlang was
	    never made autoimported for backward compatibility
	    reasons. As local functions now override autoimports, new
	    autoimports is no longer a problem, why the following
	    BIFs are finally made autoimported: monitor/2, monitor/3,
	    demonitor/2, demonitor/3, error/1, error/2,
	    integer_to_list/2, list_to_integer/2.</p>
          <p>
	    Own Id: OTP-8763</p>
        </item>
      </list>
    </section>

</section>

<section><title>STDLIB 1.17</title>

    <section><title>Fixed Bugs and Malfunctions</title>
      <list>
        <item>
	    <p>The Erlang code preprocessor (<c>epp</c>) sent extra
	    messages on the form <c>{eof,Location}</c> to the client
	    when parsing the <c>file</c> attribute. This bug,
	    introduced in R11B, has been fixed.</p>
          <p>
	    Own Id: OTP-8470</p>
        </item>
        <item>
	    <p>The abstract type 'fun' could not be printed by the
	    Erlang pretty printer (<c>erl_pp</c>). This bug has been
	    fixed.</p>
          <p>
	    Own Id: OTP-8473</p>
        </item>
        <item>
	    <p>The function <c>erl_scan:reserved_word/1</c> no longer
	    returns <c>true</c> when given the word <c>spec</c>. This
	    bug was introduced in STDLIB-1.15.3 (R12B-3).</p>
          <p>
	    Own Id: OTP-8567</p>
        </item>
        <item>
	    <p>The documentation of <c>lists:keysort/2</c> states
	    that the sort is stable.</p>
          <p>
	    Own Id: OTP-8628 Aux Id: seq11576 </p>
        </item>
        <item>
          <p>
	    The shell's line editing has been improved to more
	    resemble the behaviour of readline and other shells.
	    (Thanks to Dave Peticolas)</p>
          <p>
	    Own Id: OTP-8635</p>
        </item>
        <item>
	    <p>The Erlang code preprocessor (<c>epp</c>) did not
	    correctly handle premature end-of-input when defining
	    macros. This bug, introduced in STDLIB 1.16, has been
	    fixed.</p>
          <p>
	    Own Id: OTP-8665 Aux Id: OTP-7810 </p>
        </item>
      </list>
    </section>


    <section><title>Improvements and New Features</title>
      <list>
        <item>
          <p>
	    The module binary from EEP31 (and EEP9) is implemented.</p>
          <p>
	    Own Id: OTP-8217</p>
        </item>
        <item>
	    <p>The erlang pretty printer (<c>erl_pp</c>) no longer
	    quotes atoms in types.</p>
          <p>
	    Own Id: OTP-8501</p>
        </item>
        <item>
	    <p>The Erlang code preprocessor (<c>epp</c>) now
	    considers records with no fields as typed.</p>
          <p>
	    Own Id: OTP-8503</p>
        </item>
        <item>
          <p>
	    Added function <c>zip:foldl/3</c> to iterate over zip
	    archives.</p>
          <p>
	    Added functions to create and extract escripts. See
	    <c>escript:create/2</c> and <c>escript:extract/2</c>.</p>
          <p>
	    The undocumented function <c>escript:foldl/3</c> has been
	    removed. The same functionality can be achieved with the
	    more flexible functions <c>escript:extract/2</c> and
	    <c>zip:foldl/3</c>.</p>
          <p>
	    Record fields has been annotated with type info. Source
	    files as been adapted to fit within 80 chars and trailing
	    whitespace has been removed.</p>
          <p>
	    Own Id: OTP-8521</p>
        </item>
        <item>
	    <p>The Erlang parser no longer duplicates the singleton
	    type <c>undefined</c> in the type of record fields
	    without initial value.</p>
          <p>
	    Own Id: OTP-8522</p>
        </item>
        <item>
	    <p>A regular expression with many levels of parenthesis
	    could cause a buffer overflow. That has been corrected.
	    (Thanks to Michael Santos.)</p>
          <p>
	    Own Id: OTP-8539</p>
        </item>
        <item>
	    <p>When defining macros the closing right parenthesis
	    before the dot is now mandatory.</p>
          <p>
	    *** POTENTIAL INCOMPATIBILITY ***</p>
          <p>
	    Own Id: OTP-8562</p>
        </item>
        <item>
          <p>
	    Some properties of a compiled re pattern are defined to
	    allow for guard tests.</p>
          <p>
	    Own Id: OTP-8577</p>
        </item>
        <item>
	    <p>Local and imported functions now override the
	    auto-imported BIFs when the names clash. The pre R14
	    behaviour was that auto-imported BIFs would override
	    local functions. To avoid that old programs change
	    behaviour, the following will generate an error:</p>
	    <list><item><p>Doing a call without explicit module name
	    to a local function having a name clashing with the name
	    of an auto-imported BIF that was present (and
	    auto-imported) before OTP R14A</p></item>
	    <item><p>Explicitly importing a function having a name
	    clashing with the name of an autoimported BIF that was
	    present (and autoimported) before OTP R14A</p></item>
	    <item><p>Using any form of the old compiler directive
	    <c>nowarn_bif_clash</c></p></item> </list> <p>If the BIF
	    was added or auto-imported in OTP R14A or later,
	    overriding it with an import or a local function will
	    only result in a warning,</p> <p>To resolve clashes, you
	    can either use the explicit module name <c>erlang</c> to
	    call the BIF, or you can remove the auto-import of that
	    specific BIF by using the new compiler directive
	    <c>-compile({no_auto_import,[F/A]}).</c>, which makes all
	    calls to the local or imported function without explicit
	    module name pass without warnings or errors.</p> <p>The
	    change makes it possible to add auto-imported BIFs
	    without breaking or silently changing old code in the
	    future. However some current code ingeniously utilizing
	    the old behaviour or the <c>nowarn_bif_clash</c> compiler
	    directive, might need changing to be accepted by the
	    compiler.</p>
          <p>
	    *** POTENTIAL INCOMPATIBILITY ***</p>
          <p>
	    Own Id: OTP-8579</p>
        </item>
        <item>
	    <p>The undocumented, unsupport, and deprecated function
	    <c>lists:flat_length/1</c> has been removed.</p>
          <p>
	    Own Id: OTP-8584</p>
        </item>
        <item>
          <p>
	    A bug in re that could cause certain regular expression
	    matches never to terminate is corrected. (Thanks to
	    Michael Santos and Gordon Guthrie.)</p>
          <p>
	    Own Id: OTP-8589</p>
        </item>
        <item>
	    <p>Nested records can now be accessed without
	    parenthesis. See the Reference Manual for examples.
	    (Thanks to YAMASHINA Hio and Tuncer Ayaz.)</p>
          <p>
	    Own Id: OTP-8597</p>
        </item>
        <item>
	    <p><c>receive</c> statements that can only read out a
	    newly created reference are now specially optimized so
	    that it will execute in constant time regardless of the
	    number of messages in the receive queue for the process.
	    That optimization will benefit calls to
	    <c>gen_server:call()</c>. (See <c>gen:do_call/4</c> for
	    an example of a receive statement that will be
	    optimized.)</p>
          <p>
	    Own Id: OTP-8623</p>
        </item>
        <item>
	    <p>The beam_lib:cmp/2 function now compares BEAM files in
	    stricter way. The BEAM files will be considered different
	    if there are any changes except in the compilation
	    information ("CInf") chunk. beam_lib:cmp/2 used to ignore
	    differences in the debug information (significant for
	    Dialyzer) and other chunks that did not directly change
	    the run-time behavior.</p>
          <p>
	    Own Id: OTP-8625</p>
        </item>
        <item>
          <p>
	    When a gen_server, gen_fsm process, or gen_event
	    terminates abnormally, sometimes the text representation
	    of the process state can occupy many lines of the error
	    log, depending on the definition of the state term. A
	    mechanism to trim out parts of the state from the log has
	    been added (using a format_status/2 callback). See the
	    documentation.</p>
          <p>
	    Own Id: OTP-8630</p>
        </item>
        <item>
          <p>
	    Calling <c>sys:get_status()</c> for processes that have
	    globally registered names that were not atoms would cause
	    a crash. Corrected. (Thanks to Steve Vinoski.)</p>
          <p>
	    Own Id: OTP-8656</p>
        </item>
        <item>
	    <p>The Erlang scanner has been augmented with two new
	    tokens: <c>..</c> and <c>...</c>.</p>
          <p>
	    Own Id: OTP-8657</p>
        </item>
        <item>
	    <p>Expressions evaluating to integers can now be used in
	    types and function specifications where hitherto only
	    integers were allowed ("Erlang_Integer").</p>
          <p>
	    Own Id: OTP-8664</p>
        </item>
        <item>
	    <p>The compiler optimizes record operations better.</p>
          <p>
	    Own Id: OTP-8668</p>
        </item>
        <item>
          <p>
	    The recently added BIFs erlang:min/2, erlang:max/2 and
	    erlang:port_command/3 are now auto-imported (as they were
	    originally intended to be). Due to the recent compiler
	    change (OTP-8579), the only impact on old code defining
	    it's own min/2, max/2 or port_command/3 functions will be
	    a warning, the local functions will still be used. The
	    warning can be removed by using
	    -compile({no_auto_import,[min/2,max/2,port_command/3]}).
	    in the source file.</p>
          <p>
	    *** POTENTIAL INCOMPATIBILITY ***</p>
          <p>
	    Own Id: OTP-8669 Aux Id: OTP-8579 </p>
        </item>
        <item>
          <p>
	    Now, binary_to_term/2 is auto-imported. This will cause a
	    compile warning if and only if a module has got a local
	    function with that name.</p>
          <p>
	    *** POTENTIAL INCOMPATIBILITY ***</p>
          <p>
	    Own Id: OTP-8671</p>
        </item>
        <item>
          <p>
	    The predefined builtin type tid() has been removed.
	    Instead, ets:tid() should be used.</p>
          <p>
	    *** POTENTIAL INCOMPATIBILITY ***</p>
          <p>
	    Own Id: OTP-8687</p>
        </item>
      </list>
    </section>

</section>

<section><title>STDLIB 1.16.5</title>

    <section><title>Fixed Bugs and Malfunctions</title>
      <list>
        <item>
          <p>
	    Because of a race condition, using filelib:ensure_dir/1
	    from multiple processes to create the same path or parts
	    of the same directory structure, filelib:ensure_dir/1
	    could return a meaningless {error,eexist}. That race
	    condition has been eliminated, and {error,eexist} will
	    now be returned only if there exists a regular file,
	    device file, or some other non-directory file with the
	    same name. (Thanks to Tuncer Ayaz.)</p>
          <p>
	    Own Id: OTP-8389</p>
        </item>
        <item>
	    <p>A number of bugs concerning re and unicode are
	    corrected:</p>
	    <p>re:compile no longer loses unicode option, which also
	    fixes bug in re:split.</p>
	    <p>re:replace now handles unicode charlist replacement
	    argument</p>
	    <p>re:replace now handles unicode RE charlist argument
	    correctly</p>
	    <p>re:replace now handles binary unicode output correctly
	    when nothing is replaced.</p>
	    <p>Most code, testcases and error isolation done by Rory
	    Byrne.</p>
          <p>
	    Own Id: OTP-8394</p>
        </item>
        <item>
          <p>
	    The loading of native code was not properly atomic in the
	    SMP emulator, which could cause crashes. Also a per-MFA
	    information table for the native code has now been
	    protected with a lock since it turns that it could be
	    accessed concurrently in the SMP emulator. (Thanks to
	    Mikael Pettersson.)</p>
          <p>
	    Own Id: OTP-8397</p>
        </item>
        <item>
          <p>
	    user.erl (used in oldshell) is updated to handle unicode
	    in prompt strings (io:get_line/{1,2}). io_lib is also
	    updated to format prompts with the 't' modifier (i.e. ~ts
	    instead of ~s).</p>
          <p>
	    Own Id: OTP-8418 Aux Id: OTP-8393 </p>
        </item>
        <item>
          <p>
	    The re module: A regular expression with an option change
	    at the start of a pattern that had top-level alternatives
	    could cause overwriting and/or a crash. (Thanks to
	    Michael Santos.)</p>
          <p>
	    Own Id: OTP-8438</p>
        </item>
      </list>
    </section>


    <section><title>Improvements and New Features</title>
      <list>
        <item>
          <p>
	    The ability for the gen_server and gen_fsm callback
	    modules to format their own state for display under the
	    sys:get_status/1,2 calls has been restored and
	    documented. (Thanks to Steve Vinoski.)</p>
          <p>
	    Own Id: OTP-8324</p>
        </item>
        <item>
          <p>
	    c:nc/{1,2} used to assume that the beam file was created
	    in the same directory as the source code and failed to
	    load the code if it was not. Corrected to look for the
	    beam file in the current directory or in the directory
	    specified by the <c>{outdir,Dir}</c> option. (Thanks to
	    Alex Suraci.)</p>
          <p>
	    Own Id: OTP-8337</p>
        </item>
        <item>
	    <p>The documentation is now possible to build in an open
	    source environment after a number of bugs are fixed and
	    some features are added in the documentation build
	    process. </p>
	    <p>- The arity calculation is updated.</p>
	    <p>- The module prefix used in the function names for
	    bif's are removed in the generated links so the links
	    will look like
	    "http://www.erlang.org/doc/man/erlang.html#append_element-2"
	    instead of
	    "http://www.erlang.org/doc/man/erlang.html#erlang:append_element-2".</p>
	    <p>- Enhanced the menu positioning in the html
	    documentation when a new page is loaded.</p>
	    <p>- A number of corrections in the generation of man
	    pages (thanks to Sergei Golovan)</p>
	    <p>- The legal notice is taken from the xml book file so
	    OTP's build process can be used for non OTP
	    applications.</p>
          <p>
	    Own Id: OTP-8343</p>
        </item>
        <item>
          <p>
	    Shell tab completion now works for quoted module and
	    function names. (Thanks to Ulf Wiger.)</p>
          <p>
	    Own Id: OTP-8383</p>
        </item>
        <item>
          <p>
	    Explicit top directories in archive files are now
	    optional.</p>
          <p>
	    For example, if an archive (app-vsn.ez) just contains an
	    app-vsn/ebin/mod.beam file, the file info for the app-vsn
	    and app-vsn/ebin directories are faked using the file
	    info from the archive file as origin. The virtual
	    direcories can also be listed. For short, the top
	    directories are virtual if they does not exist.</p>
          <p>
	    Own Id: OTP-8387</p>
        </item>
        <item>
	    <p>Macros overloading has been implemented. (Thanks to
	    Christopher Faulet.)</p>
          <p>
	    Own Id: OTP-8388</p>
        </item>
        <item>
	    <p>The new function <c>shell:prompt_func/1</c> and the
	    new application configuration parameter
	    <c>shell_prompt_func</c> can be used for customizing the
	    Erlang shell prompt.</p>
          <p>
	    Own Id: OTP-8393</p>
        </item>
        <item>
          <p>
	    Improved handling of typed records in escripts</p>
          <p>
	    Own Id: OTP-8434</p>
        </item>
        <item>
          <p>
	    Added supervisor:count_children/1 to count the number of
	    children being managed without the memory impact of
	    which_children/1. (Thanks to Jay Nelson.)</p>
          <p>
	    Own Id: OTP-8436</p>
        </item>
      </list>
    </section>

</section>

<section><title>STDLIB 1.16.4</title>

    <section><title>Improvements and New Features</title>
      <list>
        <item>
          <p>
	    The documentation is now built with open source tools
	    (xsltproc and fop) that exists on most platforms. One
	    visible change is that the frames are removed.</p>
          <p>
	    Own Id: OTP-8201</p>
        </item>
        <item>
          <p>
	    [escript] The restriction that the first line in escripts
	    must begin with <c>#!</c> has been removed.</p>
          <p>
	    [escript] Some command line options to the escript
	    executable has now been documented. For example you can
	    run an escript in the debugger by just adding a command
	    line option.</p>
          <p>
	    [escript] The documentation of the escript header syntax
	    has been clarified. For example the header is optional.
	    This means that it is possible to directly "execute"
	    <c>.erl</c>, <c>.beam</c> and<c>.zip</c> files.</p>
          <p>
	    Own Id: OTP-8215</p>
        </item>
        <item>
	    <p>Optimized array:from_orddict/1, it is now faster and
	    uses less memory if the orddict was sparse.</p>
	    <p>Changed array:reset/2, it will now never expand the
	    array which it could before for non fixed arrays. See the
	    documentation.</p>
          <p>
	    Own Id: OTP-8216</p>
        </item>
        <item>
	    <p>The Erlang Pretty Printer (<c>erl_pp</c>) now puts the
	    leading <c>[</c> of list comprehensions as well as the
	    leading <c>&lt;&lt;</c> of bit string comprehensions on a
	    separate line in order to expose the Cover counter of the
	    template.</p>
          <p>
	    Own Id: OTP-8227</p>
        </item>
        <item>
	    <p>The extension ".xrl" used for Leex input files is now
	    recognized by the compiler.</p>
          <p>
	    Own Id: OTP-8232</p>
        </item>
        <item>
          <p>
	    Some clarifications have been made in the documentation
	    regarding <c>gen_server</c>, <c>gen_fsm</c>, and
	    <c>gen_event</c> behavior when handling <c>'EXIT'</c>
	    messages from the parent process. For more information
	    see the <seealso
	    marker="gen_server">gen_server(3)</seealso>, <seealso
	    marker="gen_fsm">gen_fsm(3)</seealso>, and <seealso
	    marker="gen_event">gen_event(3)</seealso> documentation.</p>
          <p>
	    Own Id: OTP-8255 Aux Id: seq11419 </p>
        </item>
        <item>
	    <p>The -on_load() directive can be used to run a function
	    when a module is loaded. It is documented in the section
	    about code loading in the Reference Manual.</p>
          <p>
	    Own Id: OTP-8295</p>
        </item>
      </list>
    </section>

</section>

<section><title>STDLIB 1.16.3.1</title>

    <section><title>Fixed Bugs and Malfunctions</title>
      <list>
        <item>
          <p>
            An erroneous type spec for <c>gen:start/6</c> caused
            dialyzer to erroneously issue warnings when
            <c>{spawn_opt, SpawnOptionList}</c> was passed in the
            option list to the <c>gen_server</c> and <c>gen_fsm</c>
            start functions.</p>
          <p>
            Own Id: OTP-8068 Aux Id: seq11323, seq11314 </p>
        </item>
      </list>
    </section>

</section>

<section><title>STDLIB 1.16.3</title>

    <section><title>Fixed Bugs and Malfunctions</title>
      <list>
        <item>
	    <p>The linter used to crash on invalid <c>-opaque</c>
	    declarations.</p>
          <p>
	    Own Id: OTP-8051</p>
        </item>
        <item>
	    <p>Bugs in <c>digraph:add_edge/5</c> and
	    <c>digraph:del_path/3</c> have been fixed. (Thanks to
	    Crystal Din.)</p>
          <p>
	    Own Id: OTP-8066</p>
        </item>
        <item>
	    <p>When trying to insert objects with
	    <c>dets:insert_new()</c> into a Dets table of type
	    <c>duplicate_bag</c>, already existing objects would
	    sometimes be duplicated. This bug has been fixed. (Thanks
	    to Crystal Din.)</p>
          <p>
	    Own Id: OTP-8070</p>
        </item>
        <item>
          <p>
	    Running erlc in a very deep directory (with a path length
	    of more 256 or more characters) would cause the emulator
	    to crash in a call to <c>list_to_atom/1</c>. (Thanks to
	    Chris Newcombe.)</p>
          <p>
	    Own Id: OTP-8124</p>
        </item>
        <item>
	    <p>A few minor bugs have been fixed in the Erlang Code
	    Preprocessor (<c>epp</c>).</p>
          <p>
	    Own Id: OTP-8130</p>
        </item>
        <item>
	    <p>A bug in The Erlang Meta Interpreter (<c>erl_eval</c>)
	    has been fixed: exceptions generated in the template of
	    bit string comprehensions were not handled properly.
	    (Thanks to Ulf Wiger.)</p>
          <p>
	    Own Id: OTP-8133</p>
        </item>
      </list>
    </section>


    <section><title>Improvements and New Features</title>
      <list>
        <item>
          <p>
	    Option <c>{capture,none}</c> was missing in documentation
	    for <c>re:run/3</c>.</p>
          <p>
	    Own Id: OTP-8113</p>
        </item>
        <item>
	    <p>When <c>erl_scan:tokens()</c> returns an error tuple
	    <c>{error, ErrorInfo, EndLocation</c>}, the list
	    <c>LeftOverChars</c> is the remaining characters of the
	    input data, starting from <c>EndLocation</c>. It used to
	    be the empty list.</p>
          <p>
	    *** POTENTIAL INCOMPATIBILITY ***</p>
          <p>
	    Own Id: OTP-8129</p>
        </item>
        <item>
	    <p>The Erlang Meta Interpreter (<c>erl_eval</c>) has been
	    somewhat optimized when it comes to interpreting
	    <c>receive</c>-expressions. (Thanks to Richard
	    Carlsson.)</p>
          <p>
	    Own Id: OTP-8139</p>
        </item>
        <item>
	    <p>The Erlang Pretty Printer (<c>erl_pp</c>) has been
	    modified as to handle types.</p>
          <p>
	    Own Id: OTP-8150</p>
        </item>
      </list>
    </section>

</section>

<section><title>STDLIB 1.16.2</title>

    <section><title>Fixed Bugs and Malfunctions</title>
      <list>
        <item>
	    <p>The text of tokens returned by the Erlang scanner
	    (<c>erl_scan</c>) was sometimes empty when the
	    <c>text</c> option was given and <c>StartLocation</c> was
	    a line. This bug has been fixed.</p>
          <p>
	    Own Id: OTP-7965</p>
        </item>
        <item>
	    <p>The documentation for <c>base64:decode/1</c> has been
	    updated to point out that it strips whitespace.</p>
	    <p><c>base64:decode/1</c> and <c>base64:mime_decode/1</c>
	    would sometimes fail instead of stripping away non-base64
	    characters.</p>
          <p>
	    Own Id: OTP-7984</p>
        </item>
        <item>
          <p>
	    Two types in the <c>gen</c> module were corrected.</p>
          <p>
	    Own Id: OTP-8029 Aux Id: seq11296 </p>
        </item>
        <item>
          <p>
	    <c>array:from_orddict([])</c> and
	    <c>array:from_list([])</c> would construct fixed arrays
	    instead of extendible arrays.</p>
          <p>
	    Own Id: OTP-8033</p>
        </item>
      </list>
    </section>


    <section><title>Improvements and New Features</title>
      <list>
        <item>
          <p>
	    Interpreted escripts are now tail recursive.</p>
          <p>
	    The function erl_eval:expr/5 has been introduced.</p>
          <p>
	    Own Id: OTP-7933</p>
        </item>
        <item>
          <p>
	    <c>gen_server:call/2,3</c> will be somewhat faster if the
	    calling process has a many messages in its message queue.</p>
          <p>
	    Own Id: OTP-7979</p>
        </item>
        <item>
          <p>
	    Random now supports seed with arity one,
	    <c>random:seed/1</c>, which takes a three-tuple.</p>
          <p>
	    Own Id: OTP-8019</p>
        </item>
        <item>
	    <p>The <c>regexp</c> module now recognizes the escape
	    sequences <c>\xXY</c> and <c>\x{X...}</c>.</p>
          <p>
	    Own Id: OTP-8024</p>
        </item>
      </list>
    </section>

</section>

<section><title>STDLIB 1.16.1</title>

    <section><title>Fixed Bugs and Malfunctions</title>
      <list>
        <item>
	    <p>The documentation of <c>dets:open_file/1</c> now
	    states that the file is repaired if it has not been
	    properly closed. (Thanks to Ulf Wiger.)</p>
          <p>
	    Own Id: OTP-7895</p>
        </item>
      </list>
    </section>


    <section><title>Improvements and New Features</title>
      <list>
        <item>
	    <p>The Erlang scanner no longer returns the text of
	    tokens when the start location is a pair of a line and
	    column unless the new option <c>text</c> is supplied
	    (incompatibility with R13A).</p> <p>There are new
	    functions to access the attributes of tokens:
	    <c>attributes_info/1,2</c> and
	    <c>set_attribute/3</c>.</p>
          <p>
	    *** POTENTIAL INCOMPATIBILITY ***</p>
          <p>
	    Own Id: OTP-7892 Aux Id: OTP-7810 </p>
        </item>
        <item>
          <p>
	    Several glitches and performance issues in the Unicode
	    and I/O-system implementation of R13A have been
	    corrected.</p>
          <p>
	    Own Id: OTP-7896 Aux Id: OTP-7648 OTP-7887 </p>
        </item>
        <item>
          <p>
	    The type spec of filelib:wildcard/2 has been corrected.</p>
          <p>
	    Own Id: OTP-7915</p>
        </item>
        <item>
	    <p>New functions: <c>gb_sets:is_disjoint/2</c>,
	    <c>ordsets:is_disjoint/2</c>, and
	    <c>gb_sets:is_disjoint/2</c>.</p>
          <p>
	    Own Id: OTP-7947</p>
        </item>
        <item>
	    <p>The function <c>gb_trees:map/2</c> which was added in
	    R13A is now documented.</p>
          <p>
	    Own Id: OTP-7948</p>
        </item>
      </list>
    </section>

</section>

<section><title>STDLIB 1.16</title>

    <section><title>Fixed Bugs and Malfunctions</title>
      <list>
        <item>
	    <p>Fixed a minor race conditions in
	    <c>gen_server:start*</c>: if one of these functions
	    returned <c>{error,Reason}</c> or <c>ignore</c>, the name
	    could still be registered (either locally or in
	    <c>global</c>).</p>
	    <p>A process started by <c>proc_lib</c> in some cases
	    depended on its process dictionary not to be erased, and
	    would crash when terminating abnormally and not generate
	    a proper crash report. This has been corrected (but the
	    initial call will not be shown in the error report if the
	    process dictionary has been erased). NOTE: There is no
	    longer any need to erase the process dictionary for
	    memory conservation reasons, since the actual call
	    arguments are no longer saved in the process
	    dictionary.</p>
          <p>
	    Own Id: OTP-7669</p>
        </item>
        <item>
	    <p>The Erlang preprocessor used wrong line number when
	    stringifying macro arguments. (Thanks to John
	    Hughes.)</p>
          <p>
	    Own Id: OTP-7702</p>
        </item>
        <item>
	    <p>A bug in the <c>qlc</c> module has been fixed: merge
	    join sometimes failed to return all answers. (Thanks to
	    Bernard Duggan.)</p>
          <p>
	    Own Id: OTP-7714</p>
        </item>
      </list>
    </section>


    <section><title>Improvements and New Features</title>
      <list>
        <item>
	    <p>A new option, <c>key_equality</c>, has been added to
	    <c>qlc:table/2</c>. This option makes it possible for
	    <c>qlc</c> to better handle tables that use <c>==/2</c>
	    when comparing keys for equality (examples of such tables
	    are ordered ETS tables and gb_table in qlc(3)).</p>
          <p>
	    Own Id: OTP-6674</p>
        </item>
        <item>
	    <p>The functions <c>lists:seq/1,2</c> return the empty
	    list in a few cases when they used to generate an
	    exception, for example <c>lists:seq(1, 0)</c>. See
	    lists(3) for details. (Thanks to Richard O'Keefe.)</p>
          <p>
	    *** POTENTIAL INCOMPATIBILITY ***</p>
          <p>
	    Own Id: OTP-7230</p>
        </item>
        <item>
          <p>
	    The order of objects visited in select for ordered_set is
	    now documented.</p>
          <p>
	    Own Id: OTP-7339</p>
        </item>
        <item>
          <p>
	    It is now possible to debug code in escripts and
	    archives.</p>
          <p>
	    Own Id: OTP-7626</p>
        </item>
        <item>
	    <p>Support for Unicode is implemented as described in
	    EEP10. Formatting and reading of unicode data both from
	    terminals and files is supported by the io and io_lib
	    modules. Files can be opened in modes with automatic
	    translation to and from different unicode formats. The
	    module 'unicode' contains functions for conversion
	    between external and internal unicode formats and the re
	    module has support for unicode data. There is also
	    language syntax for specifying string and character data
	    beyond the ISO-latin-1 range.</p>
	    <p>The interactive shell will support input and output of
	    unicode characters when the terminal and operating system
	    supports it.</p>
	    <p>Please see the EEP and the io/io_lib manual pages as
	    well as the stdlib users guide for details.</p>
	    <p><em>I/O-protocol incompatibilities:</em></p>
	    <p>The io_protocol between io_Server and client is
	    updated to handle protocol data in unicode formats. The
	    updated protocol is now documented. The specification
	    resides in the stdlib <em>users manual</em>, which is a
	    new part of the manual.</p>
	    <p><em>io module incompatibilities:</em></p>
	    <p>The io:put_chars, io:get_chars and io:get_line all
	    handle and return unicode data. In the case where
	    binaries can be provided (as to io:put_chars), they shall
	    be encoded in UTF-8. When binaries are returned (as by
	    io:get_line/get_chars when the io_server is set in
	    <em>binary mode</em>) the returned data is also
	    <em>always</em> encoded as UTF-8. The file module however
	    still returns byte-oriented data, why file:read can be
	    used instead of io:get_chars to read binary data in
	    ISO-latin-1.</p>
	    <p><em>io_lib module incompatibilities:</em></p>
	    <p>io_lib:format can, given new format directives (i.e
	    "~ts" and "~tc"), return lists containing integers larger
	    than 255. </p>
          <p>
	    *** POTENTIAL INCOMPATIBILITY ***</p>
          <p>
	    Own Id: OTP-7648 Aux Id: OTP-7580 OTP-7514 OTP-7494
	    OTP-7443 OTP-7181 EEP10 EEP11 </p>
        </item>
        <item>
          <p>
	    The function <c>pool:attach/1</c> now returns
	    <c>already_attached</c> if the node is already attached,
	    rather than <c>allready_attached</c> (sic!). (Thanks to
	    Edwin Fine.)</p>
          <p>
	    Own Id: OTP-7653 Aux Id: OTP-7603 </p>
        </item>
        <item>
          <p>
	    Preprocessor directives are now allowed in escripts. This
	    means that for example macros may be used in escripts.</p>
          <p>
	    Own Id: OTP-7662</p>
        </item>
        <item>
	    <p>When a process started with <c>proc_lib</c>,
	    <c>gen_server</c>, or <c>gen_fsm</c> exits with reason
	    <c>{shutdown,Term}</c>, a crash report will no longer be
	    generated (to allow a clean shutdown, but still provide
	    additional information to process that are linked to the
	    terminating process).</p>
          <p>
	    Own Id: OTP-7740 Aux Id: seq10847 </p>
        </item>
        <item>
          <p>
	    A new BIF, <c>lists:keyfind/3</c>, has been added. It
	    works like <c>lists:keysearch/3</c> except that it does
	    not wrap the returned tuple in a <c>value</c> tuple in
	    case of success. (Thanks to James Hague for suggesting
	    this function.)</p>
          <p>
	    Own Id: OTP-7752</p>
        </item>
        <item>
	    <p><c>lists:suffix(Suffix, List)</c> used to have a a
	    complexity of <c>length(Suffix)*length(List)</c> (which
	    could become quite slow for some inputs). It has now been
	    re-implemented so that its complexity is
	    <c>length(Suffix)+length(List)</c>. (Thanks to Richard
	    O'Keefe for the new implementation.)</p>
          <p>
	    Own Id: OTP-7797</p>
        </item>
        <item>
	    <p>The Erlang scanner has been augmented as to return
	    white spaces, comments, and exact location of tokens. The
	    functions <c>string/3</c>, <c>tokens/4</c>, and
	    <c>token_info/1,2</c> are new. See erl_scan(3) for
	    details.</p>
	    <p><c>tokens/3,4</c> have been modified as to return a
	    list of tokens instead of an error when <c>eof</c> is
	    encountered before the dot.</p>
          <p>
	    Own Id: OTP-7810</p>
        </item>
        <item>
          <p>
	    <c>filelib:fold_files/5</c> now uses the <c>re</c> module
	    instead of the <c>regexp</c> module for regular
	    expression matching. In practice, this change will not be
	    a problem for most regular expressions used for
	    <c>filelib:fold_files/5</c>. (The major difference in
	    regular expression is that parenthesis and curly brackets
	    is treated as literal characters by <c>regexp</c> but as
	    special characters by <c>re</c>; fortunately, those
	    characters are rarely used in filenames.)</p>
          <p>
	    *** POTENTIAL INCOMPATIBILITY ***</p>
          <p>
	    Own Id: OTP-7819</p>
        </item>
        <item>
          <p>
	    <c>digraph:new(Type)</c> will now cause a <c>badarg</c>
	    exception if <c>Type</c> is not a valid type. Similarly,
	    <c>digraph_utils:subgraph/2,3</c> will now cause a
	    <c>badarg</c> if the arguments are invalid. (Those
	    functions used to return error tuples if something was
	    wrong.)</p>
          <p>
	    *** POTENTIAL INCOMPATIBILITY ***</p>
          <p>
	    Own Id: OTP-7824</p>
        </item>
        <item>
	    <p>The argument passed to <c>random:uniform/1</c> must
	    now be an integer (as stated in the documentation). In
	    previous releases, a floating point number was also
	    allowed.</p>
          <p>
	    *** POTENTIAL INCOMPATIBILITY ***</p>
          <p>
	    Own Id: OTP-7827</p>
        </item>
        <item>
	    <p>The copyright notices have been updated.</p>
          <p>
	    Own Id: OTP-7851</p>
        </item>
        <item>
	    <p>A few missing match spec functions was added to
	    dbg:fun2ms; exception_trace/0 and trace/2,3.</p>
	    <p>There is a new function queue:member/2.</p>
	    <p>A bug in io_lib:fread that made it accidentally
	    concatenate fields separated by newline has been
	    corrected. Reported and analyzed by Matthew Palmer to
	    erlang-patches.</p>
          <p>
	    Own Id: OTP-7865</p>
        </item>
      </list>
    </section>

</section>


<section><title>STDLIB 1.15.5</title>

    <section><title>Fixed Bugs and Malfunctions</title>
      <list>
        <item>
	    <p>A bug in the <c>qlc</c> module has been fixed: when
	    merge joining two query handles the temporary file used
	    for equivalence classes was not truncated properly which
	    could result in poor performance.</p>
          <p>
	    Own Id: OTP-7552</p>
        </item>
        <item>
          <p>
	    The characters 16#C0 and 16#E0 ("A" and "a" with grave
	    accent), were not properly converted by the
	    <c>string:to_lower/1</c> and <c>string:to_upper/1</c>
	    functions. (Thanks to Richard O'Keefe.)</p>
          <p>
	    Own Id: OTP-7589</p>
        </item>
        <item>
          <p>
	    The function <c>pool:attach/1</c> now returns
	    <c>already_attached</c> if the node is already attached,
	    rather than <c>allready_attached</c> (sic!). (Thanks to
	    Edwin Fine.)</p>
          <p>
	    *** POTENTIAL INCOMPATIBILITY ***</p>
          <p>
	    Own Id: OTP-7603</p>
        </item>
        <item>
	    <p>The documentation for <c>io:get_line/1,2</c> now
	    mentions that the return value can also be
	    <c>{error,Reason}</c>.</p>
          <p>
	    Own Id: OTP-7604 Aux Id: seq11063 </p>
        </item>
      </list>
    </section>


    <section><title>Improvements and New Features</title>
      <list>
        <item>
          <p>
	    The split function is now added to the re library.
	    Exceptions and errors from both run, replace and split
	    are made more consistent.</p>
          <p>
	    Own Id: OTP-7514 Aux Id: OTP-7494 </p>
        </item>
        <item>
	    <p>Processes spawned using <c>proc_lib</c> (including
	    <c>gen_server</c> and other library modules that use
	    <c>proc_lib</c>) no longer keep the entire argument list
	    for the initial call, but only the arity.</p>
	    <p>Also, if <c>proc_lib:spawn/1</c> is used to spawn a
	    fun, the actual fun is not kept, but only module,
	    function name, and arity of the function that implements
	    the fun.</p>
	    <p>The reason for the change is that keeping the initial
	    fun (or a fun in an argument list), would prevent
	    upgrading the code for the module. A secondary reason is
	    that keeping the fun and function arguments could waste a
	    significant amount of memory.</p>
	    <p>The drawback with the change is that the crash reports
	    will provide less precise information about the initial
	    call (only <c>Module:Function/Arity</c> instead of
	    <c>Module:Function(Arguments)</c>). The function
	    <c>proc_lib:initial_call/1</c> still returns a list, but
	    each argument has been replaced with a dummy atom.</p>
          <p>
	    Own Id: OTP-7531 Aux Id: seq11036 </p>
        </item>
        <item>
          <p>
	    There is now experimental support for loading of code
	    from archive files. See the documentation of <c>code</c>,
	    <c>init</c>, <c>erl_prim_loader </c> and <c>escript</c>
	    for more info.</p>
          <p>
	    The error handling of <c>escripts</c> has been improved.</p>
          <p>
	    An <c>escript</c> may now set explicit arguments to the
	    emulator, such as <c>-smp enabled</c>.</p>
          <p>
	    An <c>escript</c> may now contain a precompiled beam
	    file.</p>
          <p>
	    An <c>escript</c> may now contain an archive file
	    containing one or more applications (experimental).</p>
          <p>
	    The internal module <c>code_aux</c> has been removed.</p>
          <p>
	    Own Id: OTP-7548 Aux Id: otp-6622 </p>
        </item>
        <item>
          <p>
	    Enabled explicit control of which types of files that
	    should be compressed in a ZIP archive.</p>
          <p>
	    Own Id: OTP-7549 Aux Id: otp-6622 </p>
        </item>
        <item>
          <p>
	    In the job control mode, the "s" and "r" commands now
	    take an optional argument to specify which shell to
	    start. (Thanks to Robert Virding.)</p>
          <p>
	    Own Id: OTP-7617</p>
        </item>
      </list>
    </section>

</section>

<section><title>STDLIB 1.15.4</title>

    <section><title>Fixed Bugs and Malfunctions</title>
      <list>
        <item>
          <p>
	    A bug in the calendar module could cause
	    calendar:local_time_to_universal_time_dst/1 to return
	    duplicate identical values for local times in timezones
	    without DST. Multiple values should only be returned when
	    a local time is within the hour occurring twice due to
	    shift from DST to non-DST, and certainly only in
	    timezones with DST. The correct behaviour is now
	    implemented.</p>
          <p>
	    Own Id: OTP-7344 Aux Id: seq10960 </p>
        </item>
        <item>
	    <p>The documentation of <c>(d)ets:init_table()</c> has
	    been corrected. (Thanks to Paul Mineiro.)</p>
          <p>
	    Own Id: OTP-7413</p>
        </item>
        <item>
	    <p>The soft upper limit of 60 on the number of non-white
	    characters on a line, which was introduced in R12B-0 for
	    the control sequences <c>p</c> and <c>P</c> of the
	    functions <c>io:fwrite/2,3</c> and
	    <c>io_lib:fwrite/2</c>, has been removed. This means that
	    terms whose printed representation fits on a line will
	    have no NEWLINEs. The Erlang shell still uses the 60
	    character limit, though.</p>
          <p>
	    Own Id: OTP-7421 Aux Id: OTP-6708 </p>
        </item>
        <item>
	    <p>Some debug code has been removed from Dets.</p>
          <p>
	    Own Id: OTP-7424</p>
        </item>
        <item>
	    <p>The documentation of <c>dets:match_delete/2</c> has
	    been corrected. (Thanks to Paul Mineiro.)</p>
          <p>
	    Own Id: OTP-7445</p>
        </item>
        <item>
	    <p>Corrections of digraph(3). (Thanks to Vlad
	    Dumitrescu.)</p>
          <p>
	    Own Id: OTP-7492</p>
        </item>
        <item>
          <p>
	    For the process that an escript runs in, the
	    <c>trap_exit</c> process flag is now <c>false</c> instead
	    of <c>true</c> (as in previous releases). Scripts that
	    depend on the previous (counter-intuitive) behaviour
	    might not work. (Thanks to Bengt Kleberg.)</p>
          <p>
	    *** POTENTIAL INCOMPATIBILITY ***</p>
          <p>
	    Own Id: OTP-7517</p>
        </item>
      </list>
    </section>


    <section><title>Improvements and New Features</title>
      <list>
        <item>
	    <p>The documentation of <c>lists:(u)sort/2</c> now states
	    what is expected of an ordering function.</p>
          <p>
	    Own Id: OTP-7489</p>
        </item>
        <item>
          <p>
	    The re module is extended with repetitive matches (global
	    option) and replacement function.</p>
          <p>
	    Own Id: OTP-7494 Aux Id: OTP-7181 </p>
        </item>
        <item>
	    <p>The Erlang shell now displays a nicer error message
	    when evaluating an undefined command. (Thanks to Richard
	    Carlsson.)</p>
          <p>
	    Own Id: OTP-7495</p>
        </item>
      </list>
    </section>

</section>


<section><title>STDLIB 1.15.3</title>

    <section><title>Fixed Bugs and Malfunctions</title>
      <list>
        <item>
          <p>
	    zip:unzip to/from binary with empty directories did not
	    work. (Thanks to Martin Dvorak.)</p>
          <p>
	    Own Id: OTP-7248</p>
        </item>
        <item>
	    <p>The documentation of the control sequence <c>w</c> of
	    the <c>io_lib</c> module now states that floating point
	    numbers are printed accurately.</p>
          <p>
	    Own Id: OTP-7324 Aux Id: OTP-7084 </p>
        </item>
        <item>
          <p>
	    zip:unzip was not supporting a flavour of the zip format
	    found in jar-files.</p>
          <p>
	    Own Id: OTP-7382 Aux Id: seq10970 </p>
        </item>
      </list>
    </section>


    <section><title>Improvements and New Features</title>
      <list>
        <item>
          <p>
	    An experimental module "re" is added to the emulator
	    which interfaces a publicly available regular expression
	    library for Perl-like regular expressions (PCRE). The
	    interface is purely experimental and *will* be subject to
	    change.</p>
          <p>
	    The implementation is for reference and testing in
	    connection to the relevant EEP.</p>
          <p>
	    Own Id: OTP-7181</p>
        </item>
      </list>
    </section>

</section>

<section><title>STDLIB 1.15.2</title>

    <section><title>Fixed Bugs and Malfunctions</title>
      <list>
        <item>
	    <p> When inserting many small objects, Dets sometimes
	    crashed when reaching the maximum number of slots.
	    (Thanks to Daniel Goertzen.) </p>
          <p>
	    Own Id: OTP-7146</p>
        </item>
        <item>
	    <p>Processes linked to the Erlang shell did not get an
	    exit signal when the evaluator process was killed. This
	    bug, introduced in R12B-0, has been fixed.</p>
          <p>
	    Own Id: OTP-7184 Aux Id: OTP-6554 </p>
        </item>
        <item>
          <p>
	    Invalid arguments to <c>ets:update_counter/3</c> were not
	    handled correctly. A tuple position (<c>Pos</c>) less
	    than 1 caused the element directly following the key to
	    be updated (as if no position at all had been specified).
	    All invalid values for <c>Pos</c> will now fail with
	    <c>badarg</c>.</p>
          <p>
	    Own Id: OTP-7226</p>
        </item>
        <item>
          <p>
	    For certain terminals, io:columns/0 could return 0
	    instead of enotsup. That is now corrected.</p>
          <p>
	    Own Id: OTP-7229 Aux Id: seq10886 </p>
        </item>
        <item>
	    <p><c>qlc:info()</c> can now handle port identifiers,
	    pids, references, and funs. (Thanks to Wojciech Kaczmare
	    for reporting this bug.)</p> <p>When evaluating the
	    <c>parent_fun</c> messages sent to the process calling
	    <c>qlc:cursor()</c> were sometimes erroneously consumed.
	    This bug has been fixed.</p>
          <p>
	    Own Id: OTP-7232</p>
        </item>
        <item>
	    <p><c>erl_parse:abstract()</c> can now handle bit
	    strings.</p>
          <p>
	    Own Id: OTP-7234</p>
        </item>
      </list>
    </section>


    <section><title>Improvements and New Features</title>
      <list>
        <item>
	    <p>The <c>queue</c> module has been rewritten to make it
	    easier to use. Suggestions and discussion from and with
	    among others Lev Walkin, Anders Ramsell and Rober Virding
	    in december 2007 on erlang-questions@erlang.org. It was
	    also discussed to change the internal representation to
	    contain length information which would speed up
	    <c>len/1</c> but that change has been postponed. Anyone
	    interested may write an EEP and try to reach an
	    acceptable compromise for queue overhead and thereby the
	    speed of all other operations than <c>len/1</c>. The
	    <c>queue</c> module is now optimized for fast and minimal
	    garbage <c>in/2</c> and <c>out/1</c> and such. See the
	    documentation.</p>
	    <p>New functions: <c>is_queue/1</c>, <c>get/1</c>,
	    <c>get_r/1</c>, <c>peek/1</c>, <c>peek_r/1</c>,
	    <c>drop/1</c>, <c>drop_r/1</c> and <c>liat/1</c>.
	    <c>is_queue/1</c> is a new predicate, <c>liat/1</c> is a
	    correction of an old misspelling, and the others
	    (<c>get</c>*, <c>peek</c>* and <c>drop</c>*) are new
	    interface functions.</p>
          <p>
	    Own Id: OTP-7064</p>
        </item>
        <item>
	    <p>The functions <c>io_lib:write/1,2</c> and
	    <c>io_lib:print/1,4</c> have been changed when it comes
	    to writing floating point numbers. This change affects
	    the control sequences <c>p</c>, <c>P</c>, <c>w</c>, and
	    <c>W</c> of the <c>io_lib</c> module. (Thanks to Bob
	    Ippolito for code contribution.) </p>
          <p>
	    Own Id: OTP-7084</p>
        </item>
        <item>
          <p>
	    Updated the documentation for
	    <c>erlang:function_exported/3</c> and <c>io:format/2</c>
	    functions to no longer state that those functions are
	    kept mainly for backwards compatibility.</p>
          <p>
	    Own Id: OTP-7186</p>
        </item>
        <item>
          <p>
	    A new BIF ets:update_element/3. To update individual
	    elements within an ets-tuple, without having to read,
	    update and write back the entire tuple.</p>
          <p>
	    Own Id: OTP-7200</p>
        </item>
        <item>
	    <p><c>string:join/2</c> now accepts an empty list as
	    first argument.</p>
          <p>
	    Own Id: OTP-7231 Aux Id: OTP-6671 </p>
        </item>
        <item>
	    <p><c>qlc:info/1,2</c> accepts a new option,
	    <c>depth</c>. The type <c>SelectedObjects</c> used in the
	    description of <c>qlc:table/2</c> has been augmented.</p>
          <p>
	    Own Id: OTP-7238</p>
        </item>
        <item>
	    <p><c>tuple_size/1</c> and <c>byte_size/1</c> have been
	    substituted for <c>size/1</c> in the documentation.</p>
          <p>
	    Own Id: OTP-7244</p>
        </item>
      </list>
    </section>

</section>

<section><title>STDLIB 1.15.1</title>

    <section><title>Fixed Bugs and Malfunctions</title>
      <list>
        <item>
          <p>
	    Ets:select/3 in combination with
	    ets:repair_continuation/2 and ordered_set data tables
	    could result in function_clause although used as
	    intended. This is now corrected. Thanks to Paul Mineiro
	    for finding and isolating the bug!</p>
          <p>
	    Own Id: OTP-7025</p>
        </item>
        <item>
	    <p>The compiler warning for the deprecated function
	    <c>ftp:close/1</c> now mentions the correct replacement
	    function.</p>
	    <p>The warning for the removed functions in the
	    <c>httpd_util</c> module have been changed to say they
	    have been removed, not merely deprecated. (Thanks to
	    Fredrik Thulin.)</p>
          <p>
	    Own Id: OTP-7034 Aux Id: seq10825 </p>
        </item>
        <item>
	    <p>In <c>(Expr)#r{}</c> (no fields are updated),
	    <c>Expr</c> is no longer evaluated more than once. There
	    is also a test that <c>Expr</c> is of the correct record
	    type. (Thanks to Dominic Williams.)</p>
          <p>
	    Own Id: OTP-7078 Aux Id: OTP-4962 </p>
        </item>
        <item>
	    <p>Documentation bugfixes and clarifications.</p> (Thanks
	    to Joern (opendev@gmail.com), Matthias Lang, and Richard
	    Carlsson.)
          <p>
	    Own Id: OTP-7079</p>
        </item>
        <item>
	    <p>Duplicated objects were sometimes not deleted from the
	    list of answers when a QLC table was traversed using a
	    match specification. (Thanks to Dmitri Girenko.)</p>
          <p>
	    Own Id: OTP-7114</p>
        </item>
      </list>
    </section>


    <section><title>Improvements and New Features</title>
      <list>
        <item>
	    <p>The documentation has been updated so as to reflect
	    the last updates of the Erlang shell as well as the minor
	    modifications of the control sequence <c>p</c> of the
	    <c>io_lib</c> module.</p> <p>Superfluous empty lines have
	    been removed from code examples and from Erlang shell
	    examples.</p>
          <p>
	    Own Id: OTP-6944 Aux Id: OTP-6554, OTP-6911 </p>
        </item>
        <item>
	    <p><c>tuple_size/1</c> and <c>byte_size/1</c> have been
	    substituted for <c>size/1</c>.</p>
          <p>
	    Own Id: OTP-7009</p>
        </item>
        <item>
          <p>
	    It is now possible to hibernate a
	    gen_server/gen_event/gen_fsm. In gen_server and gen_fsm,
	    hibernation is triggered by returning the atom
	    'hibernate' instead of a timeout value. In the gen_event
	    case hibernation is triggered by a event handler
	    returning a tuple with an extra element containing the
	    atom 'hibernate'.</p>
          <p>
	    Own Id: OTP-7026 Aux Id: seq10817 </p>
        </item>
        <item>
	    <p>Some undocumented debug functionality has been added
	    to Dets.</p>
          <p>
	    Own Id: OTP-7066</p>
        </item>
        <item>
	    <p>The functions <c>digraph_utils:is_tree/1</c>,
	    <c>digraph_utils:is_arborescence/1</c>, and
	    <c>digraph_utils:arborescence_root/1</c> are new.</p>
          <p>
	    Own Id: OTP-7081</p>
        </item>
        <item>
          <p>
	    The compiler could generate suboptimal code for record
	    updates if the record update code consisted of multiple
	    source code lines.</p>
          <p>
	    Own Id: OTP-7101</p>
        </item>
      </list>
    </section>

</section>

<section><title>STDLIB 1.15</title>

    <section><title>Fixed Bugs and Malfunctions</title>
      <list>
        <item>
	    <p>Bugs have been fixed in <c>qlc</c>:</p> <list
	    type="bulleted"> <item>Setting the <c>lookup_fun</c>
	    option of <c>qlc:table/2</c> to <c>undefined</c> could
	    cause a crash.</item> <item>If a QLC restricted some
	    column of a table in such a way that a traversal using a
	    match specification was possible and the QLC also
	    compared the key column or some indexed column of the the
	    table with a column of some other table, <c>qlc</c>
	    always chose to traverse the table first, never
	    considering lookup join. This has been changed so that
	    lookup join is always preferred; if an initial traversal
	    using the match specification is desired, the query needs
	    to be rewritten introducing an extra QLC with the
	    filter(s) restricting the column.</item> <item>When
	    trying to find candidates for match specifications and
	    lookup, filters using variables from one generator only
	    are ignored unless they are placed immediately after the
	    generator and possibly other filters using variables from
	    the same generator. In particular, filters joining two
	    tables should not be placed between the generator and the
	    filters using the generator only.</item> <item>The
	    call-back function <c>TraverseFun</c> used for
	    implementing QLC tables is allowed to return a term other
	    than a list since STDLIB 1.14 (OTP-5195). However, when
	    the returned term was a fun <c>qlc</c> often tried to
	    call the fun instead of returning it.</item> </list> <p>A
	    few minor optimizations have been implemented as
	    well.</p>
          <p>
	    Own Id: OTP-6673</p>
        </item>
        <item>
	    <p>A bug concerning the use of parameterized modules from
	    the shell has been fixed.</p>
          <p>
	    Own Id: OTP-6785</p>
        </item>
        <item>
	    <p>A bug regarding the size expression of the bit syntax
	    has been fixed in the <c>erl_eval</c> module.</p>
          <p>
	    Own Id: OTP-6787</p>
        </item>
        <item>
          <p>
	    The log_mf_h event handler didn't close the index file
	    when it was done reading it causing a file descriptor
	    leak.</p>
          <p>
	    Own Id: OTP-6800</p>
        </item>
        <item>
          <p>
	    Definitions for the <c>filename()</c> and
	    <c>dirname()</c> types have been added to the
	    documentation for the <c>filelib</c> module.</p>
          <p>
	    Own Id: OTP-6870</p>
        </item>
        <item>
	    <p>file:write_file/3, file:write/2 and file:read/2 could
	    crash (contrary to documentation) for odd enough file
	    system problems, e.g write to full file system. This bug
	    has now been corrected.</p> <p>In this process the file
	    module has been rewritten to produce better error codes.
	    Posix error codes now originate from the OS file system
	    calls or are generated only for very similar causes (for
	    example 'enomem' is generated if a memory allocation
	    fails, and 'einval' is generated if the file handle in
	    Erlang is a file handle but currently invalid).</p>
	    <p>More Erlang-ish error codes are now generated. For
	    example <c>{error,badarg}</c> is now returned from
	    <c>file:close/1</c> if the argument is not of a file
	    handle type. See file(3).</p> <p>The possibility to write
	    a single byte using <c>file:write/2</c> instead of a list
	    or binary of one byte, contradictory to the
	    documentation, has been removed.</p>
          <p>
	    *** POTENTIAL INCOMPATIBILITY ***</p>
          <p>
	    Own Id: OTP-6967 Aux Id: OTP-6597 OTP-6291 </p>
        </item>
        <item>
	    <p>A bug concerning the evaluation of the <c>++/2</c>
	    operator has been fixed in <c>erl_eval</c>. (Thanks to
	    Matthew Dempsky.)</p>
          <p>
	    Own Id: OTP-6977</p>
        </item>
      </list>
    </section>


    <section><title>Improvements and New Features</title>
      <list>
        <item>
	    <p>The behaviour of the internal functions gen:call/3,4
	    has been changed slightly in the rare case that when the
	    caller was linked to the called server, and the server
	    crashed during the call; its exit signal was consumed by
	    the gen:call/3,4 code and converted to an exit exception.
	    This exit signal is no longer consumed.</p>
	    <p>To even notice this change, 1) the calling process has
	    to be linked to the called server.</p>
          <p>
	    2) the call must not be remote by name that is it must be
	    local or remote by pid, local by name or global by name.</p>
          <p>
	    3) the calling process has to have set
	    <c>process_flag(trap_exit, true)</c>.</p>
          <p>
	    4) the server has to crash during the call.</p>
          <p>
	    5) the calling process has to be sensitive to getting
	    previously consumed <c>{'EXIT',Pid,Reason}</c> messages
	    in its message queue.</p>
	    <p>The old behaviour was once the only way for a client
	    to notice if the server died, but has since
	    <c>erlang:monitor(process, {Name,Node})</c> was
	    introduced and used in gen:call been regarded as an
	    undesired behaviour if not a bug.</p>
	    <p>The affected user APIs are:
	    <c>gen_server:call/2,3</c>,
	    <c>gen_fsm:sync_send_event/2,3</c>,
	    <c>gen_fsm:sync_send_all_state_event/2,3</c>,
	    <c>gen_event:_</c>, <c>sys:_</c> and maybe a few others
	    that hardly will be noticed.</p>
          <p>
	    *** POTENTIAL INCOMPATIBILITY ***</p>
          <p>
	    Own Id: OTP-3954 Aux Id: Seq 4538 </p>
        </item>
        <item>
	    <p>When an exception occurs the Erlang shell now displays
	    the class, the reason, and the stacktrace in a clearer
	    way (rather than dumping the raw EXIT tuples as before).
	    <c>proc_lib:format/1</c> displays the exception of crash
	    reports in the same clearer way.</p> <p>The new shell
	    command <c>catch_exception</c> and the new application
	    configuration parameter <c>shell_catch_exception</c> can
	    be used for catching exceptions that would normally exit
	    the Erlang shell.</p>
          <p>
	    Own Id: OTP-6554 Aux Id: OTP-6289 </p>
        </item>
        <item>
	    <p>The function <c>string:join/2</c> joins strings in a
	    list with a separator. Example: '<c>string:join(["a",
	    "b", "c"], ", ") gives "a, b, c"</c>'</p>
          <p>
	    Own Id: OTP-6671</p>
        </item>
        <item>
	    <p>The control sequence <c>P</c> of the <c>Format</c>
	    argument of the functions <c>io:fwrite/2,3</c> and
	    <c>io_lib:fwrite/2</c> now inserts fewer line breaks when
	    printing tuples and lists. A soft upper limit of 60 on
	    the number of non-white characters on a line has been
	    introduced.</p>
          <p>
	    Own Id: OTP-6708</p>
        </item>
        <item>
          <p>
	    The new module <c>array</c> provides a fast functional
	    array implementation.</p>
          <p>
	    Own Id: OTP-6733</p>
        </item>
        <item>
	    <p>Functions that have long been deprecated have now been
	    removed from the following modules: <c>dict</c>,
	    <c>erl_eval</c>, <c>erl_pp</c>, <c>io</c>, <c>io_lib</c>,
	    <c>lists</c>, <c>orddict</c>, <c>ordsets</c>,
	    <c>sets</c>, and <c>string</c>.</p>
	    <p>The undocumented function <c>lists:zf/3</c> has also
	    been removed (use a list comprehension or
	    <c>lists:zf/2</c> instead).</p>
          <p>
	    *** POTENTIAL INCOMPATIBILITY ***</p>
          <p>
	    Own Id: OTP-6845</p>
        </item>
        <item>
          <p>
	    Minor documentation corrections for file:pread/2 and
	    file:pread/3.</p>
          <p>
	    Own Id: OTP-6853</p>
        </item>
        <item>
          <p>
	    Contract directives for modules in Kernel and STDLIB.</p>
          <p>
	    Own Id: OTP-6895</p>
        </item>
        <item>
	    <p>The <c>ets:fixtable/2</c> function, which has been
	    deprecated for several releases, has been removed.</p>
	    <p>The <c>ets:info/1</c> function has been reimplemented
	    as a BIF, which guarantees that information returned is
	    consistent.</p>
	    <p>The <c>ets:info/2</c> function now fails with reason
	    <c>badarg</c> if the second argument is invalid.
	    (Dialyzer can be used to find buggy code where the second
	    argument is misspelled.)</p>
          <p>
	    *** POTENTIAL INCOMPATIBILITY ***</p>
          <p>
	    Own Id: OTP-6906</p>
        </item>
        <item>
	    <p>The Erlang pretty printer <c>erl_pp</c> now inserts
	    more newlines in order to facilitate line coverage
	    analysis by <c>Cover</c>. (Thanks to Thomas Arts.)</p>
          <p>
	    Own Id: OTP-6911</p>
        </item>
        <item>
          <p>
	    The documentation for ets:safe_fixtable/2, ets:foldl/3,
	    and ets:foldr/3 is now clearer about what will happen if
	    objects are inserted during table traversals.</p>
          <p>
	    Own Id: OTP-6928 Aux Id: seq10779 </p>
        </item>
        <item>
          <p>
	    It is now possible to extract files in tar files directly
	    into binaries. It is also possible to add files to tar
	    files directly from binaries.</p>
          <p>
	    Own Id: OTP-6943</p>
        </item>
        <item>
	    <p>The functions <c>keystore/4</c> and <c>keytake/3</c>
	    are new in the <c>lists</c> module.</p>
          <p>
	    Own Id: OTP-6953</p>
        </item>
        <item>
	    <p>The new <c>qlc</c> option <c>tmpdir_usage</c> can be
	    used for outputting messages onto the error logger when a
	    temporary file is about to be created, or to prohibit the
	    usage of temporary files altogether.</p>
          <p>
	    Own Id: OTP-6964</p>
        </item>
      </list>
    </section>

</section>

<section><title>STDLIB 1.14.5.3</title>

    <section><title>Improvements and New Features</title>
      <list>
        <item>
          <p>
	    The allowed syntax for -type() and -spec() was updated.</p>
          <p>
	    Own Id: OTP-6861 Aux Id: OTP-6834 </p>
        </item>
      </list>
    </section>

</section>

<section><title>STDLIB 1.14.5.2</title>

    <section><title>Improvements and New Features</title>
      <list>
        <item>
          <p>
            The compiler will for forward compatibility ignore the
            -type() and -spec() attributes that will be introduced in
            the R12B release.</p>
          <p>
            Own Id: OTP-6834</p>
        </item>
      </list>
    </section>

</section>
<section><title>STDLIB 1.14.5.1</title>

    <section><title>Fixed Bugs and Malfunctions</title>
      <list>
        <item>
          <p>
	    The log_mf_h event handler didn't close the index file
	    when it was done reading it causing a file descriptor
	    leak.</p>
          <p>
	    Own Id: OTP-6800</p>
        </item>
      </list>
    </section>


    <section><title>Improvements and New Features</title>
      <list>
        <item>
          <p>
	    The dict:size/1 and orddict:size/1 functions have been
	    documented.</p>
          <p>
	    Own Id: OTP-6818</p>
        </item>
      </list>
    </section>

</section>

  <section>
    <title>STDLIB 1.14.5</title>

    <section>
      <title>Fixed Bugs and Malfunctions</title>
      <list type="bulleted">
        <item>
          <p>Bugs have been fixed in Dets concerning comparison
            (==) and matching (=:=).</p>
          <p>The STDLIB manual pages
            have been updated as to more carefully state when terms
            are matched and when they are compared.</p>
          <p>Own Id: OTP-4738 Aux Id: OTP-4685 </p>
        </item>
        <item>
          <p>The shell has been updated to fix the following flaws:
            Shell process exit left you with an unresponsive initial
            shell if not using oldshell. Starting a restricted shell
            with a nonexisting callback module resulted in a shell
            where no commands could be used, not even init:stop/0.
            Fun's could not be used as parameters to local shell
            functions (in shell_default or user_default) when
            restricted_shell was active.</p>
          <p>Own Id: OTP-6537</p>
        </item>
        <item>
          <p>A bug in QLC's parse transform has been fixed.</p>
          <p>Own Id: OTP-6590</p>
        </item>
        <item>
          <p>A bug concerning <c>lists:sort/1</c> and
            <c>lists:keysort/2</c> and a mix of floating point
            numbers and integers has been fixed.</p>
          <p>Own Id: OTP-6606</p>
        </item>
        <item>
          <p>When calling <c>erlang:garbage_collect/0</c> in the
            Erlang shell not only the evaluator process (the one
            returned by calling <c>self()</c> in the Erlang shell) is
            garbage collected, but also the process holding the
            history list.</p>
          <p>Own Id: OTP-6659</p>
        </item>
        <item>
          <p>Functions of the <c>beam_lib</c> module that used to
            catch exceptions and return a tuple
            <c>{'EXIT',Reason}</c> now exit with the reason
            <c>Reason</c>.</p>
          <p>Own Id: OTP-6711</p>
        </item>
        <item>
          <p>The <c>erl_eval</c> module now calls the non-local
            function handler whenever an operator is evaluated
            (exceptions are <c>andalso</c>, <c>orelse</c>, and
            <c>catch</c>). The non-local function handler is now also
            called when the function or operator occurs in a guard
            test (such calls used to be ignored).</p>
          <p>These changes affect the Erlang shell when running in
            restricted mode: the callback function
            <c>non_local_allowed/3</c> is now called for operators
            such as <c>'!'/2</c>. This means that
            <c>non_local_allowed/3</c> may need to be changed as to
            let operators through. Note that <c>erlang:'!'/2</c> as
            well as <c>erlang:send/2,3</c> have to be restricted in
            order to stop message passing in the shell.</p>
          <p>*** POTENTIAL INCOMPATIBILITY ***</p>
          <p>Own Id: OTP-6714 Aux Id: seq10374 </p>
        </item>
      </list>
    </section>

    <section>
      <title>Improvements and New Features</title>
      <list type="bulleted">
        <item>
          <p>The new compiler option <c>warn_obsolete_guard</c> can
            be used for turning on warnings for calls to old type
            testing BIFs.</p>
          <p>Own Id: OTP-6585</p>
        </item>
        <item>
          <p>For scripts written using <c>escript</c>, there is a new
            function <c>escript:script_name/0</c>, which can be used
            to retrieve the pathame of the script. The documentation
            has been clarified regarding pre-defined macros such as
            ?MODULE and the module name.</p>
          <p>Own Id: OTP-6593</p>
        </item>
        <item>
          <p>Minor Makefile changes.</p>
          <p>Own Id: OTP-6689 Aux Id: OTP-6742 </p>
        </item>
      </list>
    </section>
  </section>

  <section>
    <title>STDLIB 1.14.4</title>

    <section>
      <title>Fixed Bugs and Malfunctions</title>
      <list type="bulleted">
        <item>
          <p>The MD5 calculation of a BEAM file done by
            <c>code:module_md5/1</c>, <c>beam_lib:md5/1</c>, and by
            the compiler for the default value of the <c>vsn</c>
            attribute have all been changed so that its result will
            be the same on all platforms; modules containing funs
            could get different MD5s on different platforms.</p>
          <p>Own Id: OTP-6459</p>
        </item>
        <item>
          <p>When sorting terms using the <c>file_sorter</c> module
            (the option <c>Format</c> set to <c>term</c>), file
            errors were not always properly handled. This bug has
            been fixed.</p>
          <p>The directory supplied with the
            <c>tmpdir</c> option is no longer checked unless it is
            actually used. The error reason <c>not_a_directory</c>
            can no longer be returned; instead a <c>file_error</c>
            tuple is returned</p>
          <p>Own Id: OTP-6526</p>
        </item>
        <item>
          <p>Bugs regarding <c>try</c>/<c>catch</c> have been fixed
            in the <c>erl_eval</c> module.</p>
          <p>Own Id: OTP-6539</p>
        </item>
        <item>
          <p>When sorting the operands of a join operation, QLC
            called <c>file:open/3</c> with bad arguments. This bug
            has been fixed.</p>
          <p>Own Id: OTP-6562 Aux Id: seq10606 </p>
        </item>
      </list>
    </section>

    <section>
      <title>Improvements and New Features</title>
      <list type="bulleted">
        <item>
          <p>The functions <c>beam_lib:cmp/1</c> and
            <c>beam_lib:strip/1</c> (and similar functions) have been
            updated to handle optional chunks (such as "FunT") in
            more general way in order to be future compatible.</p>
          <p>The function <c>beam_lib:chunks/3</c> has been
            added.</p>
          <p>The function <c>beam_lib:md5/1</c> has been added.</p>
          <p>Own Id: OTP-6443</p>
        </item>
        <item>
          <p>Added base64 as a module to stdlib, encoding and decoding</p>
          <p>Own Id: OTP-6470</p>
        </item>
        <item>
          <p>Added the functions to_upper/1 and to_lower/1 to the
            string module. These provide case conversion for ISO/IEC
            8859-1 characters (Latin1) and strings.</p>
          <p>Own Id: OTP-6472</p>
        </item>
        <item>
          <p>The callback function <c>non_local_allowed/3</c> used
            by the restricted shell can now return the value
            <c>{{restricted,NewFuncSpec,NewArgList},NewState}</c>
            which can be used for letting the shell call some other
            function than the one specified.</p>
          <p>Own Id: OTP-6497 Aux Id: seq10555 </p>
        </item>
        <item>
          <p>There is a new <c>escript</c> program that can be used
            for writing scripts in Erlang. Erlang scripts don't need
            to be compiled and any arguments can be passed to them
            without risk that they are interpreted by the Erlang
            system.</p>
          <p>Own Id: OTP-6505</p>
        </item>
        <item>
          <p>The <c>Format</c> argument of the functions
            <c>io:fwrite/2,3</c> and <c>io_lib:fwrite/2</c> is now
            allowed to be a binary.</p>
          <p>Own Id: OTP-6517</p>
        </item>
      </list>
    </section>
  </section>

  <section>
    <title>STDLIB 1.14.3.1</title>

    <section>
      <title>Fixed Bugs and Malfunctions</title>
      <list type="bulleted">
        <item>
          <p>The control sequences <c>p</c> and <c>P</c> of the
            <c>Format</c> argument of the functions
            <c>io:fwrite/2,3</c> and <c>io_lib:fwrite/2</c> could
            cause a <c>badarg</c> failure when applied to binaries.
            This bug was introduced in STDLIB 1.14.3. (Thanks to
            Denis Bilenko.)</p>
          <p>Own Id: OTP-6495</p>
        </item>
      </list>
    </section>

    <section>
      <title>Improvements and New Features</title>
      <list type="bulleted">
        <item>
          <p>Added the option {cwd, Dir} to make zip-archives with
            relative pathnames without having to do (a global)
            file:set_cwd.</p>
          <p>Own Id: OTP-6491 Aux Id: seq10551 </p>
        </item>
      </list>
    </section>
  </section>

  <section>
    <title>STDLIB 1.14.3</title>

    <section>
      <title>Fixed Bugs and Malfunctions</title>
      <list type="bulleted">
        <item>
          <p>The <c>spawn_opt/2,3,4,5</c> option <c>monitor</c> --
            introduced in Kernel 2.11.2 -- is currently not possible
            to use when starting a process using <c>proc_lib</c>,
            that is, also when starting a gen_server, gen_fsm etc. </p>
          <p>This limitation has now been properly documented and the
            behavior of the <c>gen_fsm</c>, <c>gen_server</c>, and
            <c>proc_lib</c> <c>start</c> and <c>start_link</c>
            functions when providing this option has been changed
            from hanging indefinitely to failing with reason
            <c>badarg</c>.</p>
          <p>(Thanks to Fredrik Linder)</p>
          <p>Own Id: OTP-6345</p>
        </item>
      </list>
    </section>

    <section>
      <title>Improvements and New Features</title>
      <list type="bulleted">
        <item>
          <p>The control sequence <c>P</c> of the <c>Format</c>
            argument of the functions <c>io:fwrite/2,3</c> and
            <c>io_lib:fwrite/2</c> now replaces the tail of binary
            strings with <c>...</c> when the maximum depth has been
            reached. For instance, <c><![CDATA[io:fwrite("~P", [<<"a binary string">>, 3]).]]></c> prints <c><![CDATA[<<"a binary"...>>]]></c>.</p>
          <p>The indentation takes more care not to exceed the
            right margin, if possible.</p>
          <p>If the maximum depth is
            reached while printing a tuple, <c>,...</c> is printed
            instead of <c>|...</c> (this change applies to the
            control sequence <c>W</c> as well).</p>
          <p>Own Id: OTP-6354</p>
        </item>
        <item>
          <p>The Erlang shell command <c>h/0</c> that prints the
            history list now avoids printing (huge) terms referred to
            by <c>v/1</c> but instead just prints the call to
            <c>v/1</c>.</p>
          <p>Own Id: OTP-6390</p>
        </item>
      </list>
    </section>
  </section>

  <section>
    <title>STDLIB 1.14.2.2</title>

    <section>
      <title>Fixed Bugs and Malfunctions</title>
      <list type="bulleted">
        <item>
          <p>The functions <c>dets:select/1,3</c>,
            <c>dets:match/1,3</c>, and <c>dets:match_object/1,3</c>
            have been changed as to never return
            <c>{[],Continuation}</c>. This change affects the
            corresponding functions in Mnesia.</p>
          <p>Bugs have been
            fixed in QLC: <c>qlc:info()</c> could crash if the
            <c>tmpdir</c> option did not designate a valid directory;
            the results of looking up keys are kept in RAM, which
            should improve performance.</p>
          <p>Own Id: OTP-6359</p>
        </item>
      </list>
    </section>
  </section>

  <section>
    <title>STDLIB 1.14.2.1</title>

    <section>
      <title>Fixed Bugs and Malfunctions</title>
      <list type="bulleted">
        <item>
          <p>A bug in <c>erl_pp:exprs()</c> has been fixed.</p>
          <p>Own Id: OTP-6321 Aux Id: seq10497 </p>
        </item>
      </list>
    </section>
  </section>

  <section>
    <title>STDLIB 1.14.2</title>

    <section>
      <title>Fixed Bugs and Malfunctions</title>
      <list type="bulleted">
        <item>
          <p>The control sequences <c>p</c> and <c>P</c> of the
            <c>Format</c> argument of the functions
            <c>io:format/2,3</c> and <c>io_lib:format/2</c> did not
            handle binaries very well. This bug, introduced in
            stdlib-1.14, has been fixed.</p>
          <p>Own Id: OTP-6230</p>
        </item>
        <item>
          <p><c>filelib:wildcard(Wc, PathWithRedundantSlashes)</c>,
            where <c>PathWithRedundantSlashes</c> is a directory path
            containing redundant slashes, such as <c>/tmp/</c> or
            <c>//tmp</c>, could return incorrect results. (Thanks to
            Martin Bjorklund.)</p>
          <p>Own Id: OTP-6271</p>
        </item>
        <item>
          <p>The Erlang code preprocessor crashed if the predefined
            macros ?MODULE or ?MODULE_STRING were used before the
            module declaration. This bug has been fixed.</p>
          <p>Own Id: OTP-6277</p>
        </item>
      </list>
    </section>

    <section>
      <title>Improvements and New Features</title>
      <list type="bulleted">
        <item>
          <p>Support for faster join of two tables has been added
            to the <c>qlc</c> module. There are two kinds of fast
            joins: lookup join that uses existing indices, and merge
            join that takes two sorted inputs. There is a new
            <c>join</c> option that can be used to force QLC to use a
            particular kind of join in some QLC expression.</p>
          <p>Several other changes have also been included:</p>
          <list type="bulleted">
            <item>
              <p>The new <c>tmpdir</c> option of <c>cursor/2</c>,
                <c>eval/2</c>, <c>fold/4</c>, and <c>info/2</c> can be
                used to set the directory that join uses for temporary
                files. The option also overrides the <c>tmpdir</c> option
                of <c>keysort/3</c> and <c>sort/2</c>.</p>
            </item>
            <item>
              <p>The new <c>lookup</c> option can be used to
                assert that constants are looked up when evaluating some
                QLC expression.</p>
            </item>
            <item>
              <p>The <c>cache</c> and <c>cache_all</c> options
                accept new tags: <c>ets</c>, <c>list</c>, and <c>no</c>.
                The tag <c>list</c> caches answers in a list using a
                temporary file if the answers cannot be held in RAM.
                Combining <c>{cache,list}</c> and <c>{unique, true}</c>
                is equivalent to calling <c>sort/2</c> with the option
                <c>unique</c> set to <c>true</c>. The old tags
                <c>true</c> (equivalent to <c>ets</c>) and <c>false</c>
                (equivalent to <c>no</c>) are recognized for backward
                compatibility.</p>
            </item>
            <item>
              <p>The new option <c>max_list_size</c> can be used
                to set the limit where merge join starts to use temporary
                files for large equivalence classes and when answers
                cached in lists are put on temporary files.</p>
            </item>
            <item>
              <p>There is a new callback <c>is_sorted_key</c> to
                be supplied as an option to <c>table/2</c>.</p>
            </item>
            <item>
              <p>QLC analyzes each and every QLC expression when
                trying to find constants for the lookup function.
                Hitherto only QLC expressions with exactly one generator
                were analyzed.</p>
              <p>Note that only filters with guard
                syntax placed immediately after the generator are
                analyzed. The restriction to guard filters is an
                incompatible change. See <c>qlc(3)</c> for further
                details.</p>
            </item>
            <item>
              <p>In a similar way several match specifications
                for traversal of QLC tables can be utilized for different
                generators of one single QLC expression.</p>
            </item>
            <item>
              <p>A bug has been fixed: when caching answers to a
                sufficiently complex query it could happen that some
                answers were not returned.</p>
            </item>
          </list>
          <p>*** POTENTIAL INCOMPATIBILITY ***</p>
          <p>Own Id: OTP-6038</p>
        </item>
        <item>
          <p>The Erlang pretty printer (<c>erl_pp</c>) is now much
            faster when the code is deeply nested. A few minor bugs
            have been fixed as well.</p>
          <p>Own Id: OTP-6227 Aux Id: OTP-5924 </p>
        </item>
        <item>
          <p>The Erlang shell now tries to garbage collect large
            binaries. Under certain circumstances such binaries could
            otherwise linger on for an indefinite amount of time.</p>
          <p>Own Id: OTP-6239</p>
        </item>
        <item>
          <p>To help Dialyzer find more bugs, many functions in the
            Kernel and STDLIB applications now only accept arguments
            of the type that is documented.</p>
          <p>For instance, the functions <c>lists:prefix/2</c> and
            <c>lists:suffix/2</c> are documented to only accept lists
            as their arguments, but they actually accepted anything
            and returned <c>false</c>. That has been changed so that
            the functions cause an exception if one or both arguments
            are not lists.</p>
          <p>Also, the <c>string:strip/3</c> function is documented
            to take a character argument that is a character to strip
            from one or both ends of the string. Given a list instead
            of a character, it used to do nothing, but will now cause
            an exception.</p>
          <p>Dialyzer will find most cases where those functions
            are passed arguments of the wrong type.</p>
          <p>*** POTENTIAL INCOMPATIBILITY ***</p>
          <p>Own Id: OTP-6295</p>
        </item>
      </list>
    </section>
  </section>

  <section>
    <title>STDLIB 1.14.1</title>

    <section>
      <title>Fixed Bugs and Malfunctions</title>
      <list type="bulleted">
        <item>
          <p>The functions <c>c:y/1,2</c> which call
            <c>yecc:file/1,2</c> are now listed by
            <c>c:help/0</c>.</p>
          <p>Documentation of <c>c:y/1,2</c> has been added to
            <c>c(3)</c>.</p>
          <p>The fact that the control sequence character <c>s</c>
            recognizes binaries and deep character lists has been
            documented in <c>io(3)</c>. This feature was added in
            R11B-0 (OTP-5403).</p>
          <p>Own Id: OTP-6140</p>
        </item>
        <item>
          <p>The shell command rr() sometimes failed to read record
            definitions from file(s). This problem has been fixed.</p>
          <p>Own Id: OTP-6166 Aux Id: OTP-5878 </p>
        </item>
        <item>
          <p>The nonlocal function handler in <c>erl_eval</c>, which
            is used for implementing the restricted mode of the
            Erlang shell, did not handle calls to
            <c>erlang:apply/3</c> correctly. This bug has been fixed.</p>
          <p>Own Id: OTP-6169 Aux Id: seq10374 </p>
        </item>
        <item>
          <p>ets:rename/1 could deadlock, or crash the SMP emulator
            when the table wasn't a named table.</p>
          <p>ets:next/2, and ets:prev/2 could return erroneous results
            on the SMP emulator.</p>
          <p>Own Id: OTP-6198 Aux Id: seq10392, seq10415 </p>
        </item>
        <item>
          <p>When closing a Dets table the space management data was
            sometimes saved in such a way that opening the table
            could not be done without repairing the file. This bug
            has been fixed.</p>
          <p>Own Id: OTP-6206</p>
        </item>
      </list>
    </section>
  </section>

  <section>
    <title>STDLIB 1.14</title>

    <section>
      <title>Fixed Bugs and Malfunctions</title>
      <list type="bulleted">
        <item>
          <p>A bugfix in QLC: two of the call-back functions used
            for implementing QLC tables, <c>TraverseFun</c> and
            <c>LookupFun</c>, are now allowed to return a term other
            than a list. Such a term is immediately returned as the
            results of the current query, and is useful mostly for
            returning error tuples.</p>
          <p>Several other minor bugs have been also been fixed.</p>
          <p>Own Id: OTP-5195</p>
        </item>
        <item>
          <p>The STDLIB modules <c>error_logger_file_h</c> and
            <c>error_logger_tty_h</c> now read the environment
            variable <c>utc_log</c> from the SASL application.</p>
          <p>Own Id: OTP-5535</p>
        </item>
        <item>
          <p><c>ets:info/1</c> has been corrected to behave according
            to the documentation and return a list of tuples, not a
            tuple with tuples.</p>
          <p>*** POTENTIAL INCOMPATIBILITY ***</p>
          <p>Own Id: OTP-5639</p>
        </item>
        <item>
          <p>Referencing a so far undeclared record from the default
            value of some record declaration is from now on considered
            an error by the linter. It is also an error if the default
            value of a record declaration uses or binds a variable.</p>
          <p>*** POTENTIAL INCOMPATIBILITY ***</p>
          <p>Own Id: OTP-5878</p>
        </item>
        <item>
          <p>When a file <c>.hrl</c> file is included using
            <c>-include_lib</c>, the include path is temporarily
            updated to include the directory the <c>.hrl</c> file was
            found in, which will allow that <c>.hrl</c> file to itself
            include files from the same directory as itself using
            <c>-include</c>. (Thanks to Richard Carlsson.)</p>
          <p>Own Id: OTP-5944</p>
        </item>
        <item>
          <p>Corrected <c>filelib:ensure_dir/1</c> which sometimes
            returned <c>true</c> and sometimes <c>ok</c> to always
            return <c>ok</c> when successful. This goes against the
            documentation which said <c>true</c>, but <c>ok</c> was
            judged to be a more logical return value.</p>
          <p>*** POTENTIAL INCOMPATIBILITY ***</p>
          <p>Own Id: OTP-5960 Aux Id: seq10240 </p>
        </item>
        <item>
          <p>The shell now handles records better when used in calls
            on the form <c>{Module, Function}(ArgList)</c>.</p>
          <p>Own Id: OTP-5990 Aux Id: OTP-5876 </p>
        </item>
        <item>
          <p>The functions <c>lists:ukeysort/2</c> and
            <c>lists:ukeymerge/3</c> have been changed in such a way
            that two tuples are considered equal if their keys
            match.</p>
          <p>For the sake of consistency, <c>lists:usort/2</c> and
            <c>lists:umerge/3</c> have been modified too: two elements
            are considered equal if they compare equal.</p>
          <p>The <c>file_sorter</c> module has been modified in a
            similar way: the <c>unique</c> option now applies to the
            key (<c>keysort()</c> and <c>keymerge()</c>) and the
            ordering function (the option <c>{order, Order} </c>).</p>
          <p>*** POTENTIAL INCOMPATIBILITY ***</p>
          <p>Own Id: OTP-6019</p>
        </item>
        <item>
          <p>Correction in documentation for
            <c>ets:update_counter/3</c>; failure with <c>badarg</c>
            also if the counter to be updated is the key.</p>
          <p>Own Id: OTP-6072</p>
        </item>
        <item>
          <p>When sorting terms using the <c>file_sorter</c> module
            and an ordering fun, the sort was not always stable. This
            bug has been fixed.</p>
          <p>Own Id: OTP-6088</p>
        </item>
      </list>
    </section>

    <section>
      <title>Improvements and New Features</title>
      <list type="bulleted">
        <item>
          <p>Improvements of the linter:</p>
          <list type="bulleted">
            <item>
              <p>The <c>compile</c> attribute is recognized after
                function definitions.</p>
            </item>
            <item>
              <p>The new compiler option
                <c>nowarn_deprecated_function</c> can be used for
                turning off warnings for calls to deprecated functions.</p>
            </item>
            <item>
              <p>The new compiler option
                <c>{nowarn_unused_function,[{Name,Arity}]}</c> turns off
                warnings for unused local functions for the mentioned
                functions. The new options
                <c>{nowarn_deprecated_function,[{Module,Name,Arity}]}</c>
                and <c>{nowarn_bif_clash,[{Name,Arity}]}</c> work
                similarly.</p>
            </item>
          </list>
          <p>The Erlang code preprocessor <c>epp</c> now recognizes
            the <c>file</c> attribute. This attribute is meant to be
            used by tools such as Yecc that generate source code
            files.</p>
          <p>Own Id: OTP-5362</p>
        </item>
        <item>
          <p>The formatting option <c>~s</c> of <c>io:fwrite</c> and
            <c>io_lib:fwrite</c> has been extended to handle arguments
            that are binaries or I/O lists.</p>
          <p>Own Id: OTP-5403</p>
        </item>
        <item>
          <p>The control sequences <c>p</c> and <c>P</c> of the
            <c>Format</c> argument of the functions
            <c>io:format/2,3</c> and <c>io_lib:format/2</c> have been
            changed as to display the contents of binaries containing
            printable characters as strings.</p>
          <p>Own Id: OTP-5485</p>
        </item>
        <item>
          <p>The linter emits warnings for functions exported more
            than once in <c>export</c> attributes.</p>
          <p>Own Id: OTP-5494</p>
        </item>
        <item>
          <p>A manual for STDLIB has been added, <c>stdlib(6)</c>. It
            mentions the configuration parameters for the Erlang
            shell.</p>
          <p>Own Id: OTP-5530</p>
        </item>
        <item>
          <p>Added the <c>zip</c> module with functions for reading
            and creating zip archives. See <c>zip(3)</c>.</p>
          <p>Own Id: OTP-5786</p>
        </item>
        <item>
          <p>Simple-one-for-one supervisors now store the pids of
            child processes using <c>dict</c> instead of a list. This
            significantly improves performance when there are many
            dynamic supervised child processes. (Thanks to Micka&euml;l
            R&eacute;mond et al.)</p>
          <p>Own Id: OTP-5898</p>
        </item>
        <item>
          <p>When given the new option '<c>strict_record_tests</c>',
            the compiler will generate code that verifies the record
            type for '<c>R#record.field</c>' operations in guards. Code
            that verifies record types in bodies has already been
            generated since R10B, but in this release there will be a
            '<c>{badrecord,RecordTag}</c>' instead of a
            '<c>badmatch</c>' if the record verification test fails.
            See the documentation for the <c>compile</c> module for
            more information.</p>
          <p>The Erlang shell always applies strict record tests.</p>
          <p>Own Id: OTP-5915 Aux Id: OTP-5714 </p>
        </item>
        <item>
          <p>The Erlang pretty printer (<c>erl_pp</c>) now tries to
            insert line breaks at appropriate places.</p>
          <p>Own Id: OTP-5924</p>
        </item>
        <item>
          <p>The <c>public</c> option has been removed from
            <c>digraph:new/1</c>. The reason is that several
            functions in the <c>digraph</c> module are implemented
            using multiple ETS accesses, which is not thread safe.
            (Thanks to Ulf Wiger.)</p>
          <p>*** POTENTIAL INCOMPATIBILITY ***</p>
          <p>Own Id: OTP-5985</p>
        </item>
        <item>
          <p>The function <c>lists:keyreplace/4</c> checks that the
            fourth argument (<c>NewTuple</c>) is a tuple.</p>
          <p>Own Id: OTP-6023</p>
        </item>
        <item>
          <p>Added an example of how to reconstruct source code from
            debug info (abstract code) to <c>beam_lib(3)</c>. (Thanks
            to Mats Cronqvist who wrote the example.)</p>
          <p>Own Id: OTP-6073</p>
        </item>
        <item>
          <p>The new compiler option <c>warn_unused_record</c> is used
            for finding unused locally defined record types.</p>
          <p>Own Id: OTP-6105</p>
        </item>
      </list>
    </section>
  </section>

  <section>
    <title>STDLIB 1.13.12</title>

    <section>
      <title>Fixed Bugs and Malfunctions</title>
      <list type="bulleted">
        <item>
          <p><c>shell_default:xm/1</c> has been added. It calls
            <c>xref:m/1</c>.</p>
          <p>Own Id: OTP-5405 Aux Id: OTP-4101 </p>
        </item>
        <item>
          <p>Warnings are output whenever so far undeclared records are
            referenced from some default value of a record
            declaration. In STDLIB 1.14 (R11B) such forward references
            will cause a compilation error.</p>
          <p>Own Id: OTP-5878</p>
        </item>
        <item>
          <p>The linter's check of the <c>deprecated</c> attribute did
            not take the compile option <c>export_all</c> into
            account. This bug has been fixed.</p>
          <p>Own Id: OTP-5917</p>
        </item>
        <item>
          <p>The Erlang pretty printer did not handle <c>try/catch</c>
            correctly. This bug has been fixed.</p>
          <p>Own Id: OTP-5926</p>
        </item>
        <item>
          <p>Corrected documentation for <c>lists:nthtail/3</c>.</p>
          <p>Added documentation for <c>lists:keymap/3</c>.</p>
          <p>Tried to clarify some other type declarations and
            function descriptions in <c>lists(3)</c>.</p>
          <p>Corrected documentation for <c>timer:now_diff/2</c>.</p>
          <p>Fixed broken links in <c>gen_fsm(3)</c>,
            <c>gen_server(3)</c>, <c>io_lib(3)</c> and <c>lib(3)</c>.</p>
          <p>Own Id: OTP-5931</p>
        </item>
        <item>
          <p>Type checks have been added to functions in
            <c>lists.erl</c>.</p>
          <p>Own Id: OTP-5939</p>
        </item>
      </list>
    </section>

    <section>
      <title>Improvements and New Features</title>
      <list type="bulleted">
        <item>
          <p>The new STDLIB module <c>erl_expand_records</c> expands
            records in abstract code. It is used by the Erlang shell,
            which means that Compiler is no longer used by the shell.</p>
          <p>Own Id: OTP-5876 Aux Id: OTP-5435 </p>
        </item>
        <item>
          <p>The compiler will now warn that the
            <c>megaco:format_versions/1</c> function is deprecated.</p>
          <p>Own Id: OTP-5976</p>
        </item>
      </list>
    </section>
  </section>

  <section>
    <title>STDLIB 1.13.11</title>

    <section>
      <title>Fixed Bugs and Malfunctions</title>
      <list type="bulleted">
        <item>
          <p>When calling <c>gen_server:enter_loop</c> with a
            registered server name, it was only checked that the
            registered name existed, not that it actually was the
            name of the calling process.</p>
          <p>Own Id: OTP-5854</p>
        </item>
      </list>
    </section>

    <section>
      <title>Improvements and New Features</title>
      <list type="bulleted">
        <item>
          <p>More detail on <c>beam_lib:version/1</c> in
            documentation.</p>
          <p>Own Id: OTP-5789</p>
        </item>
        <item>
          <p>The new function <c>io:read/3</c> works like
            <c>io:read/1,2</c> but takes a third argument,
            <c>StartLine</c>.</p>
          <p>Own Id: OTP-5813</p>
        </item>
        <item>
          <p>The new function <c>gen_fsm:enter_loop/4,5,6</c>, similar
            to <c>gen_server:enter_loop/3,4,5</c>, has been added.</p>
          <p>Own Id: OTP-5846 Aux Id: seq10163 </p>
        </item>
        <item>
          <p>The function <c>c:i/1</c> is now exported.</p>
          <p>Own Id: OTP-5848 Aux Id: seq10164 </p>
        </item>
      </list>
    </section>
  </section>

  <section>
    <title>STDLIB 1.13.10</title>

    <section>
      <title>Fixed Bugs and Malfunctions</title>
      <list type="bulleted">
        <item>
          <p>A couple of type errors have been fixed in <c>sofs</c>.</p>
          <p>Own Id: OTP-5739</p>
        </item>
        <item>
          <p>The pre-processor used to complain that the macro
            definition '<c>-define(S(S), ??S).</c>' was circular,
            which it isn't. (Thanks to Richard Carlsson.)</p>
          <p>Own Id: OTP-5777</p>
        </item>
      </list>
    </section>
  </section>

  <section>
    <title>STDLIB 1.13.9</title>

    <section>
      <title>Fixed Bugs and Malfunctions</title>
      <list type="bulleted">
        <item>
          <p>The linter, QLC and the module <c>erl_pp</c> did not
            handle the new '<c>fun M:F/A</c>' construct in all
            situations. This problem has been fixed.</p>
          <p>Own Id: OTP-5644</p>
        </item>
      </list>
    </section>

    <section>
      <title>Improvements and New Features</title>
      <list type="bulleted">
        <item>
          <p>The manual pages for most of the Kernel and some of
            the STDLIB modules have been updated, in particular
            regarding type definitions.</p>
          <p>The documentation of the return value for
            <c>erts:info/1</c> has been corrected.</p>
          <p>The documentation for <c>erlang:statistics/1</c> now
            lists all possible arguments.</p>
          <p>Own Id: OTP-5360</p>
        </item>
        <item>
          <p>Replaced some tuple funs with the new <c>fun M:F/A</c>
            construct.</p>
          <p>The high-order functions in the lists module no longer
            accept bad funs under any circumstances.
            '<c>lists:map(bad_fun, [])</c>' used to return
            '<c>[]</c>' but now causes an exception.</p>
          <p>Unused, broken compatibility code in the <c>ets</c>
            module was removed. (Thanks to Dialyzer.)</p>
          <p>Eliminated 5 discrepancies found by Dialyzer in the
            Appmon application.</p>
          <p>Own Id: OTP-5633</p>
        </item>
        <item>
          <p>The <c>c:i/0</c> function will now run in a paged mode if
            there are more than 100 processes in the system. (Thanks
            to Ulf Wiger.)</p>
          <p><c>erlang:system_info(process_count)</c> has been
            optimized and does now return exactly the same value as
            <c>length(processes())</c>. Previously
            <c>erlang:system_info(process_count)</c> did not include
            exiting processes which are included in
            <c>length(processes())</c>.</p>
          <p>The <c>+P</c> flag for <c>erl</c>, which sets the maximum
            number of processes allowed to exist at the same, no longer
            accepts values higher than 134217727. (You will still
            probably run out of memory before you'll be able to reach
            that limit.)</p>
          <p>Own Id: OTP-5645 Aux Id: seq9984 </p>
        </item>
      </list>
    </section>
  </section>

  <section>
    <title>STDLIB 1.13.8</title>

    <section>
      <title>Fixed Bugs and Malfunctions</title>
      <list type="bulleted">
        <item>
          <p>Very minor corrections in <c>beam_lib</c> and its
            documentation.</p>
          <p>Own Id: OTP-5589</p>
        </item>
      </list>
    </section>

    <section>
      <title>Improvements and New Features</title>
      <list type="bulleted">
        <item>
          <p>The <c>erlang:port_info/1</c> BIF is now documented.
            Minor corrections of the documentation for
            <c>erlang:port_info/2</c>.</p>
          <p>Added a note to the documentation of the <c>math</c>
            module that all functions are not available on all
            platforms.</p>
          <p>Added more information about the '<c>+c</c>' option in
            the <c>erl</c> man page in the ERTS documentation.</p>
          <p>Own Id: OTP-5555</p>
        </item>
        <item>
          <p>The new <c>fun M:F/A</c> construct creates a fun that
            refers to the latest version of <c>M:F/A</c>. This syntax is
            meant to replace tuple funs <c>{M,F}</c> which have many
            problems.</p>
          <p>The new type test <c>is_function(Fun,A)</c> (which may be
            used in guards) test whether <c>Fun</c> is a fun that can be
            applied with <c>A</c> arguments. (Currently, <c>Fun</c> can
            also be a tuple fun.)</p>
          <p>Own Id: OTP-5584</p>
        </item>
      </list>
    </section>
  </section>

  <section>
    <title>STDLIB 1.13.7</title>

    <section>
      <title>Fixed Bugs and Malfunctions</title>
      <list type="bulleted">
        <item>
          <p><c>filelib:wildcard/2</c> was broken (it ignored its
            second argument).</p>
          <p>Also, <c>filelib:wildcard("Filename")</c> (where the
            argument does not contain any meta-characters) would
            always return <c>["Filename"]</c>. Corrected so that an
            empty list will be returned if <c>"Filename"</c> does not
            actually exist. (Same correction in
            <c>filelib:wildcard/2</c>.) (This change is a slight
            incompatibility.)</p>
          <p><c>filelib:wildcard/1,2</c> will generate a different
            exception when given bad patterns such as <c>"{a,"</c>. The
            exception used to be caused by
            '<c>exit(missing_delimiter)</c>' but is now
            '<c>erlang:error({badpattern,missing_delimiter})</c>'.</p>
          <p>Own Id: OTP-5523 Aux Id: seq9824 </p>
        </item>
      </list>
    </section>

    <section>
      <title>Improvements and New Features</title>
      <list type="bulleted">
        <item>
          <p>Further improvements of encrypted debug info: New option
            <c>encrypt_debug_info</c> for compiler.</p>
          <p>Own Id: OTP-5541 Aux Id: seq9837 </p>
        </item>
      </list>
    </section>
  </section>

  <section>
    <title>STDLIB 1.13.6</title>

    <section>
      <title>Fixed Bugs and Malfunctions</title>
      <list type="bulleted">
        <item>
          <p>When opening a Dets table read only an attempt was
            sometimes made to re-hash the table resulting in an error
            message. This problem has been fixed.</p>
          <p>Own Id: OTP-5487 Aux Id: OTP-4989 </p>
        </item>
      </list>
    </section>

    <section>
      <title>Improvements and New Features</title>
      <list type="bulleted">
        <item>
          <p>It is now possible to encrypt the debug information in
            Beam files, to help keep the source code secret. See the
            documentation for <c>compile</c> on how to provide the key
            for encrypting, and the documentation for <c>beam_lib</c>
            on how to provide the key for decryption so that tools such
            as the Debugger, Xref, or Cover can be used.</p>
          <p>The <c>beam_lib:chunks/2</c> functions now accepts an
            additional chunk type <c>compile_info</c> to retrieve
            the compilation information directly as a term. (Thanks
            to Tobias Lindahl.)</p>
          <p>Own Id: OTP-5460 Aux Id: seq9787 </p>
        </item>
      </list>
    </section>
  </section>

  <section>
    <title>STDLIB 1.13.5</title>

    <section>
      <title>Fixed Bugs and Malfunctions</title>
      <list type="bulleted">
        <item>
          <p>Closing a Dets table kept in RAM would cause a crash if
            the file could not be written. This problem has been
            fixed by returning an error tuple.</p>
          <p>Own Id: OTP-5402</p>
        </item>
        <item>
          <p><c>erl_pp</c> now correctly pretty-prints <c>fun F/A</c>.</p>
          <p>Own Id: OTP-5412</p>
        </item>
        <item>
          <p>The Erlang shell failed if the compiler was not in the
            code path. This problem has been fixed, but in order to
            evaluate records the compiler is still needed.</p>
          <p>Own Id: OTP-5435</p>
        </item>
        <item>
          <p>Corrected the example in the documentation for
            <c>ets:match/2</c>. Also clarified that
            <c>ets:update_counter/3</c> updates the counter atomically.
            (Thanks to Anders Svensson.)</p>
          <p>Own Id: OTP-5452 Aux Id: seq9770, seq9789 </p>
        </item>
      </list>
    </section>

    <section>
      <title>Improvements and New Features</title>
      <list type="bulleted">
        <item>
          <p>The possibility to start the Erlang shell in parallel
            with the rest of the system was reintroduced for
            backwards compatibility in STDLIB 1.13.1. The flag to be
            used for this is now called <c>async_shell_start</c> and has
            been documented. New shells started from the JCL menu are
            not synchronized with <c>init</c> anymore. This makes it
            possible to start a new shell (e.g. for debugging purposes)
            even if the initial shell has not come up.</p>
          <p>Own Id: OTP-5406 Aux Id: OTP-5218 </p>
        </item>
        <item>
          <p>The compiler will now produce warnings when using the
            deprecated functions in the <c>snmp</c> module.</p>
          <p>Own Id: OTP-5425</p>
        </item>
        <item>
          <p>The function <c>c:zi/0</c> has been removed. Use
            <c>c:i/0</c> instead.</p>
          <p>Own Id: OTP-5432</p>
        </item>
        <item>
          <p>Corrected two minor bugs found by the Dialyzer:
            Calling a parameterized module from a restricted shell
            (i.e. if <c>shell:start_restricted/1</c> has been used)
            would crash the shell evaluator. A debug printout in
            <c>gen_fsm</c> had a clause that would never match; causing
            less information to be printed.</p>
          <p>And a somewhat more serious one also found by
            Dialyzer: <c>rpc:yield/1</c> would crash unless the call
            started by <c>rpc:async_call/4</c> had already finished;
            <c>rpc:nb_yield(Key,infinity)</c> would also crash.</p>
          <p>Cleaned up and removed redundant code found by
            Dialyzer in <c>erlang:dmonitor_p/2</c>.</p>
          <p>Own Id: OTP-5462</p>
        </item>
      </list>
    </section>
  </section>

  <section>
    <title>STDLIB 1.13.4</title>

    <section>
      <title>Fixed Bugs and Malfunctions</title>
      <list type="bulleted">
        <item>
          <p>Bugs in the Erlang shell have been fixed.</p>
          <p>Own Id: OTP-5327</p>
        </item>
        <item>
          <p>Some dead code reported by Dialyzer was eliminated.</p>
          <p>A bug in <c>dbg</c> when tracing to wrap trace files has
            been corrected. It failed to delete any already existing
            wrap trace files with the same names when starting a new
            wrap trace.</p>
          <p>Own Id: OTP-5329</p>
        </item>
        <item>
          <p>The linter could output invalid warnings about bit
            patterns in record initializations. This problem has been
            fixed.</p>
          <p>Own Id: OTP-5338</p>
        </item>
        <item>
          <p><c>ordsets:is_set(NoList)</c>, where <c>NoList</c> is any
            term except a list, would crash. For consistency with
            <c>sets:is_set/1</c> and <c>gb_sets:is_set/1</c>, it now
            returns <c>false</c>.</p>
          <p>Own Id: OTP-5341</p>
        </item>
        <item>
          <p>A BIF <c>erlang:raise/3</c> has been added. See the manual
            for details. It is intended for internal system programming
            only, advanced error handling.</p>
          <p>Own Id: OTP-5376 Aux Id: OTP-5257 </p>
        </item>
      </list>
    </section>

    <section>
      <title>Improvements and New Features</title>
      <list type="bulleted">
        <item>
          <p>The <c>deprecated</c> attribute is now checked by the
            linter. See <c>xref(3)</c> for a description of the
            <c>deprecated</c> attribute.</p>
          <p>Own Id: OTP-5276</p>
        </item>
        <item>
          <p>The restricted shell will now indicate if the return
            value from a user predicate is on an incorrect form.</p>
          <p>Own Id: OTP-5335</p>
        </item>
      </list>
    </section>
  </section>

  <section>
    <title>STDLIB 1.13.3</title>

    <section>
      <title>Fixed Bugs and Malfunctions</title>
      <list type="bulleted">
        <item>
          <p>Bugs concerning unused and shadowed variables have been
            fixed in the linter.</p>
          <p>Own Id: OTP-5091</p>
        </item>
        <item>
          <p>A bug in the evaluator that caused the shell to choke on
            bit syntax expressions has been fixed.</p>
          <p>Own Id: OTP-5237</p>
        </item>
        <item>
          <p><c>io:format/2</c> et.al no longer crashes for some
            combinations of precision and value for format character
            "g". Previously it crashed if the precision P was 4 or lower
            and the absolute value of the float to print was lower
            than 10^4 but 10^(P-1) or higher. Now it will not crash
            depending on the value of the float.</p>
          <p>Own Id: OTP-5263</p>
        </item>
        <item>
          <p>Bugs in the handling of the bit syntax have been fixed in
            the Erlang shell.</p>
          <p>Own Id: OTP-5269</p>
        </item>
        <item>
          <p><c>gb_sets:del_element/2</c> was changed to do the
            same as <c>gb_sets:delete_any/2</c> which was the
            original intention, not as <c>gb_sets:delete/2</c>. Code
            that relies on <c>gb_sets:del_element/2</c> causing an
            error if the element does not exist must be changed to
            call <c>gb_sets:delete/2</c> instead.</p>
          <p>The documentation was also updated to explicitly
            document functions that were only referred to as
            'aliases' of a documented function. Also, a list of all
            functions common to the <c>gb_sets</c>, <c>sets</c>, and
            <c>ordsets</c> was added.</p>
          <p>*** POTENTIAL INCOMPATIBILITY ***</p>
          <p>Own Id: OTP-5277</p>
        </item>
        <item>
          <p>Debug messages have been removed from the QLC module.</p>
          <p>Own Id: OTP-5283</p>
        </item>
      </list>
    </section>

    <section>
      <title>Improvements and New Features</title>
      <list type="bulleted">
        <item>
          <p>The size of continuations returned from
            <c>dets:match/1,3</c>, <c>dets:match_object/1,3</c>, and
            <c>dets:select/1,3</c> has been reduced. This affects the
            amount of data Mnesia sends between nodes while
            evaluating QLC queries.</p>
          <p>Own Id: OTP-5232</p>
        </item>
      </list>
    </section>
  </section>

  <section>
    <title>STDLIB 1.13.2</title>

    <section>
      <title>Improvements and New Features</title>
      <list type="bulleted">
        <item>
          <p>The <c>-rsh</c> switch for starting a remote shell
            (introduced with OTP-5210) clashed with an already existing
            switch used by <c>slave</c>. Therefore the switch for
            the remote shell is now instead named <c>-remsh</c>.</p>
          <p>Own Id: OTP-5248 Aux Id: OTP-5210 </p>
        </item>
      </list>
    </section>
  </section>

  <section>
    <title>STDLIB 1.13.1</title>

    <section>
      <title>Fixed Bugs and Malfunctions</title>
      <list type="bulleted">
        <item>
          <p>The Pman 'trace shell' functionality was broken as has
            now been fixed. Furthermore, Pman could not correctly
            find the pid of the active shell if more than one shell
            process was running on the node. This has also been
            corrected.</p>
          <p>Own Id: OTP-5191</p>
        </item>
        <item>
          <p>When the undocumented feature "parameterized modules" was
            used, the ?MODULE macro did not work correctly.</p>
          <p>Own Id: OTP-5224</p>
        </item>
      </list>
    </section>

    <section>
      <title>Improvements and New Features</title>
      <list type="bulleted">
        <item>
          <p>You can now start Erlang with the <c>-rsh</c> flag which
            gives you a remote initial shell instead of a local one.
            Example:</p>
          <pre>
            erl -sname this_node -rsh other_node@other_host
          </pre>
          <p>Own Id: OTP-5210</p>
        </item>
        <item>
          <p>The man page for the <c>lists</c> module has been updated
            with description of the new <c>zip</c>, <c>unzip</c>,
            and <c>partition/2</c> functions.</p>
          <p>Own Id: OTP-5213</p>
        </item>
        <item>
          <p>The top level group leader used to be listed as job #1 in
            the job list in JCL mode. Since there is no shell
            associated with this process that can be connected to, it
            will no longer be listed.</p>
          <p>Own Id: OTP-5214</p>
        </item>
        <item>
          <p>The possibility to start the Erlang shell in parallel
            with the rest of the system has been reintroduced for
            backwards compatibility. Note that this old behaviour is
            error prone and should not be used unless for some reason
            necessary.</p>
          <p>Own Id: OTP-5218 Aux Id: seq9534 </p>
        </item>
        <item>
          <p>The <c>shell</c> commands <c>rr/1,2,3</c> now accepts
            wildcards when reading record definitions from BEAM
            files.</p>
          <p>Own Id: OTP-5226</p>
        </item>
      </list>
    </section>
  </section>
</chapter><|MERGE_RESOLUTION|>--- conflicted
+++ resolved
@@ -31,11 +31,7 @@
   </header>
   <p>This document describes the changes made to the STDLIB application.</p>
 
-<<<<<<< HEAD
 <section><title>STDLIB 3.9.1</title>
-=======
-<section><title>STDLIB 3.8.2.1</title>
->>>>>>> 9127de8d
 
     <section><title>Fixed Bugs and Malfunctions</title>
       <list>
@@ -52,7 +48,6 @@
 
 </section>
 
-<<<<<<< HEAD
 <section><title>STDLIB 3.9</title>
 
     <section><title>Fixed Bugs and Malfunctions</title>
@@ -294,8 +289,23 @@
 
 </section>
 
-=======
->>>>>>> 9127de8d
+<section><title>STDLIB 3.8.2.1</title>
+
+    <section><title>Fixed Bugs and Malfunctions</title>
+      <list>
+        <item>
+	    <p> Fix a bug that could cause a failure when formatting
+	    binaries using the control sequences <c>p</c> or <c>P</c>
+	    and limiting the output with the option
+	    <c>chars_limit</c>. </p>
+          <p>
+	    Own Id: OTP-15847 Aux Id: ERL-957 </p>
+        </item>
+      </list>
+    </section>
+
+</section>
+
 <section><title>STDLIB 3.8.2</title>
 
     <section><title>Fixed Bugs and Malfunctions</title>
